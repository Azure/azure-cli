interactions:
- request:
    body: null
    headers:
      Accept:
      - application/json
      Accept-Encoding:
      - gzip, deflate
      CommandName:
      - monitor log-analytics workspace create
      Connection:
      - keep-alive
      ParameterSetName:
      - -g -n
      User-Agent:
      - AZURECLI/2.48.1 azsdk-python-azure-mgmt-resource/22.0.0 Python/3.8.10 (Linux-5.10.102.1-microsoft-standard-WSL2-x86_64-with-glibc2.29)
    method: GET
    uri: https://management.azure.com/subscriptions/00000000-0000-0000-0000-000000000000/resourcegroups/clitest000001?api-version=2022-09-01
  response:
    body:
      string: '{"id":"/subscriptions/00000000-0000-0000-0000-000000000000/resourceGroups/clitest000001","name":"clitest000001","type":"Microsoft.Resources/resourceGroups","location":"westus2","tags":{"product":"azurecli","cause":"automation","test":"test_aks_create_with_custom_monitoring_workspace","date":"2023-05-16T01:35:58Z","module":"acs"},"properties":{"provisioningState":"Succeeded"}}'
    headers:
      cache-control:
      - no-cache
      content-length:
      - '378'
      content-type:
      - application/json; charset=utf-8
      date:
      - Tue, 16 May 2023 01:36:01 GMT
      expires:
      - '-1'
      pragma:
      - no-cache
      strict-transport-security:
      - max-age=31536000; includeSubDomains
      vary:
      - Accept-Encoding
      x-content-type-options:
      - nosniff
    status:
      code: 200
      message: OK
- request:
    body: '{"location": "westus2", "properties": {"retentionInDays": 30, "sku": {"name":
      "PerGB2018"}}}'
    headers:
      Accept:
      - application/json
      Accept-Encoding:
      - gzip, deflate
      CommandName:
      - monitor log-analytics workspace create
      Connection:
      - keep-alive
      Content-Length:
      - '92'
      Content-Type:
      - application/json
      ParameterSetName:
      - -g -n
      User-Agent:
      - AZURECLI/2.48.1 (AAZ) azsdk-python-core/1.26.0 Python/3.8.10 (Linux-5.10.102.1-microsoft-standard-WSL2-x86_64-with-glibc2.29)
    method: PUT
    uri: https://management.azure.com/subscriptions/00000000-0000-0000-0000-000000000000/resourcegroups/clitest000001/providers/Microsoft.OperationalInsights/workspaces/cliaksworkspace000003?api-version=2021-12-01-preview
  response:
    body:
      string: '{"properties":{"customerId":"f9c51500-8077-498d-8052-6954556928de","provisioningState":"Creating","sku":{"name":"PerGB2018","lastSkuUpdate":"2023-05-16T01:36:02.5870607Z"},"retentionInDays":30,"features":{"legacy":0,"searchVersion":1,"enableLogAccessUsingOnlyResourcePermissions":true},"workspaceCapping":{"dailyQuotaGb":-1.0,"quotaNextResetTime":"2023-05-16T05:00:00Z","dataIngestionStatus":"RespectQuota"},"publicNetworkAccessForIngestion":"Enabled","publicNetworkAccessForQuery":"Enabled","createdDate":"2023-05-16T01:36:02.5870607Z","modifiedDate":"2023-05-16T01:36:02.5870607Z"},"location":"westus2","id":"/subscriptions/00000000-0000-0000-0000-000000000000/resourceGroups/clitest000001/providers/Microsoft.OperationalInsights/workspaces/cliaksworkspace000003","name":"cliaksworkspace000003","type":"Microsoft.OperationalInsights/workspaces"}'
    headers:
      access-control-allow-origin:
      - '*'
      api-supported-versions:
      - 2021-12-01-preview
      cache-control:
      - no-cache
      content-length:
      - '847'
      content-type:
      - application/json; charset=utf-8
      date:
      - Tue, 16 May 2023 01:36:02 GMT
      expires:
      - '-1'
      location:
      - https://management.azure.com/subscriptions/00000000-0000-0000-0000-000000000000/resourceGroups/clitest000001/providers/Microsoft.OperationalInsights/workspaces/cliaksworkspace000003?api-version=2021-12-01-preview
      pragma:
      - no-cache
      request-context:
      - appId=cid-v1:e6336c63-aab2-45f0-996a-e5dbab2a1508
      strict-transport-security:
      - max-age=31536000; includeSubDomains
      x-content-type-options:
      - nosniff
      x-ms-ratelimit-remaining-subscription-writes:
      - '1198'
      x-powered-by:
      - ASP.NET
    status:
      code: 201
      message: Created
- request:
    body: null
    headers:
      Accept:
      - '*/*'
      Accept-Encoding:
      - gzip, deflate
      CommandName:
      - monitor log-analytics workspace create
      Connection:
      - keep-alive
      ParameterSetName:
      - -g -n
      User-Agent:
      - AZURECLI/2.48.1 (AAZ) azsdk-python-core/1.26.0 Python/3.8.10 (Linux-5.10.102.1-microsoft-standard-WSL2-x86_64-with-glibc2.29)
    method: GET
    uri: https://management.azure.com/subscriptions/00000000-0000-0000-0000-000000000000/resourceGroups/clitest000001/providers/Microsoft.OperationalInsights/workspaces/cliaksworkspace000003?api-version=2021-12-01-preview
  response:
    body:
      string: '{"properties":{"customerId":"f9c51500-8077-498d-8052-6954556928de","provisioningState":"Creating","sku":{"name":"PerGB2018","lastSkuUpdate":"2023-05-16T01:36:02.5870607Z"},"retentionInDays":30,"features":{"legacy":0,"searchVersion":1,"enableLogAccessUsingOnlyResourcePermissions":true},"workspaceCapping":{"dailyQuotaGb":-1.0,"quotaNextResetTime":"2023-05-16T05:00:00Z","dataIngestionStatus":"RespectQuota"},"publicNetworkAccessForIngestion":"Enabled","publicNetworkAccessForQuery":"Enabled","createdDate":"2023-05-16T01:36:02.5870607Z","modifiedDate":"2023-05-16T01:36:02.5870607Z"},"location":"westus2","id":"/subscriptions/00000000-0000-0000-0000-000000000000/resourceGroups/clitest000001/providers/Microsoft.OperationalInsights/workspaces/cliaksworkspace000003","name":"cliaksworkspace000003","type":"Microsoft.OperationalInsights/workspaces"}'
    headers:
      access-control-allow-origin:
      - '*'
      api-supported-versions:
      - 2021-12-01-preview
      cache-control:
      - no-cache
      content-length:
      - '847'
      content-type:
      - application/json; charset=utf-8
      date:
      - Tue, 16 May 2023 01:36:02 GMT
      expires:
      - '-1'
      pragma:
      - no-cache
      request-context:
      - appId=cid-v1:e6336c63-aab2-45f0-996a-e5dbab2a1508
      strict-transport-security:
      - max-age=31536000; includeSubDomains
      transfer-encoding:
      - chunked
      vary:
      - Accept-Encoding
      x-content-type-options:
      - nosniff
      x-powered-by:
      - ASP.NET
    status:
      code: 200
      message: OK
- request:
    body: null
    headers:
      Accept:
      - application/json
      Accept-Encoding:
      - gzip, deflate
      CommandName:
      - aks create
      Connection:
      - keep-alive
      ParameterSetName:
      - --resource-group --name --ssh-key-value -a --workspace-resource-id
      User-Agent:
<<<<<<< HEAD
      - AZURECLI/2.48.1 azsdk-python-azure-mgmt-resource/22.0.0 Python/3.8.10 (Linux-5.10.102.1-microsoft-standard-WSL2-x86_64-with-glibc2.29)
=======
      - AZURECLI/2.48.0 azsdk-python-azure-mgmt-containerservice/22.1.0 Python/3.8.10
        (Linux-5.15.0-1033-azure-x86_64-with-glibc2.29)
    method: GET
    uri: https://management.azure.com/subscriptions/00000000-0000-0000-0000-000000000000/resourceGroups/clitest000001/providers/Microsoft.ContainerService/managedClusters/cliakstest000002?api-version=2023-04-01
  response:
    body:
      string: '{"error":{"code":"ResourceNotFound","message":"The Resource ''Microsoft.ContainerService/managedClusters/cliakstest000002''
        under resource group ''clitest000001'' was not found. For more details please
        go to https://aka.ms/ARMResourceNotFoundFix"}}'
    headers:
      cache-control:
      - no-cache
      content-length:
      - '244'
      content-type:
      - application/json; charset=utf-8
      date:
      - Sun, 23 Apr 2023 12:01:28 GMT
      expires:
      - '-1'
      pragma:
      - no-cache
      strict-transport-security:
      - max-age=31536000; includeSubDomains
      x-content-type-options:
      - nosniff
      x-ms-failure-cause:
      - gateway
    status:
      code: 404
      message: Not Found
- request:
    body: null
    headers:
      Accept:
      - application/json
      Accept-Encoding:
      - gzip, deflate
      CommandName:
      - aks create
      Connection:
      - keep-alive
      ParameterSetName:
      - --resource-group --name --ssh-key-value -a --workspace-resource-id
      User-Agent:
      - AZURECLI/2.48.0 azsdk-python-azure-mgmt-resource/22.0.0 Python/3.8.10 (Linux-5.15.0-1033-azure-x86_64-with-glibc2.29)
>>>>>>> fbffd1ba
    method: GET
    uri: https://management.azure.com/subscriptions/00000000-0000-0000-0000-000000000000/resourcegroups/clitest000001?api-version=2022-09-01
  response:
    body:
      string: '{"id":"/subscriptions/00000000-0000-0000-0000-000000000000/resourceGroups/clitest000001","name":"clitest000001","type":"Microsoft.Resources/resourceGroups","location":"westus2","tags":{"product":"azurecli","cause":"automation","test":"test_aks_create_with_custom_monitoring_workspace","date":"2023-05-16T01:35:58Z","module":"acs"},"properties":{"provisioningState":"Succeeded"}}'
    headers:
      cache-control:
      - no-cache
      content-length:
      - '378'
      content-type:
      - application/json; charset=utf-8
      date:
      - Tue, 16 May 2023 01:36:03 GMT
      expires:
      - '-1'
      pragma:
      - no-cache
      strict-transport-security:
      - max-age=31536000; includeSubDomains
      vary:
      - Accept-Encoding
      x-content-type-options:
      - nosniff
    status:
      code: 200
      message: OK
- request:
    body: null
    headers:
      Accept:
      - application/json
      Accept-Encoding:
      - gzip, deflate
      CommandName:
      - aks create
      Connection:
      - keep-alive
      ParameterSetName:
      - --resource-group --name --ssh-key-value -a --workspace-resource-id
      User-Agent:
      - AZURECLI/2.48.1 azsdk-python-azure-mgmt-resource/22.0.0 Python/3.8.10 (Linux-5.10.102.1-microsoft-standard-WSL2-x86_64-with-glibc2.29)
    method: GET
    uri: https://management.azure.com/subscriptions/00000000-0000-0000-0000-000000000000/resourcegroups/clitest000001/providers/microsoft.operationalinsights/workspaces/cliaksworkspace000003?api-version=2015-11-01-preview
  response:
    body:
      string: '{"properties":{"customerId":"f9c51500-8077-498d-8052-6954556928de","provisioningState":"Creating","sku":{"name":"PerGB2018","lastSkuUpdate":"2023-05-16T01:36:02.5870607Z"},"retentionInDays":30,"features":{"legacy":0,"searchVersion":1,"enableLogAccessUsingOnlyResourcePermissions":true},"workspaceCapping":{"dailyQuotaGb":-1.0,"quotaNextResetTime":"2023-05-16T05:00:00Z","dataIngestionStatus":"RespectQuota"},"publicNetworkAccessForIngestion":"Enabled","publicNetworkAccessForQuery":"Enabled","createdDate":"2023-05-16T01:36:02.5870607Z","modifiedDate":"2023-05-16T01:36:02.5870607Z"},"location":"westus2","id":"/subscriptions/00000000-0000-0000-0000-000000000000/resourceGroups/clitest000001/providers/Microsoft.OperationalInsights/workspaces/cliaksworkspace000003","name":"cliaksworkspace000003","type":"Microsoft.OperationalInsights/workspaces"}'
    headers:
      access-control-allow-origin:
      - '*'
      api-supported-versions:
      - 2015-11-01-preview
      cache-control:
      - no-cache
      content-length:
      - '847'
      content-type:
      - application/json; charset=utf-8
      date:
      - Tue, 16 May 2023 01:36:03 GMT
      expires:
      - '-1'
      pragma:
      - no-cache
      request-context:
      - appId=cid-v1:e6336c63-aab2-45f0-996a-e5dbab2a1508
      strict-transport-security:
      - max-age=31536000; includeSubDomains
      transfer-encoding:
      - chunked
      vary:
      - Accept-Encoding
      x-content-type-options:
      - nosniff
      x-powered-by:
      - ASP.NET
    status:
      code: 200
      message: OK
- request:
    body: '{"location": "westus2", "identity": {"type": "SystemAssigned"}, "properties":
      {"kubernetesVersion": "", "dnsPrefix": "cliakstest-clitest56vxbfoyg-9b96eb",
      "agentPoolProfiles": [{"count": 3, "vmSize": "Standard_DS2_v2", "osDiskSizeGB":
      0, "workloadRuntime": "OCIContainer", "osType": "Linux", "enableAutoScaling":
      false, "type": "VirtualMachineScaleSets", "mode": "System", "orchestratorVersion":
      "", "upgradeSettings": {}, "enableNodePublicIP": false, "enableCustomCATrust":
      false, "scaleSetPriority": "Regular", "scaleSetEvictionPolicy": "Delete", "spotMaxPrice":
      -1.0, "nodeTaints": [], "enableEncryptionAtHost": false, "enableUltraSSD": false,
      "enableFIPS": false, "networkProfile": {}, "name": "nodepool1"}], "linuxProfile":
      {"adminUsername": "azureuser", "ssh": {"publicKeys": [{"keyData": "ssh-rsa AAAAB3NzaC1yc2EAAAADAQABAAACAQCbIg1guRHbI0lV11wWDt1r2cUdcNd27CJsg+SfgC7miZeubtwUhbsPdhMQsfDyhOWHq1+ZL0M+nJZV63d/1dhmhtgyOqejUwrPlzKhydsbrsdUor+JmNJDdW01v7BXHyuymT8G4s09jCasNOwiufbP/qp72ruu0bIA1nySsvlf9pCQAuFkAnVnf/rFhUlOkhtRpwcq8SUNY2zRHR/EKb/4NWY1JzR4sa3q2fWIJdrrX0DvLoa5g9bIEd4Df79ba7v+yiUBOS0zT2ll+z4g9izHK3EO5d8hL4jYxcjKs+wcslSYRWrascfscLgMlMGh0CdKeNTDjHpGPncaf3Z+FwwwjWeuiNBxv7bJo13/8B/098KlVDl4GZqsoBCEjPyJfV6hO0y/LkRGkk7oHWKgeWAfKtfLItRp00eZ4fcJNK9kCaSMmEugoZWcI7NGbZXzqFWqbpRI7NcDP9+WIQ+i9U5vqWsqd/zng4kbuAJ6UuKqIzB0upYrLShfQE3SAck8oaLhJqqq56VfDuASNpJKidV+zq27HfSBmbXnkR/5AK337dc3MXKJypoK/QPMLKUAP5XLPbs+NddJQV7EZXd29DLgp+fRIg3edpKdO7ZErWhv7d+3Kws+e1Y+ypmR2WIVSwVyBEUfgv2C8Ts9gnTF4pNcEY/S2aBicz5Ew2+jdyGNQQ==
      test@example.com\n"}]}}, "addonProfiles": {"omsagent": {"enabled": true, "config":
      {"logAnalyticsWorkspaceResourceID": "/subscriptions/00000000-0000-0000-0000-000000000000/resourcegroups/clitest000001/providers/microsoft.operationalinsights/workspaces/cliaksworkspace000003",
      "useAADAuth": "False"}}}, "enableRBAC": true, "enablePodSecurityPolicy": false,
      "networkProfile": {"networkPlugin": "kubenet", "podCidr": "10.244.0.0/16", "serviceCidr":
      "10.0.0.0/16", "dnsServiceIP": "10.0.0.10", "dockerBridgeCidr": "172.17.0.1/16",
      "outboundType": "loadBalancer", "loadBalancerSku": "standard"}, "disableLocalAccounts":
      false, "storageProfile": {}}}'
    headers:
      Accept:
      - application/json
      Accept-Encoding:
      - gzip, deflate
      CommandName:
      - aks create
      Connection:
      - keep-alive
      Content-Length:
      - '2165'
      Content-Type:
      - application/json
      ParameterSetName:
      - --resource-group --name --ssh-key-value -a --workspace-resource-id
      User-Agent:
      - AZURECLI/2.48.1 azsdk-python-azure-mgmt-containerservice/21.1.0b Python/3.8.10
        (Linux-5.10.102.1-microsoft-standard-WSL2-x86_64-with-glibc2.29)
    method: PUT
<<<<<<< HEAD
    uri: https://management.azure.com/subscriptions/00000000-0000-0000-0000-000000000000/resourceGroups/clitest000001/providers/Microsoft.ContainerService/managedClusters/cliakstest000002?api-version=2023-01-02-preview
=======
    uri: https://management.azure.com/subscriptions/00000000-0000-0000-0000-000000000000/resourceGroups/clitest000001/providers/Microsoft.ContainerService/managedClusters/cliakstest000002?api-version=2023-04-01
>>>>>>> fbffd1ba
  response:
    body:
      string: "{\n  \"id\": \"/subscriptions/00000000-0000-0000-0000-000000000000/resourcegroups/clitest000001/providers/Microsoft.ContainerService/managedClusters/cliakstest000002\",\n
        \ \"location\": \"westus2\",\n  \"name\": \"cliakstest000002\",\n  \"type\":
        \"Microsoft.ContainerService/ManagedClusters\",\n  \"properties\": {\n   \"provisioningState\":
        \"Creating\",\n   \"powerState\": {\n    \"code\": \"Running\"\n   },\n   \"kubernetesVersion\":
        \"1.25.6\",\n   \"currentKubernetesVersion\": \"1.25.6\",\n   \"dnsPrefix\":
        \"cliakstest-clitest56vxbfoyg-9b96eb\",\n   \"fqdn\": \"cliakstest-clitest56vxbfoyg-9b96eb-q8vkjuw7.hcp.westus2.azmk8s.io\",\n
        \  \"azurePortalFQDN\": \"cliakstest-clitest56vxbfoyg-9b96eb-q8vkjuw7.portal.hcp.westus2.azmk8s.io\",\n
        \  \"agentPoolProfiles\": [\n    {\n     \"name\": \"nodepool1\",\n     \"count\":
        3,\n     \"vmSize\": \"Standard_DS2_v2\",\n     \"osDiskSizeGB\": 128,\n     \"osDiskType\":
        \"Managed\",\n     \"kubeletDiskType\": \"OS\",\n     \"workloadRuntime\":
        \"OCIContainer\",\n     \"maxPods\": 110,\n     \"type\": \"VirtualMachineScaleSets\",\n
        \    \"enableAutoScaling\": false,\n     \"provisioningState\": \"Creating\",\n
        \    \"powerState\": {\n      \"code\": \"Running\"\n     },\n     \"orchestratorVersion\":
        \"1.25.6\",\n     \"currentOrchestratorVersion\": \"1.25.6\",\n     \"enableNodePublicIP\":
        false,\n     \"enableCustomCATrust\": false,\n     \"mode\": \"System\",\n
        \    \"enableEncryptionAtHost\": false,\n     \"enableUltraSSD\": false,\n
        \    \"osType\": \"Linux\",\n     \"osSKU\": \"Ubuntu\",\n     \"nodeImageVersion\":
        \"AKSUbuntu-2204gen2containerd-202304.20.0\",\n     \"upgradeSettings\": {},\n
        \    \"enableFIPS\": false,\n     \"networkProfile\": {}\n    }\n   ],\n   \"linuxProfile\":
        {\n    \"adminUsername\": \"azureuser\",\n    \"ssh\": {\n     \"publicKeys\":
        [\n      {\n       \"keyData\": \"ssh-rsa AAAAB3NzaC1yc2EAAAADAQABAAACAQCbIg1guRHbI0lV11wWDt1r2cUdcNd27CJsg+SfgC7miZeubtwUhbsPdhMQsfDyhOWHq1+ZL0M+nJZV63d/1dhmhtgyOqejUwrPlzKhydsbrsdUor+JmNJDdW01v7BXHyuymT8G4s09jCasNOwiufbP/qp72ruu0bIA1nySsvlf9pCQAuFkAnVnf/rFhUlOkhtRpwcq8SUNY2zRHR/EKb/4NWY1JzR4sa3q2fWIJdrrX0DvLoa5g9bIEd4Df79ba7v+yiUBOS0zT2ll+z4g9izHK3EO5d8hL4jYxcjKs+wcslSYRWrascfscLgMlMGh0CdKeNTDjHpGPncaf3Z+FwwwjWeuiNBxv7bJo13/8B/098KlVDl4GZqsoBCEjPyJfV6hO0y/LkRGkk7oHWKgeWAfKtfLItRp00eZ4fcJNK9kCaSMmEugoZWcI7NGbZXzqFWqbpRI7NcDP9+WIQ+i9U5vqWsqd/zng4kbuAJ6UuKqIzB0upYrLShfQE3SAck8oaLhJqqq56VfDuASNpJKidV+zq27HfSBmbXnkR/5AK337dc3MXKJypoK/QPMLKUAP5XLPbs+NddJQV7EZXd29DLgp+fRIg3edpKdO7ZErWhv7d+3Kws+e1Y+ypmR2WIVSwVyBEUfgv2C8Ts9gnTF4pNcEY/S2aBicz5Ew2+jdyGNQQ==
        test@example.com\\n\"\n      }\n     ]\n    }\n   },\n   \"servicePrincipalProfile\":
        {\n    \"clientId\":\"00000000-0000-0000-0000-000000000001\"\n   },\n   \"addonProfiles\":
        {\n    \"omsagent\": {\n     \"enabled\": true,\n     \"config\": {\n      \"logAnalyticsWorkspaceResourceID\":
        \"/subscriptions/00000000-0000-0000-0000-000000000000/resourcegroups/clitest000001/providers/microsoft.operationalinsights/workspaces/cliaksworkspace000003\",\n
        \     \"useAADAuth\": \"False\"\n     }\n    }\n   },\n   \"nodeResourceGroup\":
        \"MC_clitest000001_cliakstest000002_westus2\",\n   \"enableRBAC\": true,\n
        \  \"enablePodSecurityPolicy\": false,\n   \"networkProfile\": {\n    \"networkPlugin\":
        \"kubenet\",\n    \"loadBalancerSku\": \"standard\",\n    \"loadBalancerProfile\":
        {\n     \"managedOutboundIPs\": {\n      \"count\": 1\n     },\n     \"backendPoolType\":
        \"nodeIPConfiguration\"\n    },\n    \"podCidr\": \"10.244.0.0/16\",\n    \"serviceCidr\":
        \"10.0.0.0/16\",\n    \"dnsServiceIP\": \"10.0.0.10\",\n    \"dockerBridgeCidr\":
        \"172.17.0.1/16\",\n    \"outboundType\": \"loadBalancer\",\n    \"podCidrs\":
        [\n     \"10.244.0.0/16\"\n    ],\n    \"serviceCidrs\": [\n     \"10.0.0.0/16\"\n
        \   ],\n    \"ipFamilies\": [\n     \"IPv4\"\n    ]\n   },\n   \"maxAgentPools\":
        100,\n   \"disableLocalAccounts\": false,\n   \"securityProfile\": {},\n   \"storageProfile\":
        {\n    \"diskCSIDriver\": {\n     \"enabled\": true,\n     \"version\": \"v1\"\n
        \   },\n    \"fileCSIDriver\": {\n     \"enabled\": true\n    },\n    \"snapshotController\":
        {\n     \"enabled\": true\n    }\n   },\n   \"oidcIssuerProfile\": {\n    \"enabled\":
        false\n   },\n   \"workloadAutoScalerProfile\": {}\n  },\n  \"identity\":
        {\n   \"type\": \"SystemAssigned\",\n   \"principalId\":\"00000000-0000-0000-0000-000000000001\",\n
        \  \"tenantId\": \"72f988bf-86f1-41af-91ab-2d7cd011db47\"\n  },\n  \"sku\":
        {\n   \"name\": \"Basic\",\n   \"tier\": \"Free\"\n  }\n }"
    headers:
      azure-asyncoperation:
      - https://management.azure.com/subscriptions/00000000-0000-0000-0000-000000000000/providers/Microsoft.ContainerService/locations/westus2/operations/7cc8cbbb-af90-428e-add4-5988f0adf5af?api-version=2016-03-30
      cache-control:
      - no-cache
      content-length:
      - '4130'
      content-type:
      - application/json
      date:
      - Tue, 16 May 2023 01:36:07 GMT
      expires:
      - '-1'
      pragma:
      - no-cache
      server:
      - nginx
      strict-transport-security:
      - max-age=31536000; includeSubDomains
      x-content-type-options:
      - nosniff
      x-ms-ratelimit-remaining-subscription-writes:
      - '1198'
    status:
      code: 201
      message: Created
- request:
    body: null
    headers:
      Accept:
      - '*/*'
      Accept-Encoding:
      - gzip, deflate
      CommandName:
      - aks create
      Connection:
      - keep-alive
      ParameterSetName:
      - --resource-group --name --ssh-key-value -a --workspace-resource-id
      User-Agent:
      - AZURECLI/2.48.1 azsdk-python-azure-mgmt-containerservice/21.1.0b Python/3.8.10
        (Linux-5.10.102.1-microsoft-standard-WSL2-x86_64-with-glibc2.29)
    method: GET
    uri: https://management.azure.com/subscriptions/00000000-0000-0000-0000-000000000000/providers/Microsoft.ContainerService/locations/westus2/operations/7cc8cbbb-af90-428e-add4-5988f0adf5af?api-version=2016-03-30
  response:
    body:
      string: "{\n  \"name\": \"bbcbc87c-90af-8e42-add4-5988f0adf5af\",\n  \"status\":
        \"InProgress\",\n  \"startTime\": \"2023-05-16T01:36:08.4494143Z\"\n }"
    headers:
      cache-control:
      - no-cache
      content-length:
      - '126'
      content-type:
      - application/json
      date:
      - Tue, 16 May 2023 01:36:07 GMT
      expires:
      - '-1'
      pragma:
      - no-cache
      server:
      - nginx
      strict-transport-security:
      - max-age=31536000; includeSubDomains
      transfer-encoding:
      - chunked
      vary:
      - Accept-Encoding
      x-content-type-options:
      - nosniff
    status:
      code: 200
      message: OK
- request:
    body: null
    headers:
      Accept:
      - '*/*'
      Accept-Encoding:
      - gzip, deflate
      CommandName:
      - aks create
      Connection:
      - keep-alive
      ParameterSetName:
      - --resource-group --name --ssh-key-value -a --workspace-resource-id
      User-Agent:
      - AZURECLI/2.48.1 azsdk-python-azure-mgmt-containerservice/21.1.0b Python/3.8.10
        (Linux-5.10.102.1-microsoft-standard-WSL2-x86_64-with-glibc2.29)
    method: GET
    uri: https://management.azure.com/subscriptions/00000000-0000-0000-0000-000000000000/providers/Microsoft.ContainerService/locations/westus2/operations/7cc8cbbb-af90-428e-add4-5988f0adf5af?api-version=2016-03-30
  response:
    body:
      string: "{\n  \"name\": \"bbcbc87c-90af-8e42-add4-5988f0adf5af\",\n  \"status\":
        \"InProgress\",\n  \"startTime\": \"2023-05-16T01:36:08.4494143Z\"\n }"
    headers:
      cache-control:
      - no-cache
      content-length:
      - '126'
      content-type:
      - application/json
      date:
      - Tue, 16 May 2023 01:36:38 GMT
      expires:
      - '-1'
      pragma:
      - no-cache
      server:
      - nginx
      strict-transport-security:
      - max-age=31536000; includeSubDomains
      transfer-encoding:
      - chunked
      vary:
      - Accept-Encoding
      x-content-type-options:
      - nosniff
    status:
      code: 200
      message: OK
- request:
    body: null
    headers:
      Accept:
      - '*/*'
      Accept-Encoding:
      - gzip, deflate
      CommandName:
      - aks create
      Connection:
      - keep-alive
      ParameterSetName:
      - --resource-group --name --ssh-key-value -a --workspace-resource-id
      User-Agent:
      - AZURECLI/2.48.1 azsdk-python-azure-mgmt-containerservice/21.1.0b Python/3.8.10
        (Linux-5.10.102.1-microsoft-standard-WSL2-x86_64-with-glibc2.29)
    method: GET
    uri: https://management.azure.com/subscriptions/00000000-0000-0000-0000-000000000000/providers/Microsoft.ContainerService/locations/westus2/operations/7cc8cbbb-af90-428e-add4-5988f0adf5af?api-version=2016-03-30
  response:
    body:
      string: "{\n  \"name\": \"bbcbc87c-90af-8e42-add4-5988f0adf5af\",\n  \"status\":
        \"InProgress\",\n  \"startTime\": \"2023-05-16T01:36:08.4494143Z\"\n }"
    headers:
      cache-control:
      - no-cache
      content-length:
      - '126'
      content-type:
      - application/json
      date:
      - Tue, 16 May 2023 01:37:08 GMT
      expires:
      - '-1'
      pragma:
      - no-cache
      server:
      - nginx
      strict-transport-security:
      - max-age=31536000; includeSubDomains
      transfer-encoding:
      - chunked
      vary:
      - Accept-Encoding
      x-content-type-options:
      - nosniff
    status:
      code: 200
      message: OK
- request:
    body: null
    headers:
      Accept:
      - '*/*'
      Accept-Encoding:
      - gzip, deflate
      CommandName:
      - aks create
      Connection:
      - keep-alive
      ParameterSetName:
      - --resource-group --name --ssh-key-value -a --workspace-resource-id
      User-Agent:
      - AZURECLI/2.48.1 azsdk-python-azure-mgmt-containerservice/21.1.0b Python/3.8.10
        (Linux-5.10.102.1-microsoft-standard-WSL2-x86_64-with-glibc2.29)
    method: GET
    uri: https://management.azure.com/subscriptions/00000000-0000-0000-0000-000000000000/providers/Microsoft.ContainerService/locations/westus2/operations/7cc8cbbb-af90-428e-add4-5988f0adf5af?api-version=2016-03-30
  response:
    body:
      string: "{\n  \"name\": \"bbcbc87c-90af-8e42-add4-5988f0adf5af\",\n  \"status\":
        \"InProgress\",\n  \"startTime\": \"2023-05-16T01:36:08.4494143Z\"\n }"
    headers:
      cache-control:
      - no-cache
      content-length:
      - '126'
      content-type:
      - application/json
      date:
      - Tue, 16 May 2023 01:37:38 GMT
      expires:
      - '-1'
      pragma:
      - no-cache
      server:
      - nginx
      strict-transport-security:
      - max-age=31536000; includeSubDomains
      transfer-encoding:
      - chunked
      vary:
      - Accept-Encoding
      x-content-type-options:
      - nosniff
    status:
      code: 200
      message: OK
- request:
    body: null
    headers:
      Accept:
      - '*/*'
      Accept-Encoding:
      - gzip, deflate
      CommandName:
      - aks create
      Connection:
      - keep-alive
      ParameterSetName:
      - --resource-group --name --ssh-key-value -a --workspace-resource-id
      User-Agent:
      - AZURECLI/2.48.1 azsdk-python-azure-mgmt-containerservice/21.1.0b Python/3.8.10
        (Linux-5.10.102.1-microsoft-standard-WSL2-x86_64-with-glibc2.29)
    method: GET
    uri: https://management.azure.com/subscriptions/00000000-0000-0000-0000-000000000000/providers/Microsoft.ContainerService/locations/westus2/operations/7cc8cbbb-af90-428e-add4-5988f0adf5af?api-version=2016-03-30
  response:
    body:
      string: "{\n  \"name\": \"bbcbc87c-90af-8e42-add4-5988f0adf5af\",\n  \"status\":
        \"InProgress\",\n  \"startTime\": \"2023-05-16T01:36:08.4494143Z\"\n }"
    headers:
      cache-control:
      - no-cache
      content-length:
      - '126'
      content-type:
      - application/json
      date:
      - Tue, 16 May 2023 01:38:08 GMT
      expires:
      - '-1'
      pragma:
      - no-cache
      server:
      - nginx
      strict-transport-security:
      - max-age=31536000; includeSubDomains
      transfer-encoding:
      - chunked
      vary:
      - Accept-Encoding
      x-content-type-options:
      - nosniff
    status:
      code: 200
      message: OK
- request:
    body: null
    headers:
      Accept:
      - '*/*'
      Accept-Encoding:
      - gzip, deflate
      CommandName:
      - aks create
      Connection:
      - keep-alive
      ParameterSetName:
      - --resource-group --name --ssh-key-value -a --workspace-resource-id
      User-Agent:
      - AZURECLI/2.48.1 azsdk-python-azure-mgmt-containerservice/21.1.0b Python/3.8.10
        (Linux-5.10.102.1-microsoft-standard-WSL2-x86_64-with-glibc2.29)
    method: GET
    uri: https://management.azure.com/subscriptions/00000000-0000-0000-0000-000000000000/providers/Microsoft.ContainerService/locations/westus2/operations/7cc8cbbb-af90-428e-add4-5988f0adf5af?api-version=2016-03-30
  response:
    body:
      string: "{\n  \"name\": \"bbcbc87c-90af-8e42-add4-5988f0adf5af\",\n  \"status\":
        \"InProgress\",\n  \"startTime\": \"2023-05-16T01:36:08.4494143Z\"\n }"
    headers:
      cache-control:
      - no-cache
      content-length:
      - '126'
      content-type:
      - application/json
      date:
      - Tue, 16 May 2023 01:38:39 GMT
      expires:
      - '-1'
      pragma:
      - no-cache
      server:
      - nginx
      strict-transport-security:
      - max-age=31536000; includeSubDomains
      transfer-encoding:
      - chunked
      vary:
      - Accept-Encoding
      x-content-type-options:
      - nosniff
    status:
      code: 200
      message: OK
- request:
    body: null
    headers:
      Accept:
      - '*/*'
      Accept-Encoding:
      - gzip, deflate
      CommandName:
      - aks create
      Connection:
      - keep-alive
      ParameterSetName:
      - --resource-group --name --ssh-key-value -a --workspace-resource-id
      User-Agent:
      - AZURECLI/2.48.1 azsdk-python-azure-mgmt-containerservice/21.1.0b Python/3.8.10
        (Linux-5.10.102.1-microsoft-standard-WSL2-x86_64-with-glibc2.29)
    method: GET
    uri: https://management.azure.com/subscriptions/00000000-0000-0000-0000-000000000000/providers/Microsoft.ContainerService/locations/westus2/operations/7cc8cbbb-af90-428e-add4-5988f0adf5af?api-version=2016-03-30
  response:
    body:
      string: "{\n  \"name\": \"bbcbc87c-90af-8e42-add4-5988f0adf5af\",\n  \"status\":
        \"InProgress\",\n  \"startTime\": \"2023-05-16T01:36:08.4494143Z\"\n }"
    headers:
      cache-control:
      - no-cache
      content-length:
      - '126'
      content-type:
      - application/json
      date:
      - Tue, 16 May 2023 01:39:09 GMT
      expires:
      - '-1'
      pragma:
      - no-cache
      server:
      - nginx
      strict-transport-security:
      - max-age=31536000; includeSubDomains
      transfer-encoding:
      - chunked
      vary:
      - Accept-Encoding
      x-content-type-options:
      - nosniff
    status:
      code: 200
      message: OK
- request:
    body: null
    headers:
      Accept:
      - '*/*'
      Accept-Encoding:
      - gzip, deflate
      CommandName:
      - aks create
      Connection:
      - keep-alive
      ParameterSetName:
      - --resource-group --name --ssh-key-value -a --workspace-resource-id
      User-Agent:
      - AZURECLI/2.48.1 azsdk-python-azure-mgmt-containerservice/21.1.0b Python/3.8.10
        (Linux-5.10.102.1-microsoft-standard-WSL2-x86_64-with-glibc2.29)
    method: GET
    uri: https://management.azure.com/subscriptions/00000000-0000-0000-0000-000000000000/providers/Microsoft.ContainerService/locations/westus2/operations/7cc8cbbb-af90-428e-add4-5988f0adf5af?api-version=2016-03-30
  response:
    body:
      string: "{\n  \"name\": \"bbcbc87c-90af-8e42-add4-5988f0adf5af\",\n  \"status\":
        \"InProgress\",\n  \"startTime\": \"2023-05-16T01:36:08.4494143Z\"\n }"
    headers:
      cache-control:
      - no-cache
      content-length:
      - '126'
      content-type:
      - application/json
      date:
      - Tue, 16 May 2023 01:39:39 GMT
      expires:
      - '-1'
      pragma:
      - no-cache
      server:
      - nginx
      strict-transport-security:
      - max-age=31536000; includeSubDomains
      transfer-encoding:
      - chunked
      vary:
      - Accept-Encoding
      x-content-type-options:
      - nosniff
    status:
      code: 200
      message: OK
- request:
    body: null
    headers:
      Accept:
      - '*/*'
      Accept-Encoding:
      - gzip, deflate
      CommandName:
      - aks create
      Connection:
      - keep-alive
      ParameterSetName:
      - --resource-group --name --ssh-key-value -a --workspace-resource-id
      User-Agent:
      - AZURECLI/2.48.1 azsdk-python-azure-mgmt-containerservice/21.1.0b Python/3.8.10
        (Linux-5.10.102.1-microsoft-standard-WSL2-x86_64-with-glibc2.29)
    method: GET
    uri: https://management.azure.com/subscriptions/00000000-0000-0000-0000-000000000000/providers/Microsoft.ContainerService/locations/westus2/operations/7cc8cbbb-af90-428e-add4-5988f0adf5af?api-version=2016-03-30
  response:
    body:
      string: "{\n  \"name\": \"bbcbc87c-90af-8e42-add4-5988f0adf5af\",\n  \"status\":
        \"InProgress\",\n  \"startTime\": \"2023-05-16T01:36:08.4494143Z\"\n }"
    headers:
      cache-control:
      - no-cache
      content-length:
      - '126'
      content-type:
      - application/json
      date:
      - Tue, 16 May 2023 01:40:09 GMT
      expires:
      - '-1'
      pragma:
      - no-cache
      server:
      - nginx
      strict-transport-security:
      - max-age=31536000; includeSubDomains
      transfer-encoding:
      - chunked
      vary:
      - Accept-Encoding
      x-content-type-options:
      - nosniff
    status:
      code: 200
      message: OK
- request:
    body: null
    headers:
      Accept:
      - '*/*'
      Accept-Encoding:
      - gzip, deflate
      CommandName:
      - aks create
      Connection:
      - keep-alive
      ParameterSetName:
      - --resource-group --name --ssh-key-value -a --workspace-resource-id
      User-Agent:
      - AZURECLI/2.48.1 azsdk-python-azure-mgmt-containerservice/21.1.0b Python/3.8.10
        (Linux-5.10.102.1-microsoft-standard-WSL2-x86_64-with-glibc2.29)
    method: GET
    uri: https://management.azure.com/subscriptions/00000000-0000-0000-0000-000000000000/providers/Microsoft.ContainerService/locations/westus2/operations/7cc8cbbb-af90-428e-add4-5988f0adf5af?api-version=2016-03-30
  response:
    body:
      string: "{\n  \"name\": \"bbcbc87c-90af-8e42-add4-5988f0adf5af\",\n  \"status\":
        \"InProgress\",\n  \"startTime\": \"2023-05-16T01:36:08.4494143Z\"\n }"
    headers:
      cache-control:
      - no-cache
      content-length:
      - '126'
      content-type:
      - application/json
      date:
      - Tue, 16 May 2023 01:40:38 GMT
      expires:
      - '-1'
      pragma:
      - no-cache
      server:
      - nginx
      strict-transport-security:
      - max-age=31536000; includeSubDomains
      transfer-encoding:
      - chunked
      vary:
      - Accept-Encoding
      x-content-type-options:
      - nosniff
    status:
      code: 200
      message: OK
- request:
    body: null
    headers:
      Accept:
      - '*/*'
      Accept-Encoding:
      - gzip, deflate
      CommandName:
      - aks create
      Connection:
      - keep-alive
      ParameterSetName:
      - --resource-group --name --ssh-key-value -a --workspace-resource-id
      User-Agent:
      - AZURECLI/2.48.1 azsdk-python-azure-mgmt-containerservice/21.1.0b Python/3.8.10
        (Linux-5.10.102.1-microsoft-standard-WSL2-x86_64-with-glibc2.29)
    method: GET
    uri: https://management.azure.com/subscriptions/00000000-0000-0000-0000-000000000000/providers/Microsoft.ContainerService/locations/westus2/operations/7cc8cbbb-af90-428e-add4-5988f0adf5af?api-version=2016-03-30
  response:
    body:
      string: "{\n  \"name\": \"bbcbc87c-90af-8e42-add4-5988f0adf5af\",\n  \"status\":
        \"Succeeded\",\n  \"startTime\": \"2023-05-16T01:36:08.4494143Z\",\n  \"endTime\":
        \"2023-05-16T01:41:09.9569856Z\"\n }"
    headers:
      cache-control:
      - no-cache
      content-length:
      - '170'
      content-type:
      - application/json
      date:
      - Tue, 16 May 2023 01:41:09 GMT
      expires:
      - '-1'
      pragma:
      - no-cache
      server:
      - nginx
      strict-transport-security:
      - max-age=31536000; includeSubDomains
      transfer-encoding:
      - chunked
      vary:
      - Accept-Encoding
      x-content-type-options:
      - nosniff
    status:
      code: 200
      message: OK
- request:
    body: null
    headers:
      Accept:
      - '*/*'
      Accept-Encoding:
      - gzip, deflate
      CommandName:
      - aks create
      Connection:
      - keep-alive
      ParameterSetName:
      - --resource-group --name --ssh-key-value -a --workspace-resource-id
      User-Agent:
      - AZURECLI/2.48.1 azsdk-python-azure-mgmt-containerservice/21.1.0b Python/3.8.10
        (Linux-5.10.102.1-microsoft-standard-WSL2-x86_64-with-glibc2.29)
    method: GET
<<<<<<< HEAD
    uri: https://management.azure.com/subscriptions/00000000-0000-0000-0000-000000000000/resourceGroups/clitest000001/providers/Microsoft.ContainerService/managedClusters/cliakstest000002?api-version=2023-01-02-preview
=======
    uri: https://management.azure.com/subscriptions/00000000-0000-0000-0000-000000000000/resourceGroups/clitest000001/providers/Microsoft.ContainerService/managedClusters/cliakstest000002?api-version=2023-04-01
>>>>>>> fbffd1ba
  response:
    body:
      string: "{\n  \"id\": \"/subscriptions/00000000-0000-0000-0000-000000000000/resourcegroups/clitest000001/providers/Microsoft.ContainerService/managedClusters/cliakstest000002\",\n
        \ \"location\": \"westus2\",\n  \"name\": \"cliakstest000002\",\n  \"type\":
        \"Microsoft.ContainerService/ManagedClusters\",\n  \"properties\": {\n   \"provisioningState\":
        \"Succeeded\",\n   \"powerState\": {\n    \"code\": \"Running\"\n   },\n   \"kubernetesVersion\":
        \"1.25.6\",\n   \"currentKubernetesVersion\": \"1.25.6\",\n   \"dnsPrefix\":
        \"cliakstest-clitest56vxbfoyg-9b96eb\",\n   \"fqdn\": \"cliakstest-clitest56vxbfoyg-9b96eb-q8vkjuw7.hcp.westus2.azmk8s.io\",\n
        \  \"azurePortalFQDN\": \"cliakstest-clitest56vxbfoyg-9b96eb-q8vkjuw7.portal.hcp.westus2.azmk8s.io\",\n
        \  \"agentPoolProfiles\": [\n    {\n     \"name\": \"nodepool1\",\n     \"count\":
        3,\n     \"vmSize\": \"Standard_DS2_v2\",\n     \"osDiskSizeGB\": 128,\n     \"osDiskType\":
        \"Managed\",\n     \"kubeletDiskType\": \"OS\",\n     \"workloadRuntime\":
        \"OCIContainer\",\n     \"maxPods\": 110,\n     \"type\": \"VirtualMachineScaleSets\",\n
        \    \"enableAutoScaling\": false,\n     \"provisioningState\": \"Succeeded\",\n
        \    \"powerState\": {\n      \"code\": \"Running\"\n     },\n     \"orchestratorVersion\":
        \"1.25.6\",\n     \"currentOrchestratorVersion\": \"1.25.6\",\n     \"enableNodePublicIP\":
        false,\n     \"enableCustomCATrust\": false,\n     \"mode\": \"System\",\n
        \    \"enableEncryptionAtHost\": false,\n     \"enableUltraSSD\": false,\n
        \    \"osType\": \"Linux\",\n     \"osSKU\": \"Ubuntu\",\n     \"nodeImageVersion\":
        \"AKSUbuntu-2204gen2containerd-202304.20.0\",\n     \"upgradeSettings\": {},\n
        \    \"enableFIPS\": false,\n     \"networkProfile\": {}\n    }\n   ],\n   \"linuxProfile\":
        {\n    \"adminUsername\": \"azureuser\",\n    \"ssh\": {\n     \"publicKeys\":
        [\n      {\n       \"keyData\": \"ssh-rsa AAAAB3NzaC1yc2EAAAADAQABAAACAQCbIg1guRHbI0lV11wWDt1r2cUdcNd27CJsg+SfgC7miZeubtwUhbsPdhMQsfDyhOWHq1+ZL0M+nJZV63d/1dhmhtgyOqejUwrPlzKhydsbrsdUor+JmNJDdW01v7BXHyuymT8G4s09jCasNOwiufbP/qp72ruu0bIA1nySsvlf9pCQAuFkAnVnf/rFhUlOkhtRpwcq8SUNY2zRHR/EKb/4NWY1JzR4sa3q2fWIJdrrX0DvLoa5g9bIEd4Df79ba7v+yiUBOS0zT2ll+z4g9izHK3EO5d8hL4jYxcjKs+wcslSYRWrascfscLgMlMGh0CdKeNTDjHpGPncaf3Z+FwwwjWeuiNBxv7bJo13/8B/098KlVDl4GZqsoBCEjPyJfV6hO0y/LkRGkk7oHWKgeWAfKtfLItRp00eZ4fcJNK9kCaSMmEugoZWcI7NGbZXzqFWqbpRI7NcDP9+WIQ+i9U5vqWsqd/zng4kbuAJ6UuKqIzB0upYrLShfQE3SAck8oaLhJqqq56VfDuASNpJKidV+zq27HfSBmbXnkR/5AK337dc3MXKJypoK/QPMLKUAP5XLPbs+NddJQV7EZXd29DLgp+fRIg3edpKdO7ZErWhv7d+3Kws+e1Y+ypmR2WIVSwVyBEUfgv2C8Ts9gnTF4pNcEY/S2aBicz5Ew2+jdyGNQQ==
        test@example.com\\n\"\n      }\n     ]\n    }\n   },\n   \"servicePrincipalProfile\":
        {\n    \"clientId\":\"00000000-0000-0000-0000-000000000001\"\n   },\n   \"addonProfiles\":
        {\n    \"omsagent\": {\n     \"enabled\": true,\n     \"config\": {\n      \"logAnalyticsWorkspaceResourceID\":
        \"/subscriptions/00000000-0000-0000-0000-000000000000/resourcegroups/clitest000001/providers/microsoft.operationalinsights/workspaces/cliaksworkspace000003\",\n
        \     \"useAADAuth\": \"False\"\n     },\n     \"identity\": {\n      \"resourceId\":
        \"/subscriptions/00000000-0000-0000-0000-000000000000/resourcegroups/MC_clitest000001_cliakstest000002_westus2/providers/Microsoft.ManagedIdentity/userAssignedIdentities/omsagent-cliakstest000002\",\n
        \     \"clientId\":\"00000000-0000-0000-0000-000000000001\",\n      \"objectId\":\"00000000-0000-0000-0000-000000000001\"\n
        \    }\n    }\n   },\n   \"nodeResourceGroup\": \"MC_clitest000001_cliakstest000002_westus2\",\n
        \  \"enableRBAC\": true,\n   \"enablePodSecurityPolicy\": false,\n   \"networkProfile\":
        {\n    \"networkPlugin\": \"kubenet\",\n    \"loadBalancerSku\": \"Standard\",\n
        \   \"loadBalancerProfile\": {\n     \"managedOutboundIPs\": {\n      \"count\":
        1\n     },\n     \"effectiveOutboundIPs\": [\n      {\n       \"id\": \"/subscriptions/00000000-0000-0000-0000-000000000000/resourceGroups/MC_clitest000001_cliakstest000002_westus2/providers/Microsoft.Network/publicIPAddresses/a942bb6b-0cfa-430f-95d1-46e6da5e022b\"\n
        \     }\n     ],\n     \"backendPoolType\": \"nodeIPConfiguration\"\n    },\n
        \   \"podCidr\": \"10.244.0.0/16\",\n    \"serviceCidr\": \"10.0.0.0/16\",\n
        \   \"dnsServiceIP\": \"10.0.0.10\",\n    \"dockerBridgeCidr\": \"172.17.0.1/16\",\n
        \   \"outboundType\": \"loadBalancer\",\n    \"podCidrs\": [\n     \"10.244.0.0/16\"\n
        \   ],\n    \"serviceCidrs\": [\n     \"10.0.0.0/16\"\n    ],\n    \"ipFamilies\":
        [\n     \"IPv4\"\n    ]\n   },\n   \"maxAgentPools\": 100,\n   \"identityProfile\":
        {\n    \"kubeletidentity\": {\n     \"resourceId\": \"/subscriptions/00000000-0000-0000-0000-000000000000/resourcegroups/MC_clitest000001_cliakstest000002_westus2/providers/Microsoft.ManagedIdentity/userAssignedIdentities/cliakstest000002-agentpool\",\n
        \    \"clientId\":\"00000000-0000-0000-0000-000000000001\",\n     \"objectId\":\"00000000-0000-0000-0000-000000000001\"\n
        \   }\n   },\n   \"disableLocalAccounts\": false,\n   \"securityProfile\":
        {},\n   \"storageProfile\": {\n    \"diskCSIDriver\": {\n     \"enabled\":
        true,\n     \"version\": \"v1\"\n    },\n    \"fileCSIDriver\": {\n     \"enabled\":
        true\n    },\n    \"snapshotController\": {\n     \"enabled\": true\n    }\n
        \  },\n   \"oidcIssuerProfile\": {\n    \"enabled\": false\n   },\n   \"workloadAutoScalerProfile\":
        {}\n  },\n  \"identity\": {\n   \"type\": \"SystemAssigned\",\n   \"principalId\":\"00000000-0000-0000-0000-000000000001\",\n
        \  \"tenantId\": \"72f988bf-86f1-41af-91ab-2d7cd011db47\"\n  },\n  \"sku\":
        {\n   \"name\": \"Basic\",\n   \"tier\": \"Free\"\n  }\n }"
    headers:
      cache-control:
      - no-cache
      content-length:
      - '5140'
      content-type:
      - application/json
      date:
      - Tue, 16 May 2023 01:41:10 GMT
      expires:
      - '-1'
      pragma:
      - no-cache
      server:
      - nginx
      strict-transport-security:
      - max-age=31536000; includeSubDomains
      transfer-encoding:
      - chunked
      vary:
      - Accept-Encoding
      x-content-type-options:
      - nosniff
    status:
      code: 200
      message: OK
- request:
    body: null
    headers:
      Accept:
      - application/json
      Accept-Encoding:
      - gzip, deflate
      CommandName:
      - aks create
      Connection:
      - keep-alive
      ParameterSetName:
      - --resource-group --name --ssh-key-value -a --workspace-resource-id
      User-Agent:
      - AZURECLI/2.48.1 azsdk-python-azure-mgmt-authorization/3.0.0 Python/3.8.10
        (Linux-5.10.102.1-microsoft-standard-WSL2-x86_64-with-glibc2.29)
    method: GET
    uri: https://management.azure.com/subscriptions/00000000-0000-0000-0000-000000000000/resourceGroups/clitest000001/providers/Microsoft.ContainerService/managedClusters/cliakstest000002/providers/Microsoft.Authorization/roleDefinitions?$filter=roleName%20eq%20%27Monitoring%20Metrics%20Publisher%27&api-version=2022-04-01
  response:
    body:
      string: '{"value":[{"properties":{"roleName":"Monitoring Metrics Publisher","type":"BuiltInRole","description":"Enables
        publishing metrics against Azure resources","assignableScopes":["/"],"permissions":[{"actions":["Microsoft.Insights/Register/Action","Microsoft.Support/*","Microsoft.Resources/subscriptions/resourceGroups/read"],"notActions":[],"dataActions":["Microsoft.Insights/Metrics/Write","Microsoft.Insights/Telemetry/Write"],"notDataActions":[]}],"createdOn":"2018-08-14T00:36:16.5610279Z","updatedOn":"2022-01-04T00:38:04.0289073Z","createdBy":null,"updatedBy":null},"id":"/subscriptions/00000000-0000-0000-0000-000000000000/providers/Microsoft.Authorization/roleDefinitions/3913510d-42f4-4e42-8a64-420c390055eb","type":"Microsoft.Authorization/roleDefinitions","name":"3913510d-42f4-4e42-8a64-420c390055eb"}]}'
    headers:
      cache-control:
      - no-cache
      content-length:
      - '813'
      content-type:
      - application/json; charset=utf-8
      date:
      - Tue, 16 May 2023 01:41:10 GMT
      expires:
      - '-1'
      pragma:
      - no-cache
      set-cookie:
      - x-ms-gateway-slice=Production; path=/; secure; samesite=none; httponly
      strict-transport-security:
      - max-age=31536000; includeSubDomains
      transfer-encoding:
      - chunked
      vary:
      - Accept-Encoding
      x-content-type-options:
      - nosniff
    status:
      code: 200
      message: OK
- request:
    body: '{"properties": {"roleDefinitionId": "/subscriptions/00000000-0000-0000-0000-000000000000/providers/Microsoft.Authorization/roleDefinitions/3913510d-42f4-4e42-8a64-420c390055eb",
      "principalId":"00000000-0000-0000-0000-000000000001"}}'
    headers:
      Accept:
      - application/json
      Accept-Encoding:
      - gzip, deflate
      CommandName:
      - aks create
      Connection:
      - keep-alive
      Content-Length:
      - '232'
      Content-Type:
      - application/json
      Cookie:
      - x-ms-gateway-slice=Production
      ParameterSetName:
      - --resource-group --name --ssh-key-value -a --workspace-resource-id
      User-Agent:
      - AZURECLI/2.48.1 azsdk-python-azure-mgmt-authorization/3.0.0 Python/3.8.10
        (Linux-5.10.102.1-microsoft-standard-WSL2-x86_64-with-glibc2.29)
    method: PUT
    uri: https://management.azure.com/subscriptions/00000000-0000-0000-0000-000000000000/resourceGroups/clitest000001/providers/Microsoft.ContainerService/managedClusters/cliakstest000002/providers/Microsoft.Authorization/roleAssignments/278ea6d7-6ce6-4951-9a5b-633feb199799?api-version=2022-04-01
  response:
    body:
      string: '{"properties":{"roleDefinitionId":"/subscriptions/00000000-0000-0000-0000-000000000000/providers/Microsoft.Authorization/roleDefinitions/3913510d-42f4-4e42-8a64-420c390055eb","principalId":"00000000-0000-0000-0000-000000000001","principalType":"ServicePrincipal","scope":"/subscriptions/00000000-0000-0000-0000-000000000000/resourceGroups/clitest000001/providers/Microsoft.ContainerService/managedClusters/cliakstest000002","condition":null,"conditionVersion":null,"createdOn":"2023-05-16T01:41:11.4759093Z","updatedOn":"2023-05-16T01:41:12.0789178Z","createdBy":null,"updatedBy":"a3ed77fc-61b3-4eda-b3b8-5b0468fd7cfe","delegatedManagedIdentityResourceId":null,"description":null},"id":"/subscriptions/00000000-0000-0000-0000-000000000000/resourceGroups/clitest000001/providers/Microsoft.ContainerService/managedClusters/cliakstest000002/providers/Microsoft.Authorization/roleAssignments/278ea6d7-6ce6-4951-9a5b-633feb199799","type":"Microsoft.Authorization/roleAssignments","name":"278ea6d7-6ce6-4951-9a5b-633feb199799"}'
    headers:
      cache-control:
      - no-cache
      content-length:
      - '1021'
      content-type:
      - application/json; charset=utf-8
      date:
      - Tue, 16 May 2023 01:41:13 GMT
      expires:
      - '-1'
      pragma:
      - no-cache
      strict-transport-security:
      - max-age=31536000; includeSubDomains
      x-content-type-options:
      - nosniff
      x-ms-ratelimit-remaining-subscription-writes:
      - '1199'
    status:
      code: 201
      message: Created
- request:
    body: null
    headers:
      Accept:
      - application/json
      Accept-Encoding:
      - gzip, deflate
      CommandName:
      - aks delete
      Connection:
      - keep-alive
      Content-Length:
      - '0'
      ParameterSetName:
      - -g -n --yes --no-wait
      User-Agent:
      - AZURECLI/2.48.1 azsdk-python-azure-mgmt-containerservice/21.1.0b Python/3.8.10
        (Linux-5.10.102.1-microsoft-standard-WSL2-x86_64-with-glibc2.29)
    method: DELETE
<<<<<<< HEAD
    uri: https://management.azure.com/subscriptions/00000000-0000-0000-0000-000000000000/resourceGroups/clitest000001/providers/Microsoft.ContainerService/managedClusters/cliakstest000002?api-version=2023-01-02-preview
=======
    uri: https://management.azure.com/subscriptions/00000000-0000-0000-0000-000000000000/resourceGroups/clitest000001/providers/Microsoft.ContainerService/managedClusters/cliakstest000002?api-version=2023-04-01
>>>>>>> fbffd1ba
  response:
    body:
      string: ''
    headers:
      azure-asyncoperation:
      - https://management.azure.com/subscriptions/00000000-0000-0000-0000-000000000000/providers/Microsoft.ContainerService/locations/westus2/operations/d759b575-3e73-455a-9dd8-6ec84070ef34?api-version=2016-03-30
      cache-control:
      - no-cache
      content-length:
      - '0'
      date:
      - Tue, 16 May 2023 01:41:14 GMT
      expires:
      - '-1'
      location:
      - https://management.azure.com/subscriptions/00000000-0000-0000-0000-000000000000/providers/Microsoft.ContainerService/locations/westus2/operationresults/d759b575-3e73-455a-9dd8-6ec84070ef34?api-version=2016-03-30
      pragma:
      - no-cache
      server:
      - nginx
      strict-transport-security:
      - max-age=31536000; includeSubDomains
      x-content-type-options:
      - nosniff
      x-ms-ratelimit-remaining-subscription-deletes:
      - '14998'
    status:
      code: 202
      message: Accepted
version: 1<|MERGE_RESOLUTION|>--- conflicted
+++ resolved
@@ -13,21 +13,21 @@
       ParameterSetName:
       - -g -n
       User-Agent:
-      - AZURECLI/2.48.1 azsdk-python-azure-mgmt-resource/22.0.0 Python/3.8.10 (Linux-5.10.102.1-microsoft-standard-WSL2-x86_64-with-glibc2.29)
+      - AZURECLI/2.48.0 azsdk-python-azure-mgmt-resource/22.0.0 Python/3.8.10 (Linux-5.15.0-1033-azure-x86_64-with-glibc2.29)
     method: GET
     uri: https://management.azure.com/subscriptions/00000000-0000-0000-0000-000000000000/resourcegroups/clitest000001?api-version=2022-09-01
   response:
     body:
-      string: '{"id":"/subscriptions/00000000-0000-0000-0000-000000000000/resourceGroups/clitest000001","name":"clitest000001","type":"Microsoft.Resources/resourceGroups","location":"westus2","tags":{"product":"azurecli","cause":"automation","test":"test_aks_create_with_custom_monitoring_workspace","date":"2023-05-16T01:35:58Z","module":"acs"},"properties":{"provisioningState":"Succeeded"}}'
-    headers:
-      cache-control:
-      - no-cache
-      content-length:
-      - '378'
+      string: '{"id":"/subscriptions/00000000-0000-0000-0000-000000000000/resourceGroups/clitest000001","name":"clitest000001","type":"Microsoft.Resources/resourceGroups","location":"westus2","tags":{"product":"azurecli","cause":"automation","test":"test_aks_create_with_custom_monitoring_workspace","date":"2023-04-23T12:01:26Z"},"properties":{"provisioningState":"Succeeded"}}'
+    headers:
+      cache-control:
+      - no-cache
+      content-length:
+      - '363'
       content-type:
       - application/json; charset=utf-8
       date:
-      - Tue, 16 May 2023 01:36:01 GMT
+      - Sun, 23 Apr 2023 12:01:26 GMT
       expires:
       - '-1'
       pragma:
@@ -60,12 +60,12 @@
       ParameterSetName:
       - -g -n
       User-Agent:
-      - AZURECLI/2.48.1 (AAZ) azsdk-python-core/1.26.0 Python/3.8.10 (Linux-5.10.102.1-microsoft-standard-WSL2-x86_64-with-glibc2.29)
+      - AZURECLI/2.48.0 (AAZ) azsdk-python-core/1.26.0 Python/3.8.10 (Linux-5.15.0-1033-azure-x86_64-with-glibc2.29)
     method: PUT
     uri: https://management.azure.com/subscriptions/00000000-0000-0000-0000-000000000000/resourcegroups/clitest000001/providers/Microsoft.OperationalInsights/workspaces/cliaksworkspace000003?api-version=2021-12-01-preview
   response:
     body:
-      string: '{"properties":{"customerId":"f9c51500-8077-498d-8052-6954556928de","provisioningState":"Creating","sku":{"name":"PerGB2018","lastSkuUpdate":"2023-05-16T01:36:02.5870607Z"},"retentionInDays":30,"features":{"legacy":0,"searchVersion":1,"enableLogAccessUsingOnlyResourcePermissions":true},"workspaceCapping":{"dailyQuotaGb":-1.0,"quotaNextResetTime":"2023-05-16T05:00:00Z","dataIngestionStatus":"RespectQuota"},"publicNetworkAccessForIngestion":"Enabled","publicNetworkAccessForQuery":"Enabled","createdDate":"2023-05-16T01:36:02.5870607Z","modifiedDate":"2023-05-16T01:36:02.5870607Z"},"location":"westus2","id":"/subscriptions/00000000-0000-0000-0000-000000000000/resourceGroups/clitest000001/providers/Microsoft.OperationalInsights/workspaces/cliaksworkspace000003","name":"cliaksworkspace000003","type":"Microsoft.OperationalInsights/workspaces"}'
+      string: '{"properties":{"customerId":"b8b82b24-700b-43b1-9271-9d69e1957ffa","provisioningState":"Creating","sku":{"name":"PerGB2018","lastSkuUpdate":"2023-04-23T12:01:27.5035264Z"},"retentionInDays":30,"features":{"legacy":0,"searchVersion":1,"enableLogAccessUsingOnlyResourcePermissions":true},"workspaceCapping":{"dailyQuotaGb":-1.0,"quotaNextResetTime":"2023-04-24T08:00:00Z","dataIngestionStatus":"RespectQuota"},"publicNetworkAccessForIngestion":"Enabled","publicNetworkAccessForQuery":"Enabled","createdDate":"2023-04-23T12:01:27.5035264Z","modifiedDate":"2023-04-23T12:01:27.5035264Z"},"location":"westus2","id":"/subscriptions/00000000-0000-0000-0000-000000000000/resourceGroups/clitest000001/providers/Microsoft.OperationalInsights/workspaces/cliaksworkspace000003","name":"cliaksworkspace000003","type":"Microsoft.OperationalInsights/workspaces"}'
     headers:
       access-control-allow-origin:
       - '*'
@@ -78,7 +78,7 @@
       content-type:
       - application/json; charset=utf-8
       date:
-      - Tue, 16 May 2023 01:36:02 GMT
+      - Sun, 23 Apr 2023 12:01:27 GMT
       expires:
       - '-1'
       location:
@@ -92,7 +92,7 @@
       x-content-type-options:
       - nosniff
       x-ms-ratelimit-remaining-subscription-writes:
-      - '1198'
+      - '1199'
       x-powered-by:
       - ASP.NET
     status:
@@ -112,12 +112,12 @@
       ParameterSetName:
       - -g -n
       User-Agent:
-      - AZURECLI/2.48.1 (AAZ) azsdk-python-core/1.26.0 Python/3.8.10 (Linux-5.10.102.1-microsoft-standard-WSL2-x86_64-with-glibc2.29)
+      - AZURECLI/2.48.0 (AAZ) azsdk-python-core/1.26.0 Python/3.8.10 (Linux-5.15.0-1033-azure-x86_64-with-glibc2.29)
     method: GET
     uri: https://management.azure.com/subscriptions/00000000-0000-0000-0000-000000000000/resourceGroups/clitest000001/providers/Microsoft.OperationalInsights/workspaces/cliaksworkspace000003?api-version=2021-12-01-preview
   response:
     body:
-      string: '{"properties":{"customerId":"f9c51500-8077-498d-8052-6954556928de","provisioningState":"Creating","sku":{"name":"PerGB2018","lastSkuUpdate":"2023-05-16T01:36:02.5870607Z"},"retentionInDays":30,"features":{"legacy":0,"searchVersion":1,"enableLogAccessUsingOnlyResourcePermissions":true},"workspaceCapping":{"dailyQuotaGb":-1.0,"quotaNextResetTime":"2023-05-16T05:00:00Z","dataIngestionStatus":"RespectQuota"},"publicNetworkAccessForIngestion":"Enabled","publicNetworkAccessForQuery":"Enabled","createdDate":"2023-05-16T01:36:02.5870607Z","modifiedDate":"2023-05-16T01:36:02.5870607Z"},"location":"westus2","id":"/subscriptions/00000000-0000-0000-0000-000000000000/resourceGroups/clitest000001/providers/Microsoft.OperationalInsights/workspaces/cliaksworkspace000003","name":"cliaksworkspace000003","type":"Microsoft.OperationalInsights/workspaces"}'
+      string: '{"properties":{"customerId":"b8b82b24-700b-43b1-9271-9d69e1957ffa","provisioningState":"Creating","sku":{"name":"PerGB2018","lastSkuUpdate":"2023-04-23T12:01:27.5035264Z"},"retentionInDays":30,"features":{"legacy":0,"searchVersion":1,"enableLogAccessUsingOnlyResourcePermissions":true},"workspaceCapping":{"dailyQuotaGb":-1.0,"quotaNextResetTime":"2023-04-24T08:00:00Z","dataIngestionStatus":"RespectQuota"},"publicNetworkAccessForIngestion":"Enabled","publicNetworkAccessForQuery":"Enabled","createdDate":"2023-04-23T12:01:27.5035264Z","modifiedDate":"2023-04-23T12:01:27.5035264Z"},"location":"westus2","id":"/subscriptions/00000000-0000-0000-0000-000000000000/resourceGroups/clitest000001/providers/Microsoft.OperationalInsights/workspaces/cliaksworkspace000003","name":"cliaksworkspace000003","type":"Microsoft.OperationalInsights/workspaces"}'
     headers:
       access-control-allow-origin:
       - '*'
@@ -130,7 +130,7 @@
       content-type:
       - application/json; charset=utf-8
       date:
-      - Tue, 16 May 2023 01:36:02 GMT
+      - Sun, 23 Apr 2023 12:01:27 GMT
       expires:
       - '-1'
       pragma:
@@ -164,9 +164,6 @@
       ParameterSetName:
       - --resource-group --name --ssh-key-value -a --workspace-resource-id
       User-Agent:
-<<<<<<< HEAD
-      - AZURECLI/2.48.1 azsdk-python-azure-mgmt-resource/22.0.0 Python/3.8.10 (Linux-5.10.102.1-microsoft-standard-WSL2-x86_64-with-glibc2.29)
-=======
       - AZURECLI/2.48.0 azsdk-python-azure-mgmt-containerservice/22.1.0 Python/3.8.10
         (Linux-5.15.0-1033-azure-x86_64-with-glibc2.29)
     method: GET
@@ -213,54 +210,53 @@
       - --resource-group --name --ssh-key-value -a --workspace-resource-id
       User-Agent:
       - AZURECLI/2.48.0 azsdk-python-azure-mgmt-resource/22.0.0 Python/3.8.10 (Linux-5.15.0-1033-azure-x86_64-with-glibc2.29)
->>>>>>> fbffd1ba
     method: GET
     uri: https://management.azure.com/subscriptions/00000000-0000-0000-0000-000000000000/resourcegroups/clitest000001?api-version=2022-09-01
   response:
     body:
-      string: '{"id":"/subscriptions/00000000-0000-0000-0000-000000000000/resourceGroups/clitest000001","name":"clitest000001","type":"Microsoft.Resources/resourceGroups","location":"westus2","tags":{"product":"azurecli","cause":"automation","test":"test_aks_create_with_custom_monitoring_workspace","date":"2023-05-16T01:35:58Z","module":"acs"},"properties":{"provisioningState":"Succeeded"}}'
-    headers:
-      cache-control:
-      - no-cache
-      content-length:
-      - '378'
+      string: '{"id":"/subscriptions/00000000-0000-0000-0000-000000000000/resourceGroups/clitest000001","name":"clitest000001","type":"Microsoft.Resources/resourceGroups","location":"westus2","tags":{"product":"azurecli","cause":"automation","test":"test_aks_create_with_custom_monitoring_workspace","date":"2023-04-23T12:01:26Z"},"properties":{"provisioningState":"Succeeded"}}'
+    headers:
+      cache-control:
+      - no-cache
+      content-length:
+      - '363'
       content-type:
       - application/json; charset=utf-8
       date:
-      - Tue, 16 May 2023 01:36:03 GMT
-      expires:
-      - '-1'
-      pragma:
-      - no-cache
-      strict-transport-security:
-      - max-age=31536000; includeSubDomains
-      vary:
-      - Accept-Encoding
-      x-content-type-options:
-      - nosniff
-    status:
-      code: 200
-      message: OK
-- request:
-    body: null
-    headers:
-      Accept:
-      - application/json
-      Accept-Encoding:
-      - gzip, deflate
-      CommandName:
-      - aks create
-      Connection:
-      - keep-alive
-      ParameterSetName:
-      - --resource-group --name --ssh-key-value -a --workspace-resource-id
-      User-Agent:
-      - AZURECLI/2.48.1 azsdk-python-azure-mgmt-resource/22.0.0 Python/3.8.10 (Linux-5.10.102.1-microsoft-standard-WSL2-x86_64-with-glibc2.29)
+      - Sun, 23 Apr 2023 12:01:27 GMT
+      expires:
+      - '-1'
+      pragma:
+      - no-cache
+      strict-transport-security:
+      - max-age=31536000; includeSubDomains
+      vary:
+      - Accept-Encoding
+      x-content-type-options:
+      - nosniff
+    status:
+      code: 200
+      message: OK
+- request:
+    body: null
+    headers:
+      Accept:
+      - application/json
+      Accept-Encoding:
+      - gzip, deflate
+      CommandName:
+      - aks create
+      Connection:
+      - keep-alive
+      ParameterSetName:
+      - --resource-group --name --ssh-key-value -a --workspace-resource-id
+      User-Agent:
+      - AZURECLI/2.48.0 azsdk-python-azure-mgmt-resource/22.0.0 Python/3.8.10 (Linux-5.15.0-1033-azure-x86_64-with-glibc2.29)
     method: GET
     uri: https://management.azure.com/subscriptions/00000000-0000-0000-0000-000000000000/resourcegroups/clitest000001/providers/microsoft.operationalinsights/workspaces/cliaksworkspace000003?api-version=2015-11-01-preview
   response:
     body:
-      string: '{"properties":{"customerId":"f9c51500-8077-498d-8052-6954556928de","provisioningState":"Creating","sku":{"name":"PerGB2018","lastSkuUpdate":"2023-05-16T01:36:02.5870607Z"},"retentionInDays":30,"features":{"legacy":0,"searchVersion":1,"enableLogAccessUsingOnlyResourcePermissions":true},"workspaceCapping":{"dailyQuotaGb":-1.0,"quotaNextResetTime":"2023-05-16T05:00:00Z","dataIngestionStatus":"RespectQuota"},"publicNetworkAccessForIngestion":"Enabled","publicNetworkAccessForQuery":"Enabled","createdDate":"2023-05-16T01:36:02.5870607Z","modifiedDate":"2023-05-16T01:36:02.5870607Z"},"location":"westus2","id":"/subscriptions/00000000-0000-0000-0000-000000000000/resourceGroups/clitest000001/providers/Microsoft.OperationalInsights/workspaces/cliaksworkspace000003","name":"cliaksworkspace000003","type":"Microsoft.OperationalInsights/workspaces"}'
+      string: '{"properties":{"customerId":"b8b82b24-700b-43b1-9271-9d69e1957ffa","provisioningState":"Creating","sku":{"name":"PerGB2018","lastSkuUpdate":"2023-04-23T12:01:27.5035264Z"},"retentionInDays":30,"features":{"legacy":0,"searchVersion":1,"enableLogAccessUsingOnlyResourcePermissions":true},"workspaceCapping":{"dailyQuotaGb":-1.0,"quotaNextResetTime":"2023-04-24T08:00:00Z","dataIngestionStatus":"RespectQuota"},"publicNetworkAccessForIngestion":"Enabled","publicNetworkAccessForQuery":"Enabled","createdDate":"2023-04-23T12:01:27.5035264Z","modifiedDate":"2023-04-23T12:01:27.5035264Z"},"location":"westus2","id":"/subscriptions/00000000-0000-0000-0000-000000000000/resourceGroups/clitest000001/providers/Microsoft.OperationalInsights/workspaces/cliaksworkspace000003","name":"cliaksworkspace000003","type":"Microsoft.OperationalInsights/workspaces"}'
     headers:
       access-control-allow-origin:
       - '*'
@@ -273,7 +269,7 @@
       content-type:
       - application/json; charset=utf-8
       date:
-      - Tue, 16 May 2023 01:36:03 GMT
+      - Sun, 23 Apr 2023 12:01:27 GMT
       expires:
       - '-1'
       pragma:
@@ -295,22 +291,21 @@
       message: OK
 - request:
     body: '{"location": "westus2", "identity": {"type": "SystemAssigned"}, "properties":
-      {"kubernetesVersion": "", "dnsPrefix": "cliakstest-clitest56vxbfoyg-9b96eb",
+      {"kubernetesVersion": "", "dnsPrefix": "cliakstest-clitest2xx6o2r7j-79a739",
       "agentPoolProfiles": [{"count": 3, "vmSize": "Standard_DS2_v2", "osDiskSizeGB":
-      0, "workloadRuntime": "OCIContainer", "osType": "Linux", "enableAutoScaling":
-      false, "type": "VirtualMachineScaleSets", "mode": "System", "orchestratorVersion":
-      "", "upgradeSettings": {}, "enableNodePublicIP": false, "enableCustomCATrust":
+      0, "osType": "Linux", "enableAutoScaling": false, "type": "VirtualMachineScaleSets",
+      "mode": "System", "orchestratorVersion": "", "upgradeSettings": {}, "enableNodePublicIP":
       false, "scaleSetPriority": "Regular", "scaleSetEvictionPolicy": "Delete", "spotMaxPrice":
       -1.0, "nodeTaints": [], "enableEncryptionAtHost": false, "enableUltraSSD": false,
-      "enableFIPS": false, "networkProfile": {}, "name": "nodepool1"}], "linuxProfile":
-      {"adminUsername": "azureuser", "ssh": {"publicKeys": [{"keyData": "ssh-rsa AAAAB3NzaC1yc2EAAAADAQABAAACAQCbIg1guRHbI0lV11wWDt1r2cUdcNd27CJsg+SfgC7miZeubtwUhbsPdhMQsfDyhOWHq1+ZL0M+nJZV63d/1dhmhtgyOqejUwrPlzKhydsbrsdUor+JmNJDdW01v7BXHyuymT8G4s09jCasNOwiufbP/qp72ruu0bIA1nySsvlf9pCQAuFkAnVnf/rFhUlOkhtRpwcq8SUNY2zRHR/EKb/4NWY1JzR4sa3q2fWIJdrrX0DvLoa5g9bIEd4Df79ba7v+yiUBOS0zT2ll+z4g9izHK3EO5d8hL4jYxcjKs+wcslSYRWrascfscLgMlMGh0CdKeNTDjHpGPncaf3Z+FwwwjWeuiNBxv7bJo13/8B/098KlVDl4GZqsoBCEjPyJfV6hO0y/LkRGkk7oHWKgeWAfKtfLItRp00eZ4fcJNK9kCaSMmEugoZWcI7NGbZXzqFWqbpRI7NcDP9+WIQ+i9U5vqWsqd/zng4kbuAJ6UuKqIzB0upYrLShfQE3SAck8oaLhJqqq56VfDuASNpJKidV+zq27HfSBmbXnkR/5AK337dc3MXKJypoK/QPMLKUAP5XLPbs+NddJQV7EZXd29DLgp+fRIg3edpKdO7ZErWhv7d+3Kws+e1Y+ypmR2WIVSwVyBEUfgv2C8Ts9gnTF4pNcEY/S2aBicz5Ew2+jdyGNQQ==
-      test@example.com\n"}]}}, "addonProfiles": {"omsagent": {"enabled": true, "config":
-      {"logAnalyticsWorkspaceResourceID": "/subscriptions/00000000-0000-0000-0000-000000000000/resourcegroups/clitest000001/providers/microsoft.operationalinsights/workspaces/cliaksworkspace000003",
-      "useAADAuth": "False"}}}, "enableRBAC": true, "enablePodSecurityPolicy": false,
-      "networkProfile": {"networkPlugin": "kubenet", "podCidr": "10.244.0.0/16", "serviceCidr":
-      "10.0.0.0/16", "dnsServiceIP": "10.0.0.10", "dockerBridgeCidr": "172.17.0.1/16",
-      "outboundType": "loadBalancer", "loadBalancerSku": "standard"}, "disableLocalAccounts":
-      false, "storageProfile": {}}}'
+      "enableFIPS": false, "name": "nodepool1"}], "linuxProfile": {"adminUsername":
+      "azureuser", "ssh": {"publicKeys": [{"keyData": "ssh-rsa AAAAB3NzaC1yc2EAAAADAQABAAABAQDTAAK31PbLN4NRXNE+fQ9l2XTqagn2x/9R6SEGuHSEwqjSX6nxydSJNCRMtZ0390/A/ZngWTw4rRC5zTTmy6aqecbjs3e/tgsd3IJECvTBqdLOQKNjQMEI4fMMhKsK2HDracFpeuyTIQ/wchtTQ2IyEh0WFN2SPt0X6/CRtCQjJzXMpeGbUWNau3dwesrADYBuhW9P7hEb2bDOwUaHNVHatNlrtTk8ujiMyVMZ44oV8o4NOd7ODq8hWkf0YMDypSQkRHx6YGdPeYPifye7MLWHAxdVOppW1zkLX0ne9QUgMQ+kUNofY2Td3Ojzu3vGwsiwRCpbZYIGKF3e4T/TnIMr
+      azcli_aks_live_test@example.com\n"}]}}, "addonProfiles": {"omsagent": {"enabled":
+      true, "config": {"logAnalyticsWorkspaceResourceID": "/subscriptions/00000000-0000-0000-0000-000000000000/resourcegroups/clitest000001/providers/microsoft.operationalinsights/workspaces/cliaksworkspace000003",
+      "useAADAuth": "False"}}}, "enableRBAC": true, "networkProfile": {"networkPlugin":
+      "kubenet", "podCidr": "10.244.0.0/16", "serviceCidr": "10.0.0.0/16", "dnsServiceIP":
+      "10.0.0.10", "dockerBridgeCidr": "172.17.0.1/16", "outboundType": "loadBalancer",
+      "loadBalancerSku": "standard"}, "disableLocalAccounts": false, "storageProfile":
+      {}}}'
     headers:
       Accept:
       - application/json
@@ -321,20 +316,16 @@
       Connection:
       - keep-alive
       Content-Length:
-      - '2165'
+      - '1715'
       Content-Type:
       - application/json
       ParameterSetName:
       - --resource-group --name --ssh-key-value -a --workspace-resource-id
       User-Agent:
-      - AZURECLI/2.48.1 azsdk-python-azure-mgmt-containerservice/21.1.0b Python/3.8.10
-        (Linux-5.10.102.1-microsoft-standard-WSL2-x86_64-with-glibc2.29)
+      - AZURECLI/2.48.0 azsdk-python-azure-mgmt-containerservice/22.1.0 Python/3.8.10
+        (Linux-5.15.0-1033-azure-x86_64-with-glibc2.29)
     method: PUT
-<<<<<<< HEAD
-    uri: https://management.azure.com/subscriptions/00000000-0000-0000-0000-000000000000/resourceGroups/clitest000001/providers/Microsoft.ContainerService/managedClusters/cliakstest000002?api-version=2023-01-02-preview
-=======
     uri: https://management.azure.com/subscriptions/00000000-0000-0000-0000-000000000000/resourceGroups/clitest000001/providers/Microsoft.ContainerService/managedClusters/cliakstest000002?api-version=2023-04-01
->>>>>>> fbffd1ba
   response:
     body:
       string: "{\n  \"id\": \"/subscriptions/00000000-0000-0000-0000-000000000000/resourcegroups/clitest000001/providers/Microsoft.ContainerService/managedClusters/cliakstest000002\",\n
@@ -342,55 +333,53 @@
         \"Microsoft.ContainerService/ManagedClusters\",\n  \"properties\": {\n   \"provisioningState\":
         \"Creating\",\n   \"powerState\": {\n    \"code\": \"Running\"\n   },\n   \"kubernetesVersion\":
         \"1.25.6\",\n   \"currentKubernetesVersion\": \"1.25.6\",\n   \"dnsPrefix\":
-        \"cliakstest-clitest56vxbfoyg-9b96eb\",\n   \"fqdn\": \"cliakstest-clitest56vxbfoyg-9b96eb-q8vkjuw7.hcp.westus2.azmk8s.io\",\n
-        \  \"azurePortalFQDN\": \"cliakstest-clitest56vxbfoyg-9b96eb-q8vkjuw7.portal.hcp.westus2.azmk8s.io\",\n
+        \"cliakstest-clitest2xx6o2r7j-79a739\",\n   \"fqdn\": \"cliakstest-clitest2xx6o2r7j-79a739-jgy5s31u.hcp.westus2.azmk8s.io\",\n
+        \  \"azurePortalFQDN\": \"cliakstest-clitest2xx6o2r7j-79a739-jgy5s31u.portal.hcp.westus2.azmk8s.io\",\n
         \  \"agentPoolProfiles\": [\n    {\n     \"name\": \"nodepool1\",\n     \"count\":
         3,\n     \"vmSize\": \"Standard_DS2_v2\",\n     \"osDiskSizeGB\": 128,\n     \"osDiskType\":
-        \"Managed\",\n     \"kubeletDiskType\": \"OS\",\n     \"workloadRuntime\":
-        \"OCIContainer\",\n     \"maxPods\": 110,\n     \"type\": \"VirtualMachineScaleSets\",\n
-        \    \"enableAutoScaling\": false,\n     \"provisioningState\": \"Creating\",\n
-        \    \"powerState\": {\n      \"code\": \"Running\"\n     },\n     \"orchestratorVersion\":
-        \"1.25.6\",\n     \"currentOrchestratorVersion\": \"1.25.6\",\n     \"enableNodePublicIP\":
-        false,\n     \"enableCustomCATrust\": false,\n     \"mode\": \"System\",\n
+        \"Managed\",\n     \"kubeletDiskType\": \"OS\",\n     \"maxPods\": 110,\n
+        \    \"type\": \"VirtualMachineScaleSets\",\n     \"enableAutoScaling\": false,\n
+        \    \"provisioningState\": \"Creating\",\n     \"powerState\": {\n      \"code\":
+        \"Running\"\n     },\n     \"orchestratorVersion\": \"1.25.6\",\n     \"currentOrchestratorVersion\":
+        \"1.25.6\",\n     \"enableNodePublicIP\": false,\n     \"mode\": \"System\",\n
         \    \"enableEncryptionAtHost\": false,\n     \"enableUltraSSD\": false,\n
         \    \"osType\": \"Linux\",\n     \"osSKU\": \"Ubuntu\",\n     \"nodeImageVersion\":
-        \"AKSUbuntu-2204gen2containerd-202304.20.0\",\n     \"upgradeSettings\": {},\n
-        \    \"enableFIPS\": false,\n     \"networkProfile\": {}\n    }\n   ],\n   \"linuxProfile\":
-        {\n    \"adminUsername\": \"azureuser\",\n    \"ssh\": {\n     \"publicKeys\":
-        [\n      {\n       \"keyData\": \"ssh-rsa AAAAB3NzaC1yc2EAAAADAQABAAACAQCbIg1guRHbI0lV11wWDt1r2cUdcNd27CJsg+SfgC7miZeubtwUhbsPdhMQsfDyhOWHq1+ZL0M+nJZV63d/1dhmhtgyOqejUwrPlzKhydsbrsdUor+JmNJDdW01v7BXHyuymT8G4s09jCasNOwiufbP/qp72ruu0bIA1nySsvlf9pCQAuFkAnVnf/rFhUlOkhtRpwcq8SUNY2zRHR/EKb/4NWY1JzR4sa3q2fWIJdrrX0DvLoa5g9bIEd4Df79ba7v+yiUBOS0zT2ll+z4g9izHK3EO5d8hL4jYxcjKs+wcslSYRWrascfscLgMlMGh0CdKeNTDjHpGPncaf3Z+FwwwjWeuiNBxv7bJo13/8B/098KlVDl4GZqsoBCEjPyJfV6hO0y/LkRGkk7oHWKgeWAfKtfLItRp00eZ4fcJNK9kCaSMmEugoZWcI7NGbZXzqFWqbpRI7NcDP9+WIQ+i9U5vqWsqd/zng4kbuAJ6UuKqIzB0upYrLShfQE3SAck8oaLhJqqq56VfDuASNpJKidV+zq27HfSBmbXnkR/5AK337dc3MXKJypoK/QPMLKUAP5XLPbs+NddJQV7EZXd29DLgp+fRIg3edpKdO7ZErWhv7d+3Kws+e1Y+ypmR2WIVSwVyBEUfgv2C8Ts9gnTF4pNcEY/S2aBicz5Ew2+jdyGNQQ==
-        test@example.com\\n\"\n      }\n     ]\n    }\n   },\n   \"servicePrincipalProfile\":
+        \"AKSUbuntu-2204gen2containerd-202304.10.0\",\n     \"upgradeSettings\": {},\n
+        \    \"enableFIPS\": false\n    }\n   ],\n   \"linuxProfile\": {\n    \"adminUsername\":
+        \"azureuser\",\n    \"ssh\": {\n     \"publicKeys\": [\n      {\n       \"keyData\":
+        \"ssh-rsa AAAAB3NzaC1yc2EAAAADAQABAAABAQDTAAK31PbLN4NRXNE+fQ9l2XTqagn2x/9R6SEGuHSEwqjSX6nxydSJNCRMtZ0390/A/ZngWTw4rRC5zTTmy6aqecbjs3e/tgsd3IJECvTBqdLOQKNjQMEI4fMMhKsK2HDracFpeuyTIQ/wchtTQ2IyEh0WFN2SPt0X6/CRtCQjJzXMpeGbUWNau3dwesrADYBuhW9P7hEb2bDOwUaHNVHatNlrtTk8ujiMyVMZ44oV8o4NOd7ODq8hWkf0YMDypSQkRHx6YGdPeYPifye7MLWHAxdVOppW1zkLX0ne9QUgMQ+kUNofY2Td3Ojzu3vGwsiwRCpbZYIGKF3e4T/TnIMr
+        azcli_aks_live_test@example.com\\n\"\n      }\n     ]\n    }\n   },\n   \"servicePrincipalProfile\":
         {\n    \"clientId\":\"00000000-0000-0000-0000-000000000001\"\n   },\n   \"addonProfiles\":
         {\n    \"omsagent\": {\n     \"enabled\": true,\n     \"config\": {\n      \"logAnalyticsWorkspaceResourceID\":
         \"/subscriptions/00000000-0000-0000-0000-000000000000/resourcegroups/clitest000001/providers/microsoft.operationalinsights/workspaces/cliaksworkspace000003\",\n
         \     \"useAADAuth\": \"False\"\n     }\n    }\n   },\n   \"nodeResourceGroup\":
         \"MC_clitest000001_cliakstest000002_westus2\",\n   \"enableRBAC\": true,\n
-        \  \"enablePodSecurityPolicy\": false,\n   \"networkProfile\": {\n    \"networkPlugin\":
+        \  \"enableLTS\": \"KubernetesOfficial\",\n   \"networkProfile\": {\n    \"networkPlugin\":
         \"kubenet\",\n    \"loadBalancerSku\": \"standard\",\n    \"loadBalancerProfile\":
-        {\n     \"managedOutboundIPs\": {\n      \"count\": 1\n     },\n     \"backendPoolType\":
-        \"nodeIPConfiguration\"\n    },\n    \"podCidr\": \"10.244.0.0/16\",\n    \"serviceCidr\":
-        \"10.0.0.0/16\",\n    \"dnsServiceIP\": \"10.0.0.10\",\n    \"dockerBridgeCidr\":
-        \"172.17.0.1/16\",\n    \"outboundType\": \"loadBalancer\",\n    \"podCidrs\":
-        [\n     \"10.244.0.0/16\"\n    ],\n    \"serviceCidrs\": [\n     \"10.0.0.0/16\"\n
-        \   ],\n    \"ipFamilies\": [\n     \"IPv4\"\n    ]\n   },\n   \"maxAgentPools\":
-        100,\n   \"disableLocalAccounts\": false,\n   \"securityProfile\": {},\n   \"storageProfile\":
-        {\n    \"diskCSIDriver\": {\n     \"enabled\": true,\n     \"version\": \"v1\"\n
-        \   },\n    \"fileCSIDriver\": {\n     \"enabled\": true\n    },\n    \"snapshotController\":
+        {\n     \"managedOutboundIPs\": {\n      \"count\": 1\n     }\n    },\n    \"podCidr\":
+        \"10.244.0.0/16\",\n    \"serviceCidr\": \"10.0.0.0/16\",\n    \"dnsServiceIP\":
+        \"10.0.0.10\",\n    \"dockerBridgeCidr\": \"172.17.0.1/16\",\n    \"outboundType\":
+        \"loadBalancer\",\n    \"podCidrs\": [\n     \"10.244.0.0/16\"\n    ],\n    \"serviceCidrs\":
+        [\n     \"10.0.0.0/16\"\n    ],\n    \"ipFamilies\": [\n     \"IPv4\"\n    ]\n
+        \  },\n   \"maxAgentPools\": 100,\n   \"disableLocalAccounts\": false,\n   \"securityProfile\":
+        {},\n   \"storageProfile\": {\n    \"diskCSIDriver\": {\n     \"enabled\":
+        true\n    },\n    \"fileCSIDriver\": {\n     \"enabled\": true\n    },\n    \"snapshotController\":
         {\n     \"enabled\": true\n    }\n   },\n   \"oidcIssuerProfile\": {\n    \"enabled\":
         false\n   },\n   \"workloadAutoScalerProfile\": {}\n  },\n  \"identity\":
         {\n   \"type\": \"SystemAssigned\",\n   \"principalId\":\"00000000-0000-0000-0000-000000000001\",\n
         \  \"tenantId\": \"72f988bf-86f1-41af-91ab-2d7cd011db47\"\n  },\n  \"sku\":
-        {\n   \"name\": \"Basic\",\n   \"tier\": \"Free\"\n  }\n }"
+        {\n   \"name\": \"Base\",\n   \"tier\": \"Free\"\n  }\n }"
     headers:
       azure-asyncoperation:
-      - https://management.azure.com/subscriptions/00000000-0000-0000-0000-000000000000/providers/Microsoft.ContainerService/locations/westus2/operations/7cc8cbbb-af90-428e-add4-5988f0adf5af?api-version=2016-03-30
-      cache-control:
-      - no-cache
-      content-length:
-      - '4130'
-      content-type:
-      - application/json
-      date:
-      - Tue, 16 May 2023 01:36:07 GMT
+      - https://management.azure.com/subscriptions/00000000-0000-0000-0000-000000000000/providers/Microsoft.ContainerService/locations/westus2/operations/66eb2986-c3ad-4501-8489-ace5738a9dd6?api-version=2016-03-30
+      cache-control:
+      - no-cache
+      content-length:
+      - '3630'
+      content-type:
+      - application/json
+      date:
+      - Sun, 23 Apr 2023 12:01:32 GMT
       expires:
       - '-1'
       pragma:
@@ -402,7 +391,7 @@
       x-content-type-options:
       - nosniff
       x-ms-ratelimit-remaining-subscription-writes:
-      - '1198'
+      - '1199'
     status:
       code: 201
       message: Created
@@ -420,14 +409,14 @@
       ParameterSetName:
       - --resource-group --name --ssh-key-value -a --workspace-resource-id
       User-Agent:
-      - AZURECLI/2.48.1 azsdk-python-azure-mgmt-containerservice/21.1.0b Python/3.8.10
-        (Linux-5.10.102.1-microsoft-standard-WSL2-x86_64-with-glibc2.29)
-    method: GET
-    uri: https://management.azure.com/subscriptions/00000000-0000-0000-0000-000000000000/providers/Microsoft.ContainerService/locations/westus2/operations/7cc8cbbb-af90-428e-add4-5988f0adf5af?api-version=2016-03-30
-  response:
-    body:
-      string: "{\n  \"name\": \"bbcbc87c-90af-8e42-add4-5988f0adf5af\",\n  \"status\":
-        \"InProgress\",\n  \"startTime\": \"2023-05-16T01:36:08.4494143Z\"\n }"
+      - AZURECLI/2.48.0 azsdk-python-azure-mgmt-containerservice/22.1.0 Python/3.8.10
+        (Linux-5.15.0-1033-azure-x86_64-with-glibc2.29)
+    method: GET
+    uri: https://management.azure.com/subscriptions/00000000-0000-0000-0000-000000000000/providers/Microsoft.ContainerService/locations/westus2/operations/66eb2986-c3ad-4501-8489-ace5738a9dd6?api-version=2016-03-30
+  response:
+    body:
+      string: "{\n  \"name\": \"8629eb66-adc3-0145-8489-ace5738a9dd6\",\n  \"status\":
+        \"InProgress\",\n  \"startTime\": \"2023-04-23T12:01:32.0793444Z\"\n }"
     headers:
       cache-control:
       - no-cache
@@ -436,46 +425,46 @@
       content-type:
       - application/json
       date:
-      - Tue, 16 May 2023 01:36:07 GMT
-      expires:
-      - '-1'
-      pragma:
-      - no-cache
-      server:
-      - nginx
-      strict-transport-security:
-      - max-age=31536000; includeSubDomains
-      transfer-encoding:
-      - chunked
-      vary:
-      - Accept-Encoding
-      x-content-type-options:
-      - nosniff
-    status:
-      code: 200
-      message: OK
-- request:
-    body: null
-    headers:
-      Accept:
-      - '*/*'
-      Accept-Encoding:
-      - gzip, deflate
-      CommandName:
-      - aks create
-      Connection:
-      - keep-alive
-      ParameterSetName:
-      - --resource-group --name --ssh-key-value -a --workspace-resource-id
-      User-Agent:
-      - AZURECLI/2.48.1 azsdk-python-azure-mgmt-containerservice/21.1.0b Python/3.8.10
-        (Linux-5.10.102.1-microsoft-standard-WSL2-x86_64-with-glibc2.29)
-    method: GET
-    uri: https://management.azure.com/subscriptions/00000000-0000-0000-0000-000000000000/providers/Microsoft.ContainerService/locations/westus2/operations/7cc8cbbb-af90-428e-add4-5988f0adf5af?api-version=2016-03-30
-  response:
-    body:
-      string: "{\n  \"name\": \"bbcbc87c-90af-8e42-add4-5988f0adf5af\",\n  \"status\":
-        \"InProgress\",\n  \"startTime\": \"2023-05-16T01:36:08.4494143Z\"\n }"
+      - Sun, 23 Apr 2023 12:01:32 GMT
+      expires:
+      - '-1'
+      pragma:
+      - no-cache
+      server:
+      - nginx
+      strict-transport-security:
+      - max-age=31536000; includeSubDomains
+      transfer-encoding:
+      - chunked
+      vary:
+      - Accept-Encoding
+      x-content-type-options:
+      - nosniff
+    status:
+      code: 200
+      message: OK
+- request:
+    body: null
+    headers:
+      Accept:
+      - '*/*'
+      Accept-Encoding:
+      - gzip, deflate
+      CommandName:
+      - aks create
+      Connection:
+      - keep-alive
+      ParameterSetName:
+      - --resource-group --name --ssh-key-value -a --workspace-resource-id
+      User-Agent:
+      - AZURECLI/2.48.0 azsdk-python-azure-mgmt-containerservice/22.1.0 Python/3.8.10
+        (Linux-5.15.0-1033-azure-x86_64-with-glibc2.29)
+    method: GET
+    uri: https://management.azure.com/subscriptions/00000000-0000-0000-0000-000000000000/providers/Microsoft.ContainerService/locations/westus2/operations/66eb2986-c3ad-4501-8489-ace5738a9dd6?api-version=2016-03-30
+  response:
+    body:
+      string: "{\n  \"name\": \"8629eb66-adc3-0145-8489-ace5738a9dd6\",\n  \"status\":
+        \"InProgress\",\n  \"startTime\": \"2023-04-23T12:01:32.0793444Z\"\n }"
     headers:
       cache-control:
       - no-cache
@@ -484,46 +473,46 @@
       content-type:
       - application/json
       date:
-      - Tue, 16 May 2023 01:36:38 GMT
-      expires:
-      - '-1'
-      pragma:
-      - no-cache
-      server:
-      - nginx
-      strict-transport-security:
-      - max-age=31536000; includeSubDomains
-      transfer-encoding:
-      - chunked
-      vary:
-      - Accept-Encoding
-      x-content-type-options:
-      - nosniff
-    status:
-      code: 200
-      message: OK
-- request:
-    body: null
-    headers:
-      Accept:
-      - '*/*'
-      Accept-Encoding:
-      - gzip, deflate
-      CommandName:
-      - aks create
-      Connection:
-      - keep-alive
-      ParameterSetName:
-      - --resource-group --name --ssh-key-value -a --workspace-resource-id
-      User-Agent:
-      - AZURECLI/2.48.1 azsdk-python-azure-mgmt-containerservice/21.1.0b Python/3.8.10
-        (Linux-5.10.102.1-microsoft-standard-WSL2-x86_64-with-glibc2.29)
-    method: GET
-    uri: https://management.azure.com/subscriptions/00000000-0000-0000-0000-000000000000/providers/Microsoft.ContainerService/locations/westus2/operations/7cc8cbbb-af90-428e-add4-5988f0adf5af?api-version=2016-03-30
-  response:
-    body:
-      string: "{\n  \"name\": \"bbcbc87c-90af-8e42-add4-5988f0adf5af\",\n  \"status\":
-        \"InProgress\",\n  \"startTime\": \"2023-05-16T01:36:08.4494143Z\"\n }"
+      - Sun, 23 Apr 2023 12:02:02 GMT
+      expires:
+      - '-1'
+      pragma:
+      - no-cache
+      server:
+      - nginx
+      strict-transport-security:
+      - max-age=31536000; includeSubDomains
+      transfer-encoding:
+      - chunked
+      vary:
+      - Accept-Encoding
+      x-content-type-options:
+      - nosniff
+    status:
+      code: 200
+      message: OK
+- request:
+    body: null
+    headers:
+      Accept:
+      - '*/*'
+      Accept-Encoding:
+      - gzip, deflate
+      CommandName:
+      - aks create
+      Connection:
+      - keep-alive
+      ParameterSetName:
+      - --resource-group --name --ssh-key-value -a --workspace-resource-id
+      User-Agent:
+      - AZURECLI/2.48.0 azsdk-python-azure-mgmt-containerservice/22.1.0 Python/3.8.10
+        (Linux-5.15.0-1033-azure-x86_64-with-glibc2.29)
+    method: GET
+    uri: https://management.azure.com/subscriptions/00000000-0000-0000-0000-000000000000/providers/Microsoft.ContainerService/locations/westus2/operations/66eb2986-c3ad-4501-8489-ace5738a9dd6?api-version=2016-03-30
+  response:
+    body:
+      string: "{\n  \"name\": \"8629eb66-adc3-0145-8489-ace5738a9dd6\",\n  \"status\":
+        \"InProgress\",\n  \"startTime\": \"2023-04-23T12:01:32.0793444Z\"\n }"
     headers:
       cache-control:
       - no-cache
@@ -532,46 +521,46 @@
       content-type:
       - application/json
       date:
-      - Tue, 16 May 2023 01:37:08 GMT
-      expires:
-      - '-1'
-      pragma:
-      - no-cache
-      server:
-      - nginx
-      strict-transport-security:
-      - max-age=31536000; includeSubDomains
-      transfer-encoding:
-      - chunked
-      vary:
-      - Accept-Encoding
-      x-content-type-options:
-      - nosniff
-    status:
-      code: 200
-      message: OK
-- request:
-    body: null
-    headers:
-      Accept:
-      - '*/*'
-      Accept-Encoding:
-      - gzip, deflate
-      CommandName:
-      - aks create
-      Connection:
-      - keep-alive
-      ParameterSetName:
-      - --resource-group --name --ssh-key-value -a --workspace-resource-id
-      User-Agent:
-      - AZURECLI/2.48.1 azsdk-python-azure-mgmt-containerservice/21.1.0b Python/3.8.10
-        (Linux-5.10.102.1-microsoft-standard-WSL2-x86_64-with-glibc2.29)
-    method: GET
-    uri: https://management.azure.com/subscriptions/00000000-0000-0000-0000-000000000000/providers/Microsoft.ContainerService/locations/westus2/operations/7cc8cbbb-af90-428e-add4-5988f0adf5af?api-version=2016-03-30
-  response:
-    body:
-      string: "{\n  \"name\": \"bbcbc87c-90af-8e42-add4-5988f0adf5af\",\n  \"status\":
-        \"InProgress\",\n  \"startTime\": \"2023-05-16T01:36:08.4494143Z\"\n }"
+      - Sun, 23 Apr 2023 12:02:32 GMT
+      expires:
+      - '-1'
+      pragma:
+      - no-cache
+      server:
+      - nginx
+      strict-transport-security:
+      - max-age=31536000; includeSubDomains
+      transfer-encoding:
+      - chunked
+      vary:
+      - Accept-Encoding
+      x-content-type-options:
+      - nosniff
+    status:
+      code: 200
+      message: OK
+- request:
+    body: null
+    headers:
+      Accept:
+      - '*/*'
+      Accept-Encoding:
+      - gzip, deflate
+      CommandName:
+      - aks create
+      Connection:
+      - keep-alive
+      ParameterSetName:
+      - --resource-group --name --ssh-key-value -a --workspace-resource-id
+      User-Agent:
+      - AZURECLI/2.48.0 azsdk-python-azure-mgmt-containerservice/22.1.0 Python/3.8.10
+        (Linux-5.15.0-1033-azure-x86_64-with-glibc2.29)
+    method: GET
+    uri: https://management.azure.com/subscriptions/00000000-0000-0000-0000-000000000000/providers/Microsoft.ContainerService/locations/westus2/operations/66eb2986-c3ad-4501-8489-ace5738a9dd6?api-version=2016-03-30
+  response:
+    body:
+      string: "{\n  \"name\": \"8629eb66-adc3-0145-8489-ace5738a9dd6\",\n  \"status\":
+        \"InProgress\",\n  \"startTime\": \"2023-04-23T12:01:32.0793444Z\"\n }"
     headers:
       cache-control:
       - no-cache
@@ -580,46 +569,46 @@
       content-type:
       - application/json
       date:
-      - Tue, 16 May 2023 01:37:38 GMT
-      expires:
-      - '-1'
-      pragma:
-      - no-cache
-      server:
-      - nginx
-      strict-transport-security:
-      - max-age=31536000; includeSubDomains
-      transfer-encoding:
-      - chunked
-      vary:
-      - Accept-Encoding
-      x-content-type-options:
-      - nosniff
-    status:
-      code: 200
-      message: OK
-- request:
-    body: null
-    headers:
-      Accept:
-      - '*/*'
-      Accept-Encoding:
-      - gzip, deflate
-      CommandName:
-      - aks create
-      Connection:
-      - keep-alive
-      ParameterSetName:
-      - --resource-group --name --ssh-key-value -a --workspace-resource-id
-      User-Agent:
-      - AZURECLI/2.48.1 azsdk-python-azure-mgmt-containerservice/21.1.0b Python/3.8.10
-        (Linux-5.10.102.1-microsoft-standard-WSL2-x86_64-with-glibc2.29)
-    method: GET
-    uri: https://management.azure.com/subscriptions/00000000-0000-0000-0000-000000000000/providers/Microsoft.ContainerService/locations/westus2/operations/7cc8cbbb-af90-428e-add4-5988f0adf5af?api-version=2016-03-30
-  response:
-    body:
-      string: "{\n  \"name\": \"bbcbc87c-90af-8e42-add4-5988f0adf5af\",\n  \"status\":
-        \"InProgress\",\n  \"startTime\": \"2023-05-16T01:36:08.4494143Z\"\n }"
+      - Sun, 23 Apr 2023 12:03:02 GMT
+      expires:
+      - '-1'
+      pragma:
+      - no-cache
+      server:
+      - nginx
+      strict-transport-security:
+      - max-age=31536000; includeSubDomains
+      transfer-encoding:
+      - chunked
+      vary:
+      - Accept-Encoding
+      x-content-type-options:
+      - nosniff
+    status:
+      code: 200
+      message: OK
+- request:
+    body: null
+    headers:
+      Accept:
+      - '*/*'
+      Accept-Encoding:
+      - gzip, deflate
+      CommandName:
+      - aks create
+      Connection:
+      - keep-alive
+      ParameterSetName:
+      - --resource-group --name --ssh-key-value -a --workspace-resource-id
+      User-Agent:
+      - AZURECLI/2.48.0 azsdk-python-azure-mgmt-containerservice/22.1.0 Python/3.8.10
+        (Linux-5.15.0-1033-azure-x86_64-with-glibc2.29)
+    method: GET
+    uri: https://management.azure.com/subscriptions/00000000-0000-0000-0000-000000000000/providers/Microsoft.ContainerService/locations/westus2/operations/66eb2986-c3ad-4501-8489-ace5738a9dd6?api-version=2016-03-30
+  response:
+    body:
+      string: "{\n  \"name\": \"8629eb66-adc3-0145-8489-ace5738a9dd6\",\n  \"status\":
+        \"InProgress\",\n  \"startTime\": \"2023-04-23T12:01:32.0793444Z\"\n }"
     headers:
       cache-control:
       - no-cache
@@ -628,46 +617,46 @@
       content-type:
       - application/json
       date:
-      - Tue, 16 May 2023 01:38:08 GMT
-      expires:
-      - '-1'
-      pragma:
-      - no-cache
-      server:
-      - nginx
-      strict-transport-security:
-      - max-age=31536000; includeSubDomains
-      transfer-encoding:
-      - chunked
-      vary:
-      - Accept-Encoding
-      x-content-type-options:
-      - nosniff
-    status:
-      code: 200
-      message: OK
-- request:
-    body: null
-    headers:
-      Accept:
-      - '*/*'
-      Accept-Encoding:
-      - gzip, deflate
-      CommandName:
-      - aks create
-      Connection:
-      - keep-alive
-      ParameterSetName:
-      - --resource-group --name --ssh-key-value -a --workspace-resource-id
-      User-Agent:
-      - AZURECLI/2.48.1 azsdk-python-azure-mgmt-containerservice/21.1.0b Python/3.8.10
-        (Linux-5.10.102.1-microsoft-standard-WSL2-x86_64-with-glibc2.29)
-    method: GET
-    uri: https://management.azure.com/subscriptions/00000000-0000-0000-0000-000000000000/providers/Microsoft.ContainerService/locations/westus2/operations/7cc8cbbb-af90-428e-add4-5988f0adf5af?api-version=2016-03-30
-  response:
-    body:
-      string: "{\n  \"name\": \"bbcbc87c-90af-8e42-add4-5988f0adf5af\",\n  \"status\":
-        \"InProgress\",\n  \"startTime\": \"2023-05-16T01:36:08.4494143Z\"\n }"
+      - Sun, 23 Apr 2023 12:03:31 GMT
+      expires:
+      - '-1'
+      pragma:
+      - no-cache
+      server:
+      - nginx
+      strict-transport-security:
+      - max-age=31536000; includeSubDomains
+      transfer-encoding:
+      - chunked
+      vary:
+      - Accept-Encoding
+      x-content-type-options:
+      - nosniff
+    status:
+      code: 200
+      message: OK
+- request:
+    body: null
+    headers:
+      Accept:
+      - '*/*'
+      Accept-Encoding:
+      - gzip, deflate
+      CommandName:
+      - aks create
+      Connection:
+      - keep-alive
+      ParameterSetName:
+      - --resource-group --name --ssh-key-value -a --workspace-resource-id
+      User-Agent:
+      - AZURECLI/2.48.0 azsdk-python-azure-mgmt-containerservice/22.1.0 Python/3.8.10
+        (Linux-5.15.0-1033-azure-x86_64-with-glibc2.29)
+    method: GET
+    uri: https://management.azure.com/subscriptions/00000000-0000-0000-0000-000000000000/providers/Microsoft.ContainerService/locations/westus2/operations/66eb2986-c3ad-4501-8489-ace5738a9dd6?api-version=2016-03-30
+  response:
+    body:
+      string: "{\n  \"name\": \"8629eb66-adc3-0145-8489-ace5738a9dd6\",\n  \"status\":
+        \"InProgress\",\n  \"startTime\": \"2023-04-23T12:01:32.0793444Z\"\n }"
     headers:
       cache-control:
       - no-cache
@@ -676,46 +665,46 @@
       content-type:
       - application/json
       date:
-      - Tue, 16 May 2023 01:38:39 GMT
-      expires:
-      - '-1'
-      pragma:
-      - no-cache
-      server:
-      - nginx
-      strict-transport-security:
-      - max-age=31536000; includeSubDomains
-      transfer-encoding:
-      - chunked
-      vary:
-      - Accept-Encoding
-      x-content-type-options:
-      - nosniff
-    status:
-      code: 200
-      message: OK
-- request:
-    body: null
-    headers:
-      Accept:
-      - '*/*'
-      Accept-Encoding:
-      - gzip, deflate
-      CommandName:
-      - aks create
-      Connection:
-      - keep-alive
-      ParameterSetName:
-      - --resource-group --name --ssh-key-value -a --workspace-resource-id
-      User-Agent:
-      - AZURECLI/2.48.1 azsdk-python-azure-mgmt-containerservice/21.1.0b Python/3.8.10
-        (Linux-5.10.102.1-microsoft-standard-WSL2-x86_64-with-glibc2.29)
-    method: GET
-    uri: https://management.azure.com/subscriptions/00000000-0000-0000-0000-000000000000/providers/Microsoft.ContainerService/locations/westus2/operations/7cc8cbbb-af90-428e-add4-5988f0adf5af?api-version=2016-03-30
-  response:
-    body:
-      string: "{\n  \"name\": \"bbcbc87c-90af-8e42-add4-5988f0adf5af\",\n  \"status\":
-        \"InProgress\",\n  \"startTime\": \"2023-05-16T01:36:08.4494143Z\"\n }"
+      - Sun, 23 Apr 2023 12:04:02 GMT
+      expires:
+      - '-1'
+      pragma:
+      - no-cache
+      server:
+      - nginx
+      strict-transport-security:
+      - max-age=31536000; includeSubDomains
+      transfer-encoding:
+      - chunked
+      vary:
+      - Accept-Encoding
+      x-content-type-options:
+      - nosniff
+    status:
+      code: 200
+      message: OK
+- request:
+    body: null
+    headers:
+      Accept:
+      - '*/*'
+      Accept-Encoding:
+      - gzip, deflate
+      CommandName:
+      - aks create
+      Connection:
+      - keep-alive
+      ParameterSetName:
+      - --resource-group --name --ssh-key-value -a --workspace-resource-id
+      User-Agent:
+      - AZURECLI/2.48.0 azsdk-python-azure-mgmt-containerservice/22.1.0 Python/3.8.10
+        (Linux-5.15.0-1033-azure-x86_64-with-glibc2.29)
+    method: GET
+    uri: https://management.azure.com/subscriptions/00000000-0000-0000-0000-000000000000/providers/Microsoft.ContainerService/locations/westus2/operations/66eb2986-c3ad-4501-8489-ace5738a9dd6?api-version=2016-03-30
+  response:
+    body:
+      string: "{\n  \"name\": \"8629eb66-adc3-0145-8489-ace5738a9dd6\",\n  \"status\":
+        \"InProgress\",\n  \"startTime\": \"2023-04-23T12:01:32.0793444Z\"\n }"
     headers:
       cache-control:
       - no-cache
@@ -724,46 +713,46 @@
       content-type:
       - application/json
       date:
-      - Tue, 16 May 2023 01:39:09 GMT
-      expires:
-      - '-1'
-      pragma:
-      - no-cache
-      server:
-      - nginx
-      strict-transport-security:
-      - max-age=31536000; includeSubDomains
-      transfer-encoding:
-      - chunked
-      vary:
-      - Accept-Encoding
-      x-content-type-options:
-      - nosniff
-    status:
-      code: 200
-      message: OK
-- request:
-    body: null
-    headers:
-      Accept:
-      - '*/*'
-      Accept-Encoding:
-      - gzip, deflate
-      CommandName:
-      - aks create
-      Connection:
-      - keep-alive
-      ParameterSetName:
-      - --resource-group --name --ssh-key-value -a --workspace-resource-id
-      User-Agent:
-      - AZURECLI/2.48.1 azsdk-python-azure-mgmt-containerservice/21.1.0b Python/3.8.10
-        (Linux-5.10.102.1-microsoft-standard-WSL2-x86_64-with-glibc2.29)
-    method: GET
-    uri: https://management.azure.com/subscriptions/00000000-0000-0000-0000-000000000000/providers/Microsoft.ContainerService/locations/westus2/operations/7cc8cbbb-af90-428e-add4-5988f0adf5af?api-version=2016-03-30
-  response:
-    body:
-      string: "{\n  \"name\": \"bbcbc87c-90af-8e42-add4-5988f0adf5af\",\n  \"status\":
-        \"InProgress\",\n  \"startTime\": \"2023-05-16T01:36:08.4494143Z\"\n }"
+      - Sun, 23 Apr 2023 12:04:32 GMT
+      expires:
+      - '-1'
+      pragma:
+      - no-cache
+      server:
+      - nginx
+      strict-transport-security:
+      - max-age=31536000; includeSubDomains
+      transfer-encoding:
+      - chunked
+      vary:
+      - Accept-Encoding
+      x-content-type-options:
+      - nosniff
+    status:
+      code: 200
+      message: OK
+- request:
+    body: null
+    headers:
+      Accept:
+      - '*/*'
+      Accept-Encoding:
+      - gzip, deflate
+      CommandName:
+      - aks create
+      Connection:
+      - keep-alive
+      ParameterSetName:
+      - --resource-group --name --ssh-key-value -a --workspace-resource-id
+      User-Agent:
+      - AZURECLI/2.48.0 azsdk-python-azure-mgmt-containerservice/22.1.0 Python/3.8.10
+        (Linux-5.15.0-1033-azure-x86_64-with-glibc2.29)
+    method: GET
+    uri: https://management.azure.com/subscriptions/00000000-0000-0000-0000-000000000000/providers/Microsoft.ContainerService/locations/westus2/operations/66eb2986-c3ad-4501-8489-ace5738a9dd6?api-version=2016-03-30
+  response:
+    body:
+      string: "{\n  \"name\": \"8629eb66-adc3-0145-8489-ace5738a9dd6\",\n  \"status\":
+        \"InProgress\",\n  \"startTime\": \"2023-04-23T12:01:32.0793444Z\"\n }"
     headers:
       cache-control:
       - no-cache
@@ -772,46 +761,46 @@
       content-type:
       - application/json
       date:
-      - Tue, 16 May 2023 01:39:39 GMT
-      expires:
-      - '-1'
-      pragma:
-      - no-cache
-      server:
-      - nginx
-      strict-transport-security:
-      - max-age=31536000; includeSubDomains
-      transfer-encoding:
-      - chunked
-      vary:
-      - Accept-Encoding
-      x-content-type-options:
-      - nosniff
-    status:
-      code: 200
-      message: OK
-- request:
-    body: null
-    headers:
-      Accept:
-      - '*/*'
-      Accept-Encoding:
-      - gzip, deflate
-      CommandName:
-      - aks create
-      Connection:
-      - keep-alive
-      ParameterSetName:
-      - --resource-group --name --ssh-key-value -a --workspace-resource-id
-      User-Agent:
-      - AZURECLI/2.48.1 azsdk-python-azure-mgmt-containerservice/21.1.0b Python/3.8.10
-        (Linux-5.10.102.1-microsoft-standard-WSL2-x86_64-with-glibc2.29)
-    method: GET
-    uri: https://management.azure.com/subscriptions/00000000-0000-0000-0000-000000000000/providers/Microsoft.ContainerService/locations/westus2/operations/7cc8cbbb-af90-428e-add4-5988f0adf5af?api-version=2016-03-30
-  response:
-    body:
-      string: "{\n  \"name\": \"bbcbc87c-90af-8e42-add4-5988f0adf5af\",\n  \"status\":
-        \"InProgress\",\n  \"startTime\": \"2023-05-16T01:36:08.4494143Z\"\n }"
+      - Sun, 23 Apr 2023 12:05:02 GMT
+      expires:
+      - '-1'
+      pragma:
+      - no-cache
+      server:
+      - nginx
+      strict-transport-security:
+      - max-age=31536000; includeSubDomains
+      transfer-encoding:
+      - chunked
+      vary:
+      - Accept-Encoding
+      x-content-type-options:
+      - nosniff
+    status:
+      code: 200
+      message: OK
+- request:
+    body: null
+    headers:
+      Accept:
+      - '*/*'
+      Accept-Encoding:
+      - gzip, deflate
+      CommandName:
+      - aks create
+      Connection:
+      - keep-alive
+      ParameterSetName:
+      - --resource-group --name --ssh-key-value -a --workspace-resource-id
+      User-Agent:
+      - AZURECLI/2.48.0 azsdk-python-azure-mgmt-containerservice/22.1.0 Python/3.8.10
+        (Linux-5.15.0-1033-azure-x86_64-with-glibc2.29)
+    method: GET
+    uri: https://management.azure.com/subscriptions/00000000-0000-0000-0000-000000000000/providers/Microsoft.ContainerService/locations/westus2/operations/66eb2986-c3ad-4501-8489-ace5738a9dd6?api-version=2016-03-30
+  response:
+    body:
+      string: "{\n  \"name\": \"8629eb66-adc3-0145-8489-ace5738a9dd6\",\n  \"status\":
+        \"InProgress\",\n  \"startTime\": \"2023-04-23T12:01:32.0793444Z\"\n }"
     headers:
       cache-control:
       - no-cache
@@ -820,46 +809,46 @@
       content-type:
       - application/json
       date:
-      - Tue, 16 May 2023 01:40:09 GMT
-      expires:
-      - '-1'
-      pragma:
-      - no-cache
-      server:
-      - nginx
-      strict-transport-security:
-      - max-age=31536000; includeSubDomains
-      transfer-encoding:
-      - chunked
-      vary:
-      - Accept-Encoding
-      x-content-type-options:
-      - nosniff
-    status:
-      code: 200
-      message: OK
-- request:
-    body: null
-    headers:
-      Accept:
-      - '*/*'
-      Accept-Encoding:
-      - gzip, deflate
-      CommandName:
-      - aks create
-      Connection:
-      - keep-alive
-      ParameterSetName:
-      - --resource-group --name --ssh-key-value -a --workspace-resource-id
-      User-Agent:
-      - AZURECLI/2.48.1 azsdk-python-azure-mgmt-containerservice/21.1.0b Python/3.8.10
-        (Linux-5.10.102.1-microsoft-standard-WSL2-x86_64-with-glibc2.29)
-    method: GET
-    uri: https://management.azure.com/subscriptions/00000000-0000-0000-0000-000000000000/providers/Microsoft.ContainerService/locations/westus2/operations/7cc8cbbb-af90-428e-add4-5988f0adf5af?api-version=2016-03-30
-  response:
-    body:
-      string: "{\n  \"name\": \"bbcbc87c-90af-8e42-add4-5988f0adf5af\",\n  \"status\":
-        \"InProgress\",\n  \"startTime\": \"2023-05-16T01:36:08.4494143Z\"\n }"
+      - Sun, 23 Apr 2023 12:05:32 GMT
+      expires:
+      - '-1'
+      pragma:
+      - no-cache
+      server:
+      - nginx
+      strict-transport-security:
+      - max-age=31536000; includeSubDomains
+      transfer-encoding:
+      - chunked
+      vary:
+      - Accept-Encoding
+      x-content-type-options:
+      - nosniff
+    status:
+      code: 200
+      message: OK
+- request:
+    body: null
+    headers:
+      Accept:
+      - '*/*'
+      Accept-Encoding:
+      - gzip, deflate
+      CommandName:
+      - aks create
+      Connection:
+      - keep-alive
+      ParameterSetName:
+      - --resource-group --name --ssh-key-value -a --workspace-resource-id
+      User-Agent:
+      - AZURECLI/2.48.0 azsdk-python-azure-mgmt-containerservice/22.1.0 Python/3.8.10
+        (Linux-5.15.0-1033-azure-x86_64-with-glibc2.29)
+    method: GET
+    uri: https://management.azure.com/subscriptions/00000000-0000-0000-0000-000000000000/providers/Microsoft.ContainerService/locations/westus2/operations/66eb2986-c3ad-4501-8489-ace5738a9dd6?api-version=2016-03-30
+  response:
+    body:
+      string: "{\n  \"name\": \"8629eb66-adc3-0145-8489-ace5738a9dd6\",\n  \"status\":
+        \"InProgress\",\n  \"startTime\": \"2023-04-23T12:01:32.0793444Z\"\n }"
     headers:
       cache-control:
       - no-cache
@@ -868,47 +857,191 @@
       content-type:
       - application/json
       date:
-      - Tue, 16 May 2023 01:40:38 GMT
-      expires:
-      - '-1'
-      pragma:
-      - no-cache
-      server:
-      - nginx
-      strict-transport-security:
-      - max-age=31536000; includeSubDomains
-      transfer-encoding:
-      - chunked
-      vary:
-      - Accept-Encoding
-      x-content-type-options:
-      - nosniff
-    status:
-      code: 200
-      message: OK
-- request:
-    body: null
-    headers:
-      Accept:
-      - '*/*'
-      Accept-Encoding:
-      - gzip, deflate
-      CommandName:
-      - aks create
-      Connection:
-      - keep-alive
-      ParameterSetName:
-      - --resource-group --name --ssh-key-value -a --workspace-resource-id
-      User-Agent:
-      - AZURECLI/2.48.1 azsdk-python-azure-mgmt-containerservice/21.1.0b Python/3.8.10
-        (Linux-5.10.102.1-microsoft-standard-WSL2-x86_64-with-glibc2.29)
-    method: GET
-    uri: https://management.azure.com/subscriptions/00000000-0000-0000-0000-000000000000/providers/Microsoft.ContainerService/locations/westus2/operations/7cc8cbbb-af90-428e-add4-5988f0adf5af?api-version=2016-03-30
-  response:
-    body:
-      string: "{\n  \"name\": \"bbcbc87c-90af-8e42-add4-5988f0adf5af\",\n  \"status\":
-        \"Succeeded\",\n  \"startTime\": \"2023-05-16T01:36:08.4494143Z\",\n  \"endTime\":
-        \"2023-05-16T01:41:09.9569856Z\"\n }"
+      - Sun, 23 Apr 2023 12:06:02 GMT
+      expires:
+      - '-1'
+      pragma:
+      - no-cache
+      server:
+      - nginx
+      strict-transport-security:
+      - max-age=31536000; includeSubDomains
+      transfer-encoding:
+      - chunked
+      vary:
+      - Accept-Encoding
+      x-content-type-options:
+      - nosniff
+    status:
+      code: 200
+      message: OK
+- request:
+    body: null
+    headers:
+      Accept:
+      - '*/*'
+      Accept-Encoding:
+      - gzip, deflate
+      CommandName:
+      - aks create
+      Connection:
+      - keep-alive
+      ParameterSetName:
+      - --resource-group --name --ssh-key-value -a --workspace-resource-id
+      User-Agent:
+      - AZURECLI/2.48.0 azsdk-python-azure-mgmt-containerservice/22.1.0 Python/3.8.10
+        (Linux-5.15.0-1033-azure-x86_64-with-glibc2.29)
+    method: GET
+    uri: https://management.azure.com/subscriptions/00000000-0000-0000-0000-000000000000/providers/Microsoft.ContainerService/locations/westus2/operations/66eb2986-c3ad-4501-8489-ace5738a9dd6?api-version=2016-03-30
+  response:
+    body:
+      string: "{\n  \"name\": \"8629eb66-adc3-0145-8489-ace5738a9dd6\",\n  \"status\":
+        \"InProgress\",\n  \"startTime\": \"2023-04-23T12:01:32.0793444Z\"\n }"
+    headers:
+      cache-control:
+      - no-cache
+      content-length:
+      - '126'
+      content-type:
+      - application/json
+      date:
+      - Sun, 23 Apr 2023 12:06:32 GMT
+      expires:
+      - '-1'
+      pragma:
+      - no-cache
+      server:
+      - nginx
+      strict-transport-security:
+      - max-age=31536000; includeSubDomains
+      transfer-encoding:
+      - chunked
+      vary:
+      - Accept-Encoding
+      x-content-type-options:
+      - nosniff
+    status:
+      code: 200
+      message: OK
+- request:
+    body: null
+    headers:
+      Accept:
+      - '*/*'
+      Accept-Encoding:
+      - gzip, deflate
+      CommandName:
+      - aks create
+      Connection:
+      - keep-alive
+      ParameterSetName:
+      - --resource-group --name --ssh-key-value -a --workspace-resource-id
+      User-Agent:
+      - AZURECLI/2.48.0 azsdk-python-azure-mgmt-containerservice/22.1.0 Python/3.8.10
+        (Linux-5.15.0-1033-azure-x86_64-with-glibc2.29)
+    method: GET
+    uri: https://management.azure.com/subscriptions/00000000-0000-0000-0000-000000000000/providers/Microsoft.ContainerService/locations/westus2/operations/66eb2986-c3ad-4501-8489-ace5738a9dd6?api-version=2016-03-30
+  response:
+    body:
+      string: "{\n  \"name\": \"8629eb66-adc3-0145-8489-ace5738a9dd6\",\n  \"status\":
+        \"InProgress\",\n  \"startTime\": \"2023-04-23T12:01:32.0793444Z\"\n }"
+    headers:
+      cache-control:
+      - no-cache
+      content-length:
+      - '126'
+      content-type:
+      - application/json
+      date:
+      - Sun, 23 Apr 2023 12:07:02 GMT
+      expires:
+      - '-1'
+      pragma:
+      - no-cache
+      server:
+      - nginx
+      strict-transport-security:
+      - max-age=31536000; includeSubDomains
+      transfer-encoding:
+      - chunked
+      vary:
+      - Accept-Encoding
+      x-content-type-options:
+      - nosniff
+    status:
+      code: 200
+      message: OK
+- request:
+    body: null
+    headers:
+      Accept:
+      - '*/*'
+      Accept-Encoding:
+      - gzip, deflate
+      CommandName:
+      - aks create
+      Connection:
+      - keep-alive
+      ParameterSetName:
+      - --resource-group --name --ssh-key-value -a --workspace-resource-id
+      User-Agent:
+      - AZURECLI/2.48.0 azsdk-python-azure-mgmt-containerservice/22.1.0 Python/3.8.10
+        (Linux-5.15.0-1033-azure-x86_64-with-glibc2.29)
+    method: GET
+    uri: https://management.azure.com/subscriptions/00000000-0000-0000-0000-000000000000/providers/Microsoft.ContainerService/locations/westus2/operations/66eb2986-c3ad-4501-8489-ace5738a9dd6?api-version=2016-03-30
+  response:
+    body:
+      string: "{\n  \"name\": \"8629eb66-adc3-0145-8489-ace5738a9dd6\",\n  \"status\":
+        \"InProgress\",\n  \"startTime\": \"2023-04-23T12:01:32.0793444Z\"\n }"
+    headers:
+      cache-control:
+      - no-cache
+      content-length:
+      - '126'
+      content-type:
+      - application/json
+      date:
+      - Sun, 23 Apr 2023 12:07:33 GMT
+      expires:
+      - '-1'
+      pragma:
+      - no-cache
+      server:
+      - nginx
+      strict-transport-security:
+      - max-age=31536000; includeSubDomains
+      transfer-encoding:
+      - chunked
+      vary:
+      - Accept-Encoding
+      x-content-type-options:
+      - nosniff
+    status:
+      code: 200
+      message: OK
+- request:
+    body: null
+    headers:
+      Accept:
+      - '*/*'
+      Accept-Encoding:
+      - gzip, deflate
+      CommandName:
+      - aks create
+      Connection:
+      - keep-alive
+      ParameterSetName:
+      - --resource-group --name --ssh-key-value -a --workspace-resource-id
+      User-Agent:
+      - AZURECLI/2.48.0 azsdk-python-azure-mgmt-containerservice/22.1.0 Python/3.8.10
+        (Linux-5.15.0-1033-azure-x86_64-with-glibc2.29)
+    method: GET
+    uri: https://management.azure.com/subscriptions/00000000-0000-0000-0000-000000000000/providers/Microsoft.ContainerService/locations/westus2/operations/66eb2986-c3ad-4501-8489-ace5738a9dd6?api-version=2016-03-30
+  response:
+    body:
+      string: "{\n  \"name\": \"8629eb66-adc3-0145-8489-ace5738a9dd6\",\n  \"status\":
+        \"Succeeded\",\n  \"startTime\": \"2023-04-23T12:01:32.0793444Z\",\n  \"endTime\":
+        \"2023-04-23T12:08:03.3616861Z\"\n }"
     headers:
       cache-control:
       - no-cache
@@ -917,46 +1050,42 @@
       content-type:
       - application/json
       date:
-      - Tue, 16 May 2023 01:41:09 GMT
-      expires:
-      - '-1'
-      pragma:
-      - no-cache
-      server:
-      - nginx
-      strict-transport-security:
-      - max-age=31536000; includeSubDomains
-      transfer-encoding:
-      - chunked
-      vary:
-      - Accept-Encoding
-      x-content-type-options:
-      - nosniff
-    status:
-      code: 200
-      message: OK
-- request:
-    body: null
-    headers:
-      Accept:
-      - '*/*'
-      Accept-Encoding:
-      - gzip, deflate
-      CommandName:
-      - aks create
-      Connection:
-      - keep-alive
-      ParameterSetName:
-      - --resource-group --name --ssh-key-value -a --workspace-resource-id
-      User-Agent:
-      - AZURECLI/2.48.1 azsdk-python-azure-mgmt-containerservice/21.1.0b Python/3.8.10
-        (Linux-5.10.102.1-microsoft-standard-WSL2-x86_64-with-glibc2.29)
-    method: GET
-<<<<<<< HEAD
-    uri: https://management.azure.com/subscriptions/00000000-0000-0000-0000-000000000000/resourceGroups/clitest000001/providers/Microsoft.ContainerService/managedClusters/cliakstest000002?api-version=2023-01-02-preview
-=======
+      - Sun, 23 Apr 2023 12:08:03 GMT
+      expires:
+      - '-1'
+      pragma:
+      - no-cache
+      server:
+      - nginx
+      strict-transport-security:
+      - max-age=31536000; includeSubDomains
+      transfer-encoding:
+      - chunked
+      vary:
+      - Accept-Encoding
+      x-content-type-options:
+      - nosniff
+    status:
+      code: 200
+      message: OK
+- request:
+    body: null
+    headers:
+      Accept:
+      - '*/*'
+      Accept-Encoding:
+      - gzip, deflate
+      CommandName:
+      - aks create
+      Connection:
+      - keep-alive
+      ParameterSetName:
+      - --resource-group --name --ssh-key-value -a --workspace-resource-id
+      User-Agent:
+      - AZURECLI/2.48.0 azsdk-python-azure-mgmt-containerservice/22.1.0 Python/3.8.10
+        (Linux-5.15.0-1033-azure-x86_64-with-glibc2.29)
+    method: GET
     uri: https://management.azure.com/subscriptions/00000000-0000-0000-0000-000000000000/resourceGroups/clitest000001/providers/Microsoft.ContainerService/managedClusters/cliakstest000002?api-version=2023-04-01
->>>>>>> fbffd1ba
   response:
     body:
       string: "{\n  \"id\": \"/subscriptions/00000000-0000-0000-0000-000000000000/resourcegroups/clitest000001/providers/Microsoft.ContainerService/managedClusters/cliakstest000002\",\n
@@ -964,23 +1093,22 @@
         \"Microsoft.ContainerService/ManagedClusters\",\n  \"properties\": {\n   \"provisioningState\":
         \"Succeeded\",\n   \"powerState\": {\n    \"code\": \"Running\"\n   },\n   \"kubernetesVersion\":
         \"1.25.6\",\n   \"currentKubernetesVersion\": \"1.25.6\",\n   \"dnsPrefix\":
-        \"cliakstest-clitest56vxbfoyg-9b96eb\",\n   \"fqdn\": \"cliakstest-clitest56vxbfoyg-9b96eb-q8vkjuw7.hcp.westus2.azmk8s.io\",\n
-        \  \"azurePortalFQDN\": \"cliakstest-clitest56vxbfoyg-9b96eb-q8vkjuw7.portal.hcp.westus2.azmk8s.io\",\n
+        \"cliakstest-clitest2xx6o2r7j-79a739\",\n   \"fqdn\": \"cliakstest-clitest2xx6o2r7j-79a739-jgy5s31u.hcp.westus2.azmk8s.io\",\n
+        \  \"azurePortalFQDN\": \"cliakstest-clitest2xx6o2r7j-79a739-jgy5s31u.portal.hcp.westus2.azmk8s.io\",\n
         \  \"agentPoolProfiles\": [\n    {\n     \"name\": \"nodepool1\",\n     \"count\":
         3,\n     \"vmSize\": \"Standard_DS2_v2\",\n     \"osDiskSizeGB\": 128,\n     \"osDiskType\":
-        \"Managed\",\n     \"kubeletDiskType\": \"OS\",\n     \"workloadRuntime\":
-        \"OCIContainer\",\n     \"maxPods\": 110,\n     \"type\": \"VirtualMachineScaleSets\",\n
-        \    \"enableAutoScaling\": false,\n     \"provisioningState\": \"Succeeded\",\n
-        \    \"powerState\": {\n      \"code\": \"Running\"\n     },\n     \"orchestratorVersion\":
-        \"1.25.6\",\n     \"currentOrchestratorVersion\": \"1.25.6\",\n     \"enableNodePublicIP\":
-        false,\n     \"enableCustomCATrust\": false,\n     \"mode\": \"System\",\n
+        \"Managed\",\n     \"kubeletDiskType\": \"OS\",\n     \"maxPods\": 110,\n
+        \    \"type\": \"VirtualMachineScaleSets\",\n     \"enableAutoScaling\": false,\n
+        \    \"provisioningState\": \"Succeeded\",\n     \"powerState\": {\n      \"code\":
+        \"Running\"\n     },\n     \"orchestratorVersion\": \"1.25.6\",\n     \"currentOrchestratorVersion\":
+        \"1.25.6\",\n     \"enableNodePublicIP\": false,\n     \"mode\": \"System\",\n
         \    \"enableEncryptionAtHost\": false,\n     \"enableUltraSSD\": false,\n
         \    \"osType\": \"Linux\",\n     \"osSKU\": \"Ubuntu\",\n     \"nodeImageVersion\":
-        \"AKSUbuntu-2204gen2containerd-202304.20.0\",\n     \"upgradeSettings\": {},\n
-        \    \"enableFIPS\": false,\n     \"networkProfile\": {}\n    }\n   ],\n   \"linuxProfile\":
-        {\n    \"adminUsername\": \"azureuser\",\n    \"ssh\": {\n     \"publicKeys\":
-        [\n      {\n       \"keyData\": \"ssh-rsa AAAAB3NzaC1yc2EAAAADAQABAAACAQCbIg1guRHbI0lV11wWDt1r2cUdcNd27CJsg+SfgC7miZeubtwUhbsPdhMQsfDyhOWHq1+ZL0M+nJZV63d/1dhmhtgyOqejUwrPlzKhydsbrsdUor+JmNJDdW01v7BXHyuymT8G4s09jCasNOwiufbP/qp72ruu0bIA1nySsvlf9pCQAuFkAnVnf/rFhUlOkhtRpwcq8SUNY2zRHR/EKb/4NWY1JzR4sa3q2fWIJdrrX0DvLoa5g9bIEd4Df79ba7v+yiUBOS0zT2ll+z4g9izHK3EO5d8hL4jYxcjKs+wcslSYRWrascfscLgMlMGh0CdKeNTDjHpGPncaf3Z+FwwwjWeuiNBxv7bJo13/8B/098KlVDl4GZqsoBCEjPyJfV6hO0y/LkRGkk7oHWKgeWAfKtfLItRp00eZ4fcJNK9kCaSMmEugoZWcI7NGbZXzqFWqbpRI7NcDP9+WIQ+i9U5vqWsqd/zng4kbuAJ6UuKqIzB0upYrLShfQE3SAck8oaLhJqqq56VfDuASNpJKidV+zq27HfSBmbXnkR/5AK337dc3MXKJypoK/QPMLKUAP5XLPbs+NddJQV7EZXd29DLgp+fRIg3edpKdO7ZErWhv7d+3Kws+e1Y+ypmR2WIVSwVyBEUfgv2C8Ts9gnTF4pNcEY/S2aBicz5Ew2+jdyGNQQ==
-        test@example.com\\n\"\n      }\n     ]\n    }\n   },\n   \"servicePrincipalProfile\":
+        \"AKSUbuntu-2204gen2containerd-202304.10.0\",\n     \"upgradeSettings\": {},\n
+        \    \"enableFIPS\": false\n    }\n   ],\n   \"linuxProfile\": {\n    \"adminUsername\":
+        \"azureuser\",\n    \"ssh\": {\n     \"publicKeys\": [\n      {\n       \"keyData\":
+        \"ssh-rsa AAAAB3NzaC1yc2EAAAADAQABAAABAQDTAAK31PbLN4NRXNE+fQ9l2XTqagn2x/9R6SEGuHSEwqjSX6nxydSJNCRMtZ0390/A/ZngWTw4rRC5zTTmy6aqecbjs3e/tgsd3IJECvTBqdLOQKNjQMEI4fMMhKsK2HDracFpeuyTIQ/wchtTQ2IyEh0WFN2SPt0X6/CRtCQjJzXMpeGbUWNau3dwesrADYBuhW9P7hEb2bDOwUaHNVHatNlrtTk8ujiMyVMZ44oV8o4NOd7ODq8hWkf0YMDypSQkRHx6YGdPeYPifye7MLWHAxdVOppW1zkLX0ne9QUgMQ+kUNofY2Td3Ojzu3vGwsiwRCpbZYIGKF3e4T/TnIMr
+        azcli_aks_live_test@example.com\\n\"\n      }\n     ]\n    }\n   },\n   \"servicePrincipalProfile\":
         {\n    \"clientId\":\"00000000-0000-0000-0000-000000000001\"\n   },\n   \"addonProfiles\":
         {\n    \"omsagent\": {\n     \"enabled\": true,\n     \"config\": {\n      \"logAnalyticsWorkspaceResourceID\":
         \"/subscriptions/00000000-0000-0000-0000-000000000000/resourcegroups/clitest000001/providers/microsoft.operationalinsights/workspaces/cliaksworkspace000003\",\n
@@ -988,68 +1116,68 @@
         \"/subscriptions/00000000-0000-0000-0000-000000000000/resourcegroups/MC_clitest000001_cliakstest000002_westus2/providers/Microsoft.ManagedIdentity/userAssignedIdentities/omsagent-cliakstest000002\",\n
         \     \"clientId\":\"00000000-0000-0000-0000-000000000001\",\n      \"objectId\":\"00000000-0000-0000-0000-000000000001\"\n
         \    }\n    }\n   },\n   \"nodeResourceGroup\": \"MC_clitest000001_cliakstest000002_westus2\",\n
-        \  \"enableRBAC\": true,\n   \"enablePodSecurityPolicy\": false,\n   \"networkProfile\":
+        \  \"enableRBAC\": true,\n   \"enableLTS\": \"KubernetesOfficial\",\n   \"networkProfile\":
         {\n    \"networkPlugin\": \"kubenet\",\n    \"loadBalancerSku\": \"Standard\",\n
         \   \"loadBalancerProfile\": {\n     \"managedOutboundIPs\": {\n      \"count\":
-        1\n     },\n     \"effectiveOutboundIPs\": [\n      {\n       \"id\": \"/subscriptions/00000000-0000-0000-0000-000000000000/resourceGroups/MC_clitest000001_cliakstest000002_westus2/providers/Microsoft.Network/publicIPAddresses/a942bb6b-0cfa-430f-95d1-46e6da5e022b\"\n
-        \     }\n     ],\n     \"backendPoolType\": \"nodeIPConfiguration\"\n    },\n
-        \   \"podCidr\": \"10.244.0.0/16\",\n    \"serviceCidr\": \"10.0.0.0/16\",\n
-        \   \"dnsServiceIP\": \"10.0.0.10\",\n    \"dockerBridgeCidr\": \"172.17.0.1/16\",\n
-        \   \"outboundType\": \"loadBalancer\",\n    \"podCidrs\": [\n     \"10.244.0.0/16\"\n
-        \   ],\n    \"serviceCidrs\": [\n     \"10.0.0.0/16\"\n    ],\n    \"ipFamilies\":
-        [\n     \"IPv4\"\n    ]\n   },\n   \"maxAgentPools\": 100,\n   \"identityProfile\":
-        {\n    \"kubeletidentity\": {\n     \"resourceId\": \"/subscriptions/00000000-0000-0000-0000-000000000000/resourcegroups/MC_clitest000001_cliakstest000002_westus2/providers/Microsoft.ManagedIdentity/userAssignedIdentities/cliakstest000002-agentpool\",\n
+        1\n     },\n     \"effectiveOutboundIPs\": [\n      {\n       \"id\": \"/subscriptions/00000000-0000-0000-0000-000000000000/resourceGroups/MC_clitest000001_cliakstest000002_westus2/providers/Microsoft.Network/publicIPAddresses/fe7f834c-0b9e-4899-be99-6da841851480\"\n
+        \     }\n     ]\n    },\n    \"podCidr\": \"10.244.0.0/16\",\n    \"serviceCidr\":
+        \"10.0.0.0/16\",\n    \"dnsServiceIP\": \"10.0.0.10\",\n    \"dockerBridgeCidr\":
+        \"172.17.0.1/16\",\n    \"outboundType\": \"loadBalancer\",\n    \"podCidrs\":
+        [\n     \"10.244.0.0/16\"\n    ],\n    \"serviceCidrs\": [\n     \"10.0.0.0/16\"\n
+        \   ],\n    \"ipFamilies\": [\n     \"IPv4\"\n    ]\n   },\n   \"maxAgentPools\":
+        100,\n   \"identityProfile\": {\n    \"kubeletidentity\": {\n     \"resourceId\":
+        \"/subscriptions/00000000-0000-0000-0000-000000000000/resourcegroups/MC_clitest000001_cliakstest000002_westus2/providers/Microsoft.ManagedIdentity/userAssignedIdentities/cliakstest000002-agentpool\",\n
         \    \"clientId\":\"00000000-0000-0000-0000-000000000001\",\n     \"objectId\":\"00000000-0000-0000-0000-000000000001\"\n
         \   }\n   },\n   \"disableLocalAccounts\": false,\n   \"securityProfile\":
         {},\n   \"storageProfile\": {\n    \"diskCSIDriver\": {\n     \"enabled\":
-        true,\n     \"version\": \"v1\"\n    },\n    \"fileCSIDriver\": {\n     \"enabled\":
-        true\n    },\n    \"snapshotController\": {\n     \"enabled\": true\n    }\n
-        \  },\n   \"oidcIssuerProfile\": {\n    \"enabled\": false\n   },\n   \"workloadAutoScalerProfile\":
-        {}\n  },\n  \"identity\": {\n   \"type\": \"SystemAssigned\",\n   \"principalId\":\"00000000-0000-0000-0000-000000000001\",\n
+        true\n    },\n    \"fileCSIDriver\": {\n     \"enabled\": true\n    },\n    \"snapshotController\":
+        {\n     \"enabled\": true\n    }\n   },\n   \"oidcIssuerProfile\": {\n    \"enabled\":
+        false\n   },\n   \"workloadAutoScalerProfile\": {}\n  },\n  \"identity\":
+        {\n   \"type\": \"SystemAssigned\",\n   \"principalId\":\"00000000-0000-0000-0000-000000000001\",\n
         \  \"tenantId\": \"72f988bf-86f1-41af-91ab-2d7cd011db47\"\n  },\n  \"sku\":
-        {\n   \"name\": \"Basic\",\n   \"tier\": \"Free\"\n  }\n }"
-    headers:
-      cache-control:
-      - no-cache
-      content-length:
-      - '5140'
-      content-type:
-      - application/json
-      date:
-      - Tue, 16 May 2023 01:41:10 GMT
-      expires:
-      - '-1'
-      pragma:
-      - no-cache
-      server:
-      - nginx
-      strict-transport-security:
-      - max-age=31536000; includeSubDomains
-      transfer-encoding:
-      - chunked
-      vary:
-      - Accept-Encoding
-      x-content-type-options:
-      - nosniff
-    status:
-      code: 200
-      message: OK
-- request:
-    body: null
-    headers:
-      Accept:
-      - application/json
-      Accept-Encoding:
-      - gzip, deflate
-      CommandName:
-      - aks create
-      Connection:
-      - keep-alive
-      ParameterSetName:
-      - --resource-group --name --ssh-key-value -a --workspace-resource-id
-      User-Agent:
-      - AZURECLI/2.48.1 azsdk-python-azure-mgmt-authorization/3.0.0 Python/3.8.10
-        (Linux-5.10.102.1-microsoft-standard-WSL2-x86_64-with-glibc2.29)
+        {\n   \"name\": \"Base\",\n   \"tier\": \"Free\"\n  }\n }"
+    headers:
+      cache-control:
+      - no-cache
+      content-length:
+      - '4640'
+      content-type:
+      - application/json
+      date:
+      - Sun, 23 Apr 2023 12:08:04 GMT
+      expires:
+      - '-1'
+      pragma:
+      - no-cache
+      server:
+      - nginx
+      strict-transport-security:
+      - max-age=31536000; includeSubDomains
+      transfer-encoding:
+      - chunked
+      vary:
+      - Accept-Encoding
+      x-content-type-options:
+      - nosniff
+    status:
+      code: 200
+      message: OK
+- request:
+    body: null
+    headers:
+      Accept:
+      - application/json
+      Accept-Encoding:
+      - gzip, deflate
+      CommandName:
+      - aks create
+      Connection:
+      - keep-alive
+      ParameterSetName:
+      - --resource-group --name --ssh-key-value -a --workspace-resource-id
+      User-Agent:
+      - AZURECLI/2.48.0 azsdk-python-azure-mgmt-authorization/3.0.0 Python/3.8.10
+        (Linux-5.15.0-1033-azure-x86_64-with-glibc2.29)
     method: GET
     uri: https://management.azure.com/subscriptions/00000000-0000-0000-0000-000000000000/resourceGroups/clitest000001/providers/Microsoft.ContainerService/managedClusters/cliakstest000002/providers/Microsoft.Authorization/roleDefinitions?$filter=roleName%20eq%20%27Monitoring%20Metrics%20Publisher%27&api-version=2022-04-01
   response:
@@ -1064,7 +1192,7 @@
       content-type:
       - application/json; charset=utf-8
       date:
-      - Tue, 16 May 2023 01:41:10 GMT
+      - Sun, 23 Apr 2023 12:08:03 GMT
       expires:
       - '-1'
       pragma:
@@ -1103,13 +1231,13 @@
       ParameterSetName:
       - --resource-group --name --ssh-key-value -a --workspace-resource-id
       User-Agent:
-      - AZURECLI/2.48.1 azsdk-python-azure-mgmt-authorization/3.0.0 Python/3.8.10
-        (Linux-5.10.102.1-microsoft-standard-WSL2-x86_64-with-glibc2.29)
+      - AZURECLI/2.48.0 azsdk-python-azure-mgmt-authorization/3.0.0 Python/3.8.10
+        (Linux-5.15.0-1033-azure-x86_64-with-glibc2.29)
     method: PUT
-    uri: https://management.azure.com/subscriptions/00000000-0000-0000-0000-000000000000/resourceGroups/clitest000001/providers/Microsoft.ContainerService/managedClusters/cliakstest000002/providers/Microsoft.Authorization/roleAssignments/278ea6d7-6ce6-4951-9a5b-633feb199799?api-version=2022-04-01
-  response:
-    body:
-      string: '{"properties":{"roleDefinitionId":"/subscriptions/00000000-0000-0000-0000-000000000000/providers/Microsoft.Authorization/roleDefinitions/3913510d-42f4-4e42-8a64-420c390055eb","principalId":"00000000-0000-0000-0000-000000000001","principalType":"ServicePrincipal","scope":"/subscriptions/00000000-0000-0000-0000-000000000000/resourceGroups/clitest000001/providers/Microsoft.ContainerService/managedClusters/cliakstest000002","condition":null,"conditionVersion":null,"createdOn":"2023-05-16T01:41:11.4759093Z","updatedOn":"2023-05-16T01:41:12.0789178Z","createdBy":null,"updatedBy":"a3ed77fc-61b3-4eda-b3b8-5b0468fd7cfe","delegatedManagedIdentityResourceId":null,"description":null},"id":"/subscriptions/00000000-0000-0000-0000-000000000000/resourceGroups/clitest000001/providers/Microsoft.ContainerService/managedClusters/cliakstest000002/providers/Microsoft.Authorization/roleAssignments/278ea6d7-6ce6-4951-9a5b-633feb199799","type":"Microsoft.Authorization/roleAssignments","name":"278ea6d7-6ce6-4951-9a5b-633feb199799"}'
+    uri: https://management.azure.com/subscriptions/00000000-0000-0000-0000-000000000000/resourceGroups/clitest000001/providers/Microsoft.ContainerService/managedClusters/cliakstest000002/providers/Microsoft.Authorization/roleAssignments/f20e7142-3dfd-4f61-aea7-31f41b0cdd3d?api-version=2022-04-01
+  response:
+    body:
+      string: '{"properties":{"roleDefinitionId":"/subscriptions/00000000-0000-0000-0000-000000000000/providers/Microsoft.Authorization/roleDefinitions/3913510d-42f4-4e42-8a64-420c390055eb","principalId":"00000000-0000-0000-0000-000000000001","principalType":"ServicePrincipal","scope":"/subscriptions/00000000-0000-0000-0000-000000000000/resourceGroups/clitest000001/providers/Microsoft.ContainerService/managedClusters/cliakstest000002","condition":null,"conditionVersion":null,"createdOn":"2023-04-23T12:08:04.7025482Z","updatedOn":"2023-04-23T12:08:05.0496736Z","createdBy":null,"updatedBy":"119e1aeb-4592-42d6-9507-c66df857924f","delegatedManagedIdentityResourceId":null,"description":null},"id":"/subscriptions/00000000-0000-0000-0000-000000000000/resourceGroups/clitest000001/providers/Microsoft.ContainerService/managedClusters/cliakstest000002/providers/Microsoft.Authorization/roleAssignments/f20e7142-3dfd-4f61-aea7-31f41b0cdd3d","type":"Microsoft.Authorization/roleAssignments","name":"f20e7142-3dfd-4f61-aea7-31f41b0cdd3d"}'
     headers:
       cache-control:
       - no-cache
@@ -1118,7 +1246,7 @@
       content-type:
       - application/json; charset=utf-8
       date:
-      - Tue, 16 May 2023 01:41:13 GMT
+      - Sun, 23 Apr 2023 12:08:04 GMT
       expires:
       - '-1'
       pragma:
@@ -1148,30 +1276,26 @@
       ParameterSetName:
       - -g -n --yes --no-wait
       User-Agent:
-      - AZURECLI/2.48.1 azsdk-python-azure-mgmt-containerservice/21.1.0b Python/3.8.10
-        (Linux-5.10.102.1-microsoft-standard-WSL2-x86_64-with-glibc2.29)
+      - AZURECLI/2.48.0 azsdk-python-azure-mgmt-containerservice/22.1.0 Python/3.8.10
+        (Linux-5.15.0-1033-azure-x86_64-with-glibc2.29)
     method: DELETE
-<<<<<<< HEAD
-    uri: https://management.azure.com/subscriptions/00000000-0000-0000-0000-000000000000/resourceGroups/clitest000001/providers/Microsoft.ContainerService/managedClusters/cliakstest000002?api-version=2023-01-02-preview
-=======
     uri: https://management.azure.com/subscriptions/00000000-0000-0000-0000-000000000000/resourceGroups/clitest000001/providers/Microsoft.ContainerService/managedClusters/cliakstest000002?api-version=2023-04-01
->>>>>>> fbffd1ba
   response:
     body:
       string: ''
     headers:
       azure-asyncoperation:
-      - https://management.azure.com/subscriptions/00000000-0000-0000-0000-000000000000/providers/Microsoft.ContainerService/locations/westus2/operations/d759b575-3e73-455a-9dd8-6ec84070ef34?api-version=2016-03-30
+      - https://management.azure.com/subscriptions/00000000-0000-0000-0000-000000000000/providers/Microsoft.ContainerService/locations/westus2/operations/92382936-ddb6-44ce-b17f-be9de8f93c6a?api-version=2016-03-30
       cache-control:
       - no-cache
       content-length:
       - '0'
       date:
-      - Tue, 16 May 2023 01:41:14 GMT
+      - Sun, 23 Apr 2023 12:08:06 GMT
       expires:
       - '-1'
       location:
-      - https://management.azure.com/subscriptions/00000000-0000-0000-0000-000000000000/providers/Microsoft.ContainerService/locations/westus2/operationresults/d759b575-3e73-455a-9dd8-6ec84070ef34?api-version=2016-03-30
+      - https://management.azure.com/subscriptions/00000000-0000-0000-0000-000000000000/providers/Microsoft.ContainerService/locations/westus2/operationresults/92382936-ddb6-44ce-b17f-be9de8f93c6a?api-version=2016-03-30
       pragma:
       - no-cache
       server:
@@ -1181,7 +1305,7 @@
       x-content-type-options:
       - nosniff
       x-ms-ratelimit-remaining-subscription-deletes:
-      - '14998'
+      - '14999'
     status:
       code: 202
       message: Accepted
