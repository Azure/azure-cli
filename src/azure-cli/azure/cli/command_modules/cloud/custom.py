# --------------------------------------------------------------------------------------------
# Copyright (c) Microsoft Corporation. All rights reserved.
# Licensed under the MIT License. See License.txt in the project root for license information.
# --------------------------------------------------------------------------------------------

# pylint: disable=unused-argument
from knack.util import CLIError, to_snake_case

from azure.cli.core.cloud import (Cloud,
                                  get_clouds,
                                  get_cloud,
                                  remove_cloud,
                                  add_cloud,
                                  _get_cloud_name,
                                  switch_active_cloud,
                                  update_cloud,
                                  get_active_cloud_name,
                                  cloud_is_registered,
                                  CloudAlreadyRegisteredException,
                                  CloudNotRegisteredException,
                                  CannotUnregisterCloudException)


def list_clouds(cmd):
    return get_clouds(cmd.cli_ctx)


def show_cloud(cmd, cloud_name=None):
    if not cloud_name:
        cloud_name = cmd.cli_ctx.cloud.name
    try:
        return get_cloud(cmd.cli_ctx, cloud_name)
    except CloudNotRegisteredException as e:
        raise CLIError(e)


def _populate_from_metadata_endpoint(arm_endpoint, session=None):
    METADATA_ENDPOINT_SUFFIX = '/metadata/endpoints?api-version=2022-09-01'
    if not arm_endpoint:  # pylint: disable=use-a-generator
        return Cloud('')
    import requests
    from azure.cli.core.cloud import _arm_to_cli_mapper
    error_msg_fmt = "Unable to get endpoints from the cloud.\n{}"
    try:
        session = requests.Session() if session is None else session
        metadata_endpoint = arm_endpoint + METADATA_ENDPOINT_SUFFIX
        response = session.get(metadata_endpoint)
        if response.status_code == 200:
            metadata = response.json()
            return _arm_to_cli_mapper(metadata)
        msg = 'Server returned status code {} for {}'.format(response.status_code, metadata_endpoint)
        raise CLIError(error_msg_fmt.format(msg))
    except (requests.exceptions.ConnectionError, requests.exceptions.HTTPError) as err:
        msg = 'Please ensure you have network connection. Error detail: {}'.format(str(err))
        raise CLIError(error_msg_fmt.format(msg))
    except ValueError as err:
        msg = 'Response body does not contain valid json. Error detail: {}'.format(str(err))
        raise CLIError(error_msg_fmt.format(msg))


<<<<<<< HEAD
def _build_cloud(cli_ctx, cloud_name, cloud_config=None, cloud_args=None):
=======
def _build_cloud(cli_ctx, cloud_name, cloud_config=None, is_update=False, cloud_args=None):
    from azure.cli.core.cloud import CloudEndpointNotSetException
>>>>>>> d90dc34b
    if cloud_config:
        # Using JSON format so convert the keys to snake case
        cloud_args = {to_snake_case(k): v for k, v in cloud_config.items()}
    if 'endpoints' in cloud_args:
        arm_endpoint = (cloud_args['endpoints'].get('resource_manager', None) or
                        cloud_args['endpoints'].get('resourceManager', None))
    if 'endpoint_resource_manager' in cloud_args:
        arm_endpoint = cloud_args['endpoint_resource_manager']
    c = _populate_from_metadata_endpoint(arm_endpoint)
    c.name = cloud_name
    c.profile = cloud_args.get('profile', None)
    try:
        endpoints = cloud_args['endpoints']
        for arg in endpoints:
            setattr(c.endpoints, to_snake_case(arg), endpoints[arg])
    except KeyError:
        pass
    try:
        suffixes = cloud_args['suffixes']
        for arg in suffixes:
            setattr(c.suffixes, to_snake_case(arg), suffixes[arg])
    except KeyError:
        pass

    for arg in cloud_args:
        if arg.startswith('endpoint_') and cloud_args[arg] is not None:
            setattr(c.endpoints, arg.replace('endpoint_', ''), cloud_args[arg])
        elif arg.startswith('suffix_') and cloud_args[arg] is not None:
            setattr(c.suffixes, arg.replace('suffix_', ''), cloud_args[arg])

<<<<<<< HEAD
=======
    try:
        arm_endpoint = c.endpoints.resource_manager
    except CloudEndpointNotSetException:
        arm_endpoint = None

    from azure.cli.core.breaking_change import print_conditional_breaking_change
    if arm_endpoint and is_update:
        print_conditional_breaking_change(cli_ctx, tag='CloudUpdateOutputBreakingChange')
    elif arm_endpoint:
        print_conditional_breaking_change(cli_ctx, tag='CloudRegisterOutputBreakingChange')

    _populate_from_metadata_endpoint(c, arm_endpoint)
>>>>>>> d90dc34b
    required_endpoints = {'resource_manager': '--endpoint-resource-manager',
                          'active_directory': '--endpoint-active-directory',
                          'active_directory_resource_id': '--endpoint-active-directory-resource-id',
                          'active_directory_graph_resource_id': '--endpoint-active-directory-graph-resource-id'}
    missing_endpoints = [e_param for e_name, e_param in required_endpoints.items()
                         if not c.endpoints.has_endpoint_set(e_name)]
    if missing_endpoints and not cloud_is_registered(cli_ctx, cloud_name):
        raise CLIError("The following endpoints are required for the CLI to function and were not specified on the "
                       "command line, in the cloud config or could not be autodetected.\n"
                       "Specify them on the command line or through the cloud config file:\n"
                       "{}".format(', '.join(missing_endpoints)))
    return c


def register_cloud(cmd,
                   cloud_name,
                   cloud_config=None,
                   profile=None,
                   endpoint_management=None,
                   endpoint_resource_manager=None,
                   endpoint_sql_management=None,
                   endpoint_gallery=None,
                   endpoint_active_directory=None,
                   endpoint_active_directory_resource_id=None,
                   endpoint_active_directory_graph_resource_id=None,
                   endpoint_active_directory_data_lake_resource_id=None,
                   endpoint_vm_image_alias_doc=None,
                   suffix_sql_server_hostname=None,
                   suffix_storage_endpoint=None,
                   suffix_keyvault_dns=None,
                   suffix_azure_datalake_store_file_system_endpoint=None,
                   suffix_azure_datalake_analytics_catalog_and_job_endpoint=None,
                   suffix_acr_login_server_endpoint=None):
    c = _build_cloud(cmd.cli_ctx, cloud_name, cloud_config=cloud_config, is_update=False,
                     cloud_args=locals())
    try:
        add_cloud(cmd.cli_ctx, c)
    except CloudAlreadyRegisteredException as e:
        raise CLIError(e)


def modify_cloud(cmd,
                 cloud_name=None,
                 cloud_config=None,
                 profile=None,
                 endpoint_management=None,
                 endpoint_resource_manager=None,
                 endpoint_sql_management=None,
                 endpoint_gallery=None,
                 endpoint_active_directory=None,
                 endpoint_active_directory_resource_id=None,
                 endpoint_active_directory_graph_resource_id=None,
                 endpoint_active_directory_data_lake_resource_id=None,
                 endpoint_vm_image_alias_doc=None,
                 suffix_sql_server_hostname=None,
                 suffix_storage_endpoint=None,
                 suffix_keyvault_dns=None,
                 suffix_azure_datalake_store_file_system_endpoint=None,
                 suffix_azure_datalake_analytics_catalog_and_job_endpoint=None,
                 suffix_acr_login_server_endpoint=None):
    if not cloud_name:
        cloud_name = cmd.cli_ctx.cloud.name
    c = _build_cloud(cmd.cli_ctx, cloud_name, cloud_config=cloud_config, is_update=True,
                     cloud_args=locals())
    try:
        update_cloud(cmd.cli_ctx, c)
    except CloudNotRegisteredException as e:
        raise CLIError(e)


def unregister_cloud(cmd, cloud_name):
    try:
        return remove_cloud(cmd.cli_ctx, cloud_name)
    except CloudNotRegisteredException as e:
        raise CLIError(e)
    except CannotUnregisterCloudException as e:
        raise CLIError(e)


def set_cloud(cmd, cloud_name, profile=None):
    try:
        cloud_name = _get_cloud_name(cmd.cli_ctx, cloud_name)
        switch_active_cloud(cmd.cli_ctx, cloud_name)
        if profile:
            modify_cloud(cmd, cloud_name=cloud_name, profile=profile)
    except CloudNotRegisteredException as e:
        raise CLIError(e)


def list_profiles(cmd, cloud_name=None, show_all=False):
    from azure.cli.core.profiles import API_PROFILES
    if not cloud_name:
        cloud_name = get_active_cloud_name(cmd.cli_ctx.cloud)
    return list(API_PROFILES)<|MERGE_RESOLUTION|>--- conflicted
+++ resolved
@@ -58,15 +58,11 @@
         raise CLIError(error_msg_fmt.format(msg))
 
 
-<<<<<<< HEAD
 def _build_cloud(cli_ctx, cloud_name, cloud_config=None, cloud_args=None):
-=======
-def _build_cloud(cli_ctx, cloud_name, cloud_config=None, is_update=False, cloud_args=None):
-    from azure.cli.core.cloud import CloudEndpointNotSetException
->>>>>>> d90dc34b
     if cloud_config:
         # Using JSON format so convert the keys to snake case
         cloud_args = {to_snake_case(k): v for k, v in cloud_config.items()}
+    arm_endpoint = None
     if 'endpoints' in cloud_args:
         arm_endpoint = (cloud_args['endpoints'].get('resource_manager', None) or
                         cloud_args['endpoints'].get('resourceManager', None))
@@ -94,21 +90,6 @@
         elif arg.startswith('suffix_') and cloud_args[arg] is not None:
             setattr(c.suffixes, arg.replace('suffix_', ''), cloud_args[arg])
 
-<<<<<<< HEAD
-=======
-    try:
-        arm_endpoint = c.endpoints.resource_manager
-    except CloudEndpointNotSetException:
-        arm_endpoint = None
-
-    from azure.cli.core.breaking_change import print_conditional_breaking_change
-    if arm_endpoint and is_update:
-        print_conditional_breaking_change(cli_ctx, tag='CloudUpdateOutputBreakingChange')
-    elif arm_endpoint:
-        print_conditional_breaking_change(cli_ctx, tag='CloudRegisterOutputBreakingChange')
-
-    _populate_from_metadata_endpoint(c, arm_endpoint)
->>>>>>> d90dc34b
     required_endpoints = {'resource_manager': '--endpoint-resource-manager',
                           'active_directory': '--endpoint-active-directory',
                           'active_directory_resource_id': '--endpoint-active-directory-resource-id',
@@ -142,7 +123,7 @@
                    suffix_azure_datalake_store_file_system_endpoint=None,
                    suffix_azure_datalake_analytics_catalog_and_job_endpoint=None,
                    suffix_acr_login_server_endpoint=None):
-    c = _build_cloud(cmd.cli_ctx, cloud_name, cloud_config=cloud_config, is_update=False,
+    c = _build_cloud(cmd.cli_ctx, cloud_name, cloud_config=cloud_config,
                      cloud_args=locals())
     try:
         add_cloud(cmd.cli_ctx, c)
@@ -171,7 +152,7 @@
                  suffix_acr_login_server_endpoint=None):
     if not cloud_name:
         cloud_name = cmd.cli_ctx.cloud.name
-    c = _build_cloud(cmd.cli_ctx, cloud_name, cloud_config=cloud_config, is_update=True,
+    c = _build_cloud(cmd.cli_ctx, cloud_name, cloud_config=cloud_config,
                      cloud_args=locals())
     try:
         update_cloud(cmd.cli_ctx, c)
