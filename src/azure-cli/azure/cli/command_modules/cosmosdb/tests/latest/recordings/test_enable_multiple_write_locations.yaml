interactions:
- request:
    body: null
    headers:
      Accept:
      - application/json
      Accept-Encoding:
      - gzip, deflate
      CommandName:
      - cosmosdb create
      Connection:
      - keep-alive
      ParameterSetName:
      - -n -g --enable-multiple-write-locations --default-consistency-level
      User-Agent:
<<<<<<< HEAD
      - AZURECLI/2.46.0 azsdk-python-azure-mgmt-resource/22.0.0 Python/3.10.10 (Linux-5.15.0-1033-azure-x86_64-with-glibc2.31)
        VSTS_7b238909-6802-4b65-b90d-184bca47f458_build_220_0
=======
      - AZURECLI/2.49.0 azsdk-python-azure-mgmt-resource/22.0.0 Python/3.10.11 (Windows-10-10.0.22621-SP0)
>>>>>>> 5307e359
    method: GET
    uri: https://management.azure.com/subscriptions/00000000-0000-0000-0000-000000000000/resourcegroups/cli_test_cosmosdb_account000001?api-version=2022-09-01
  response:
    body:
<<<<<<< HEAD
      string: '{"id":"/subscriptions/00000000-0000-0000-0000-000000000000/resourceGroups/cli_test_cosmosdb_account000001","name":"cli_test_cosmosdb_account000001","type":"Microsoft.Resources/resourceGroups","location":"westus","tags":{"product":"azurecli","cause":"automation","date":"2023-03-13T18:41:38Z"},"properties":{"provisioningState":"Succeeded"}}'
=======
      string: '{"id":"/subscriptions/00000000-0000-0000-0000-000000000000/resourceGroups/cli_test_cosmosdb_account000001","name":"cli_test_cosmosdb_account000001","type":"Microsoft.Resources/resourceGroups","location":"westus","tags":{"product":"azurecli","cause":"automation","test":"test_enable_multiple_write_locations","date":"2023-06-08T17:54:07Z","module":"cosmosdb"},"properties":{"provisioningState":"Succeeded"}}'
>>>>>>> 5307e359
    headers:
      cache-control:
      - no-cache
      content-length:
<<<<<<< HEAD
      - '340'
      content-type:
      - application/json; charset=utf-8
      date:
      - Mon, 13 Mar 2023 18:41:40 GMT
=======
      - '406'
      content-type:
      - application/json; charset=utf-8
      date:
      - Thu, 08 Jun 2023 17:54:10 GMT
>>>>>>> 5307e359
      expires:
      - '-1'
      pragma:
      - no-cache
      strict-transport-security:
      - max-age=31536000; includeSubDomains
      vary:
      - Accept-Encoding
      x-content-type-options:
      - nosniff
    status:
      code: 200
      message: OK
- request:
    body: '{"location": "westus", "kind": "GlobalDocumentDB", "properties": {"consistencyPolicy":
      {"defaultConsistencyLevel": "ConsistentPrefix", "maxStalenessPrefix": 100, "maxIntervalInSeconds":
      5}, "locations": [{"locationName": "westus", "failoverPriority": 0, "isZoneRedundant":
      false}], "databaseAccountOfferType": "Standard", "enableMultipleWriteLocations":
      true, "apiProperties": {}, "createMode": "Default"}}'
    headers:
      Accept:
      - application/json
      Accept-Encoding:
      - gzip, deflate
      CommandName:
      - cosmosdb create
      Connection:
      - keep-alive
      Content-Length:
      - '406'
      Content-Type:
      - application/json
      ParameterSetName:
      - -n -g --enable-multiple-write-locations --default-consistency-level
      User-Agent:
<<<<<<< HEAD
      - AZURECLI/2.46.0 azsdk-python-mgmt-cosmosdb/9.0.0 Python/3.10.10 (Linux-5.15.0-1033-azure-x86_64-with-glibc2.31)
        VSTS_7b238909-6802-4b65-b90d-184bca47f458_build_220_0
=======
      - AZURECLI/2.49.0 azsdk-python-mgmt-cosmosdb/9.2.0 Python/3.10.11 (Windows-10-10.0.22621-SP0)
>>>>>>> 5307e359
    method: PUT
    uri: https://management.azure.com/subscriptions/00000000-0000-0000-0000-000000000000/resourceGroups/cli_test_cosmosdb_account000001/providers/Microsoft.DocumentDB/databaseAccounts/cli000002?api-version=2022-11-15
  response:
    body:
      string: '{"id":"/subscriptions/00000000-0000-0000-0000-000000000000/resourceGroups/cli_test_cosmosdb_account000001/providers/Microsoft.DocumentDB/databaseAccounts/cli000002","name":"cli000002","location":"West
<<<<<<< HEAD
        US","type":"Microsoft.DocumentDB/databaseAccounts","kind":"GlobalDocumentDB","tags":{},"systemData":{"createdAt":"2023-03-13T18:41:45.0575039Z"},"properties":{"provisioningState":"Creating","publicNetworkAccess":"Enabled","enableAutomaticFailover":false,"enableMultipleWriteLocations":true,"enablePartitionKeyMonitor":false,"isVirtualNetworkFilterEnabled":false,"virtualNetworkRules":[],"EnabledApiTypes":"Sql","disableKeyBasedMetadataWriteAccess":false,"enableFreeTier":false,"enableAnalyticalStorage":false,"analyticalStorageConfiguration":{"schemaType":"WellDefined"},"instanceId":"e1d1ce66-7951-4843-9c48-84b748475bdc","databaseAccountOfferType":"Standard","defaultIdentity":"","networkAclBypass":"None","disableLocalAuth":false,"enablePartitionMerge":false,"minimalTlsVersion":"Tls","consistencyPolicy":{"defaultConsistencyLevel":"ConsistentPrefix","maxIntervalInSeconds":5,"maxStalenessPrefix":100},"configurationOverrides":{},"writeLocations":[{"id":"cli000002-westus","locationName":"West
        US","provisioningState":"Creating","failoverPriority":0,"isZoneRedundant":false}],"readLocations":[{"id":"cli000002-westus","locationName":"West
        US","provisioningState":"Creating","failoverPriority":0,"isZoneRedundant":false}],"locations":[{"id":"cli000002-westus","locationName":"West
        US","provisioningState":"Creating","failoverPriority":0,"isZoneRedundant":false}],"failoverPolicies":[{"id":"cli000002-westus","locationName":"West
        US","failoverPriority":0}],"cors":[],"capabilities":[],"ipRules":[],"backupPolicy":{"type":"Periodic","periodicModeProperties":{"backupIntervalInMinutes":240,"backupRetentionIntervalInHours":8,"backupStorageRedundancy":"Invalid"}},"networkAclBypassResourceIds":[],"keysMetadata":{"primaryMasterKey":{"generationTime":"2023-03-13T18:41:45.0575039Z"},"secondaryMasterKey":{"generationTime":"2023-03-13T18:41:45.0575039Z"},"primaryReadonlyMasterKey":{"generationTime":"2023-03-13T18:41:45.0575039Z"},"secondaryReadonlyMasterKey":{"generationTime":"2023-03-13T18:41:45.0575039Z"}}},"identity":{"type":"None"}}'
    headers:
      azure-asyncoperation:
      - https://management.azure.com/subscriptions/00000000-0000-0000-0000-000000000000/providers/Microsoft.DocumentDB/locations/westus/operationsStatus/ceec4c18-ae07-4196-8485-88b68de02846?api-version=2022-11-15
=======
        US","type":"Microsoft.DocumentDB/databaseAccounts","kind":"GlobalDocumentDB","tags":{},"systemData":{"createdAt":"2023-06-08T17:54:16.279911Z"},"properties":{"provisioningState":"Creating","publicNetworkAccess":"Enabled","enableAutomaticFailover":false,"enableMultipleWriteLocations":true,"enablePartitionKeyMonitor":false,"isVirtualNetworkFilterEnabled":false,"virtualNetworkRules":[],"EnabledApiTypes":"Sql","disableKeyBasedMetadataWriteAccess":false,"enableFreeTier":false,"enableAnalyticalStorage":false,"analyticalStorageConfiguration":{"schemaType":"WellDefined"},"instanceId":"6ea00615-c978-4a21-9dc3-a52dda89b1c6","databaseAccountOfferType":"Standard","defaultIdentity":"","networkAclBypass":"None","disableLocalAuth":false,"enablePartitionMerge":false,"minimalTlsVersion":"Tls","consistencyPolicy":{"defaultConsistencyLevel":"ConsistentPrefix","maxIntervalInSeconds":5,"maxStalenessPrefix":100},"configurationOverrides":{},"writeLocations":[{"id":"cli000002-westus","locationName":"West
        US","provisioningState":"Creating","failoverPriority":0,"isZoneRedundant":false}],"readLocations":[{"id":"cli000002-westus","locationName":"West
        US","provisioningState":"Creating","failoverPriority":0,"isZoneRedundant":false}],"locations":[{"id":"cli000002-westus","locationName":"West
        US","provisioningState":"Creating","failoverPriority":0,"isZoneRedundant":false}],"failoverPolicies":[{"id":"cli000002-westus","locationName":"West
        US","failoverPriority":0}],"cors":[],"capabilities":[],"ipRules":[],"backupPolicy":{"type":"Periodic","periodicModeProperties":{"backupIntervalInMinutes":240,"backupRetentionIntervalInHours":8,"backupStorageRedundancy":"Invalid"}},"networkAclBypassResourceIds":[],"keysMetadata":{"primaryMasterKey":{"generationTime":"2023-06-08T17:54:16.279911Z"},"secondaryMasterKey":{"generationTime":"2023-06-08T17:54:16.279911Z"},"primaryReadonlyMasterKey":{"generationTime":"2023-06-08T17:54:16.279911Z"},"secondaryReadonlyMasterKey":{"generationTime":"2023-06-08T17:54:16.279911Z"}}},"identity":{"type":"None"}}'
    headers:
      azure-asyncoperation:
      - https://management.azure.com/subscriptions/00000000-0000-0000-0000-000000000000/providers/Microsoft.DocumentDB/locations/westus/operationsStatus/fb5ed713-91a7-4a45-8e84-f47d91095683?api-version=2023-04-15
>>>>>>> 5307e359
      cache-control:
      - no-store, no-cache
      content-length:
      - '2232'
      content-type:
      - application/json
      date:
<<<<<<< HEAD
      - Mon, 13 Mar 2023 18:41:47 GMT
      location:
      - https://management.azure.com/subscriptions/00000000-0000-0000-0000-000000000000/resourceGroups/cli_test_cosmosdb_account000001/providers/Microsoft.DocumentDB/databaseAccounts/cli000002/operationResults/ceec4c18-ae07-4196-8485-88b68de02846?api-version=2022-11-15
=======
      - Thu, 08 Jun 2023 17:54:17 GMT
      location:
      - https://management.azure.com/subscriptions/00000000-0000-0000-0000-000000000000/resourceGroups/cli_test_cosmosdb_account000001/providers/Microsoft.DocumentDB/databaseAccounts/cli000002/operationResults/fb5ed713-91a7-4a45-8e84-f47d91095683?api-version=2023-04-15
>>>>>>> 5307e359
      pragma:
      - no-cache
      server:
      - Microsoft-HTTPAPI/2.0
      strict-transport-security:
      - max-age=31536000; includeSubDomains
      transfer-encoding:
      - chunked
      vary:
      - Accept-Encoding
      x-content-type-options:
      - nosniff
      x-ms-gatewayversion:
      - version=2.14.0
      x-ms-ratelimit-remaining-subscription-writes:
      - '1196'
    status:
      code: 200
      message: Ok
- request:
    body: null
    headers:
      Accept:
      - '*/*'
      Accept-Encoding:
      - gzip, deflate
      CommandName:
      - cosmosdb create
      Connection:
      - keep-alive
      ParameterSetName:
      - -n -g --enable-multiple-write-locations --default-consistency-level
      User-Agent:
<<<<<<< HEAD
      - AZURECLI/2.46.0 azsdk-python-mgmt-cosmosdb/9.0.0 Python/3.10.10 (Linux-5.15.0-1033-azure-x86_64-with-glibc2.31)
        VSTS_7b238909-6802-4b65-b90d-184bca47f458_build_220_0
    method: GET
    uri: https://management.azure.com/subscriptions/00000000-0000-0000-0000-000000000000/providers/Microsoft.DocumentDB/locations/westus/operationsStatus/ceec4c18-ae07-4196-8485-88b68de02846?api-version=2022-11-15
=======
      - AZURECLI/2.49.0 azsdk-python-mgmt-cosmosdb/9.2.0 Python/3.10.11 (Windows-10-10.0.22621-SP0)
    method: GET
    uri: https://management.azure.com/subscriptions/00000000-0000-0000-0000-000000000000/providers/Microsoft.DocumentDB/locations/westus/operationsStatus/fb5ed713-91a7-4a45-8e84-f47d91095683?api-version=2023-04-15
  response:
    body:
      string: '{"status":"Enqueued"}'
    headers:
      cache-control:
      - no-store, no-cache
      content-length:
      - '21'
      content-type:
      - application/json
      date:
      - Thu, 08 Jun 2023 17:54:17 GMT
      pragma:
      - no-cache
      server:
      - Microsoft-HTTPAPI/2.0
      strict-transport-security:
      - max-age=31536000; includeSubDomains
      transfer-encoding:
      - chunked
      vary:
      - Accept-Encoding
      x-content-type-options:
      - nosniff
      x-ms-gatewayversion:
      - version=2.14.0
    status:
      code: 200
      message: Ok
- request:
    body: null
    headers:
      Accept:
      - '*/*'
      Accept-Encoding:
      - gzip, deflate
      CommandName:
      - cosmosdb create
      Connection:
      - keep-alive
      ParameterSetName:
      - -n -g --enable-multiple-write-locations --default-consistency-level
      User-Agent:
      - AZURECLI/2.49.0 azsdk-python-mgmt-cosmosdb/9.2.0 Python/3.10.11 (Windows-10-10.0.22621-SP0)
    method: GET
    uri: https://management.azure.com/subscriptions/00000000-0000-0000-0000-000000000000/providers/Microsoft.DocumentDB/locations/westus/operationsStatus/fb5ed713-91a7-4a45-8e84-f47d91095683?api-version=2023-04-15
  response:
    body:
      string: '{"status":"Dequeued"}'
    headers:
      cache-control:
      - no-store, no-cache
      content-length:
      - '21'
      content-type:
      - application/json
      date:
      - Thu, 08 Jun 2023 17:54:48 GMT
      pragma:
      - no-cache
      server:
      - Microsoft-HTTPAPI/2.0
      strict-transport-security:
      - max-age=31536000; includeSubDomains
      transfer-encoding:
      - chunked
      vary:
      - Accept-Encoding
      x-content-type-options:
      - nosniff
      x-ms-gatewayversion:
      - version=2.14.0
    status:
      code: 200
      message: Ok
- request:
    body: null
    headers:
      Accept:
      - '*/*'
      Accept-Encoding:
      - gzip, deflate
      CommandName:
      - cosmosdb create
      Connection:
      - keep-alive
      ParameterSetName:
      - -n -g --enable-multiple-write-locations --default-consistency-level
      User-Agent:
      - AZURECLI/2.49.0 azsdk-python-mgmt-cosmosdb/9.2.0 Python/3.10.11 (Windows-10-10.0.22621-SP0)
    method: GET
    uri: https://management.azure.com/subscriptions/00000000-0000-0000-0000-000000000000/providers/Microsoft.DocumentDB/locations/westus/operationsStatus/fb5ed713-91a7-4a45-8e84-f47d91095683?api-version=2023-04-15
>>>>>>> 5307e359
  response:
    body:
      string: '{"status":"Dequeued"}'
    headers:
      cache-control:
      - no-store, no-cache
      content-length:
      - '21'
      content-type:
      - application/json
      date:
<<<<<<< HEAD
      - Mon, 13 Mar 2023 18:42:17 GMT
=======
      - Thu, 08 Jun 2023 17:55:18 GMT
>>>>>>> 5307e359
      pragma:
      - no-cache
      server:
      - Microsoft-HTTPAPI/2.0
      strict-transport-security:
      - max-age=31536000; includeSubDomains
      transfer-encoding:
      - chunked
      vary:
      - Accept-Encoding
      x-content-type-options:
      - nosniff
      x-ms-gatewayversion:
      - version=2.14.0
    status:
      code: 200
      message: Ok
- request:
    body: null
    headers:
      Accept:
      - '*/*'
      Accept-Encoding:
      - gzip, deflate
      CommandName:
      - cosmosdb create
      Connection:
      - keep-alive
      ParameterSetName:
      - -n -g --enable-multiple-write-locations --default-consistency-level
      User-Agent:
<<<<<<< HEAD
      - AZURECLI/2.46.0 azsdk-python-mgmt-cosmosdb/9.0.0 Python/3.10.10 (Linux-5.15.0-1033-azure-x86_64-with-glibc2.31)
        VSTS_7b238909-6802-4b65-b90d-184bca47f458_build_220_0
    method: GET
    uri: https://management.azure.com/subscriptions/00000000-0000-0000-0000-000000000000/providers/Microsoft.DocumentDB/locations/westus/operationsStatus/ceec4c18-ae07-4196-8485-88b68de02846?api-version=2022-11-15
=======
      - AZURECLI/2.49.0 azsdk-python-mgmt-cosmosdb/9.2.0 Python/3.10.11 (Windows-10-10.0.22621-SP0)
    method: GET
    uri: https://management.azure.com/subscriptions/00000000-0000-0000-0000-000000000000/providers/Microsoft.DocumentDB/locations/westus/operationsStatus/fb5ed713-91a7-4a45-8e84-f47d91095683?api-version=2023-04-15
>>>>>>> 5307e359
  response:
    body:
      string: '{"status":"Dequeued"}'
    headers:
      cache-control:
      - no-store, no-cache
      content-length:
      - '21'
      content-type:
      - application/json
      date:
<<<<<<< HEAD
      - Mon, 13 Mar 2023 18:42:47 GMT
=======
      - Thu, 08 Jun 2023 17:55:48 GMT
>>>>>>> 5307e359
      pragma:
      - no-cache
      server:
      - Microsoft-HTTPAPI/2.0
      strict-transport-security:
      - max-age=31536000; includeSubDomains
      transfer-encoding:
      - chunked
      vary:
      - Accept-Encoding
      x-content-type-options:
      - nosniff
      x-ms-gatewayversion:
      - version=2.14.0
    status:
      code: 200
      message: Ok
- request:
    body: null
    headers:
      Accept:
      - '*/*'
      Accept-Encoding:
      - gzip, deflate
      CommandName:
      - cosmosdb create
      Connection:
      - keep-alive
      ParameterSetName:
      - -n -g --enable-multiple-write-locations --default-consistency-level
      User-Agent:
<<<<<<< HEAD
      - AZURECLI/2.46.0 azsdk-python-mgmt-cosmosdb/9.0.0 Python/3.10.10 (Linux-5.15.0-1033-azure-x86_64-with-glibc2.31)
        VSTS_7b238909-6802-4b65-b90d-184bca47f458_build_220_0
    method: GET
    uri: https://management.azure.com/subscriptions/00000000-0000-0000-0000-000000000000/providers/Microsoft.DocumentDB/locations/westus/operationsStatus/ceec4c18-ae07-4196-8485-88b68de02846?api-version=2022-11-15
=======
      - AZURECLI/2.49.0 azsdk-python-mgmt-cosmosdb/9.2.0 Python/3.10.11 (Windows-10-10.0.22621-SP0)
    method: GET
    uri: https://management.azure.com/subscriptions/00000000-0000-0000-0000-000000000000/providers/Microsoft.DocumentDB/locations/westus/operationsStatus/fb5ed713-91a7-4a45-8e84-f47d91095683?api-version=2023-04-15
>>>>>>> 5307e359
  response:
    body:
      string: '{"status":"Dequeued"}'
    headers:
      cache-control:
      - no-store, no-cache
      content-length:
      - '21'
      content-type:
      - application/json
      date:
<<<<<<< HEAD
      - Mon, 13 Mar 2023 18:43:18 GMT
=======
      - Thu, 08 Jun 2023 17:56:18 GMT
>>>>>>> 5307e359
      pragma:
      - no-cache
      server:
      - Microsoft-HTTPAPI/2.0
      strict-transport-security:
      - max-age=31536000; includeSubDomains
      transfer-encoding:
      - chunked
      vary:
      - Accept-Encoding
      x-content-type-options:
      - nosniff
      x-ms-gatewayversion:
      - version=2.14.0
    status:
      code: 200
      message: Ok
- request:
    body: null
    headers:
      Accept:
      - '*/*'
      Accept-Encoding:
      - gzip, deflate
      CommandName:
      - cosmosdb create
      Connection:
      - keep-alive
      ParameterSetName:
      - -n -g --enable-multiple-write-locations --default-consistency-level
      User-Agent:
<<<<<<< HEAD
      - AZURECLI/2.46.0 azsdk-python-mgmt-cosmosdb/9.0.0 Python/3.10.10 (Linux-5.15.0-1033-azure-x86_64-with-glibc2.31)
        VSTS_7b238909-6802-4b65-b90d-184bca47f458_build_220_0
    method: GET
    uri: https://management.azure.com/subscriptions/00000000-0000-0000-0000-000000000000/providers/Microsoft.DocumentDB/locations/westus/operationsStatus/ceec4c18-ae07-4196-8485-88b68de02846?api-version=2022-11-15
=======
      - AZURECLI/2.49.0 azsdk-python-mgmt-cosmosdb/9.2.0 Python/3.10.11 (Windows-10-10.0.22621-SP0)
    method: GET
    uri: https://management.azure.com/subscriptions/00000000-0000-0000-0000-000000000000/providers/Microsoft.DocumentDB/locations/westus/operationsStatus/fb5ed713-91a7-4a45-8e84-f47d91095683?api-version=2023-04-15
>>>>>>> 5307e359
  response:
    body:
      string: '{"status":"Succeeded"}'
    headers:
      cache-control:
      - no-store, no-cache
      content-length:
      - '22'
      content-type:
      - application/json
      date:
<<<<<<< HEAD
      - Mon, 13 Mar 2023 18:43:48 GMT
=======
      - Thu, 08 Jun 2023 17:56:49 GMT
>>>>>>> 5307e359
      pragma:
      - no-cache
      server:
      - Microsoft-HTTPAPI/2.0
      strict-transport-security:
      - max-age=31536000; includeSubDomains
      transfer-encoding:
      - chunked
      vary:
      - Accept-Encoding
      x-content-type-options:
      - nosniff
      x-ms-gatewayversion:
      - version=2.14.0
    status:
      code: 200
      message: Ok
- request:
    body: null
    headers:
      Accept:
      - '*/*'
      Accept-Encoding:
      - gzip, deflate
      CommandName:
      - cosmosdb create
      Connection:
      - keep-alive
      ParameterSetName:
      - -n -g --enable-multiple-write-locations --default-consistency-level
      User-Agent:
<<<<<<< HEAD
      - AZURECLI/2.46.0 azsdk-python-mgmt-cosmosdb/9.0.0 Python/3.10.10 (Linux-5.15.0-1033-azure-x86_64-with-glibc2.31)
        VSTS_7b238909-6802-4b65-b90d-184bca47f458_build_220_0
=======
      - AZURECLI/2.49.0 azsdk-python-mgmt-cosmosdb/9.2.0 Python/3.10.11 (Windows-10-10.0.22621-SP0)
>>>>>>> 5307e359
    method: GET
    uri: https://management.azure.com/subscriptions/00000000-0000-0000-0000-000000000000/resourceGroups/cli_test_cosmosdb_account000001/providers/Microsoft.DocumentDB/databaseAccounts/cli000002?api-version=2022-11-15
  response:
    body:
      string: '{"id":"/subscriptions/00000000-0000-0000-0000-000000000000/resourceGroups/cli_test_cosmosdb_account000001/providers/Microsoft.DocumentDB/databaseAccounts/cli000002","name":"cli000002","location":"West
<<<<<<< HEAD
        US","type":"Microsoft.DocumentDB/databaseAccounts","kind":"GlobalDocumentDB","tags":{},"systemData":{"createdAt":"2023-03-13T18:43:08.4810549Z"},"properties":{"provisioningState":"Succeeded","documentEndpoint":"https://cli000002.documents.azure.com:443/","sqlEndpoint":"https://cli000002.documents.azure.com:443/","publicNetworkAccess":"Enabled","enableAutomaticFailover":false,"enableMultipleWriteLocations":true,"enablePartitionKeyMonitor":false,"isVirtualNetworkFilterEnabled":false,"virtualNetworkRules":[],"EnabledApiTypes":"Sql","disableKeyBasedMetadataWriteAccess":false,"enableFreeTier":false,"enableAnalyticalStorage":false,"analyticalStorageConfiguration":{"schemaType":"WellDefined"},"instanceId":"e1d1ce66-7951-4843-9c48-84b748475bdc","databaseAccountOfferType":"Standard","defaultIdentity":"FirstPartyIdentity","networkAclBypass":"None","disableLocalAuth":false,"enablePartitionMerge":false,"minimalTlsVersion":"Tls","consistencyPolicy":{"defaultConsistencyLevel":"ConsistentPrefix","maxIntervalInSeconds":5,"maxStalenessPrefix":100},"configurationOverrides":{},"writeLocations":[{"id":"cli000002-westus","locationName":"West
        US","documentEndpoint":"https://cli000002-westus.documents.azure.com:443/","provisioningState":"Succeeded","failoverPriority":0,"isZoneRedundant":false}],"readLocations":[{"id":"cli000002-westus","locationName":"West
        US","documentEndpoint":"https://cli000002-westus.documents.azure.com:443/","provisioningState":"Succeeded","failoverPriority":0,"isZoneRedundant":false}],"locations":[{"id":"cli000002-westus","locationName":"West
        US","documentEndpoint":"https://cli000002-westus.documents.azure.com:443/","provisioningState":"Succeeded","failoverPriority":0,"isZoneRedundant":false}],"failoverPolicies":[{"id":"cli000002-westus","locationName":"West
        US","failoverPriority":0}],"cors":[],"capabilities":[],"ipRules":[],"backupPolicy":{"type":"Periodic","periodicModeProperties":{"backupIntervalInMinutes":240,"backupRetentionIntervalInHours":8,"backupStorageRedundancy":"Geo"}},"networkAclBypassResourceIds":[],"keysMetadata":{"primaryMasterKey":{"generationTime":"2023-03-13T18:43:08.4810549Z"},"secondaryMasterKey":{"generationTime":"2023-03-13T18:43:08.4810549Z"},"primaryReadonlyMasterKey":{"generationTime":"2023-03-13T18:43:08.4810549Z"},"secondaryReadonlyMasterKey":{"generationTime":"2023-03-13T18:43:08.4810549Z"}}},"identity":{"type":"None"}}'
=======
        US","type":"Microsoft.DocumentDB/databaseAccounts","kind":"GlobalDocumentDB","tags":{},"systemData":{"createdAt":"2023-06-08T17:55:47.0715154Z"},"properties":{"provisioningState":"Succeeded","documentEndpoint":"https://cli000002.documents.azure.com:443/","sqlEndpoint":"https://cli000002.documents.azure.com:443/","publicNetworkAccess":"Enabled","enableAutomaticFailover":false,"enableMultipleWriteLocations":true,"enablePartitionKeyMonitor":false,"isVirtualNetworkFilterEnabled":false,"virtualNetworkRules":[],"EnabledApiTypes":"Sql","disableKeyBasedMetadataWriteAccess":false,"enableFreeTier":false,"enableAnalyticalStorage":false,"analyticalStorageConfiguration":{"schemaType":"WellDefined"},"instanceId":"6ea00615-c978-4a21-9dc3-a52dda89b1c6","databaseAccountOfferType":"Standard","defaultIdentity":"FirstPartyIdentity","networkAclBypass":"None","disableLocalAuth":false,"enablePartitionMerge":false,"minimalTlsVersion":"Tls","consistencyPolicy":{"defaultConsistencyLevel":"ConsistentPrefix","maxIntervalInSeconds":5,"maxStalenessPrefix":100},"configurationOverrides":{},"writeLocations":[{"id":"cli000002-westus","locationName":"West
        US","documentEndpoint":"https://cli000002-westus.documents.azure.com:443/","provisioningState":"Succeeded","failoverPriority":0,"isZoneRedundant":false}],"readLocations":[{"id":"cli000002-westus","locationName":"West
        US","documentEndpoint":"https://cli000002-westus.documents.azure.com:443/","provisioningState":"Succeeded","failoverPriority":0,"isZoneRedundant":false}],"locations":[{"id":"cli000002-westus","locationName":"West
        US","documentEndpoint":"https://cli000002-westus.documents.azure.com:443/","provisioningState":"Succeeded","failoverPriority":0,"isZoneRedundant":false}],"failoverPolicies":[{"id":"cli000002-westus","locationName":"West
        US","failoverPriority":0}],"cors":[],"capabilities":[],"ipRules":[],"backupPolicy":{"type":"Periodic","periodicModeProperties":{"backupIntervalInMinutes":240,"backupRetentionIntervalInHours":8,"backupStorageRedundancy":"Geo"}},"networkAclBypassResourceIds":[],"keysMetadata":{"primaryMasterKey":{"generationTime":"2023-06-08T17:55:47.0715154Z"},"secondaryMasterKey":{"generationTime":"2023-06-08T17:55:47.0715154Z"},"primaryReadonlyMasterKey":{"generationTime":"2023-06-08T17:55:47.0715154Z"},"secondaryReadonlyMasterKey":{"generationTime":"2023-06-08T17:55:47.0715154Z"}}},"identity":{"type":"None"}}'
>>>>>>> 5307e359
    headers:
      cache-control:
      - no-store, no-cache
      content-length:
      - '2591'
      content-type:
      - application/json
      date:
<<<<<<< HEAD
      - Mon, 13 Mar 2023 18:43:48 GMT
=======
      - Thu, 08 Jun 2023 17:56:49 GMT
>>>>>>> 5307e359
      pragma:
      - no-cache
      server:
      - Microsoft-HTTPAPI/2.0
      strict-transport-security:
      - max-age=31536000; includeSubDomains
      transfer-encoding:
      - chunked
      vary:
      - Accept-Encoding
      x-content-type-options:
      - nosniff
      x-ms-gatewayversion:
      - version=2.14.0
    status:
      code: 200
      message: Ok
- request:
    body: null
    headers:
      Accept:
      - application/json
      Accept-Encoding:
      - gzip, deflate
      CommandName:
      - cosmosdb create
      Connection:
      - keep-alive
      ParameterSetName:
      - -n -g --enable-multiple-write-locations --default-consistency-level
      User-Agent:
<<<<<<< HEAD
      - AZURECLI/2.46.0 azsdk-python-mgmt-cosmosdb/9.0.0 Python/3.10.10 (Linux-5.15.0-1033-azure-x86_64-with-glibc2.31)
        VSTS_7b238909-6802-4b65-b90d-184bca47f458_build_220_0
=======
      - AZURECLI/2.49.0 azsdk-python-mgmt-cosmosdb/9.2.0 Python/3.10.11 (Windows-10-10.0.22621-SP0)
>>>>>>> 5307e359
    method: GET
    uri: https://management.azure.com/subscriptions/00000000-0000-0000-0000-000000000000/resourceGroups/cli_test_cosmosdb_account000001/providers/Microsoft.DocumentDB/databaseAccounts/cli000002?api-version=2022-11-15
  response:
    body:
      string: '{"id":"/subscriptions/00000000-0000-0000-0000-000000000000/resourceGroups/cli_test_cosmosdb_account000001/providers/Microsoft.DocumentDB/databaseAccounts/cli000002","name":"cli000002","location":"West
<<<<<<< HEAD
        US","type":"Microsoft.DocumentDB/databaseAccounts","kind":"GlobalDocumentDB","tags":{},"systemData":{"createdAt":"2023-03-13T18:43:08.4810549Z"},"properties":{"provisioningState":"Succeeded","documentEndpoint":"https://cli000002.documents.azure.com:443/","sqlEndpoint":"https://cli000002.documents.azure.com:443/","publicNetworkAccess":"Enabled","enableAutomaticFailover":false,"enableMultipleWriteLocations":true,"enablePartitionKeyMonitor":false,"isVirtualNetworkFilterEnabled":false,"virtualNetworkRules":[],"EnabledApiTypes":"Sql","disableKeyBasedMetadataWriteAccess":false,"enableFreeTier":false,"enableAnalyticalStorage":false,"analyticalStorageConfiguration":{"schemaType":"WellDefined"},"instanceId":"e1d1ce66-7951-4843-9c48-84b748475bdc","databaseAccountOfferType":"Standard","defaultIdentity":"FirstPartyIdentity","networkAclBypass":"None","disableLocalAuth":false,"enablePartitionMerge":false,"minimalTlsVersion":"Tls","consistencyPolicy":{"defaultConsistencyLevel":"ConsistentPrefix","maxIntervalInSeconds":5,"maxStalenessPrefix":100},"configurationOverrides":{},"writeLocations":[{"id":"cli000002-westus","locationName":"West
        US","documentEndpoint":"https://cli000002-westus.documents.azure.com:443/","provisioningState":"Succeeded","failoverPriority":0,"isZoneRedundant":false}],"readLocations":[{"id":"cli000002-westus","locationName":"West
        US","documentEndpoint":"https://cli000002-westus.documents.azure.com:443/","provisioningState":"Succeeded","failoverPriority":0,"isZoneRedundant":false}],"locations":[{"id":"cli000002-westus","locationName":"West
        US","documentEndpoint":"https://cli000002-westus.documents.azure.com:443/","provisioningState":"Succeeded","failoverPriority":0,"isZoneRedundant":false}],"failoverPolicies":[{"id":"cli000002-westus","locationName":"West
        US","failoverPriority":0}],"cors":[],"capabilities":[],"ipRules":[],"backupPolicy":{"type":"Periodic","periodicModeProperties":{"backupIntervalInMinutes":240,"backupRetentionIntervalInHours":8,"backupStorageRedundancy":"Geo"}},"networkAclBypassResourceIds":[],"keysMetadata":{"primaryMasterKey":{"generationTime":"2023-03-13T18:43:08.4810549Z"},"secondaryMasterKey":{"generationTime":"2023-03-13T18:43:08.4810549Z"},"primaryReadonlyMasterKey":{"generationTime":"2023-03-13T18:43:08.4810549Z"},"secondaryReadonlyMasterKey":{"generationTime":"2023-03-13T18:43:08.4810549Z"}}},"identity":{"type":"None"}}'
=======
        US","type":"Microsoft.DocumentDB/databaseAccounts","kind":"GlobalDocumentDB","tags":{},"systemData":{"createdAt":"2023-06-08T17:55:47.0715154Z"},"properties":{"provisioningState":"Succeeded","documentEndpoint":"https://cli000002.documents.azure.com:443/","sqlEndpoint":"https://cli000002.documents.azure.com:443/","publicNetworkAccess":"Enabled","enableAutomaticFailover":false,"enableMultipleWriteLocations":true,"enablePartitionKeyMonitor":false,"isVirtualNetworkFilterEnabled":false,"virtualNetworkRules":[],"EnabledApiTypes":"Sql","disableKeyBasedMetadataWriteAccess":false,"enableFreeTier":false,"enableAnalyticalStorage":false,"analyticalStorageConfiguration":{"schemaType":"WellDefined"},"instanceId":"6ea00615-c978-4a21-9dc3-a52dda89b1c6","databaseAccountOfferType":"Standard","defaultIdentity":"FirstPartyIdentity","networkAclBypass":"None","disableLocalAuth":false,"enablePartitionMerge":false,"minimalTlsVersion":"Tls","consistencyPolicy":{"defaultConsistencyLevel":"ConsistentPrefix","maxIntervalInSeconds":5,"maxStalenessPrefix":100},"configurationOverrides":{},"writeLocations":[{"id":"cli000002-westus","locationName":"West
        US","documentEndpoint":"https://cli000002-westus.documents.azure.com:443/","provisioningState":"Succeeded","failoverPriority":0,"isZoneRedundant":false}],"readLocations":[{"id":"cli000002-westus","locationName":"West
        US","documentEndpoint":"https://cli000002-westus.documents.azure.com:443/","provisioningState":"Succeeded","failoverPriority":0,"isZoneRedundant":false}],"locations":[{"id":"cli000002-westus","locationName":"West
        US","documentEndpoint":"https://cli000002-westus.documents.azure.com:443/","provisioningState":"Succeeded","failoverPriority":0,"isZoneRedundant":false}],"failoverPolicies":[{"id":"cli000002-westus","locationName":"West
        US","failoverPriority":0}],"cors":[],"capabilities":[],"ipRules":[],"backupPolicy":{"type":"Periodic","periodicModeProperties":{"backupIntervalInMinutes":240,"backupRetentionIntervalInHours":8,"backupStorageRedundancy":"Geo"}},"networkAclBypassResourceIds":[],"keysMetadata":{"primaryMasterKey":{"generationTime":"2023-06-08T17:55:47.0715154Z"},"secondaryMasterKey":{"generationTime":"2023-06-08T17:55:47.0715154Z"},"primaryReadonlyMasterKey":{"generationTime":"2023-06-08T17:55:47.0715154Z"},"secondaryReadonlyMasterKey":{"generationTime":"2023-06-08T17:55:47.0715154Z"}}},"identity":{"type":"None"}}'
>>>>>>> 5307e359
    headers:
      cache-control:
      - no-store, no-cache
      content-length:
      - '2591'
      content-type:
      - application/json
      date:
<<<<<<< HEAD
      - Mon, 13 Mar 2023 18:43:48 GMT
=======
      - Thu, 08 Jun 2023 17:56:49 GMT
>>>>>>> 5307e359
      pragma:
      - no-cache
      server:
      - Microsoft-HTTPAPI/2.0
      strict-transport-security:
      - max-age=31536000; includeSubDomains
      transfer-encoding:
      - chunked
      vary:
      - Accept-Encoding
      x-content-type-options:
      - nosniff
      x-ms-gatewayversion:
      - version=2.14.0
    status:
      code: 200
      message: Ok
- request:
    body: null
    headers:
      Accept:
      - application/json
      Accept-Encoding:
      - gzip, deflate
      CommandName:
      - cosmosdb show
      Connection:
      - keep-alive
      ParameterSetName:
      - -n -g
      User-Agent:
<<<<<<< HEAD
      - AZURECLI/2.46.0 azsdk-python-mgmt-cosmosdb/9.0.0 Python/3.10.10 (Linux-5.15.0-1033-azure-x86_64-with-glibc2.31)
        VSTS_7b238909-6802-4b65-b90d-184bca47f458_build_220_0
=======
      - AZURECLI/2.49.0 azsdk-python-mgmt-cosmosdb/9.2.0 Python/3.10.11 (Windows-10-10.0.22621-SP0)
>>>>>>> 5307e359
    method: GET
    uri: https://management.azure.com/subscriptions/00000000-0000-0000-0000-000000000000/resourceGroups/cli_test_cosmosdb_account000001/providers/Microsoft.DocumentDB/databaseAccounts/cli000002?api-version=2022-11-15
  response:
    body:
      string: '{"id":"/subscriptions/00000000-0000-0000-0000-000000000000/resourceGroups/cli_test_cosmosdb_account000001/providers/Microsoft.DocumentDB/databaseAccounts/cli000002","name":"cli000002","location":"West
<<<<<<< HEAD
        US","type":"Microsoft.DocumentDB/databaseAccounts","kind":"GlobalDocumentDB","tags":{},"systemData":{"createdAt":"2023-03-13T18:43:08.4810549Z"},"properties":{"provisioningState":"Succeeded","documentEndpoint":"https://cli000002.documents.azure.com:443/","sqlEndpoint":"https://cli000002.documents.azure.com:443/","publicNetworkAccess":"Enabled","enableAutomaticFailover":false,"enableMultipleWriteLocations":true,"enablePartitionKeyMonitor":false,"isVirtualNetworkFilterEnabled":false,"virtualNetworkRules":[],"EnabledApiTypes":"Sql","disableKeyBasedMetadataWriteAccess":false,"enableFreeTier":false,"enableAnalyticalStorage":false,"analyticalStorageConfiguration":{"schemaType":"WellDefined"},"instanceId":"e1d1ce66-7951-4843-9c48-84b748475bdc","databaseAccountOfferType":"Standard","defaultIdentity":"FirstPartyIdentity","networkAclBypass":"None","disableLocalAuth":false,"enablePartitionMerge":false,"minimalTlsVersion":"Tls","consistencyPolicy":{"defaultConsistencyLevel":"ConsistentPrefix","maxIntervalInSeconds":5,"maxStalenessPrefix":100},"configurationOverrides":{},"writeLocations":[{"id":"cli000002-westus","locationName":"West
        US","documentEndpoint":"https://cli000002-westus.documents.azure.com:443/","provisioningState":"Succeeded","failoverPriority":0,"isZoneRedundant":false}],"readLocations":[{"id":"cli000002-westus","locationName":"West
        US","documentEndpoint":"https://cli000002-westus.documents.azure.com:443/","provisioningState":"Succeeded","failoverPriority":0,"isZoneRedundant":false}],"locations":[{"id":"cli000002-westus","locationName":"West
        US","documentEndpoint":"https://cli000002-westus.documents.azure.com:443/","provisioningState":"Succeeded","failoverPriority":0,"isZoneRedundant":false}],"failoverPolicies":[{"id":"cli000002-westus","locationName":"West
        US","failoverPriority":0}],"cors":[],"capabilities":[],"ipRules":[],"backupPolicy":{"type":"Periodic","periodicModeProperties":{"backupIntervalInMinutes":240,"backupRetentionIntervalInHours":8,"backupStorageRedundancy":"Geo"}},"networkAclBypassResourceIds":[],"keysMetadata":{"primaryMasterKey":{"generationTime":"2023-03-13T18:43:08.4810549Z"},"secondaryMasterKey":{"generationTime":"2023-03-13T18:43:08.4810549Z"},"primaryReadonlyMasterKey":{"generationTime":"2023-03-13T18:43:08.4810549Z"},"secondaryReadonlyMasterKey":{"generationTime":"2023-03-13T18:43:08.4810549Z"}}},"identity":{"type":"None"}}'
=======
        US","type":"Microsoft.DocumentDB/databaseAccounts","kind":"GlobalDocumentDB","tags":{},"systemData":{"createdAt":"2023-06-08T17:55:47.0715154Z"},"properties":{"provisioningState":"Succeeded","documentEndpoint":"https://cli000002.documents.azure.com:443/","sqlEndpoint":"https://cli000002.documents.azure.com:443/","publicNetworkAccess":"Enabled","enableAutomaticFailover":false,"enableMultipleWriteLocations":true,"enablePartitionKeyMonitor":false,"isVirtualNetworkFilterEnabled":false,"virtualNetworkRules":[],"EnabledApiTypes":"Sql","disableKeyBasedMetadataWriteAccess":false,"enableFreeTier":false,"enableAnalyticalStorage":false,"analyticalStorageConfiguration":{"schemaType":"WellDefined"},"instanceId":"6ea00615-c978-4a21-9dc3-a52dda89b1c6","databaseAccountOfferType":"Standard","defaultIdentity":"FirstPartyIdentity","networkAclBypass":"None","disableLocalAuth":false,"enablePartitionMerge":false,"minimalTlsVersion":"Tls","consistencyPolicy":{"defaultConsistencyLevel":"ConsistentPrefix","maxIntervalInSeconds":5,"maxStalenessPrefix":100},"configurationOverrides":{},"writeLocations":[{"id":"cli000002-westus","locationName":"West
        US","documentEndpoint":"https://cli000002-westus.documents.azure.com:443/","provisioningState":"Succeeded","failoverPriority":0,"isZoneRedundant":false}],"readLocations":[{"id":"cli000002-westus","locationName":"West
        US","documentEndpoint":"https://cli000002-westus.documents.azure.com:443/","provisioningState":"Succeeded","failoverPriority":0,"isZoneRedundant":false}],"locations":[{"id":"cli000002-westus","locationName":"West
        US","documentEndpoint":"https://cli000002-westus.documents.azure.com:443/","provisioningState":"Succeeded","failoverPriority":0,"isZoneRedundant":false}],"failoverPolicies":[{"id":"cli000002-westus","locationName":"West
        US","failoverPriority":0}],"cors":[],"capabilities":[],"ipRules":[],"backupPolicy":{"type":"Periodic","periodicModeProperties":{"backupIntervalInMinutes":240,"backupRetentionIntervalInHours":8,"backupStorageRedundancy":"Geo"}},"networkAclBypassResourceIds":[],"keysMetadata":{"primaryMasterKey":{"generationTime":"2023-06-08T17:55:47.0715154Z"},"secondaryMasterKey":{"generationTime":"2023-06-08T17:55:47.0715154Z"},"primaryReadonlyMasterKey":{"generationTime":"2023-06-08T17:55:47.0715154Z"},"secondaryReadonlyMasterKey":{"generationTime":"2023-06-08T17:55:47.0715154Z"}}},"identity":{"type":"None"}}'
>>>>>>> 5307e359
    headers:
      cache-control:
      - no-store, no-cache
      content-length:
      - '2591'
      content-type:
      - application/json
      date:
<<<<<<< HEAD
      - Mon, 13 Mar 2023 18:43:49 GMT
=======
      - Thu, 08 Jun 2023 17:56:49 GMT
>>>>>>> 5307e359
      pragma:
      - no-cache
      server:
      - Microsoft-HTTPAPI/2.0
      strict-transport-security:
      - max-age=31536000; includeSubDomains
      transfer-encoding:
      - chunked
      vary:
      - Accept-Encoding
      x-content-type-options:
      - nosniff
      x-ms-gatewayversion:
      - version=2.14.0
    status:
      code: 200
      message: Ok
version: 1<|MERGE_RESOLUTION|>--- conflicted
+++ resolved
@@ -13,38 +13,21 @@
       ParameterSetName:
       - -n -g --enable-multiple-write-locations --default-consistency-level
       User-Agent:
-<<<<<<< HEAD
-      - AZURECLI/2.46.0 azsdk-python-azure-mgmt-resource/22.0.0 Python/3.10.10 (Linux-5.15.0-1033-azure-x86_64-with-glibc2.31)
-        VSTS_7b238909-6802-4b65-b90d-184bca47f458_build_220_0
-=======
       - AZURECLI/2.49.0 azsdk-python-azure-mgmt-resource/22.0.0 Python/3.10.11 (Windows-10-10.0.22621-SP0)
->>>>>>> 5307e359
     method: GET
     uri: https://management.azure.com/subscriptions/00000000-0000-0000-0000-000000000000/resourcegroups/cli_test_cosmosdb_account000001?api-version=2022-09-01
   response:
     body:
-<<<<<<< HEAD
-      string: '{"id":"/subscriptions/00000000-0000-0000-0000-000000000000/resourceGroups/cli_test_cosmosdb_account000001","name":"cli_test_cosmosdb_account000001","type":"Microsoft.Resources/resourceGroups","location":"westus","tags":{"product":"azurecli","cause":"automation","date":"2023-03-13T18:41:38Z"},"properties":{"provisioningState":"Succeeded"}}'
-=======
       string: '{"id":"/subscriptions/00000000-0000-0000-0000-000000000000/resourceGroups/cli_test_cosmosdb_account000001","name":"cli_test_cosmosdb_account000001","type":"Microsoft.Resources/resourceGroups","location":"westus","tags":{"product":"azurecli","cause":"automation","test":"test_enable_multiple_write_locations","date":"2023-06-08T17:54:07Z","module":"cosmosdb"},"properties":{"provisioningState":"Succeeded"}}'
->>>>>>> 5307e359
-    headers:
-      cache-control:
-      - no-cache
-      content-length:
-<<<<<<< HEAD
-      - '340'
+    headers:
+      cache-control:
+      - no-cache
+      content-length:
+      - '406'
       content-type:
       - application/json; charset=utf-8
       date:
-      - Mon, 13 Mar 2023 18:41:40 GMT
-=======
-      - '406'
-      content-type:
-      - application/json; charset=utf-8
-      date:
       - Thu, 08 Jun 2023 17:54:10 GMT
->>>>>>> 5307e359
       expires:
       - '-1'
       pragma:
@@ -80,27 +63,12 @@
       ParameterSetName:
       - -n -g --enable-multiple-write-locations --default-consistency-level
       User-Agent:
-<<<<<<< HEAD
-      - AZURECLI/2.46.0 azsdk-python-mgmt-cosmosdb/9.0.0 Python/3.10.10 (Linux-5.15.0-1033-azure-x86_64-with-glibc2.31)
-        VSTS_7b238909-6802-4b65-b90d-184bca47f458_build_220_0
-=======
-      - AZURECLI/2.49.0 azsdk-python-mgmt-cosmosdb/9.2.0 Python/3.10.11 (Windows-10-10.0.22621-SP0)
->>>>>>> 5307e359
+      - AZURECLI/2.49.0 azsdk-python-mgmt-cosmosdb/9.2.0 Python/3.10.11 (Windows-10-10.0.22621-SP0)
     method: PUT
-    uri: https://management.azure.com/subscriptions/00000000-0000-0000-0000-000000000000/resourceGroups/cli_test_cosmosdb_account000001/providers/Microsoft.DocumentDB/databaseAccounts/cli000002?api-version=2022-11-15
+    uri: https://management.azure.com/subscriptions/00000000-0000-0000-0000-000000000000/resourceGroups/cli_test_cosmosdb_account000001/providers/Microsoft.DocumentDB/databaseAccounts/cli000002?api-version=2023-04-15
   response:
     body:
       string: '{"id":"/subscriptions/00000000-0000-0000-0000-000000000000/resourceGroups/cli_test_cosmosdb_account000001/providers/Microsoft.DocumentDB/databaseAccounts/cli000002","name":"cli000002","location":"West
-<<<<<<< HEAD
-        US","type":"Microsoft.DocumentDB/databaseAccounts","kind":"GlobalDocumentDB","tags":{},"systemData":{"createdAt":"2023-03-13T18:41:45.0575039Z"},"properties":{"provisioningState":"Creating","publicNetworkAccess":"Enabled","enableAutomaticFailover":false,"enableMultipleWriteLocations":true,"enablePartitionKeyMonitor":false,"isVirtualNetworkFilterEnabled":false,"virtualNetworkRules":[],"EnabledApiTypes":"Sql","disableKeyBasedMetadataWriteAccess":false,"enableFreeTier":false,"enableAnalyticalStorage":false,"analyticalStorageConfiguration":{"schemaType":"WellDefined"},"instanceId":"e1d1ce66-7951-4843-9c48-84b748475bdc","databaseAccountOfferType":"Standard","defaultIdentity":"","networkAclBypass":"None","disableLocalAuth":false,"enablePartitionMerge":false,"minimalTlsVersion":"Tls","consistencyPolicy":{"defaultConsistencyLevel":"ConsistentPrefix","maxIntervalInSeconds":5,"maxStalenessPrefix":100},"configurationOverrides":{},"writeLocations":[{"id":"cli000002-westus","locationName":"West
-        US","provisioningState":"Creating","failoverPriority":0,"isZoneRedundant":false}],"readLocations":[{"id":"cli000002-westus","locationName":"West
-        US","provisioningState":"Creating","failoverPriority":0,"isZoneRedundant":false}],"locations":[{"id":"cli000002-westus","locationName":"West
-        US","provisioningState":"Creating","failoverPriority":0,"isZoneRedundant":false}],"failoverPolicies":[{"id":"cli000002-westus","locationName":"West
-        US","failoverPriority":0}],"cors":[],"capabilities":[],"ipRules":[],"backupPolicy":{"type":"Periodic","periodicModeProperties":{"backupIntervalInMinutes":240,"backupRetentionIntervalInHours":8,"backupStorageRedundancy":"Invalid"}},"networkAclBypassResourceIds":[],"keysMetadata":{"primaryMasterKey":{"generationTime":"2023-03-13T18:41:45.0575039Z"},"secondaryMasterKey":{"generationTime":"2023-03-13T18:41:45.0575039Z"},"primaryReadonlyMasterKey":{"generationTime":"2023-03-13T18:41:45.0575039Z"},"secondaryReadonlyMasterKey":{"generationTime":"2023-03-13T18:41:45.0575039Z"}}},"identity":{"type":"None"}}'
-    headers:
-      azure-asyncoperation:
-      - https://management.azure.com/subscriptions/00000000-0000-0000-0000-000000000000/providers/Microsoft.DocumentDB/locations/westus/operationsStatus/ceec4c18-ae07-4196-8485-88b68de02846?api-version=2022-11-15
-=======
         US","type":"Microsoft.DocumentDB/databaseAccounts","kind":"GlobalDocumentDB","tags":{},"systemData":{"createdAt":"2023-06-08T17:54:16.279911Z"},"properties":{"provisioningState":"Creating","publicNetworkAccess":"Enabled","enableAutomaticFailover":false,"enableMultipleWriteLocations":true,"enablePartitionKeyMonitor":false,"isVirtualNetworkFilterEnabled":false,"virtualNetworkRules":[],"EnabledApiTypes":"Sql","disableKeyBasedMetadataWriteAccess":false,"enableFreeTier":false,"enableAnalyticalStorage":false,"analyticalStorageConfiguration":{"schemaType":"WellDefined"},"instanceId":"6ea00615-c978-4a21-9dc3-a52dda89b1c6","databaseAccountOfferType":"Standard","defaultIdentity":"","networkAclBypass":"None","disableLocalAuth":false,"enablePartitionMerge":false,"minimalTlsVersion":"Tls","consistencyPolicy":{"defaultConsistencyLevel":"ConsistentPrefix","maxIntervalInSeconds":5,"maxStalenessPrefix":100},"configurationOverrides":{},"writeLocations":[{"id":"cli000002-westus","locationName":"West
         US","provisioningState":"Creating","failoverPriority":0,"isZoneRedundant":false}],"readLocations":[{"id":"cli000002-westus","locationName":"West
         US","provisioningState":"Creating","failoverPriority":0,"isZoneRedundant":false}],"locations":[{"id":"cli000002-westus","locationName":"West
@@ -109,7 +77,6 @@
     headers:
       azure-asyncoperation:
       - https://management.azure.com/subscriptions/00000000-0000-0000-0000-000000000000/providers/Microsoft.DocumentDB/locations/westus/operationsStatus/fb5ed713-91a7-4a45-8e84-f47d91095683?api-version=2023-04-15
->>>>>>> 5307e359
       cache-control:
       - no-store, no-cache
       content-length:
@@ -117,15 +84,9 @@
       content-type:
       - application/json
       date:
-<<<<<<< HEAD
-      - Mon, 13 Mar 2023 18:41:47 GMT
-      location:
-      - https://management.azure.com/subscriptions/00000000-0000-0000-0000-000000000000/resourceGroups/cli_test_cosmosdb_account000001/providers/Microsoft.DocumentDB/databaseAccounts/cli000002/operationResults/ceec4c18-ae07-4196-8485-88b68de02846?api-version=2022-11-15
-=======
       - Thu, 08 Jun 2023 17:54:17 GMT
       location:
       - https://management.azure.com/subscriptions/00000000-0000-0000-0000-000000000000/resourceGroups/cli_test_cosmosdb_account000001/providers/Microsoft.DocumentDB/databaseAccounts/cli000002/operationResults/fb5ed713-91a7-4a45-8e84-f47d91095683?api-version=2023-04-15
->>>>>>> 5307e359
       pragma:
       - no-cache
       server:
@@ -159,12 +120,6 @@
       ParameterSetName:
       - -n -g --enable-multiple-write-locations --default-consistency-level
       User-Agent:
-<<<<<<< HEAD
-      - AZURECLI/2.46.0 azsdk-python-mgmt-cosmosdb/9.0.0 Python/3.10.10 (Linux-5.15.0-1033-azure-x86_64-with-glibc2.31)
-        VSTS_7b238909-6802-4b65-b90d-184bca47f458_build_220_0
-    method: GET
-    uri: https://management.azure.com/subscriptions/00000000-0000-0000-0000-000000000000/providers/Microsoft.DocumentDB/locations/westus/operationsStatus/ceec4c18-ae07-4196-8485-88b68de02846?api-version=2022-11-15
-=======
       - AZURECLI/2.49.0 azsdk-python-mgmt-cosmosdb/9.2.0 Python/3.10.11 (Windows-10-10.0.22621-SP0)
     method: GET
     uri: https://management.azure.com/subscriptions/00000000-0000-0000-0000-000000000000/providers/Microsoft.DocumentDB/locations/westus/operationsStatus/fb5ed713-91a7-4a45-8e84-f47d91095683?api-version=2023-04-15
@@ -260,7 +215,6 @@
       - AZURECLI/2.49.0 azsdk-python-mgmt-cosmosdb/9.2.0 Python/3.10.11 (Windows-10-10.0.22621-SP0)
     method: GET
     uri: https://management.azure.com/subscriptions/00000000-0000-0000-0000-000000000000/providers/Microsoft.DocumentDB/locations/westus/operationsStatus/fb5ed713-91a7-4a45-8e84-f47d91095683?api-version=2023-04-15
->>>>>>> 5307e359
   response:
     body:
       string: '{"status":"Dequeued"}'
@@ -272,52 +226,41 @@
       content-type:
       - application/json
       date:
-<<<<<<< HEAD
-      - Mon, 13 Mar 2023 18:42:17 GMT
-=======
       - Thu, 08 Jun 2023 17:55:18 GMT
->>>>>>> 5307e359
-      pragma:
-      - no-cache
-      server:
-      - Microsoft-HTTPAPI/2.0
-      strict-transport-security:
-      - max-age=31536000; includeSubDomains
-      transfer-encoding:
-      - chunked
-      vary:
-      - Accept-Encoding
-      x-content-type-options:
-      - nosniff
-      x-ms-gatewayversion:
-      - version=2.14.0
-    status:
-      code: 200
-      message: Ok
-- request:
-    body: null
-    headers:
-      Accept:
-      - '*/*'
-      Accept-Encoding:
-      - gzip, deflate
-      CommandName:
-      - cosmosdb create
-      Connection:
-      - keep-alive
-      ParameterSetName:
-      - -n -g --enable-multiple-write-locations --default-consistency-level
-      User-Agent:
-<<<<<<< HEAD
-      - AZURECLI/2.46.0 azsdk-python-mgmt-cosmosdb/9.0.0 Python/3.10.10 (Linux-5.15.0-1033-azure-x86_64-with-glibc2.31)
-        VSTS_7b238909-6802-4b65-b90d-184bca47f458_build_220_0
-    method: GET
-    uri: https://management.azure.com/subscriptions/00000000-0000-0000-0000-000000000000/providers/Microsoft.DocumentDB/locations/westus/operationsStatus/ceec4c18-ae07-4196-8485-88b68de02846?api-version=2022-11-15
-=======
+      pragma:
+      - no-cache
+      server:
+      - Microsoft-HTTPAPI/2.0
+      strict-transport-security:
+      - max-age=31536000; includeSubDomains
+      transfer-encoding:
+      - chunked
+      vary:
+      - Accept-Encoding
+      x-content-type-options:
+      - nosniff
+      x-ms-gatewayversion:
+      - version=2.14.0
+    status:
+      code: 200
+      message: Ok
+- request:
+    body: null
+    headers:
+      Accept:
+      - '*/*'
+      Accept-Encoding:
+      - gzip, deflate
+      CommandName:
+      - cosmosdb create
+      Connection:
+      - keep-alive
+      ParameterSetName:
+      - -n -g --enable-multiple-write-locations --default-consistency-level
+      User-Agent:
       - AZURECLI/2.49.0 azsdk-python-mgmt-cosmosdb/9.2.0 Python/3.10.11 (Windows-10-10.0.22621-SP0)
     method: GET
     uri: https://management.azure.com/subscriptions/00000000-0000-0000-0000-000000000000/providers/Microsoft.DocumentDB/locations/westus/operationsStatus/fb5ed713-91a7-4a45-8e84-f47d91095683?api-version=2023-04-15
->>>>>>> 5307e359
   response:
     body:
       string: '{"status":"Dequeued"}'
@@ -329,52 +272,41 @@
       content-type:
       - application/json
       date:
-<<<<<<< HEAD
-      - Mon, 13 Mar 2023 18:42:47 GMT
-=======
       - Thu, 08 Jun 2023 17:55:48 GMT
->>>>>>> 5307e359
-      pragma:
-      - no-cache
-      server:
-      - Microsoft-HTTPAPI/2.0
-      strict-transport-security:
-      - max-age=31536000; includeSubDomains
-      transfer-encoding:
-      - chunked
-      vary:
-      - Accept-Encoding
-      x-content-type-options:
-      - nosniff
-      x-ms-gatewayversion:
-      - version=2.14.0
-    status:
-      code: 200
-      message: Ok
-- request:
-    body: null
-    headers:
-      Accept:
-      - '*/*'
-      Accept-Encoding:
-      - gzip, deflate
-      CommandName:
-      - cosmosdb create
-      Connection:
-      - keep-alive
-      ParameterSetName:
-      - -n -g --enable-multiple-write-locations --default-consistency-level
-      User-Agent:
-<<<<<<< HEAD
-      - AZURECLI/2.46.0 azsdk-python-mgmt-cosmosdb/9.0.0 Python/3.10.10 (Linux-5.15.0-1033-azure-x86_64-with-glibc2.31)
-        VSTS_7b238909-6802-4b65-b90d-184bca47f458_build_220_0
-    method: GET
-    uri: https://management.azure.com/subscriptions/00000000-0000-0000-0000-000000000000/providers/Microsoft.DocumentDB/locations/westus/operationsStatus/ceec4c18-ae07-4196-8485-88b68de02846?api-version=2022-11-15
-=======
+      pragma:
+      - no-cache
+      server:
+      - Microsoft-HTTPAPI/2.0
+      strict-transport-security:
+      - max-age=31536000; includeSubDomains
+      transfer-encoding:
+      - chunked
+      vary:
+      - Accept-Encoding
+      x-content-type-options:
+      - nosniff
+      x-ms-gatewayversion:
+      - version=2.14.0
+    status:
+      code: 200
+      message: Ok
+- request:
+    body: null
+    headers:
+      Accept:
+      - '*/*'
+      Accept-Encoding:
+      - gzip, deflate
+      CommandName:
+      - cosmosdb create
+      Connection:
+      - keep-alive
+      ParameterSetName:
+      - -n -g --enable-multiple-write-locations --default-consistency-level
+      User-Agent:
       - AZURECLI/2.49.0 azsdk-python-mgmt-cosmosdb/9.2.0 Python/3.10.11 (Windows-10-10.0.22621-SP0)
     method: GET
     uri: https://management.azure.com/subscriptions/00000000-0000-0000-0000-000000000000/providers/Microsoft.DocumentDB/locations/westus/operationsStatus/fb5ed713-91a7-4a45-8e84-f47d91095683?api-version=2023-04-15
->>>>>>> 5307e359
   response:
     body:
       string: '{"status":"Dequeued"}'
@@ -386,52 +318,41 @@
       content-type:
       - application/json
       date:
-<<<<<<< HEAD
-      - Mon, 13 Mar 2023 18:43:18 GMT
-=======
       - Thu, 08 Jun 2023 17:56:18 GMT
->>>>>>> 5307e359
-      pragma:
-      - no-cache
-      server:
-      - Microsoft-HTTPAPI/2.0
-      strict-transport-security:
-      - max-age=31536000; includeSubDomains
-      transfer-encoding:
-      - chunked
-      vary:
-      - Accept-Encoding
-      x-content-type-options:
-      - nosniff
-      x-ms-gatewayversion:
-      - version=2.14.0
-    status:
-      code: 200
-      message: Ok
-- request:
-    body: null
-    headers:
-      Accept:
-      - '*/*'
-      Accept-Encoding:
-      - gzip, deflate
-      CommandName:
-      - cosmosdb create
-      Connection:
-      - keep-alive
-      ParameterSetName:
-      - -n -g --enable-multiple-write-locations --default-consistency-level
-      User-Agent:
-<<<<<<< HEAD
-      - AZURECLI/2.46.0 azsdk-python-mgmt-cosmosdb/9.0.0 Python/3.10.10 (Linux-5.15.0-1033-azure-x86_64-with-glibc2.31)
-        VSTS_7b238909-6802-4b65-b90d-184bca47f458_build_220_0
-    method: GET
-    uri: https://management.azure.com/subscriptions/00000000-0000-0000-0000-000000000000/providers/Microsoft.DocumentDB/locations/westus/operationsStatus/ceec4c18-ae07-4196-8485-88b68de02846?api-version=2022-11-15
-=======
+      pragma:
+      - no-cache
+      server:
+      - Microsoft-HTTPAPI/2.0
+      strict-transport-security:
+      - max-age=31536000; includeSubDomains
+      transfer-encoding:
+      - chunked
+      vary:
+      - Accept-Encoding
+      x-content-type-options:
+      - nosniff
+      x-ms-gatewayversion:
+      - version=2.14.0
+    status:
+      code: 200
+      message: Ok
+- request:
+    body: null
+    headers:
+      Accept:
+      - '*/*'
+      Accept-Encoding:
+      - gzip, deflate
+      CommandName:
+      - cosmosdb create
+      Connection:
+      - keep-alive
+      ParameterSetName:
+      - -n -g --enable-multiple-write-locations --default-consistency-level
+      User-Agent:
       - AZURECLI/2.49.0 azsdk-python-mgmt-cosmosdb/9.2.0 Python/3.10.11 (Windows-10-10.0.22621-SP0)
     method: GET
     uri: https://management.azure.com/subscriptions/00000000-0000-0000-0000-000000000000/providers/Microsoft.DocumentDB/locations/westus/operationsStatus/fb5ed713-91a7-4a45-8e84-f47d91095683?api-version=2023-04-15
->>>>>>> 5307e359
   response:
     body:
       string: '{"status":"Succeeded"}'
@@ -443,66 +364,49 @@
       content-type:
       - application/json
       date:
-<<<<<<< HEAD
-      - Mon, 13 Mar 2023 18:43:48 GMT
-=======
       - Thu, 08 Jun 2023 17:56:49 GMT
->>>>>>> 5307e359
-      pragma:
-      - no-cache
-      server:
-      - Microsoft-HTTPAPI/2.0
-      strict-transport-security:
-      - max-age=31536000; includeSubDomains
-      transfer-encoding:
-      - chunked
-      vary:
-      - Accept-Encoding
-      x-content-type-options:
-      - nosniff
-      x-ms-gatewayversion:
-      - version=2.14.0
-    status:
-      code: 200
-      message: Ok
-- request:
-    body: null
-    headers:
-      Accept:
-      - '*/*'
-      Accept-Encoding:
-      - gzip, deflate
-      CommandName:
-      - cosmosdb create
-      Connection:
-      - keep-alive
-      ParameterSetName:
-      - -n -g --enable-multiple-write-locations --default-consistency-level
-      User-Agent:
-<<<<<<< HEAD
-      - AZURECLI/2.46.0 azsdk-python-mgmt-cosmosdb/9.0.0 Python/3.10.10 (Linux-5.15.0-1033-azure-x86_64-with-glibc2.31)
-        VSTS_7b238909-6802-4b65-b90d-184bca47f458_build_220_0
-=======
-      - AZURECLI/2.49.0 azsdk-python-mgmt-cosmosdb/9.2.0 Python/3.10.11 (Windows-10-10.0.22621-SP0)
->>>>>>> 5307e359
-    method: GET
-    uri: https://management.azure.com/subscriptions/00000000-0000-0000-0000-000000000000/resourceGroups/cli_test_cosmosdb_account000001/providers/Microsoft.DocumentDB/databaseAccounts/cli000002?api-version=2022-11-15
+      pragma:
+      - no-cache
+      server:
+      - Microsoft-HTTPAPI/2.0
+      strict-transport-security:
+      - max-age=31536000; includeSubDomains
+      transfer-encoding:
+      - chunked
+      vary:
+      - Accept-Encoding
+      x-content-type-options:
+      - nosniff
+      x-ms-gatewayversion:
+      - version=2.14.0
+    status:
+      code: 200
+      message: Ok
+- request:
+    body: null
+    headers:
+      Accept:
+      - '*/*'
+      Accept-Encoding:
+      - gzip, deflate
+      CommandName:
+      - cosmosdb create
+      Connection:
+      - keep-alive
+      ParameterSetName:
+      - -n -g --enable-multiple-write-locations --default-consistency-level
+      User-Agent:
+      - AZURECLI/2.49.0 azsdk-python-mgmt-cosmosdb/9.2.0 Python/3.10.11 (Windows-10-10.0.22621-SP0)
+    method: GET
+    uri: https://management.azure.com/subscriptions/00000000-0000-0000-0000-000000000000/resourceGroups/cli_test_cosmosdb_account000001/providers/Microsoft.DocumentDB/databaseAccounts/cli000002?api-version=2023-04-15
   response:
     body:
       string: '{"id":"/subscriptions/00000000-0000-0000-0000-000000000000/resourceGroups/cli_test_cosmosdb_account000001/providers/Microsoft.DocumentDB/databaseAccounts/cli000002","name":"cli000002","location":"West
-<<<<<<< HEAD
-        US","type":"Microsoft.DocumentDB/databaseAccounts","kind":"GlobalDocumentDB","tags":{},"systemData":{"createdAt":"2023-03-13T18:43:08.4810549Z"},"properties":{"provisioningState":"Succeeded","documentEndpoint":"https://cli000002.documents.azure.com:443/","sqlEndpoint":"https://cli000002.documents.azure.com:443/","publicNetworkAccess":"Enabled","enableAutomaticFailover":false,"enableMultipleWriteLocations":true,"enablePartitionKeyMonitor":false,"isVirtualNetworkFilterEnabled":false,"virtualNetworkRules":[],"EnabledApiTypes":"Sql","disableKeyBasedMetadataWriteAccess":false,"enableFreeTier":false,"enableAnalyticalStorage":false,"analyticalStorageConfiguration":{"schemaType":"WellDefined"},"instanceId":"e1d1ce66-7951-4843-9c48-84b748475bdc","databaseAccountOfferType":"Standard","defaultIdentity":"FirstPartyIdentity","networkAclBypass":"None","disableLocalAuth":false,"enablePartitionMerge":false,"minimalTlsVersion":"Tls","consistencyPolicy":{"defaultConsistencyLevel":"ConsistentPrefix","maxIntervalInSeconds":5,"maxStalenessPrefix":100},"configurationOverrides":{},"writeLocations":[{"id":"cli000002-westus","locationName":"West
-        US","documentEndpoint":"https://cli000002-westus.documents.azure.com:443/","provisioningState":"Succeeded","failoverPriority":0,"isZoneRedundant":false}],"readLocations":[{"id":"cli000002-westus","locationName":"West
-        US","documentEndpoint":"https://cli000002-westus.documents.azure.com:443/","provisioningState":"Succeeded","failoverPriority":0,"isZoneRedundant":false}],"locations":[{"id":"cli000002-westus","locationName":"West
-        US","documentEndpoint":"https://cli000002-westus.documents.azure.com:443/","provisioningState":"Succeeded","failoverPriority":0,"isZoneRedundant":false}],"failoverPolicies":[{"id":"cli000002-westus","locationName":"West
-        US","failoverPriority":0}],"cors":[],"capabilities":[],"ipRules":[],"backupPolicy":{"type":"Periodic","periodicModeProperties":{"backupIntervalInMinutes":240,"backupRetentionIntervalInHours":8,"backupStorageRedundancy":"Geo"}},"networkAclBypassResourceIds":[],"keysMetadata":{"primaryMasterKey":{"generationTime":"2023-03-13T18:43:08.4810549Z"},"secondaryMasterKey":{"generationTime":"2023-03-13T18:43:08.4810549Z"},"primaryReadonlyMasterKey":{"generationTime":"2023-03-13T18:43:08.4810549Z"},"secondaryReadonlyMasterKey":{"generationTime":"2023-03-13T18:43:08.4810549Z"}}},"identity":{"type":"None"}}'
-=======
         US","type":"Microsoft.DocumentDB/databaseAccounts","kind":"GlobalDocumentDB","tags":{},"systemData":{"createdAt":"2023-06-08T17:55:47.0715154Z"},"properties":{"provisioningState":"Succeeded","documentEndpoint":"https://cli000002.documents.azure.com:443/","sqlEndpoint":"https://cli000002.documents.azure.com:443/","publicNetworkAccess":"Enabled","enableAutomaticFailover":false,"enableMultipleWriteLocations":true,"enablePartitionKeyMonitor":false,"isVirtualNetworkFilterEnabled":false,"virtualNetworkRules":[],"EnabledApiTypes":"Sql","disableKeyBasedMetadataWriteAccess":false,"enableFreeTier":false,"enableAnalyticalStorage":false,"analyticalStorageConfiguration":{"schemaType":"WellDefined"},"instanceId":"6ea00615-c978-4a21-9dc3-a52dda89b1c6","databaseAccountOfferType":"Standard","defaultIdentity":"FirstPartyIdentity","networkAclBypass":"None","disableLocalAuth":false,"enablePartitionMerge":false,"minimalTlsVersion":"Tls","consistencyPolicy":{"defaultConsistencyLevel":"ConsistentPrefix","maxIntervalInSeconds":5,"maxStalenessPrefix":100},"configurationOverrides":{},"writeLocations":[{"id":"cli000002-westus","locationName":"West
         US","documentEndpoint":"https://cli000002-westus.documents.azure.com:443/","provisioningState":"Succeeded","failoverPriority":0,"isZoneRedundant":false}],"readLocations":[{"id":"cli000002-westus","locationName":"West
         US","documentEndpoint":"https://cli000002-westus.documents.azure.com:443/","provisioningState":"Succeeded","failoverPriority":0,"isZoneRedundant":false}],"locations":[{"id":"cli000002-westus","locationName":"West
         US","documentEndpoint":"https://cli000002-westus.documents.azure.com:443/","provisioningState":"Succeeded","failoverPriority":0,"isZoneRedundant":false}],"failoverPolicies":[{"id":"cli000002-westus","locationName":"West
         US","failoverPriority":0}],"cors":[],"capabilities":[],"ipRules":[],"backupPolicy":{"type":"Periodic","periodicModeProperties":{"backupIntervalInMinutes":240,"backupRetentionIntervalInHours":8,"backupStorageRedundancy":"Geo"}},"networkAclBypassResourceIds":[],"keysMetadata":{"primaryMasterKey":{"generationTime":"2023-06-08T17:55:47.0715154Z"},"secondaryMasterKey":{"generationTime":"2023-06-08T17:55:47.0715154Z"},"primaryReadonlyMasterKey":{"generationTime":"2023-06-08T17:55:47.0715154Z"},"secondaryReadonlyMasterKey":{"generationTime":"2023-06-08T17:55:47.0715154Z"}}},"identity":{"type":"None"}}'
->>>>>>> 5307e359
     headers:
       cache-control:
       - no-store, no-cache
@@ -511,66 +415,49 @@
       content-type:
       - application/json
       date:
-<<<<<<< HEAD
-      - Mon, 13 Mar 2023 18:43:48 GMT
-=======
       - Thu, 08 Jun 2023 17:56:49 GMT
->>>>>>> 5307e359
-      pragma:
-      - no-cache
-      server:
-      - Microsoft-HTTPAPI/2.0
-      strict-transport-security:
-      - max-age=31536000; includeSubDomains
-      transfer-encoding:
-      - chunked
-      vary:
-      - Accept-Encoding
-      x-content-type-options:
-      - nosniff
-      x-ms-gatewayversion:
-      - version=2.14.0
-    status:
-      code: 200
-      message: Ok
-- request:
-    body: null
-    headers:
-      Accept:
-      - application/json
-      Accept-Encoding:
-      - gzip, deflate
-      CommandName:
-      - cosmosdb create
-      Connection:
-      - keep-alive
-      ParameterSetName:
-      - -n -g --enable-multiple-write-locations --default-consistency-level
-      User-Agent:
-<<<<<<< HEAD
-      - AZURECLI/2.46.0 azsdk-python-mgmt-cosmosdb/9.0.0 Python/3.10.10 (Linux-5.15.0-1033-azure-x86_64-with-glibc2.31)
-        VSTS_7b238909-6802-4b65-b90d-184bca47f458_build_220_0
-=======
-      - AZURECLI/2.49.0 azsdk-python-mgmt-cosmosdb/9.2.0 Python/3.10.11 (Windows-10-10.0.22621-SP0)
->>>>>>> 5307e359
-    method: GET
-    uri: https://management.azure.com/subscriptions/00000000-0000-0000-0000-000000000000/resourceGroups/cli_test_cosmosdb_account000001/providers/Microsoft.DocumentDB/databaseAccounts/cli000002?api-version=2022-11-15
+      pragma:
+      - no-cache
+      server:
+      - Microsoft-HTTPAPI/2.0
+      strict-transport-security:
+      - max-age=31536000; includeSubDomains
+      transfer-encoding:
+      - chunked
+      vary:
+      - Accept-Encoding
+      x-content-type-options:
+      - nosniff
+      x-ms-gatewayversion:
+      - version=2.14.0
+    status:
+      code: 200
+      message: Ok
+- request:
+    body: null
+    headers:
+      Accept:
+      - application/json
+      Accept-Encoding:
+      - gzip, deflate
+      CommandName:
+      - cosmosdb create
+      Connection:
+      - keep-alive
+      ParameterSetName:
+      - -n -g --enable-multiple-write-locations --default-consistency-level
+      User-Agent:
+      - AZURECLI/2.49.0 azsdk-python-mgmt-cosmosdb/9.2.0 Python/3.10.11 (Windows-10-10.0.22621-SP0)
+    method: GET
+    uri: https://management.azure.com/subscriptions/00000000-0000-0000-0000-000000000000/resourceGroups/cli_test_cosmosdb_account000001/providers/Microsoft.DocumentDB/databaseAccounts/cli000002?api-version=2023-04-15
   response:
     body:
       string: '{"id":"/subscriptions/00000000-0000-0000-0000-000000000000/resourceGroups/cli_test_cosmosdb_account000001/providers/Microsoft.DocumentDB/databaseAccounts/cli000002","name":"cli000002","location":"West
-<<<<<<< HEAD
-        US","type":"Microsoft.DocumentDB/databaseAccounts","kind":"GlobalDocumentDB","tags":{},"systemData":{"createdAt":"2023-03-13T18:43:08.4810549Z"},"properties":{"provisioningState":"Succeeded","documentEndpoint":"https://cli000002.documents.azure.com:443/","sqlEndpoint":"https://cli000002.documents.azure.com:443/","publicNetworkAccess":"Enabled","enableAutomaticFailover":false,"enableMultipleWriteLocations":true,"enablePartitionKeyMonitor":false,"isVirtualNetworkFilterEnabled":false,"virtualNetworkRules":[],"EnabledApiTypes":"Sql","disableKeyBasedMetadataWriteAccess":false,"enableFreeTier":false,"enableAnalyticalStorage":false,"analyticalStorageConfiguration":{"schemaType":"WellDefined"},"instanceId":"e1d1ce66-7951-4843-9c48-84b748475bdc","databaseAccountOfferType":"Standard","defaultIdentity":"FirstPartyIdentity","networkAclBypass":"None","disableLocalAuth":false,"enablePartitionMerge":false,"minimalTlsVersion":"Tls","consistencyPolicy":{"defaultConsistencyLevel":"ConsistentPrefix","maxIntervalInSeconds":5,"maxStalenessPrefix":100},"configurationOverrides":{},"writeLocations":[{"id":"cli000002-westus","locationName":"West
-        US","documentEndpoint":"https://cli000002-westus.documents.azure.com:443/","provisioningState":"Succeeded","failoverPriority":0,"isZoneRedundant":false}],"readLocations":[{"id":"cli000002-westus","locationName":"West
-        US","documentEndpoint":"https://cli000002-westus.documents.azure.com:443/","provisioningState":"Succeeded","failoverPriority":0,"isZoneRedundant":false}],"locations":[{"id":"cli000002-westus","locationName":"West
-        US","documentEndpoint":"https://cli000002-westus.documents.azure.com:443/","provisioningState":"Succeeded","failoverPriority":0,"isZoneRedundant":false}],"failoverPolicies":[{"id":"cli000002-westus","locationName":"West
-        US","failoverPriority":0}],"cors":[],"capabilities":[],"ipRules":[],"backupPolicy":{"type":"Periodic","periodicModeProperties":{"backupIntervalInMinutes":240,"backupRetentionIntervalInHours":8,"backupStorageRedundancy":"Geo"}},"networkAclBypassResourceIds":[],"keysMetadata":{"primaryMasterKey":{"generationTime":"2023-03-13T18:43:08.4810549Z"},"secondaryMasterKey":{"generationTime":"2023-03-13T18:43:08.4810549Z"},"primaryReadonlyMasterKey":{"generationTime":"2023-03-13T18:43:08.4810549Z"},"secondaryReadonlyMasterKey":{"generationTime":"2023-03-13T18:43:08.4810549Z"}}},"identity":{"type":"None"}}'
-=======
         US","type":"Microsoft.DocumentDB/databaseAccounts","kind":"GlobalDocumentDB","tags":{},"systemData":{"createdAt":"2023-06-08T17:55:47.0715154Z"},"properties":{"provisioningState":"Succeeded","documentEndpoint":"https://cli000002.documents.azure.com:443/","sqlEndpoint":"https://cli000002.documents.azure.com:443/","publicNetworkAccess":"Enabled","enableAutomaticFailover":false,"enableMultipleWriteLocations":true,"enablePartitionKeyMonitor":false,"isVirtualNetworkFilterEnabled":false,"virtualNetworkRules":[],"EnabledApiTypes":"Sql","disableKeyBasedMetadataWriteAccess":false,"enableFreeTier":false,"enableAnalyticalStorage":false,"analyticalStorageConfiguration":{"schemaType":"WellDefined"},"instanceId":"6ea00615-c978-4a21-9dc3-a52dda89b1c6","databaseAccountOfferType":"Standard","defaultIdentity":"FirstPartyIdentity","networkAclBypass":"None","disableLocalAuth":false,"enablePartitionMerge":false,"minimalTlsVersion":"Tls","consistencyPolicy":{"defaultConsistencyLevel":"ConsistentPrefix","maxIntervalInSeconds":5,"maxStalenessPrefix":100},"configurationOverrides":{},"writeLocations":[{"id":"cli000002-westus","locationName":"West
         US","documentEndpoint":"https://cli000002-westus.documents.azure.com:443/","provisioningState":"Succeeded","failoverPriority":0,"isZoneRedundant":false}],"readLocations":[{"id":"cli000002-westus","locationName":"West
         US","documentEndpoint":"https://cli000002-westus.documents.azure.com:443/","provisioningState":"Succeeded","failoverPriority":0,"isZoneRedundant":false}],"locations":[{"id":"cli000002-westus","locationName":"West
         US","documentEndpoint":"https://cli000002-westus.documents.azure.com:443/","provisioningState":"Succeeded","failoverPriority":0,"isZoneRedundant":false}],"failoverPolicies":[{"id":"cli000002-westus","locationName":"West
         US","failoverPriority":0}],"cors":[],"capabilities":[],"ipRules":[],"backupPolicy":{"type":"Periodic","periodicModeProperties":{"backupIntervalInMinutes":240,"backupRetentionIntervalInHours":8,"backupStorageRedundancy":"Geo"}},"networkAclBypassResourceIds":[],"keysMetadata":{"primaryMasterKey":{"generationTime":"2023-06-08T17:55:47.0715154Z"},"secondaryMasterKey":{"generationTime":"2023-06-08T17:55:47.0715154Z"},"primaryReadonlyMasterKey":{"generationTime":"2023-06-08T17:55:47.0715154Z"},"secondaryReadonlyMasterKey":{"generationTime":"2023-06-08T17:55:47.0715154Z"}}},"identity":{"type":"None"}}'
->>>>>>> 5307e359
     headers:
       cache-control:
       - no-store, no-cache
@@ -579,11 +466,7 @@
       content-type:
       - application/json
       date:
-<<<<<<< HEAD
-      - Mon, 13 Mar 2023 18:43:48 GMT
-=======
       - Thu, 08 Jun 2023 17:56:49 GMT
->>>>>>> 5307e359
       pragma:
       - no-cache
       server:
@@ -615,30 +498,17 @@
       ParameterSetName:
       - -n -g
       User-Agent:
-<<<<<<< HEAD
-      - AZURECLI/2.46.0 azsdk-python-mgmt-cosmosdb/9.0.0 Python/3.10.10 (Linux-5.15.0-1033-azure-x86_64-with-glibc2.31)
-        VSTS_7b238909-6802-4b65-b90d-184bca47f458_build_220_0
-=======
-      - AZURECLI/2.49.0 azsdk-python-mgmt-cosmosdb/9.2.0 Python/3.10.11 (Windows-10-10.0.22621-SP0)
->>>>>>> 5307e359
-    method: GET
-    uri: https://management.azure.com/subscriptions/00000000-0000-0000-0000-000000000000/resourceGroups/cli_test_cosmosdb_account000001/providers/Microsoft.DocumentDB/databaseAccounts/cli000002?api-version=2022-11-15
+      - AZURECLI/2.49.0 azsdk-python-mgmt-cosmosdb/9.2.0 Python/3.10.11 (Windows-10-10.0.22621-SP0)
+    method: GET
+    uri: https://management.azure.com/subscriptions/00000000-0000-0000-0000-000000000000/resourceGroups/cli_test_cosmosdb_account000001/providers/Microsoft.DocumentDB/databaseAccounts/cli000002?api-version=2023-04-15
   response:
     body:
       string: '{"id":"/subscriptions/00000000-0000-0000-0000-000000000000/resourceGroups/cli_test_cosmosdb_account000001/providers/Microsoft.DocumentDB/databaseAccounts/cli000002","name":"cli000002","location":"West
-<<<<<<< HEAD
-        US","type":"Microsoft.DocumentDB/databaseAccounts","kind":"GlobalDocumentDB","tags":{},"systemData":{"createdAt":"2023-03-13T18:43:08.4810549Z"},"properties":{"provisioningState":"Succeeded","documentEndpoint":"https://cli000002.documents.azure.com:443/","sqlEndpoint":"https://cli000002.documents.azure.com:443/","publicNetworkAccess":"Enabled","enableAutomaticFailover":false,"enableMultipleWriteLocations":true,"enablePartitionKeyMonitor":false,"isVirtualNetworkFilterEnabled":false,"virtualNetworkRules":[],"EnabledApiTypes":"Sql","disableKeyBasedMetadataWriteAccess":false,"enableFreeTier":false,"enableAnalyticalStorage":false,"analyticalStorageConfiguration":{"schemaType":"WellDefined"},"instanceId":"e1d1ce66-7951-4843-9c48-84b748475bdc","databaseAccountOfferType":"Standard","defaultIdentity":"FirstPartyIdentity","networkAclBypass":"None","disableLocalAuth":false,"enablePartitionMerge":false,"minimalTlsVersion":"Tls","consistencyPolicy":{"defaultConsistencyLevel":"ConsistentPrefix","maxIntervalInSeconds":5,"maxStalenessPrefix":100},"configurationOverrides":{},"writeLocations":[{"id":"cli000002-westus","locationName":"West
-        US","documentEndpoint":"https://cli000002-westus.documents.azure.com:443/","provisioningState":"Succeeded","failoverPriority":0,"isZoneRedundant":false}],"readLocations":[{"id":"cli000002-westus","locationName":"West
-        US","documentEndpoint":"https://cli000002-westus.documents.azure.com:443/","provisioningState":"Succeeded","failoverPriority":0,"isZoneRedundant":false}],"locations":[{"id":"cli000002-westus","locationName":"West
-        US","documentEndpoint":"https://cli000002-westus.documents.azure.com:443/","provisioningState":"Succeeded","failoverPriority":0,"isZoneRedundant":false}],"failoverPolicies":[{"id":"cli000002-westus","locationName":"West
-        US","failoverPriority":0}],"cors":[],"capabilities":[],"ipRules":[],"backupPolicy":{"type":"Periodic","periodicModeProperties":{"backupIntervalInMinutes":240,"backupRetentionIntervalInHours":8,"backupStorageRedundancy":"Geo"}},"networkAclBypassResourceIds":[],"keysMetadata":{"primaryMasterKey":{"generationTime":"2023-03-13T18:43:08.4810549Z"},"secondaryMasterKey":{"generationTime":"2023-03-13T18:43:08.4810549Z"},"primaryReadonlyMasterKey":{"generationTime":"2023-03-13T18:43:08.4810549Z"},"secondaryReadonlyMasterKey":{"generationTime":"2023-03-13T18:43:08.4810549Z"}}},"identity":{"type":"None"}}'
-=======
         US","type":"Microsoft.DocumentDB/databaseAccounts","kind":"GlobalDocumentDB","tags":{},"systemData":{"createdAt":"2023-06-08T17:55:47.0715154Z"},"properties":{"provisioningState":"Succeeded","documentEndpoint":"https://cli000002.documents.azure.com:443/","sqlEndpoint":"https://cli000002.documents.azure.com:443/","publicNetworkAccess":"Enabled","enableAutomaticFailover":false,"enableMultipleWriteLocations":true,"enablePartitionKeyMonitor":false,"isVirtualNetworkFilterEnabled":false,"virtualNetworkRules":[],"EnabledApiTypes":"Sql","disableKeyBasedMetadataWriteAccess":false,"enableFreeTier":false,"enableAnalyticalStorage":false,"analyticalStorageConfiguration":{"schemaType":"WellDefined"},"instanceId":"6ea00615-c978-4a21-9dc3-a52dda89b1c6","databaseAccountOfferType":"Standard","defaultIdentity":"FirstPartyIdentity","networkAclBypass":"None","disableLocalAuth":false,"enablePartitionMerge":false,"minimalTlsVersion":"Tls","consistencyPolicy":{"defaultConsistencyLevel":"ConsistentPrefix","maxIntervalInSeconds":5,"maxStalenessPrefix":100},"configurationOverrides":{},"writeLocations":[{"id":"cli000002-westus","locationName":"West
         US","documentEndpoint":"https://cli000002-westus.documents.azure.com:443/","provisioningState":"Succeeded","failoverPriority":0,"isZoneRedundant":false}],"readLocations":[{"id":"cli000002-westus","locationName":"West
         US","documentEndpoint":"https://cli000002-westus.documents.azure.com:443/","provisioningState":"Succeeded","failoverPriority":0,"isZoneRedundant":false}],"locations":[{"id":"cli000002-westus","locationName":"West
         US","documentEndpoint":"https://cli000002-westus.documents.azure.com:443/","provisioningState":"Succeeded","failoverPriority":0,"isZoneRedundant":false}],"failoverPolicies":[{"id":"cli000002-westus","locationName":"West
         US","failoverPriority":0}],"cors":[],"capabilities":[],"ipRules":[],"backupPolicy":{"type":"Periodic","periodicModeProperties":{"backupIntervalInMinutes":240,"backupRetentionIntervalInHours":8,"backupStorageRedundancy":"Geo"}},"networkAclBypassResourceIds":[],"keysMetadata":{"primaryMasterKey":{"generationTime":"2023-06-08T17:55:47.0715154Z"},"secondaryMasterKey":{"generationTime":"2023-06-08T17:55:47.0715154Z"},"primaryReadonlyMasterKey":{"generationTime":"2023-06-08T17:55:47.0715154Z"},"secondaryReadonlyMasterKey":{"generationTime":"2023-06-08T17:55:47.0715154Z"}}},"identity":{"type":"None"}}'
->>>>>>> 5307e359
     headers:
       cache-control:
       - no-store, no-cache
@@ -647,11 +517,7 @@
       content-type:
       - application/json
       date:
-<<<<<<< HEAD
-      - Mon, 13 Mar 2023 18:43:49 GMT
-=======
       - Thu, 08 Jun 2023 17:56:49 GMT
->>>>>>> 5307e359
       pragma:
       - no-cache
       server:
