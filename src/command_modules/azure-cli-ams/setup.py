--- conflicted
+++ resolved
@@ -14,11 +14,7 @@
     logger.warn("Wheel is not available, disabling bdist_wheel hook")
     cmdclass = {}
 
-<<<<<<< HEAD
 VERSION = "0.3.0"
-=======
-VERSION = "0.2.5"
->>>>>>> 7f012d4f
 
 # The full list of classifiers is available at
 # https://pypi.python.org/pypi?%3Aaction=list_classifiers
@@ -37,13 +33,8 @@
 
 DEPENDENCIES = [
     'azure-cli-core',
-<<<<<<< HEAD
     'azure-mgmt-media==1.0.1',
-    'azure-graphrbac==0.51.1'
-=======
-    'azure-mgmt-media==1.0.0rc1',
     'azure-graphrbac==0.52.0'
->>>>>>> 7f012d4f
 ]
 
 with open('README.rst', 'r', encoding='utf-8') as f:
