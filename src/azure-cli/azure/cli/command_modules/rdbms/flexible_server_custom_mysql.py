--- conflicted
+++ resolved
@@ -40,104 +40,6 @@
     mysql_arguments_validator(tier, sku_name, storage_mb, backup_retention, sku_info, version=version)
 
     from azure.mgmt.rdbms import mysql_flexibleservers
-<<<<<<< HEAD
-    try:
-        db_context = DbContext(
-            azure_sdk=mysql_flexibleservers, cf_firewall=cf_mysql_flexible_firewall_rules, cf_db=cf_mysql_flexible_db,
-            logging_name='MySQL', command_group='mysql', server_client=client)
-
-        # Raise error when user passes values for both parameters
-        if subnet_arm_resource_id is not None and public_access is not None:
-            raise CLIError("Incorrect usage : A combination of the parameters --subnet "
-                           "and --public_access is invalid. Use either one of them.")
-
-        # When address space parameters are passed, the only valid combination is : --vnet, --subnet, --vnet-address-prefix, --subnet-address-prefix
-        # pylint: disable=too-many-boolean-expressions
-        if (vnet_address_prefix is not None) or (subnet_address_prefix is not None):
-            if (((vnet_address_prefix is not None) and (subnet_address_prefix is None)) or
-                    ((vnet_address_prefix is None) and (subnet_address_prefix is not None)) or
-                    ((vnet_address_prefix is not None) and (subnet_address_prefix is not None) and
-                     ((vnet_resource_id is None) or (subnet_arm_resource_id is None)))):
-                raise CLIError("Incorrect usage : "
-                               "--vnet, --subnet, --vnet-address-prefix, --subnet-address-prefix must be supplied together.")
-
-        server_result = firewall_id = subnet_id = None
-
-        # Check availability for server name if it is supplied by the user
-        if server_name is not None:
-            check_name_client = cf_mysql_check_resource_availability(cmd.cli_ctx, None)
-            server_availability = check_name_client.execute(server_name, DELEGATION_SERVICE_NAME)
-            if not server_availability.name_available:
-                raise CLIError(server_availability.message)
-
-        # Populate desired parameters
-        location, resource_group_name, server_name = generate_missing_parameters(cmd, location, resource_group_name,
-                                                                                 server_name, 'mysql')
-        server_name = server_name.lower()
-
-        # Handle Vnet scenario
-        if (subnet_arm_resource_id is not None) or (vnet_resource_id is not None):
-            subnet_id = prepare_vnet(cmd, server_name, vnet_resource_id, subnet_arm_resource_id, resource_group_name,
-                                     location, DELEGATION_SERVICE_NAME, vnet_address_prefix, subnet_address_prefix)
-            delegated_subnet_arguments = mysql_flexibleservers.models.DelegatedSubnetArguments(
-                subnet_arm_resource_id=subnet_id)
-        elif public_access is None and subnet_arm_resource_id is None and vnet_resource_id is None:
-            subnet_id = create_vnet(cmd, server_name, location, resource_group_name,
-                                    DELEGATION_SERVICE_NAME)
-            delegated_subnet_arguments = mysql_flexibleservers.models.DelegatedSubnetArguments(
-                subnet_arm_resource_id=subnet_id)
-        else:
-            delegated_subnet_arguments = None
-
-        # calculate IOPS
-        iops = _determine_iops(storage_mb, iops_info, iops, tier, sku_name)
-
-        storage_mb *= 1024  # storage input comes in GiB value
-        administrator_login_password = generate_password(administrator_login_password)
-        if server_result is None:
-            # Create mysql server
-            # Note : passing public_access has no effect as the accepted values are 'Enabled' and 'Disabled'. So the value ends up being ignored.
-            server_result = _create_server(db_context, cmd, resource_group_name, server_name, location,
-                                           backup_retention,
-                                           sku_name, tier, storage_mb, administrator_login,
-                                           administrator_login_password,
-                                           version, tags, delegated_subnet_arguments, assign_identity, public_access,
-                                           high_availability, zone, iops)
-
-            # Adding firewall rule
-            if public_access is not None and str(public_access).lower() != 'none':
-                if str(public_access).lower() == 'all':
-                    start_ip, end_ip = '0.0.0.0', '255.255.255.255'
-                else:
-                    start_ip, end_ip = parse_public_access_input(public_access)
-                firewall_id = create_firewall_rule(db_context, cmd, resource_group_name, server_name, start_ip, end_ip)
-
-            # Create mysql database if it does not exist
-            if database_name is None:
-                database_name = DEFAULT_DB_NAME
-            _create_database(db_context, cmd, resource_group_name, server_name, database_name)
-
-        user = server_result.administrator_login
-        server_id = server_result.id
-        loc = server_result.location
-        version = server_result.version
-        sku = server_result.sku.name
-        host = server_result.fully_qualified_domain_name
-
-        logger.warning('Make a note of your password. If you forget, you would have to reset your password with'
-                       '\'az mysql flexible-server update -n %s -g %s -p <new-password>\'.',
-                       server_name, resource_group_name)
-
-        _update_local_contexts(cmd, server_name, resource_group_name, location, user)
-
-        return _form_response(user, sku, loc, server_id, host, version,
-                              administrator_login_password if administrator_login_password is not None else '*****',
-                              _create_mysql_connection_string(host, database_name, user, administrator_login_password),
-                              database_name, firewall_id, subnet_id)
-
-    except Exception as ex:  # pylint: disable=broad-except
-        logger.error(ex)
-=======
     # try:
     db_context = DbContext(
         azure_sdk=mysql_flexibleservers, cf_firewall=cf_mysql_flexible_firewall_rules, cf_db=cf_mysql_flexible_db,
@@ -220,7 +122,6 @@
                           administrator_login_password if administrator_login_password is not None else '*****',
                           _create_mysql_connection_string(host, database_name, user, administrator_login_password),
                           database_name, firewall_id, subnet_id)
->>>>>>> 36bcdaea
 
 
 def flexible_server_restore(cmd, client, resource_group_name, server_name, source_server, restore_point_in_time, location=None, no_wait=False):
