interactions:
- request:
    body: null
    headers:
      Accept:
      - application/json
      Accept-Encoding:
      - gzip, deflate
      CommandName:
      - storage account show
      Connection:
      - keep-alive
      ParameterSetName:
      - -n -g --query -o
      User-Agent:
<<<<<<< HEAD
      - AZURECLI/2.31.0 azsdk-python-azure-mgmt-storage/19.0.0 Python/3.8.9 (Windows-10-10.0.22000-SP0)
=======
      - AZURECLI/2.30.0 azsdk-python-azure-mgmt-storage/19.0.0 Python/3.8.10 (Windows-10-10.0.19044-SP0)
>>>>>>> e3fb8248
    method: GET
    uri: https://management.azure.com/subscriptions/00000000-0000-0000-0000-000000000000/resourceGroups/clitest.rg000001/providers/Microsoft.Storage/storageAccounts/clitest000002?api-version=2021-06-01
  response:
    body:
<<<<<<< HEAD
      string: '{"sku":{"name":"Standard_LRS","tier":"Standard"},"kind":"Storage","id":"/subscriptions/00000000-0000-0000-0000-000000000000/resourceGroups/clitest.rg000001/providers/Microsoft.Storage/storageAccounts/clitest000002","name":"clitest000002","type":"Microsoft.Storage/storageAccounts","location":"southcentralus","tags":{},"properties":{"keyCreationTime":{"key1":"2021-12-15T06:27:37.4955149Z","key2":"2021-12-15T06:27:37.4955149Z"},"privateEndpointConnections":[],"minimumTlsVersion":"TLS1_0","allowBlobPublicAccess":true,"networkAcls":{"bypass":"AzureServices","virtualNetworkRules":[],"ipRules":[],"defaultAction":"Allow"},"supportsHttpsTrafficOnly":true,"encryption":{"services":{"file":{"keyType":"Account","enabled":true,"lastEnabledTime":"2021-12-15T06:27:37.4955149Z"},"blob":{"keyType":"Account","enabled":true,"lastEnabledTime":"2021-12-15T06:27:37.4955149Z"}},"keySource":"Microsoft.Storage"},"provisioningState":"Succeeded","creationTime":"2021-12-15T06:27:37.4173565Z","primaryEndpoints":{"blob":"https://clitest000002.blob.core.windows.net/","queue":"https://clitest000002.queue.core.windows.net/","table":"https://clitest000002.table.core.windows.net/","file":"https://clitest000002.file.core.windows.net/"},"primaryLocation":"southcentralus","statusOfPrimary":"available"}}'
=======
      string: '{"sku":{"name":"Standard_LRS","tier":"Standard"},"kind":"Storage","id":"/subscriptions/00000000-0000-0000-0000-000000000000/resourceGroups/clitest.rg000001/providers/Microsoft.Storage/storageAccounts/clitest000002","name":"clitest000002","type":"Microsoft.Storage/storageAccounts","location":"southcentralus","tags":{},"properties":{"keyCreationTime":{"key1":"2021-12-10T07:25:57.6674852Z","key2":"2021-12-10T07:25:57.6674852Z"},"privateEndpointConnections":[],"minimumTlsVersion":"TLS1_0","allowBlobPublicAccess":true,"networkAcls":{"bypass":"AzureServices","virtualNetworkRules":[],"ipRules":[],"defaultAction":"Allow"},"supportsHttpsTrafficOnly":true,"encryption":{"services":{"file":{"keyType":"Account","enabled":true,"lastEnabledTime":"2021-12-10T07:25:57.6674852Z"},"blob":{"keyType":"Account","enabled":true,"lastEnabledTime":"2021-12-10T07:25:57.6674852Z"}},"keySource":"Microsoft.Storage"},"provisioningState":"Succeeded","creationTime":"2021-12-10T07:25:57.5893497Z","primaryEndpoints":{"blob":"https://clitest000002.blob.core.windows.net/","queue":"https://clitest000002.queue.core.windows.net/","table":"https://clitest000002.table.core.windows.net/","file":"https://clitest000002.file.core.windows.net/"},"primaryLocation":"southcentralus","statusOfPrimary":"available"}}'
>>>>>>> e3fb8248
    headers:
      cache-control:
      - no-cache
      content-length:
      - '1285'
      content-type:
      - application/json
      date:
<<<<<<< HEAD
      - Wed, 15 Dec 2021 06:27:58 GMT
=======
      - Fri, 10 Dec 2021 07:26:18 GMT
>>>>>>> e3fb8248
      expires:
      - '-1'
      pragma:
      - no-cache
      server:
      - Microsoft-Azure-Storage-Resource-Provider/1.0,Microsoft-HTTPAPI/2.0 Microsoft-HTTPAPI/2.0
      strict-transport-security:
      - max-age=31536000; includeSubDomains
      transfer-encoding:
      - chunked
      vary:
      - Accept-Encoding
      x-content-type-options:
      - nosniff
    status:
      code: 200
      message: OK
- request:
    body: null
    headers:
      Accept:
      - application/json
      Accept-Encoding:
      - gzip, deflate
      CommandName:
      - monitor diagnostic-settings subscription list
      Connection:
      - keep-alive
      User-Agent:
<<<<<<< HEAD
      - AZURECLI/2.31.0 azsdk-python-azure-mgmt-monitor/3.0.0 Python/3.8.9 (Windows-10-10.0.22000-SP0)
=======
      - AZURECLI/2.30.0 azsdk-python-azure-mgmt-monitor/3.0.0 Python/3.8.10 (Windows-10-10.0.19044-SP0)
>>>>>>> e3fb8248
    method: GET
    uri: https://management.azure.com/subscriptions/00000000-0000-0000-0000-000000000000/providers/microsoft.insights/diagnosticSettings?api-version=2017-05-01-preview
  response:
    body:
      string: '{"value":[]}'
    headers:
      cache-control:
      - no-cache
      content-length:
      - '12'
      content-type:
      - application/json; charset=utf-8
      date:
<<<<<<< HEAD
      - Wed, 15 Dec 2021 06:28:00 GMT
=======
      - Fri, 10 Dec 2021 07:26:20 GMT
>>>>>>> e3fb8248
      expires:
      - '-1'
      pragma:
      - no-cache
      server:
      - Microsoft-IIS/10.0
      strict-transport-security:
      - max-age=31536000; includeSubDomains
      transfer-encoding:
      - chunked
      vary:
      - Accept-Encoding
      x-content-type-options:
      - nosniff
    status:
      code: 200
      message: OK
- request:
    body: '{"properties": {"storageAccountId": "/subscriptions/00000000-0000-0000-0000-000000000000/resourceGroups/clitest.rg000001/providers/Microsoft.Storage/storageAccounts/clitest000002",
      "logs": [{"category": "Security", "enabled": true}, {"category": "Administrative",
      "enabled": true}, {"category": "ServiceHealth", "enabled": true}, {"category":
      "Alert", "enabled": true}, {"category": "Recommendation", "enabled": true},
      {"category": "Policy", "enabled": true}, {"category": "Autoscale", "enabled":
      true}, {"category": "ResourceHealth", "enabled": true}]}}'
    headers:
      Accept:
      - application/json
      Accept-Encoding:
      - gzip, deflate
      CommandName:
      - monitor diagnostic-settings subscription create
      Connection:
      - keep-alive
      Content-Length:
<<<<<<< HEAD
      - '554'
=======
      - '624'
>>>>>>> e3fb8248
      Content-Type:
      - application/json
      ParameterSetName:
      - -l --name --storage-account --logs
      User-Agent:
<<<<<<< HEAD
      - AZURECLI/2.31.0 azsdk-python-azure-mgmt-monitor/3.0.0 Python/3.8.9 (Windows-10-10.0.22000-SP0)
=======
      - AZURECLI/2.30.0 azsdk-python-azure-mgmt-monitor/3.0.0 Python/3.8.10 (Windows-10-10.0.19044-SP0)
>>>>>>> e3fb8248
    method: PUT
    uri: https://management.azure.com/subscriptions/00000000-0000-0000-0000-000000000000/providers/microsoft.insights/diagnosticSettings/clitest000003?api-version=2017-05-01-preview
  response:
    body:
      string: '{"id":"subscriptions/0b1f6471-1bf0-4dda-aec3-cb9272f09590/providers/microsoft.insights/diagnosticSettings/clitest000003","type":"Microsoft.Insights/diagnosticSettings","name":"clitest000003","location":"global","properties":{"storageAccountId":"/subscriptions/00000000-0000-0000-0000-000000000000/resourceGroups/clitest.rg000001/providers/Microsoft.Storage/storageAccounts/clitest000002","logs":[{"category":"Security","enabled":true,"categoryGroup":null},{"category":"Administrative","enabled":true,"categoryGroup":null},{"category":"ServiceHealth","enabled":true,"categoryGroup":null},{"category":"Alert","enabled":true,"categoryGroup":null},{"category":"Recommendation","enabled":true,"categoryGroup":null},{"category":"Policy","enabled":true,"categoryGroup":null},{"category":"Autoscale","enabled":true,"categoryGroup":null},{"category":"ResourceHealth","enabled":true,"categoryGroup":null}]}}'
    headers:
      cache-control:
      - no-cache
      content-length:
      - '897'
      content-type:
      - application/json; charset=utf-8
      date:
<<<<<<< HEAD
      - Wed, 15 Dec 2021 06:28:07 GMT
=======
      - Fri, 10 Dec 2021 07:26:25 GMT
>>>>>>> e3fb8248
      expires:
      - '-1'
      pragma:
      - no-cache
      server:
      - Microsoft-IIS/10.0
      strict-transport-security:
      - max-age=31536000; includeSubDomains
      transfer-encoding:
      - chunked
      vary:
      - Accept-Encoding
      x-content-type-options:
      - nosniff
      x-ms-ratelimit-remaining-subscription-resource-requests:
      - '149'
    status:
      code: 200
      message: OK
- request:
    body: null
    headers:
      Accept:
      - application/json
      Accept-Encoding:
      - gzip, deflate
      CommandName:
      - monitor diagnostic-settings subscription show
      Connection:
      - keep-alive
      ParameterSetName:
      - --name
      User-Agent:
<<<<<<< HEAD
      - AZURECLI/2.31.0 azsdk-python-azure-mgmt-monitor/3.0.0 Python/3.8.9 (Windows-10-10.0.22000-SP0)
=======
      - AZURECLI/2.30.0 azsdk-python-azure-mgmt-monitor/3.0.0 Python/3.8.10 (Windows-10-10.0.19044-SP0)
>>>>>>> e3fb8248
    method: GET
    uri: https://management.azure.com/subscriptions/00000000-0000-0000-0000-000000000000/providers/microsoft.insights/diagnosticSettings/clitest000003?api-version=2017-05-01-preview
  response:
    body:
      string: '{"id":"subscriptions/0b1f6471-1bf0-4dda-aec3-cb9272f09590/providers/microsoft.insights/diagnosticSettings/clitest000003","type":"Microsoft.Insights/diagnosticSettings","name":"clitest000003","location":"global","properties":{"storageAccountId":"/subscriptions/00000000-0000-0000-0000-000000000000/resourceGroups/clitest.rg000001/providers/Microsoft.Storage/storageAccounts/clitest000002","logs":[{"category":"Security","enabled":true,"categoryGroup":null},{"category":"Administrative","enabled":true,"categoryGroup":null},{"category":"ServiceHealth","enabled":true,"categoryGroup":null},{"category":"Alert","enabled":true,"categoryGroup":null},{"category":"Recommendation","enabled":true,"categoryGroup":null},{"category":"Policy","enabled":true,"categoryGroup":null},{"category":"Autoscale","enabled":true,"categoryGroup":null},{"category":"ResourceHealth","enabled":true,"categoryGroup":null}]}}'
    headers:
      cache-control:
      - no-cache
      content-length:
      - '897'
      content-type:
      - application/json; charset=utf-8
      date:
<<<<<<< HEAD
      - Wed, 15 Dec 2021 06:28:07 GMT
=======
      - Fri, 10 Dec 2021 07:26:25 GMT
>>>>>>> e3fb8248
      expires:
      - '-1'
      pragma:
      - no-cache
      server:
      - Microsoft-IIS/10.0
      strict-transport-security:
      - max-age=31536000; includeSubDomains
      transfer-encoding:
      - chunked
      vary:
      - Accept-Encoding
      x-content-type-options:
      - nosniff
    status:
      code: 200
      message: OK
- request:
    body: null
    headers:
      Accept:
      - application/json
      Accept-Encoding:
      - gzip, deflate
      CommandName:
      - monitor diagnostic-settings subscription list
      Connection:
      - keep-alive
      User-Agent:
<<<<<<< HEAD
      - AZURECLI/2.31.0 azsdk-python-azure-mgmt-monitor/3.0.0 Python/3.8.9 (Windows-10-10.0.22000-SP0)
=======
      - AZURECLI/2.30.0 azsdk-python-azure-mgmt-monitor/3.0.0 Python/3.8.10 (Windows-10-10.0.19044-SP0)
>>>>>>> e3fb8248
    method: GET
    uri: https://management.azure.com/subscriptions/00000000-0000-0000-0000-000000000000/providers/microsoft.insights/diagnosticSettings?api-version=2017-05-01-preview
  response:
    body:
      string: '{"value":[{"id":"subscriptions/0b1f6471-1bf0-4dda-aec3-cb9272f09590/providers/microsoft.insights/diagnosticSettings/clitest000003","type":"Microsoft.Insights/diagnosticSettings","name":"clitest000003","location":"global","properties":{"storageAccountId":"/subscriptions/00000000-0000-0000-0000-000000000000/resourceGroups/clitest.rg000001/providers/Microsoft.Storage/storageAccounts/clitest000002","logs":[{"category":"Security","enabled":true,"categoryGroup":null},{"category":"Administrative","enabled":true,"categoryGroup":null},{"category":"ServiceHealth","enabled":true,"categoryGroup":null},{"category":"Alert","enabled":true,"categoryGroup":null},{"category":"Recommendation","enabled":true,"categoryGroup":null},{"category":"Policy","enabled":true,"categoryGroup":null},{"category":"Autoscale","enabled":true,"categoryGroup":null},{"category":"ResourceHealth","enabled":true,"categoryGroup":null}]}}]}'
    headers:
      cache-control:
      - no-cache
      content-length:
<<<<<<< HEAD
      - '2122'
      content-type:
      - application/json; charset=utf-8
      date:
      - Wed, 15 Dec 2021 06:28:10 GMT
=======
      - '993'
      content-type:
      - application/json; charset=utf-8
      date:
      - Fri, 10 Dec 2021 07:26:27 GMT
>>>>>>> e3fb8248
      expires:
      - '-1'
      pragma:
      - no-cache
      server:
      - Microsoft-IIS/10.0
      strict-transport-security:
      - max-age=31536000; includeSubDomains
      transfer-encoding:
      - chunked
      vary:
      - Accept-Encoding
      x-content-type-options:
      - nosniff
    status:
      code: 200
      message: OK
- request:
    body: null
    headers:
      Accept:
      - application/json
      Accept-Encoding:
      - gzip, deflate
      CommandName:
      - monitor log-analytics workspace create
      Connection:
      - keep-alive
      ParameterSetName:
      - -n -g --query -o
      User-Agent:
<<<<<<< HEAD
      - AZURECLI/2.31.0 azsdk-python-azure-mgmt-resource/20.0.0 Python/3.8.9 (Windows-10-10.0.22000-SP0)
=======
      - AZURECLI/2.30.0 azsdk-python-azure-mgmt-resource/20.0.0 Python/3.8.10 (Windows-10-10.0.19044-SP0)
>>>>>>> e3fb8248
    method: GET
    uri: https://management.azure.com/subscriptions/00000000-0000-0000-0000-000000000000/resourcegroups/clitest.rg000001?api-version=2021-04-01
  response:
    body:
<<<<<<< HEAD
      string: '{"id":"/subscriptions/00000000-0000-0000-0000-000000000000/resourceGroups/clitest.rg000001","name":"clitest.rg000001","type":"Microsoft.Resources/resourceGroups","location":"southcentralus","tags":{"product":"azurecli","cause":"automation","date":"2021-12-15T06:27:27Z"},"properties":{"provisioningState":"Succeeded"}}'
=======
      string: '{"id":"/subscriptions/00000000-0000-0000-0000-000000000000/resourceGroups/clitest.rg000001","name":"clitest.rg000001","type":"Microsoft.Resources/resourceGroups","location":"southcentralus","tags":{"product":"azurecli","cause":"automation","date":"2021-12-10T07:25:45Z"},"properties":{"provisioningState":"Succeeded"}}'
>>>>>>> e3fb8248
    headers:
      cache-control:
      - no-cache
      content-length:
      - '318'
      content-type:
      - application/json; charset=utf-8
      date:
<<<<<<< HEAD
      - Wed, 15 Dec 2021 06:28:09 GMT
=======
      - Fri, 10 Dec 2021 07:26:28 GMT
>>>>>>> e3fb8248
      expires:
      - '-1'
      pragma:
      - no-cache
      strict-transport-security:
      - max-age=31536000; includeSubDomains
      vary:
      - Accept-Encoding
      x-content-type-options:
      - nosniff
    status:
      code: 200
      message: OK
- request:
    body: '{"location": "southcentralus", "properties": {"sku": {"name": "PerGB2018"},
      "retentionInDays": 30, "workspaceCapping": {}}}'
    headers:
      Accept:
      - application/json
      Accept-Encoding:
      - gzip, deflate
      CommandName:
      - monitor log-analytics workspace create
      Connection:
      - keep-alive
      Content-Length:
      - '123'
      Content-Type:
      - application/json
      ParameterSetName:
      - -n -g --query -o
      User-Agent:
<<<<<<< HEAD
      - AZURECLI/2.31.0 azsdk-python-mgmt-loganalytics/12.0.0 Python/3.8.9 (Windows-10-10.0.22000-SP0)
=======
      - AZURECLI/2.30.0 azsdk-python-mgmt-loganalytics/11.0.0 Python/3.8.10 (Windows-10-10.0.19044-SP0)
>>>>>>> e3fb8248
    method: PUT
    uri: https://management.azure.com/subscriptions/00000000-0000-0000-0000-000000000000/resourcegroups/clitest.rg000001/providers/Microsoft.OperationalInsights/workspaces/cliws000004?api-version=2021-06-01
  response:
    body:
      string: "{\r\n  \"properties\": {\r\n    \"source\": \"Azure\",\r\n    \"customerId\":
<<<<<<< HEAD
        \"7b4c688f-69a7-4fc8-bbc6-b1cfe187a765\",\r\n    \"provisioningState\": \"Creating\",\r\n
        \   \"sku\": {\r\n      \"name\": \"pergb2018\",\r\n      \"lastSkuUpdate\":
        \"Wed, 15 Dec 2021 06:28:18 GMT\"\r\n    },\r\n    \"retentionInDays\": 30,\r\n
        \   \"features\": {\r\n      \"legacy\": 0,\r\n      \"searchVersion\": 1,\r\n
        \     \"enableLogAccessUsingOnlyResourcePermissions\": true\r\n    },\r\n
        \   \"workspaceCapping\": {\r\n      \"dailyQuotaGb\": -1.0,\r\n      \"quotaNextResetTime\":
        \"Thu, 16 Dec 2021 04:00:00 GMT\",\r\n      \"dataIngestionStatus\": \"RespectQuota\"\r\n
        \   },\r\n    \"publicNetworkAccessForIngestion\": \"Enabled\",\r\n    \"publicNetworkAccessForQuery\":
        \"Enabled\",\r\n    \"createdDate\": \"Wed, 15 Dec 2021 06:28:18 GMT\",\r\n
        \   \"modifiedDate\": \"Wed, 15 Dec 2021 06:28:18 GMT\"\r\n  },\r\n  \"id\":
=======
        \"c2bc6748-dd71-4c9c-a459-e42552290ede\",\r\n    \"provisioningState\": \"Creating\",\r\n
        \   \"sku\": {\r\n      \"name\": \"pergb2018\",\r\n      \"lastSkuUpdate\":
        \"Fri, 10 Dec 2021 07:26:38 GMT\"\r\n    },\r\n    \"retentionInDays\": 30,\r\n
        \   \"features\": {\r\n      \"legacy\": 0,\r\n      \"searchVersion\": 1,\r\n
        \     \"enableLogAccessUsingOnlyResourcePermissions\": true\r\n    },\r\n
        \   \"workspaceCapping\": {\r\n      \"dailyQuotaGb\": -1.0,\r\n      \"quotaNextResetTime\":
        \"Sat, 11 Dec 2021 04:00:00 GMT\",\r\n      \"dataIngestionStatus\": \"RespectQuota\"\r\n
        \   },\r\n    \"publicNetworkAccessForIngestion\": \"Enabled\",\r\n    \"publicNetworkAccessForQuery\":
        \"Enabled\",\r\n    \"createdDate\": \"Fri, 10 Dec 2021 07:26:38 GMT\",\r\n
        \   \"modifiedDate\": \"Fri, 10 Dec 2021 07:26:38 GMT\"\r\n  },\r\n  \"id\":
>>>>>>> e3fb8248
        \"/subscriptions/00000000-0000-0000-0000-000000000000/resourcegroups/clitest.rg000001/providers/microsoft.operationalinsights/workspaces/cliws000004\",\r\n
        \ \"name\": \"cliws000004\",\r\n  \"type\": \"Microsoft.OperationalInsights/workspaces\",\r\n
        \ \"location\": \"southcentralus\"\r\n}"
    headers:
      cache-control:
      - no-cache
      content-length:
      - '1064'
      content-type:
      - application/json
      date:
<<<<<<< HEAD
      - Wed, 15 Dec 2021 06:28:19 GMT
=======
      - Fri, 10 Dec 2021 07:26:40 GMT
>>>>>>> e3fb8248
      pragma:
      - no-cache
      server:
      - Microsoft-IIS/10.0
      - Microsoft-IIS/10.0
      strict-transport-security:
      - max-age=31536000; includeSubDomains
      x-content-type-options:
      - nosniff
      x-ms-ratelimit-remaining-subscription-writes:
      - '1198'
      x-powered-by:
      - ASP.NET
      - ASP.NET
    status:
      code: 201
      message: Created
- request:
    body: null
    headers:
      Accept:
      - '*/*'
      Accept-Encoding:
      - gzip, deflate
      CommandName:
      - monitor log-analytics workspace create
      Connection:
      - keep-alive
      ParameterSetName:
      - -n -g --query -o
      User-Agent:
<<<<<<< HEAD
      - AZURECLI/2.31.0 azsdk-python-mgmt-loganalytics/12.0.0 Python/3.8.9 (Windows-10-10.0.22000-SP0)
=======
      - AZURECLI/2.30.0 azsdk-python-mgmt-loganalytics/11.0.0 Python/3.8.10 (Windows-10-10.0.19044-SP0)
>>>>>>> e3fb8248
    method: GET
    uri: https://management.azure.com/subscriptions/00000000-0000-0000-0000-000000000000/resourcegroups/clitest.rg000001/providers/Microsoft.OperationalInsights/workspaces/cliws000004?api-version=2021-06-01
  response:
    body:
      string: "{\r\n  \"properties\": {\r\n    \"source\": \"Azure\",\r\n    \"customerId\":
<<<<<<< HEAD
        \"7b4c688f-69a7-4fc8-bbc6-b1cfe187a765\",\r\n    \"provisioningState\": \"Succeeded\",\r\n
        \   \"sku\": {\r\n      \"name\": \"pergb2018\",\r\n      \"lastSkuUpdate\":
        \"Wed, 15 Dec 2021 06:28:18 GMT\"\r\n    },\r\n    \"retentionInDays\": 30,\r\n
        \   \"features\": {\r\n      \"legacy\": 0,\r\n      \"searchVersion\": 1,\r\n
        \     \"enableLogAccessUsingOnlyResourcePermissions\": true\r\n    },\r\n
        \   \"workspaceCapping\": {\r\n      \"dailyQuotaGb\": -1.0,\r\n      \"quotaNextResetTime\":
        \"Thu, 16 Dec 2021 04:00:00 GMT\",\r\n      \"dataIngestionStatus\": \"RespectQuota\"\r\n
        \   },\r\n    \"publicNetworkAccessForIngestion\": \"Enabled\",\r\n    \"publicNetworkAccessForQuery\":
        \"Enabled\",\r\n    \"createdDate\": \"Wed, 15 Dec 2021 06:28:18 GMT\",\r\n
        \   \"modifiedDate\": \"Wed, 15 Dec 2021 06:28:21 GMT\"\r\n  },\r\n  \"id\":
=======
        \"c2bc6748-dd71-4c9c-a459-e42552290ede\",\r\n    \"provisioningState\": \"Succeeded\",\r\n
        \   \"sku\": {\r\n      \"name\": \"pergb2018\",\r\n      \"lastSkuUpdate\":
        \"Fri, 10 Dec 2021 07:26:38 GMT\"\r\n    },\r\n    \"retentionInDays\": 30,\r\n
        \   \"features\": {\r\n      \"legacy\": 0,\r\n      \"searchVersion\": 1,\r\n
        \     \"enableLogAccessUsingOnlyResourcePermissions\": true\r\n    },\r\n
        \   \"workspaceCapping\": {\r\n      \"dailyQuotaGb\": -1.0,\r\n      \"quotaNextResetTime\":
        \"Sat, 11 Dec 2021 04:00:00 GMT\",\r\n      \"dataIngestionStatus\": \"RespectQuota\"\r\n
        \   },\r\n    \"publicNetworkAccessForIngestion\": \"Enabled\",\r\n    \"publicNetworkAccessForQuery\":
        \"Enabled\",\r\n    \"createdDate\": \"Fri, 10 Dec 2021 07:26:38 GMT\",\r\n
        \   \"modifiedDate\": \"Fri, 10 Dec 2021 07:26:47 GMT\"\r\n  },\r\n  \"id\":
>>>>>>> e3fb8248
        \"/subscriptions/00000000-0000-0000-0000-000000000000/resourcegroups/clitest.rg000001/providers/microsoft.operationalinsights/workspaces/cliws000004\",\r\n
        \ \"name\": \"cliws000004\",\r\n  \"type\": \"Microsoft.OperationalInsights/workspaces\",\r\n
        \ \"location\": \"southcentralus\"\r\n}"
    headers:
      cache-control:
      - no-cache
      content-length:
      - '1065'
      content-type:
      - application/json
      date:
<<<<<<< HEAD
      - Wed, 15 Dec 2021 06:28:50 GMT
=======
      - Fri, 10 Dec 2021 07:27:10 GMT
>>>>>>> e3fb8248
      pragma:
      - no-cache
      server:
      - Microsoft-IIS/10.0
      - Microsoft-IIS/10.0
      strict-transport-security:
      - max-age=31536000; includeSubDomains
      transfer-encoding:
      - chunked
      vary:
      - Accept-Encoding
      x-content-type-options:
      - nosniff
      x-powered-by:
      - ASP.NET
      - ASP.NET
    status:
      code: 200
      message: OK
- request:
    body: null
    headers:
      Accept:
      - application/json
      Accept-Encoding:
      - gzip, deflate
      CommandName:
      - monitor diagnostic-settings subscription update
      Connection:
      - keep-alive
      ParameterSetName:
      - --name --workspace
      User-Agent:
<<<<<<< HEAD
      - AZURECLI/2.31.0 azsdk-python-azure-mgmt-monitor/3.0.0 Python/3.8.9 (Windows-10-10.0.22000-SP0)
=======
      - AZURECLI/2.30.0 azsdk-python-azure-mgmt-monitor/3.0.0 Python/3.8.10 (Windows-10-10.0.19044-SP0)
>>>>>>> e3fb8248
    method: GET
    uri: https://management.azure.com/subscriptions/00000000-0000-0000-0000-000000000000/providers/microsoft.insights/diagnosticSettings/clitest000003?api-version=2017-05-01-preview
  response:
    body:
      string: '{"id":"subscriptions/0b1f6471-1bf0-4dda-aec3-cb9272f09590/providers/microsoft.insights/diagnosticSettings/clitest000003","type":"Microsoft.Insights/diagnosticSettings","name":"clitest000003","location":"global","properties":{"storageAccountId":"/subscriptions/00000000-0000-0000-0000-000000000000/resourceGroups/clitest.rg000001/providers/Microsoft.Storage/storageAccounts/clitest000002","logs":[{"category":"Security","enabled":true,"categoryGroup":null},{"category":"Administrative","enabled":true,"categoryGroup":null},{"category":"ServiceHealth","enabled":true,"categoryGroup":null},{"category":"Alert","enabled":true,"categoryGroup":null},{"category":"Recommendation","enabled":true,"categoryGroup":null},{"category":"Policy","enabled":true,"categoryGroup":null},{"category":"Autoscale","enabled":true,"categoryGroup":null},{"category":"ResourceHealth","enabled":true,"categoryGroup":null}]}}'
    headers:
      cache-control:
      - no-cache
      content-length:
      - '897'
      content-type:
      - application/json; charset=utf-8
      date:
<<<<<<< HEAD
      - Wed, 15 Dec 2021 06:28:52 GMT
=======
      - Fri, 10 Dec 2021 07:27:11 GMT
>>>>>>> e3fb8248
      expires:
      - '-1'
      pragma:
      - no-cache
      server:
      - Microsoft-IIS/10.0
      strict-transport-security:
      - max-age=31536000; includeSubDomains
      transfer-encoding:
      - chunked
      vary:
      - Accept-Encoding
      x-content-type-options:
      - nosniff
    status:
      code: 200
      message: OK
- request:
    body: '{"location": "global", "properties": {"storageAccountId": "/subscriptions/00000000-0000-0000-0000-000000000000/resourceGroups/clitest.rg000001/providers/Microsoft.Storage/storageAccounts/clitest000002",
      "logs": [{"category": "Security", "enabled": true}, {"category": "Administrative",
      "enabled": true}, {"category": "ServiceHealth", "enabled": true}, {"category":
      "Alert", "enabled": true}, {"category": "Recommendation", "enabled": true},
      {"category": "Policy", "enabled": true}, {"category": "Autoscale", "enabled":
      true}, {"category": "ResourceHealth", "enabled": true}], "workspaceId": "/subscriptions/00000000-0000-0000-0000-000000000000/resourcegroups/clitest.rg000001/providers/microsoft.operationalinsights/workspaces/cliws000004"}}'
    headers:
      Accept:
      - application/json
      Accept-Encoding:
      - gzip, deflate
      CommandName:
      - monitor diagnostic-settings subscription update
      Connection:
      - keep-alive
      Content-Length:
      - '741'
      Content-Type:
      - application/json
      ParameterSetName:
      - --name --workspace
      User-Agent:
<<<<<<< HEAD
      - AZURECLI/2.31.0 azsdk-python-azure-mgmt-monitor/3.0.0 Python/3.8.9 (Windows-10-10.0.22000-SP0)
=======
      - AZURECLI/2.30.0 azsdk-python-azure-mgmt-monitor/3.0.0 Python/3.8.10 (Windows-10-10.0.19044-SP0)
>>>>>>> e3fb8248
    method: PUT
    uri: https://management.azure.com/subscriptions/00000000-0000-0000-0000-000000000000/providers/microsoft.insights/diagnosticSettings/clitest000003?api-version=2017-05-01-preview
  response:
    body:
      string: '{"id":"subscriptions/0b1f6471-1bf0-4dda-aec3-cb9272f09590/providers/microsoft.insights/diagnosticSettings/clitest000003","type":"Microsoft.Insights/diagnosticSettings","name":"clitest000003","location":"global","properties":{"storageAccountId":"/subscriptions/00000000-0000-0000-0000-000000000000/resourceGroups/clitest.rg000001/providers/Microsoft.Storage/storageAccounts/clitest000002","workspaceId":"/subscriptions/00000000-0000-0000-0000-000000000000/resourcegroups/clitest.rg000001/providers/microsoft.operationalinsights/workspaces/cliws000004","logs":[{"category":"Security","enabled":true,"categoryGroup":null},{"category":"Administrative","enabled":true,"categoryGroup":null},{"category":"ServiceHealth","enabled":true,"categoryGroup":null},{"category":"Alert","enabled":true,"categoryGroup":null},{"category":"Recommendation","enabled":true,"categoryGroup":null},{"category":"Policy","enabled":true,"categoryGroup":null},{"category":"Autoscale","enabled":true,"categoryGroup":null},{"category":"ResourceHealth","enabled":true,"categoryGroup":null}]}}'
    headers:
      cache-control:
      - no-cache
      content-length:
      - '1060'
      content-type:
      - application/json; charset=utf-8
      date:
<<<<<<< HEAD
      - Wed, 15 Dec 2021 06:29:01 GMT
=======
      - Fri, 10 Dec 2021 07:27:17 GMT
>>>>>>> e3fb8248
      expires:
      - '-1'
      pragma:
      - no-cache
      server:
      - Microsoft-IIS/10.0
      strict-transport-security:
      - max-age=31536000; includeSubDomains
      transfer-encoding:
      - chunked
      vary:
      - Accept-Encoding
      x-content-type-options:
      - nosniff
      x-ms-ratelimit-remaining-subscription-resource-requests:
      - '149'
    status:
      code: 200
      message: OK
- request:
    body: null
    headers:
      Accept:
      - application/json
      Accept-Encoding:
      - gzip, deflate
      CommandName:
      - monitor diagnostic-settings subscription delete
      Connection:
      - keep-alive
      Content-Length:
      - '0'
      ParameterSetName:
      - --name -y
      User-Agent:
<<<<<<< HEAD
      - AZURECLI/2.31.0 azsdk-python-azure-mgmt-monitor/3.0.0 Python/3.8.9 (Windows-10-10.0.22000-SP0)
=======
      - AZURECLI/2.30.0 azsdk-python-azure-mgmt-monitor/3.0.0 Python/3.8.10 (Windows-10-10.0.19044-SP0)
>>>>>>> e3fb8248
    method: DELETE
    uri: https://management.azure.com/subscriptions/00000000-0000-0000-0000-000000000000/providers/microsoft.insights/diagnosticSettings/clitest000003?api-version=2017-05-01-preview
  response:
    body:
      string: ''
    headers:
      cache-control:
      - no-cache
      content-length:
      - '0'
      date:
<<<<<<< HEAD
      - Wed, 15 Dec 2021 06:29:05 GMT
=======
      - Fri, 10 Dec 2021 07:27:19 GMT
>>>>>>> e3fb8248
      expires:
      - '-1'
      pragma:
      - no-cache
      server:
      - Microsoft-IIS/10.0
      strict-transport-security:
      - max-age=31536000; includeSubDomains
      x-content-type-options:
      - nosniff
      x-ms-ratelimit-remaining-subscription-deletes:
<<<<<<< HEAD
      - '14998'
=======
      - '14999'
>>>>>>> e3fb8248
    status:
      code: 200
      message: OK
version: 1<|MERGE_RESOLUTION|>--- conflicted
+++ resolved
@@ -13,33 +13,21 @@
       ParameterSetName:
       - -n -g --query -o
       User-Agent:
-<<<<<<< HEAD
-      - AZURECLI/2.31.0 azsdk-python-azure-mgmt-storage/19.0.0 Python/3.8.9 (Windows-10-10.0.22000-SP0)
-=======
       - AZURECLI/2.30.0 azsdk-python-azure-mgmt-storage/19.0.0 Python/3.8.10 (Windows-10-10.0.19044-SP0)
->>>>>>> e3fb8248
     method: GET
     uri: https://management.azure.com/subscriptions/00000000-0000-0000-0000-000000000000/resourceGroups/clitest.rg000001/providers/Microsoft.Storage/storageAccounts/clitest000002?api-version=2021-06-01
   response:
     body:
-<<<<<<< HEAD
-      string: '{"sku":{"name":"Standard_LRS","tier":"Standard"},"kind":"Storage","id":"/subscriptions/00000000-0000-0000-0000-000000000000/resourceGroups/clitest.rg000001/providers/Microsoft.Storage/storageAccounts/clitest000002","name":"clitest000002","type":"Microsoft.Storage/storageAccounts","location":"southcentralus","tags":{},"properties":{"keyCreationTime":{"key1":"2021-12-15T06:27:37.4955149Z","key2":"2021-12-15T06:27:37.4955149Z"},"privateEndpointConnections":[],"minimumTlsVersion":"TLS1_0","allowBlobPublicAccess":true,"networkAcls":{"bypass":"AzureServices","virtualNetworkRules":[],"ipRules":[],"defaultAction":"Allow"},"supportsHttpsTrafficOnly":true,"encryption":{"services":{"file":{"keyType":"Account","enabled":true,"lastEnabledTime":"2021-12-15T06:27:37.4955149Z"},"blob":{"keyType":"Account","enabled":true,"lastEnabledTime":"2021-12-15T06:27:37.4955149Z"}},"keySource":"Microsoft.Storage"},"provisioningState":"Succeeded","creationTime":"2021-12-15T06:27:37.4173565Z","primaryEndpoints":{"blob":"https://clitest000002.blob.core.windows.net/","queue":"https://clitest000002.queue.core.windows.net/","table":"https://clitest000002.table.core.windows.net/","file":"https://clitest000002.file.core.windows.net/"},"primaryLocation":"southcentralus","statusOfPrimary":"available"}}'
-=======
       string: '{"sku":{"name":"Standard_LRS","tier":"Standard"},"kind":"Storage","id":"/subscriptions/00000000-0000-0000-0000-000000000000/resourceGroups/clitest.rg000001/providers/Microsoft.Storage/storageAccounts/clitest000002","name":"clitest000002","type":"Microsoft.Storage/storageAccounts","location":"southcentralus","tags":{},"properties":{"keyCreationTime":{"key1":"2021-12-10T07:25:57.6674852Z","key2":"2021-12-10T07:25:57.6674852Z"},"privateEndpointConnections":[],"minimumTlsVersion":"TLS1_0","allowBlobPublicAccess":true,"networkAcls":{"bypass":"AzureServices","virtualNetworkRules":[],"ipRules":[],"defaultAction":"Allow"},"supportsHttpsTrafficOnly":true,"encryption":{"services":{"file":{"keyType":"Account","enabled":true,"lastEnabledTime":"2021-12-10T07:25:57.6674852Z"},"blob":{"keyType":"Account","enabled":true,"lastEnabledTime":"2021-12-10T07:25:57.6674852Z"}},"keySource":"Microsoft.Storage"},"provisioningState":"Succeeded","creationTime":"2021-12-10T07:25:57.5893497Z","primaryEndpoints":{"blob":"https://clitest000002.blob.core.windows.net/","queue":"https://clitest000002.queue.core.windows.net/","table":"https://clitest000002.table.core.windows.net/","file":"https://clitest000002.file.core.windows.net/"},"primaryLocation":"southcentralus","statusOfPrimary":"available"}}'
->>>>>>> e3fb8248
-    headers:
-      cache-control:
-      - no-cache
-      content-length:
-      - '1285'
-      content-type:
-      - application/json
-      date:
-<<<<<<< HEAD
-      - Wed, 15 Dec 2021 06:27:58 GMT
-=======
+    headers:
+      cache-control:
+      - no-cache
+      content-length:
+      - '1410'
+      content-type:
+      - application/json
+      date:
       - Fri, 10 Dec 2021 07:26:18 GMT
->>>>>>> e3fb8248
       expires:
       - '-1'
       pragma:
@@ -69,11 +57,7 @@
       Connection:
       - keep-alive
       User-Agent:
-<<<<<<< HEAD
-      - AZURECLI/2.31.0 azsdk-python-azure-mgmt-monitor/3.0.0 Python/3.8.9 (Windows-10-10.0.22000-SP0)
-=======
-      - AZURECLI/2.30.0 azsdk-python-azure-mgmt-monitor/3.0.0 Python/3.8.10 (Windows-10-10.0.19044-SP0)
->>>>>>> e3fb8248
+      - AZURECLI/2.30.0 azsdk-python-azure-mgmt-monitor/3.0.0 Python/3.8.10 (Windows-10-10.0.19044-SP0)
     method: GET
     uri: https://management.azure.com/subscriptions/00000000-0000-0000-0000-000000000000/providers/microsoft.insights/diagnosticSettings?api-version=2017-05-01-preview
   response:
@@ -87,11 +71,7 @@
       content-type:
       - application/json; charset=utf-8
       date:
-<<<<<<< HEAD
-      - Wed, 15 Dec 2021 06:28:00 GMT
-=======
       - Fri, 10 Dec 2021 07:26:20 GMT
->>>>>>> e3fb8248
       expires:
       - '-1'
       pragma:
@@ -126,21 +106,13 @@
       Connection:
       - keep-alive
       Content-Length:
-<<<<<<< HEAD
-      - '554'
-=======
       - '624'
->>>>>>> e3fb8248
       Content-Type:
       - application/json
       ParameterSetName:
       - -l --name --storage-account --logs
       User-Agent:
-<<<<<<< HEAD
-      - AZURECLI/2.31.0 azsdk-python-azure-mgmt-monitor/3.0.0 Python/3.8.9 (Windows-10-10.0.22000-SP0)
-=======
-      - AZURECLI/2.30.0 azsdk-python-azure-mgmt-monitor/3.0.0 Python/3.8.10 (Windows-10-10.0.19044-SP0)
->>>>>>> e3fb8248
+      - AZURECLI/2.30.0 azsdk-python-azure-mgmt-monitor/3.0.0 Python/3.8.10 (Windows-10-10.0.19044-SP0)
     method: PUT
     uri: https://management.azure.com/subscriptions/00000000-0000-0000-0000-000000000000/providers/microsoft.insights/diagnosticSettings/clitest000003?api-version=2017-05-01-preview
   response:
@@ -150,15 +122,11 @@
       cache-control:
       - no-cache
       content-length:
-      - '897'
-      content-type:
-      - application/json; charset=utf-8
-      date:
-<<<<<<< HEAD
-      - Wed, 15 Dec 2021 06:28:07 GMT
-=======
+      - '981'
+      content-type:
+      - application/json; charset=utf-8
+      date:
       - Fri, 10 Dec 2021 07:26:25 GMT
->>>>>>> e3fb8248
       expires:
       - '-1'
       pragma:
@@ -192,11 +160,7 @@
       ParameterSetName:
       - --name
       User-Agent:
-<<<<<<< HEAD
-      - AZURECLI/2.31.0 azsdk-python-azure-mgmt-monitor/3.0.0 Python/3.8.9 (Windows-10-10.0.22000-SP0)
-=======
-      - AZURECLI/2.30.0 azsdk-python-azure-mgmt-monitor/3.0.0 Python/3.8.10 (Windows-10-10.0.19044-SP0)
->>>>>>> e3fb8248
+      - AZURECLI/2.30.0 azsdk-python-azure-mgmt-monitor/3.0.0 Python/3.8.10 (Windows-10-10.0.19044-SP0)
     method: GET
     uri: https://management.azure.com/subscriptions/00000000-0000-0000-0000-000000000000/providers/microsoft.insights/diagnosticSettings/clitest000003?api-version=2017-05-01-preview
   response:
@@ -206,15 +170,11 @@
       cache-control:
       - no-cache
       content-length:
-      - '897'
-      content-type:
-      - application/json; charset=utf-8
-      date:
-<<<<<<< HEAD
-      - Wed, 15 Dec 2021 06:28:07 GMT
-=======
+      - '981'
+      content-type:
+      - application/json; charset=utf-8
+      date:
       - Fri, 10 Dec 2021 07:26:25 GMT
->>>>>>> e3fb8248
       expires:
       - '-1'
       pragma:
@@ -244,11 +204,7 @@
       Connection:
       - keep-alive
       User-Agent:
-<<<<<<< HEAD
-      - AZURECLI/2.31.0 azsdk-python-azure-mgmt-monitor/3.0.0 Python/3.8.9 (Windows-10-10.0.22000-SP0)
-=======
-      - AZURECLI/2.30.0 azsdk-python-azure-mgmt-monitor/3.0.0 Python/3.8.10 (Windows-10-10.0.19044-SP0)
->>>>>>> e3fb8248
+      - AZURECLI/2.30.0 azsdk-python-azure-mgmt-monitor/3.0.0 Python/3.8.10 (Windows-10-10.0.19044-SP0)
     method: GET
     uri: https://management.azure.com/subscriptions/00000000-0000-0000-0000-000000000000/providers/microsoft.insights/diagnosticSettings?api-version=2017-05-01-preview
   response:
@@ -258,19 +214,11 @@
       cache-control:
       - no-cache
       content-length:
-<<<<<<< HEAD
-      - '2122'
-      content-type:
-      - application/json; charset=utf-8
-      date:
-      - Wed, 15 Dec 2021 06:28:10 GMT
-=======
       - '993'
       content-type:
       - application/json; charset=utf-8
       date:
       - Fri, 10 Dec 2021 07:26:27 GMT
->>>>>>> e3fb8248
       expires:
       - '-1'
       pragma:
@@ -302,33 +250,21 @@
       ParameterSetName:
       - -n -g --query -o
       User-Agent:
-<<<<<<< HEAD
-      - AZURECLI/2.31.0 azsdk-python-azure-mgmt-resource/20.0.0 Python/3.8.9 (Windows-10-10.0.22000-SP0)
-=======
       - AZURECLI/2.30.0 azsdk-python-azure-mgmt-resource/20.0.0 Python/3.8.10 (Windows-10-10.0.19044-SP0)
->>>>>>> e3fb8248
     method: GET
     uri: https://management.azure.com/subscriptions/00000000-0000-0000-0000-000000000000/resourcegroups/clitest.rg000001?api-version=2021-04-01
   response:
     body:
-<<<<<<< HEAD
-      string: '{"id":"/subscriptions/00000000-0000-0000-0000-000000000000/resourceGroups/clitest.rg000001","name":"clitest.rg000001","type":"Microsoft.Resources/resourceGroups","location":"southcentralus","tags":{"product":"azurecli","cause":"automation","date":"2021-12-15T06:27:27Z"},"properties":{"provisioningState":"Succeeded"}}'
-=======
       string: '{"id":"/subscriptions/00000000-0000-0000-0000-000000000000/resourceGroups/clitest.rg000001","name":"clitest.rg000001","type":"Microsoft.Resources/resourceGroups","location":"southcentralus","tags":{"product":"azurecli","cause":"automation","date":"2021-12-10T07:25:45Z"},"properties":{"provisioningState":"Succeeded"}}'
->>>>>>> e3fb8248
-    headers:
-      cache-control:
-      - no-cache
-      content-length:
-      - '318'
-      content-type:
-      - application/json; charset=utf-8
-      date:
-<<<<<<< HEAD
-      - Wed, 15 Dec 2021 06:28:09 GMT
-=======
+    headers:
+      cache-control:
+      - no-cache
+      content-length:
+      - '436'
+      content-type:
+      - application/json; charset=utf-8
+      date:
       - Fri, 10 Dec 2021 07:26:28 GMT
->>>>>>> e3fb8248
       expires:
       - '-1'
       pragma:
@@ -361,28 +297,12 @@
       ParameterSetName:
       - -n -g --query -o
       User-Agent:
-<<<<<<< HEAD
-      - AZURECLI/2.31.0 azsdk-python-mgmt-loganalytics/12.0.0 Python/3.8.9 (Windows-10-10.0.22000-SP0)
-=======
       - AZURECLI/2.30.0 azsdk-python-mgmt-loganalytics/11.0.0 Python/3.8.10 (Windows-10-10.0.19044-SP0)
->>>>>>> e3fb8248
     method: PUT
-    uri: https://management.azure.com/subscriptions/00000000-0000-0000-0000-000000000000/resourcegroups/clitest.rg000001/providers/Microsoft.OperationalInsights/workspaces/cliws000004?api-version=2021-06-01
+    uri: https://management.azure.com/subscriptions/00000000-0000-0000-0000-000000000000/resourcegroups/clitest.rg000001/providers/Microsoft.OperationalInsights/workspaces/cliws000004?api-version=2020-10-01
   response:
     body:
       string: "{\r\n  \"properties\": {\r\n    \"source\": \"Azure\",\r\n    \"customerId\":
-<<<<<<< HEAD
-        \"7b4c688f-69a7-4fc8-bbc6-b1cfe187a765\",\r\n    \"provisioningState\": \"Creating\",\r\n
-        \   \"sku\": {\r\n      \"name\": \"pergb2018\",\r\n      \"lastSkuUpdate\":
-        \"Wed, 15 Dec 2021 06:28:18 GMT\"\r\n    },\r\n    \"retentionInDays\": 30,\r\n
-        \   \"features\": {\r\n      \"legacy\": 0,\r\n      \"searchVersion\": 1,\r\n
-        \     \"enableLogAccessUsingOnlyResourcePermissions\": true\r\n    },\r\n
-        \   \"workspaceCapping\": {\r\n      \"dailyQuotaGb\": -1.0,\r\n      \"quotaNextResetTime\":
-        \"Thu, 16 Dec 2021 04:00:00 GMT\",\r\n      \"dataIngestionStatus\": \"RespectQuota\"\r\n
-        \   },\r\n    \"publicNetworkAccessForIngestion\": \"Enabled\",\r\n    \"publicNetworkAccessForQuery\":
-        \"Enabled\",\r\n    \"createdDate\": \"Wed, 15 Dec 2021 06:28:18 GMT\",\r\n
-        \   \"modifiedDate\": \"Wed, 15 Dec 2021 06:28:18 GMT\"\r\n  },\r\n  \"id\":
-=======
         \"c2bc6748-dd71-4c9c-a459-e42552290ede\",\r\n    \"provisioningState\": \"Creating\",\r\n
         \   \"sku\": {\r\n      \"name\": \"pergb2018\",\r\n      \"lastSkuUpdate\":
         \"Fri, 10 Dec 2021 07:26:38 GMT\"\r\n    },\r\n    \"retentionInDays\": 30,\r\n
@@ -393,7 +313,6 @@
         \   },\r\n    \"publicNetworkAccessForIngestion\": \"Enabled\",\r\n    \"publicNetworkAccessForQuery\":
         \"Enabled\",\r\n    \"createdDate\": \"Fri, 10 Dec 2021 07:26:38 GMT\",\r\n
         \   \"modifiedDate\": \"Fri, 10 Dec 2021 07:26:38 GMT\"\r\n  },\r\n  \"id\":
->>>>>>> e3fb8248
         \"/subscriptions/00000000-0000-0000-0000-000000000000/resourcegroups/clitest.rg000001/providers/microsoft.operationalinsights/workspaces/cliws000004\",\r\n
         \ \"name\": \"cliws000004\",\r\n  \"type\": \"Microsoft.OperationalInsights/workspaces\",\r\n
         \ \"location\": \"southcentralus\"\r\n}"
@@ -401,15 +320,11 @@
       cache-control:
       - no-cache
       content-length:
-      - '1064'
-      content-type:
-      - application/json
-      date:
-<<<<<<< HEAD
-      - Wed, 15 Dec 2021 06:28:19 GMT
-=======
+      - '1141'
+      content-type:
+      - application/json
+      date:
       - Fri, 10 Dec 2021 07:26:40 GMT
->>>>>>> e3fb8248
       pragma:
       - no-cache
       server:
@@ -441,28 +356,12 @@
       ParameterSetName:
       - -n -g --query -o
       User-Agent:
-<<<<<<< HEAD
-      - AZURECLI/2.31.0 azsdk-python-mgmt-loganalytics/12.0.0 Python/3.8.9 (Windows-10-10.0.22000-SP0)
-=======
       - AZURECLI/2.30.0 azsdk-python-mgmt-loganalytics/11.0.0 Python/3.8.10 (Windows-10-10.0.19044-SP0)
->>>>>>> e3fb8248
-    method: GET
-    uri: https://management.azure.com/subscriptions/00000000-0000-0000-0000-000000000000/resourcegroups/clitest.rg000001/providers/Microsoft.OperationalInsights/workspaces/cliws000004?api-version=2021-06-01
+    method: GET
+    uri: https://management.azure.com/subscriptions/00000000-0000-0000-0000-000000000000/resourcegroups/clitest.rg000001/providers/Microsoft.OperationalInsights/workspaces/cliws000004?api-version=2020-10-01
   response:
     body:
       string: "{\r\n  \"properties\": {\r\n    \"source\": \"Azure\",\r\n    \"customerId\":
-<<<<<<< HEAD
-        \"7b4c688f-69a7-4fc8-bbc6-b1cfe187a765\",\r\n    \"provisioningState\": \"Succeeded\",\r\n
-        \   \"sku\": {\r\n      \"name\": \"pergb2018\",\r\n      \"lastSkuUpdate\":
-        \"Wed, 15 Dec 2021 06:28:18 GMT\"\r\n    },\r\n    \"retentionInDays\": 30,\r\n
-        \   \"features\": {\r\n      \"legacy\": 0,\r\n      \"searchVersion\": 1,\r\n
-        \     \"enableLogAccessUsingOnlyResourcePermissions\": true\r\n    },\r\n
-        \   \"workspaceCapping\": {\r\n      \"dailyQuotaGb\": -1.0,\r\n      \"quotaNextResetTime\":
-        \"Thu, 16 Dec 2021 04:00:00 GMT\",\r\n      \"dataIngestionStatus\": \"RespectQuota\"\r\n
-        \   },\r\n    \"publicNetworkAccessForIngestion\": \"Enabled\",\r\n    \"publicNetworkAccessForQuery\":
-        \"Enabled\",\r\n    \"createdDate\": \"Wed, 15 Dec 2021 06:28:18 GMT\",\r\n
-        \   \"modifiedDate\": \"Wed, 15 Dec 2021 06:28:21 GMT\"\r\n  },\r\n  \"id\":
-=======
         \"c2bc6748-dd71-4c9c-a459-e42552290ede\",\r\n    \"provisioningState\": \"Succeeded\",\r\n
         \   \"sku\": {\r\n      \"name\": \"pergb2018\",\r\n      \"lastSkuUpdate\":
         \"Fri, 10 Dec 2021 07:26:38 GMT\"\r\n    },\r\n    \"retentionInDays\": 30,\r\n
@@ -473,7 +372,6 @@
         \   },\r\n    \"publicNetworkAccessForIngestion\": \"Enabled\",\r\n    \"publicNetworkAccessForQuery\":
         \"Enabled\",\r\n    \"createdDate\": \"Fri, 10 Dec 2021 07:26:38 GMT\",\r\n
         \   \"modifiedDate\": \"Fri, 10 Dec 2021 07:26:47 GMT\"\r\n  },\r\n  \"id\":
->>>>>>> e3fb8248
         \"/subscriptions/00000000-0000-0000-0000-000000000000/resourcegroups/clitest.rg000001/providers/microsoft.operationalinsights/workspaces/cliws000004\",\r\n
         \ \"name\": \"cliws000004\",\r\n  \"type\": \"Microsoft.OperationalInsights/workspaces\",\r\n
         \ \"location\": \"southcentralus\"\r\n}"
@@ -481,15 +379,11 @@
       cache-control:
       - no-cache
       content-length:
-      - '1065'
-      content-type:
-      - application/json
-      date:
-<<<<<<< HEAD
-      - Wed, 15 Dec 2021 06:28:50 GMT
-=======
+      - '1142'
+      content-type:
+      - application/json
+      date:
       - Fri, 10 Dec 2021 07:27:10 GMT
->>>>>>> e3fb8248
       pragma:
       - no-cache
       server:
@@ -523,11 +417,7 @@
       ParameterSetName:
       - --name --workspace
       User-Agent:
-<<<<<<< HEAD
-      - AZURECLI/2.31.0 azsdk-python-azure-mgmt-monitor/3.0.0 Python/3.8.9 (Windows-10-10.0.22000-SP0)
-=======
-      - AZURECLI/2.30.0 azsdk-python-azure-mgmt-monitor/3.0.0 Python/3.8.10 (Windows-10-10.0.19044-SP0)
->>>>>>> e3fb8248
+      - AZURECLI/2.30.0 azsdk-python-azure-mgmt-monitor/3.0.0 Python/3.8.10 (Windows-10-10.0.19044-SP0)
     method: GET
     uri: https://management.azure.com/subscriptions/00000000-0000-0000-0000-000000000000/providers/microsoft.insights/diagnosticSettings/clitest000003?api-version=2017-05-01-preview
   response:
@@ -537,15 +427,11 @@
       cache-control:
       - no-cache
       content-length:
-      - '897'
-      content-type:
-      - application/json; charset=utf-8
-      date:
-<<<<<<< HEAD
-      - Wed, 15 Dec 2021 06:28:52 GMT
-=======
+      - '981'
+      content-type:
+      - application/json; charset=utf-8
+      date:
       - Fri, 10 Dec 2021 07:27:11 GMT
->>>>>>> e3fb8248
       expires:
       - '-1'
       pragma:
@@ -580,17 +466,13 @@
       Connection:
       - keep-alive
       Content-Length:
-      - '741'
+      - '879'
       Content-Type:
       - application/json
       ParameterSetName:
       - --name --workspace
       User-Agent:
-<<<<<<< HEAD
-      - AZURECLI/2.31.0 azsdk-python-azure-mgmt-monitor/3.0.0 Python/3.8.9 (Windows-10-10.0.22000-SP0)
-=======
-      - AZURECLI/2.30.0 azsdk-python-azure-mgmt-monitor/3.0.0 Python/3.8.10 (Windows-10-10.0.19044-SP0)
->>>>>>> e3fb8248
+      - AZURECLI/2.30.0 azsdk-python-azure-mgmt-monitor/3.0.0 Python/3.8.10 (Windows-10-10.0.19044-SP0)
     method: PUT
     uri: https://management.azure.com/subscriptions/00000000-0000-0000-0000-000000000000/providers/microsoft.insights/diagnosticSettings/clitest000003?api-version=2017-05-01-preview
   response:
@@ -600,15 +482,11 @@
       cache-control:
       - no-cache
       content-length:
-      - '1060'
-      content-type:
-      - application/json; charset=utf-8
-      date:
-<<<<<<< HEAD
-      - Wed, 15 Dec 2021 06:29:01 GMT
-=======
+      - '1212'
+      content-type:
+      - application/json; charset=utf-8
+      date:
       - Fri, 10 Dec 2021 07:27:17 GMT
->>>>>>> e3fb8248
       expires:
       - '-1'
       pragma:
@@ -644,11 +522,7 @@
       ParameterSetName:
       - --name -y
       User-Agent:
-<<<<<<< HEAD
-      - AZURECLI/2.31.0 azsdk-python-azure-mgmt-monitor/3.0.0 Python/3.8.9 (Windows-10-10.0.22000-SP0)
-=======
-      - AZURECLI/2.30.0 azsdk-python-azure-mgmt-monitor/3.0.0 Python/3.8.10 (Windows-10-10.0.19044-SP0)
->>>>>>> e3fb8248
+      - AZURECLI/2.30.0 azsdk-python-azure-mgmt-monitor/3.0.0 Python/3.8.10 (Windows-10-10.0.19044-SP0)
     method: DELETE
     uri: https://management.azure.com/subscriptions/00000000-0000-0000-0000-000000000000/providers/microsoft.insights/diagnosticSettings/clitest000003?api-version=2017-05-01-preview
   response:
@@ -660,11 +534,7 @@
       content-length:
       - '0'
       date:
-<<<<<<< HEAD
-      - Wed, 15 Dec 2021 06:29:05 GMT
-=======
       - Fri, 10 Dec 2021 07:27:19 GMT
->>>>>>> e3fb8248
       expires:
       - '-1'
       pragma:
@@ -676,11 +546,7 @@
       x-content-type-options:
       - nosniff
       x-ms-ratelimit-remaining-subscription-deletes:
-<<<<<<< HEAD
-      - '14998'
-=======
       - '14999'
->>>>>>> e3fb8248
     status:
       code: 200
       message: OK
