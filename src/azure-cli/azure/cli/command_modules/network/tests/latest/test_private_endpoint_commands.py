# --------------------------------------------------------------------------------------------
# Copyright (c) Microsoft Corporation. All rights reserved.
# Licensed under the MIT License. See License.txt in the project root for license information.
# --------------------------------------------------------------------------------------------

import os
import time
import unittest

from azure.cli.testsdk import (
    ScenarioTest, ResourceGroupPreparer, StorageAccountPreparer, KeyVaultPreparer, live_only, record_only)
from azure.cli.core.util import parse_proxy_resource_id, CLIError

from azure.cli.command_modules.rdbms.tests.latest.test_rdbms_commands import ServerPreparer
from azure.cli.command_modules.batch.tests.latest.batch_preparers import BatchAccountPreparer, BatchScenarioMixin
from azure_devtools.scenario_tests import AllowLargeResponse

TEST_DIR = os.path.abspath(os.path.join(os.path.abspath(__file__), '..'))


class NetworkPrivateLinkKeyVaultScenarioTest(ScenarioTest):
    @ResourceGroupPreparer(name_prefix='cli_test_keyvault_plr')
    @KeyVaultPreparer(name_prefix='cli-test-kv-plr-', location='centraluseuap')
    def test_private_link_resource_keyvault(self, resource_group, key_vault):
        self.kwargs.update({
            'loc': 'centraluseuap',
            'rg': resource_group
        })

        self.cmd('network private-link-resource list '
                 '--name {kv} '
                 '-g {rg} '
                 '--type microsoft.keyvault/vaults',
                 checks=self.check('@[0].properties.groupId', 'vault'))

    @ResourceGroupPreparer(name_prefix='cli_test_hsm_plr_rg')
    def test_mhsm_private_link_resource(self, resource_group):
        self.kwargs.update({
            'hsm': self.create_random_name('cli-test-hsm-plr-', 24),
            'loc': 'centraluseuap'
        })
        self.cmd('keyvault create --hsm-name {hsm} -g {rg} -l {loc} '
                 '--administrators "3707fb2f-ac10-4591-a04f-8b0d786ea37d"')
        self.cmd('network private-link-resource list '
                 '--name {hsm} '
                 '-g {rg} '
                 '--type microsoft.keyvault/managedHSMs',
                 checks=self.check('@[0].properties.groupId', 'managedhsm'))
        self.cmd('keyvault delete --hsm-name {hsm} -g {rg}')
        self.cmd('keyvault purge --hsm-name {hsm} -l {loc}')

    @ResourceGroupPreparer(name_prefix='cli_test_keyvault_pe')
    @KeyVaultPreparer(name_prefix='cli-test-kv-pe-', location='centraluseuap')
    def test_private_endpoint_connection_keyvault(self, resource_group):
        self.kwargs.update({
            'loc': 'centraluseuap',
            'vnet': self.create_random_name('cli-vnet-', 24),
            'subnet': self.create_random_name('cli-subnet-', 24),
            'pe': self.create_random_name('cli-pe-', 24),
            'pe_connection': self.create_random_name('cli-pec-', 24),
            'rg': resource_group
        })

        # Prepare vault and network
        self.kwargs['kv_id'] = self.cmd('keyvault show -n {kv} -g {rg} --query "id" -otsv').output
        self.cmd('network vnet create '
                 '-n {vnet} '
                 '-g {rg} '
                 '-l {loc} '
                 '--subnet-name {subnet}',
                 checks=self.check('length(newVNet.subnets)', 1))
        self.cmd('network vnet subnet update '
                 '-n {subnet} '
                 '--vnet-name {vnet} '
                 '-g {rg} '
                 '--disable-private-endpoint-network-policies true',
                 checks=self.check('privateEndpointNetworkPolicies', 'Disabled'))

        # Create a private endpoint connection
        pe = self.cmd('network private-endpoint create '
                      '-g {rg} '
                      '-n {pe} '
                      '--vnet-name {vnet} '
                      '--subnet {subnet} '
                      '-l {loc} '
                      '--connection-name {pe_connection} '
                      '--private-connection-resource-id {kv_id} '
                      '--group-id vault').get_output_in_json()
        self.kwargs['pe_id'] = pe['id']

        # Show the connection at vault side
        keyvault = self.cmd('keyvault show -n {kv}',
                            checks=self.check('length(properties.privateEndpointConnections)', 1)).get_output_in_json()
        self.kwargs['kv_pe_id'] = keyvault['properties']['privateEndpointConnections'][0]['id']
        print(self.kwargs['kv_pe_id'])
        self.cmd('network private-endpoint-connection show '
                 '--id {kv_pe_id}',
                 checks=self.check('id', '{kv_pe_id}'))
        self.kwargs['kv_pe_name'] = self.kwargs['kv_pe_id'].split('/')[-1]
        self.cmd('network private-endpoint-connection show  '
                 '--resource-name {kv} '
                 '-g {rg} '
                 '--name {kv_pe_name} '
                 '--type microsoft.keyvault/vaults',
                 checks=self.check('name', '{kv_pe_name}'))
        self.cmd('network private-endpoint-connection show  '
                 '--resource-name {kv} '
                 '-g {rg} '
                 '-n {kv_pe_name} '
                 '--type microsoft.keyvault/vaults',
                 checks=self.check('name', '{kv_pe_name}'))

        # Try running `set-policy` on the linked vault
        self.kwargs['policy_id'] = keyvault['properties']['accessPolicies'][0]['objectId']
        self.cmd('keyvault set-policy '
                 '-g {rg} '
                 '-n {kv} '
                 '--object-id {policy_id} '
                 '--certificate-permissions get list',
                 checks=self.check('length(properties.accessPolicies[0].permissions.certificates)', 2))

        # Test approval/rejection
        self.kwargs.update({
            'approval_desc': 'You are approved!',
            'rejection_desc': 'You are rejected!'
        })
        self.cmd('network private-endpoint-connection reject '
                 '--id {kv_pe_id} '
                 '--description "{rejection_desc}"',
                 checks=[
                     self.check('properties.privateLinkServiceConnectionState.status', 'Rejected'),
                     self.check('properties.privateLinkServiceConnectionState.description', '{rejection_desc}')
                 ])

        self.cmd('network private-endpoint-connection show --id {kv_pe_id}',
                 checks=self.check('properties.provisioningState', 'Succeeded'))

        self.cmd('network private-endpoint-connection approve '
                 '--resource-name {kv} '
                 '--name {kv_pe_name} '
                 '-g {rg} '
                 '--type microsoft.keyvault/vaults '
                 '--description "{approval_desc}"',
                 checks=[
                     self.check('properties.privateLinkServiceConnectionState.status', 'Approved'),
                     self.check('properties.privateLinkServiceConnectionState.description', '{approval_desc}')
                 ])

        self.cmd('network private-endpoint-connection show --id {kv_pe_id}',
                 checks=self.check('properties.provisioningState', 'Succeeded'))

        self.cmd('network private-endpoint-connection list --id {kv_id}',
                 checks=self.check('length(@)', 1))

        self.cmd('network private-endpoint-connection delete --id {kv_pe_id} -y')

    @ResourceGroupPreparer(name_prefix='cli_test_hsm_pe')
    def test_hsm_private_endpoint_connection(self, resource_group):
        self.kwargs.update({
            'hsm': self.create_random_name('cli-test-hsm-pe-', 24),
            'loc': 'centraluseuap',
            'vnet': self.create_random_name('cli-vnet-', 24),
            'subnet': self.create_random_name('cli-subnet-', 24),
            'pe': self.create_random_name('cli-pe-', 24),
            'pe_connection': self.create_random_name('cli-pec-', 24),
            'rg': resource_group
        })

        # Prepare hsm and network
        hsm = self.cmd('keyvault create --hsm-name {hsm} -g {rg} -l {loc} '
                       '--administrators "3707fb2f-ac10-4591-a04f-8b0d786ea37d"').get_output_in_json()
        self.kwargs['hsm_id'] = hsm['id']
        self.cmd('network vnet create '
                 '-n {vnet} '
                 '-g {rg} '
                 '-l {loc} '
                 '--subnet-name {subnet}',
                 checks=self.check('length(newVNet.subnets)', 1))
        self.cmd('network vnet subnet update '
                 '-n {subnet} '
                 '--vnet-name {vnet} '
                 '-g {rg} '
                 '--disable-private-endpoint-network-policies true',
                 checks=self.check('privateEndpointNetworkPolicies', 'Disabled'))

        # Create a private endpoint connection
        pe = self.cmd('network private-endpoint create '
                      '-g {rg} '
                      '-n {pe} '
                      '--vnet-name {vnet} '
                      '--subnet {subnet} '
                      '-l {loc} '
                      '--connection-name {pe_connection} '
                      '--private-connection-resource-id {hsm_id} '
                      '--group-id managedhsm').get_output_in_json()
        self.kwargs['pe_id'] = pe['id']

        # Show the connection at vault side
        keyvault = self.cmd('keyvault show --hsm-name {hsm}',
                            checks=self.check('length(properties.privateEndpointConnections)', 1)).get_output_in_json()
        self.kwargs['hsm_pe_id'] = keyvault['properties']['privateEndpointConnections'][0]['id']

        self.cmd('network private-endpoint-connection show '
                 '--id {hsm_pe_id}',
                 checks=self.check('id', '{hsm_pe_id}'))
        self.kwargs['hsm_pe_name'] = self.kwargs['hsm_pe_id'].split('/')[-1]
        self.cmd('network private-endpoint-connection show  '
                 '--resource-name {hsm} '
                 '-g {rg} '
                 '--name {hsm_pe_name} '
                 '--type Microsoft.KeyVault/managedHSMs',
                 checks=self.check('name', '{hsm_pe_name}'))

        # Test approval/rejection
        self.kwargs.update({
            'approval_desc': 'You are approved!',
            'rejection_desc': 'You are rejected!'
        })

        self.cmd('network private-endpoint-connection approve '
                 '--resource-name {hsm} '
                 '--name {hsm_pe_name} '
                 '-g {rg} '
                 '--type Microsoft.KeyVault/managedHSMs '
                 '--description "{approval_desc}"',
                 checks=[
                     self.check('properties.privateLinkServiceConnectionState.status', 'Approved'),
                     self.check('properties.privateLinkServiceConnectionState.description', '{approval_desc}')
                 ])

        self.cmd('network private-endpoint-connection show --id {hsm_pe_id}',
                 checks=self.check('properties.provisioningState', 'Succeeded'))

        self.cmd('network private-endpoint-connection reject '
                 '--id {hsm_pe_id} '
                 '--description "{rejection_desc}"',
                 checks=[
                     self.check('properties.privateLinkServiceConnectionState.status', 'Rejected'),
                     self.check('properties.privateLinkServiceConnectionState.description', '{rejection_desc}')
                 ])

        self.cmd('network private-endpoint-connection show --id {hsm_pe_id}',
                 checks=self.check('properties.provisioningState', 'Succeeded'))

        self.cmd('network private-endpoint-connection list --id {hsm_id}',
                 checks=self.check('length(@)', 1))

        self.cmd('network private-endpoint-connection delete --id {hsm_pe_id} -y')

        # clear resources
        self.cmd('network private-endpoint delete -g {rg} -n {pe}')
        self.cmd('keyvault delete --hsm-name {hsm} -g {rg}')
        self.cmd('keyvault purge --hsm-name {hsm} -l {loc}')


class NetworkPrivateLinkStorageAccountScenarioTest(ScenarioTest):
    @ResourceGroupPreparer(name_prefix='cli_test_sa_plr')
    @StorageAccountPreparer(name_prefix='saplr', kind='StorageV2', sku='Standard_LRS')
    def test_private_link_resource_storage_account(self, storage_account):
        self.kwargs.update({
            'sa': storage_account
        })
        self.cmd('network private-link-resource list --name {sa} -g {rg} --type Microsoft.Storage/storageAccounts', checks=[
            self.check('length(@)', 6)])

    @ResourceGroupPreparer(name_prefix='cli_test_sa_pe')
    @StorageAccountPreparer(name_prefix='saplr', kind='StorageV2')
    def test_private_endpoint_connection_storage_account(self, storage_account):
        from msrestazure.azure_exceptions import CloudError
        self.kwargs.update({
            'sa': storage_account,
            'loc': 'eastus',
            'vnet': self.create_random_name('cli-vnet-', 24),
            'subnet': self.create_random_name('cli-subnet-', 24),
            'pe': self.create_random_name('cli-pe-', 24),
            'pe_connection': self.create_random_name('cli-pec-', 24),
        })

        # Prepare network
        self.cmd('network vnet create -n {vnet} -g {rg} -l {loc} --subnet-name {subnet}',
                 checks=self.check('length(newVNet.subnets)', 1))
        self.cmd('network vnet subnet update -n {subnet} --vnet-name {vnet} -g {rg} '
                 '--disable-private-endpoint-network-policies true',
                 checks=self.check('privateEndpointNetworkPolicies', 'Disabled'))

        # Create a private endpoint connection
        pr = self.cmd('storage account private-link-resource list --account-name {sa} -g {rg}').get_output_in_json()
        self.kwargs['group_id'] = pr[0]['groupId']

        storage = self.cmd('storage account show -n {sa} -g {rg}').get_output_in_json()
        self.kwargs['sa_id'] = storage['id']
        private_endpoint = self.cmd(
            'network private-endpoint create -g {rg} -n {pe} --vnet-name {vnet} --subnet {subnet} -l {loc} '
            '--connection-name {pe_connection} --private-connection-resource-id {sa_id} '
            '--group-id blob').get_output_in_json()
        self.assertEqual(private_endpoint['name'], self.kwargs['pe'])
        self.assertEqual(private_endpoint['privateLinkServiceConnections'][0]['name'], self.kwargs['pe_connection'])
        self.assertEqual(private_endpoint['privateLinkServiceConnections'][0]['privateLinkServiceConnectionState']['status'], 'Approved')
        self.assertEqual(private_endpoint['privateLinkServiceConnections'][0]['provisioningState'], 'Succeeded')
        self.assertEqual(private_endpoint['privateLinkServiceConnections'][0]['groupIds'][0], self.kwargs['group_id'])
        self.kwargs['pe_id'] = private_endpoint['privateLinkServiceConnections'][0]['id']

        # Show the connection at storage account
        storage = self.cmd('storage account show -n {sa} -g {rg}').get_output_in_json()
        self.assertIn('privateEndpointConnections', storage)
        self.assertEqual(len(storage['privateEndpointConnections']), 1)
        self.assertEqual(storage['privateEndpointConnections'][0]['privateLinkServiceConnectionState']['status'],
                         'Approved')

        self.kwargs['sa_pec_id'] = storage['privateEndpointConnections'][0]['id']
        self.kwargs['sa_pec_name'] = storage['privateEndpointConnections'][0]['name']

        self.cmd('network private-endpoint-connection show --name {sa_pec_name} -g {rg} --resource-name {sa} --type Microsoft.Storage/storageAccounts',
                 checks=self.check('id', '{sa_pec_id}'))

        # cannot approve it from auto-approved state
        # self.cmd('network private-endpoint-connection approve --name {sa_pec_name} -g {rg} --resource-name {sa} --type Microsoft.Storage/storageAccounts',
        #          checks=[self.check('properties.privateLinkServiceConnectionState.status', 'Approved')])

        self.cmd('network private-endpoint-connection reject --name {sa_pec_name} -g {rg} --resource-name {sa} --type Microsoft.Storage/storageAccounts',
                 checks=[self.check('properties.privateLinkServiceConnectionState.status', 'Rejected')])

        self.cmd('network private-endpoint-connection list --id {sa_pec_id}',
                 checks=self.check('length(@)', 1))

        self.cmd('network private-endpoint-connection delete --id {sa_pec_id} -y')


class NetworkPrivateLinkACRScenarioTest(ScenarioTest):
    @ResourceGroupPreparer(name_prefix='cli_test_sa_plr')
    def test_private_link_resource_acr(self):
        self.kwargs.update({
            'registry_name': self.create_random_name('testreg', 20)
        })
        result = self.cmd('acr create --name {registry_name} --resource-group {rg} --sku premium').get_output_in_json()
        self.kwargs['registry_id'] = result['id']
        self.cmd('network private-link-resource list --id {registry_id}', checks=[
            self.check('length(@)', 1)])

    @ResourceGroupPreparer(location='centraluseuap')
    def test_private_endpoint_connection_acr(self, resource_group):
        self.kwargs.update({
            'registry_name': self.create_random_name('testreg', 20),
            'vnet_name': self.create_random_name('testvnet', 20),
            'subnet_name': self.create_random_name('testsubnet', 20),
            'endpoint_name': self.create_random_name('priv_endpoint', 25),
            'endpoint_conn_name': self.create_random_name('priv_endpointconn', 25),
            'second_endpoint_name': self.create_random_name('priv_endpoint', 25),
            'second_endpoint_conn_name': self.create_random_name('priv_endpointconn', 25),
            'description_msg': 'somedescription'
        })

        # create subnet with disabled endpoint network policies
        self.cmd('network vnet create -g {rg} -n {vnet_name} --subnet-name {subnet_name}')
        self.cmd('network vnet subnet update -g {rg} --vnet-name {vnet_name} --name {subnet_name} --disable-private-endpoint-network-policies true')

        result = self.cmd('acr create --name {registry_name} --resource-group {rg} --sku premium').get_output_in_json()
        self.kwargs['registry_id'] = result['id']

        # add an endpoint and approve it
        result = self.cmd(
            'network private-endpoint create -n {endpoint_name} -g {rg} --subnet {subnet_name} --vnet-name {vnet_name}  '
            '--private-connection-resource-id {registry_id} --group-id registry --connection-name {endpoint_conn_name} --manual-request').get_output_in_json()
        self.assertTrue(self.kwargs['endpoint_name'].lower() in result['name'].lower())

        result = self.cmd(
            'network private-endpoint-connection list -g {rg} --name {registry_name} --type Microsoft.ContainerRegistry/registries').get_output_in_json()
        self.kwargs['endpoint_request'] = result[0]['name']

        self.cmd(
            'network private-endpoint-connection approve -g {rg} --resource-name {registry_name} -n {endpoint_request} --description {description_msg} --type Microsoft.ContainerRegistry/registries',
            checks=[
                self.check('properties.privateLinkServiceConnectionState.status', 'Approved'),
                self.check('properties.privateLinkServiceConnectionState.description', '{description_msg}')
            ])

        # add an endpoint and then reject it
        self.cmd(
            'network private-endpoint create -n {second_endpoint_name} -g {rg} --subnet {subnet_name} --vnet-name {vnet_name} --private-connection-resource-id {registry_id} --group-id registry --connection-name {second_endpoint_conn_name} --manual-request')
        result = self.cmd('network private-endpoint-connection list -g {rg} --name {registry_name} --type Microsoft.ContainerRegistry/registries').get_output_in_json()

        # the connection request name starts with the registry / resource name
        self.kwargs['second_endpoint_request'] = [conn['name'] for conn in result if
                                                  self.kwargs['second_endpoint_name'].lower() in
                                                  conn['properties']['privateEndpoint']['id'].lower()][0]

        self.cmd(
            'network private-endpoint-connection reject -g {rg} --resource-name {registry_name} -n {second_endpoint_request} --description {description_msg} --type Microsoft.ContainerRegistry/registries',
            checks=[
                self.check('properties.privateLinkServiceConnectionState.status', 'Rejected'),
                self.check('properties.privateLinkServiceConnectionState.description', '{description_msg}')
            ])

        # list endpoints
        self.cmd('network private-endpoint-connection list -g {rg} -n {registry_name} --type Microsoft.ContainerRegistry/registries', checks=[
            self.check('length(@)', '2'),
        ])

        # remove endpoints
        self.cmd(
            'network private-endpoint-connection delete -g {rg} --resource-name {registry_name} -n {second_endpoint_request} --type Microsoft.ContainerRegistry/registries -y')
        time.sleep(30)
        self.cmd('network private-endpoint-connection list -g {rg} -n {registry_name} --type Microsoft.ContainerRegistry/registries', checks=[
            self.check('length(@)', '1'),
        ])
        self.cmd('network private-endpoint-connection show -g {rg} --resource-name {registry_name} -n {endpoint_request} --type Microsoft.ContainerRegistry/registries', checks=[
            self.check('properties.privateLinkServiceConnectionState.status', 'Approved'),
            self.check('properties.privateLinkServiceConnectionState.description', '{description_msg}'),
            self.check('name', '{endpoint_request}')
        ])

        self.cmd('network private-endpoint-connection delete -g {rg} --resource-name {registry_name} -n {endpoint_request} --type Microsoft.ContainerRegistry/registries -y')


class NetworkPrivateLinkPrivateLinkScopeScenarioTest(ScenarioTest):
    @unittest.skip('clitesthafdg4ouudnih not found in AIMON environment')
    # @record_only()  # record_only as the private-link-scope scoped-resource cannot find the components of application insights
    @ResourceGroupPreparer(location='eastus')
    def test_private_endpoint_connection_private_link_scope(self, resource_group, resource_group_location):
        self.kwargs.update({
            'rg': resource_group,
            'scope': 'clitestscopename',
            'assigned_app': 'assigned_app',
            'assigned_ws': 'assigned_ws',
            'workspace': self.create_random_name('clitest', 20),
            'app': self.create_random_name('clitest', 20),
            'vnet': self.create_random_name('cli-vnet-', 24),
            'subnet': self.create_random_name('cli-subnet-', 24),
            'pe': self.create_random_name('cli-pe-', 24),
            'pe_connection': self.create_random_name('cli-pec-', 24),
            'loc': resource_group_location
        })

        self.cmd('monitor private-link-scope create -n {scope} -g {rg}', checks=[
            self.check('name', '{scope}')
        ])

        self.cmd('monitor private-link-scope update -n {scope} -g {rg} --tags tag1=d1', checks=[
            self.check('tags.tag1', 'd1')
        ])

        self.cmd('monitor private-link-scope show -n {scope} -g {rg}', checks=[
            self.check('tags.tag1', 'd1')
        ])
        self.cmd('monitor private-link-scope list -g {rg}', checks=[
            self.check('length(@)', 1)
        ])
        self.cmd('monitor private-link-scope list')

        workspace_id = self.cmd('monitor log-analytics workspace create -n {workspace} -g {rg} -l {loc}').get_output_in_json()['id']
        self.kwargs.update({
            'workspace_id': workspace_id
        })

        # this command failed as service cannot find component of application insights
        self.cmd('monitor private-link-scope scoped-resource create -g {rg} -n {assigned_ws} --linked-resource {workspace_id} --scope-name {scope}', checks=[
            self.check('name', '{assigned_ws}')
        ])

        self.cmd('monitor private-link-scope scoped-resource list -g {rg} --scope-name {scope}', checks=[
            self.check('length(@)', 1)
        ])

        self.cmd('network private-link-resource list --name {scope} -g {rg} --type microsoft.insights/privateLinkScopes', checks=[
            self.check('length(@)', 1)
        ])

        # Prepare network
        self.cmd('network vnet create -n {vnet} -g {rg} -l {loc} --subnet-name {subnet}',
                 checks=self.check('length(newVNet.subnets)', 1))
        self.cmd('network vnet subnet update -n {subnet} --vnet-name {vnet} -g {rg} '
                 '--disable-private-endpoint-network-policies true',
                 checks=self.check('privateEndpointNetworkPolicies', 'Disabled'))

        # Create a private endpoint connection
        pr = self.cmd('monitor private-link-scope private-link-resource list --scope-name {scope} -g {rg}').get_output_in_json()
        self.kwargs['group_id'] = pr[0]['groupId']

        private_link_scope = self.cmd('monitor private-link-scope show -n {scope} -g {rg}').get_output_in_json()
        self.kwargs['scope_id'] = private_link_scope['id']
        private_endpoint = self.cmd(
            'network private-endpoint create -g {rg} -n {pe} --vnet-name {vnet} --subnet {subnet} -l {loc} '
            '--connection-name {pe_connection} --private-connection-resource-id {scope_id} '
            '--group-id {group_id}').get_output_in_json()
        self.assertEqual(private_endpoint['name'], self.kwargs['pe'])
        self.assertEqual(private_endpoint['privateLinkServiceConnections'][0]['name'], self.kwargs['pe_connection'])
        self.assertEqual(
            private_endpoint['privateLinkServiceConnections'][0]['privateLinkServiceConnectionState']['status'],
            'Approved')
        self.assertEqual(private_endpoint['privateLinkServiceConnections'][0]['provisioningState'], 'Succeeded')
        self.assertEqual(private_endpoint['privateLinkServiceConnections'][0]['groupIds'][0], self.kwargs['group_id'])
        self.kwargs['pe_id'] = private_endpoint['privateLinkServiceConnections'][0]['id']

        # Show the connection at monitor private-link-scope

        private_endpoint_connections = self.cmd('monitor private-link-scope show --name {scope} -g {rg}').get_output_in_json()['privateEndpointConnections']
        self.assertEqual(len(private_endpoint_connections), 1)
        self.assertEqual(private_endpoint_connections[0]['privateLinkServiceConnectionState']['status'], 'Approved')

        self.kwargs['scope_pec_id'] = private_endpoint_connections[0]['id']
        self.kwargs['scope_pec_name'] = private_endpoint_connections[0]['name']

        self.cmd('network private-endpoint-connection show --resource-name {scope} -g {rg} --name {scope_pec_name} --type microsoft.insights/privateLinkScopes',
                 checks=self.check('id', '{scope_pec_id}'))

        self.cmd('network private-endpoint-connection reject --resource-name {scope} -g {rg} --name {scope_pec_name} --type microsoft.insights/privateLinkScopes',
                 checks=[self.check('properties.privateLinkServiceConnectionState.status', 'Rejected')])

        self.cmd('network private-endpoint-connection list --name {scope} -g {rg} --type microsoft.insights/privateLinkScopes',
                 checks=[self.check('length(@)', 1)])

        self.cmd('network private-endpoint-connection delete --id {scope_pec_id} -y')
        self.cmd('monitor private-link-scope show --name {scope} -g {rg}', checks=[
            self.check('privateEndpointConnections', None)
        ])
        self.cmd('monitor private-link-scope scoped-resource delete -g {rg} -n {assigned_app} --scope-name {scope} -y')
        self.cmd('monitor private-link-scope scoped-resource list -g {rg} --scope-name {scope}', checks=[
            self.check('length(@)', 1)
        ])
        self.cmd('monitor private-link-scope delete -n {scope} -g {rg} -y')
        with self.assertRaisesRegexp(SystemExit, '3'):
            self.cmd('monitor private-link-scope show -n {scope} -g {rg}')


class NetworkPrivateLinkRDBMSScenarioTest(ScenarioTest):
    @ResourceGroupPreparer()
    @ServerPreparer(engine_type='mariadb')
    def test_mariadb_private_link_scenario(self, resource_group, server, database_engine):
        print(server)
        self._test_private_link_resource(resource_group, server, 'Microsoft.DBforMariaDB/servers', 'mariadbServer')
        self._test_private_endpoint_connection(resource_group, server, database_engine, 'Microsoft.DBforMariaDB/servers')

    @ResourceGroupPreparer()
    @ServerPreparer(engine_type='mysql')
    def test_mysql_private_link_scenario(self, resource_group, server, database_engine):
        self._test_private_link_resource(resource_group, server, 'Microsoft.DBforMySQL/servers', 'mysqlServer')
        self._test_private_endpoint_connection(resource_group, server, database_engine, 'Microsoft.DBforMySQL/servers')

    @ResourceGroupPreparer()
    @ServerPreparer(engine_type='postgres')
    def test_postgres_private_link_scenario(self, resource_group, server, database_engine):
        self._test_private_link_resource(resource_group, server, 'Microsoft.DBforPostgreSQL/servers', 'postgresqlServer')
        self._test_private_endpoint_connection(resource_group, server, database_engine, 'Microsoft.DBforPostgreSQL/servers')

    def _test_private_link_resource(self, resource_group, server, database_engine, group_id):
        result = self.cmd('network private-link-resource list -g {} --name {} --type {}'
                          .format(resource_group, server, database_engine)).get_output_in_json()
        self.assertEqual(result[0]['properties']['groupId'], group_id)

    def _test_private_endpoint_connection(self, resource_group, server, database_engine, rp_type):
        loc = 'westus'
        vnet = self.create_random_name('cli-vnet-', 24)
        subnet = self.create_random_name('cli-subnet-', 24)
        pe_name_auto = self.create_random_name('cli-pe-', 24)
        pe_name_manual_approve = self.create_random_name('cli-pe-', 24)
        pe_name_manual_reject = self.create_random_name('cli-pe-', 24)
        pe_connection_name_auto = self.create_random_name('cli-pec-', 24)
        pe_connection_name_manual_approve = self.create_random_name('cli-pec-', 24)
        pe_connection_name_manual_reject = self.create_random_name('cli-pec-', 24)

        # Prepare network and disable network policies
        self.cmd('network vnet create -n {} -g {} -l {} --subnet-name {}'
                 .format(vnet, resource_group, loc, subnet),
                 checks=self.check('length(newVNet.subnets)', 1))
        self.cmd('network vnet subnet update -n {} --vnet-name {} -g {} '
                 '--disable-private-endpoint-network-policies true'
                 .format(subnet, vnet, resource_group),
                 checks=self.check('privateEndpointNetworkPolicies', 'Disabled'))

        # Get Server Id and Group Id
        result = self.cmd('{} server show -g {} -n {}'
                          .format(database_engine, resource_group, server)).get_output_in_json()
        server_id = result['id']
        result = self.cmd('network private-link-resource list -g {} -n {} --type {}'
                          .format(resource_group, server, rp_type)).get_output_in_json()
        group_id = result[0]['properties']['groupId']

        approval_description = 'You are approved!'
        rejection_description = 'You are rejected!'
        expectedError = 'Private Endpoint Connection Status is not Pending'

        # Testing Auto-Approval workflow
        # Create a private endpoint connection
        private_endpoint = self.cmd('network private-endpoint create -g {} -n {} --vnet-name {} --subnet {} -l {} '
                                    '--connection-name {} --private-connection-resource-id {} '
                                    '--group-id {}'
                                    .format(resource_group, pe_name_auto, vnet, subnet, loc, pe_connection_name_auto, server_id, group_id)).get_output_in_json()
        self.assertEqual(private_endpoint['name'], pe_name_auto)
        self.assertEqual(private_endpoint['privateLinkServiceConnections'][0]['name'], pe_connection_name_auto)
        self.assertEqual(private_endpoint['privateLinkServiceConnections'][0]['privateLinkServiceConnectionState']['status'], 'Approved')
        self.assertEqual(private_endpoint['privateLinkServiceConnections'][0]['provisioningState'], 'Succeeded')
        self.assertEqual(private_endpoint['privateLinkServiceConnections'][0]['groupIds'][0], group_id)

        # Get Private Endpoint Connection Name and Id
        result = self.cmd('{} server show -g {} -n {}'
                          .format(database_engine, resource_group, server)).get_output_in_json()
        self.assertEqual(len(result['privateEndpointConnections']), 1)
        self.assertEqual(result['privateEndpointConnections'][0]['properties']['privateLinkServiceConnectionState']['status'],
                         'Approved')
        server_pec_id = result['privateEndpointConnections'][0]['id']
        result = parse_proxy_resource_id(server_pec_id)
        server_pec_name = result['child_name_1']

        self.cmd('network private-endpoint-connection show --resource-name {} -g {} --name {} --type {}'
                 .format(server, resource_group, server_pec_name, rp_type),
                 checks=[
                     self.check('id', server_pec_id),
                     self.check('properties.privateLinkServiceConnectionState.status', 'Approved'),
                     self.check('properties.provisioningState', 'Ready')
                 ])

        with self.assertRaisesRegexp(CLIError, expectedError):
            self.cmd('network private-endpoint-connection approve --resource-name {} -g {} --name {} --description "{}" --type {}'
                     .format(server, resource_group, server_pec_name, approval_description, rp_type))

        with self.assertRaisesRegexp(CLIError, expectedError):
            self.cmd('network private-endpoint-connection reject --resource-name {} -g {} --name {} --description "{}" --type {}'
                     .format(server, resource_group, server_pec_name, rejection_description, rp_type))

        self.cmd('network private-endpoint-connection delete --id {} -y'
                 .format(server_pec_id))

        # Testing Manual-Approval workflow [Approval]
        # Create a private endpoint connection
        private_endpoint = self.cmd('network private-endpoint create -g {} -n {} --vnet-name {} --subnet {} -l {} '
                                    '--connection-name {} --private-connection-resource-id {} '
                                    '--group-id {} --manual-request'
                                    .format(resource_group, pe_name_manual_approve, vnet, subnet, loc, pe_connection_name_manual_approve, server_id, group_id)).get_output_in_json()
        self.assertEqual(private_endpoint['name'], pe_name_manual_approve)
        self.assertEqual(private_endpoint['manualPrivateLinkServiceConnections'][0]['name'], pe_connection_name_manual_approve)
        self.assertEqual(private_endpoint['manualPrivateLinkServiceConnections'][0]['privateLinkServiceConnectionState']['status'], 'Pending')
        self.assertEqual(private_endpoint['manualPrivateLinkServiceConnections'][0]['provisioningState'], 'Succeeded')
        self.assertEqual(private_endpoint['manualPrivateLinkServiceConnections'][0]['groupIds'][0], group_id)

        # Get Private Endpoint Connection Name and Id
        result = self.cmd('{} server show -g {} -n {}'
                          .format(database_engine, resource_group, server)).get_output_in_json()
        self.assertEqual(len(result['privateEndpointConnections']), 1)
        self.assertEqual(result['privateEndpointConnections'][0]['properties']['privateLinkServiceConnectionState']['status'],
                         'Pending')
        server_pec_id = result['privateEndpointConnections'][0]['id']
        result = parse_proxy_resource_id(server_pec_id)
        server_pec_name = result['child_name_1']

        self.cmd('network private-endpoint-connection show --resource-name {} -g {} --name {} --type {}'
                 .format(server, resource_group, server_pec_name, rp_type),
                 checks=[
                     self.check('id', server_pec_id),
                     self.check('properties.privateLinkServiceConnectionState.status', 'Pending'),
                     self.check('properties.provisioningState', 'Ready')
                 ])

        self.cmd('network private-endpoint-connection approve --resource-name {} -g {} --name {} --description "{}" --type {}'
                 .format(server, resource_group, server_pec_name, approval_description, rp_type),
                 checks=[
                     self.check('properties.privateLinkServiceConnectionState.status', 'Approved'),
                     self.check('properties.privateLinkServiceConnectionState.description', approval_description),
                     self.check('properties.provisioningState', 'Ready')
                 ])

        with self.assertRaisesRegexp(CLIError, expectedError):
            self.cmd('network private-endpoint-connection reject --resource-name {} -g {} --name {} --description "{}" --type {}'
                     .format(server, resource_group, server_pec_name, rejection_description, rp_type))

        self.cmd('network private-endpoint-connection delete --id {} -y'
                 .format(server_pec_id))

        # Testing Manual-Approval workflow [Rejection]
        # Create a private endpoint connection
        private_endpoint = self.cmd('network private-endpoint create -g {} -n {} --vnet-name {} --subnet {} -l {} '
                                    '--connection-name {} --private-connection-resource-id {} '
                                    '--group-id {} --manual-request true'
                                    .format(resource_group, pe_name_manual_reject, vnet, subnet, loc, pe_connection_name_manual_reject, server_id, group_id)).get_output_in_json()
        self.assertEqual(private_endpoint['name'], pe_name_manual_reject)
        self.assertEqual(private_endpoint['manualPrivateLinkServiceConnections'][0]['name'], pe_connection_name_manual_reject)
        self.assertEqual(private_endpoint['manualPrivateLinkServiceConnections'][0]['privateLinkServiceConnectionState']['status'], 'Pending')
        self.assertEqual(private_endpoint['manualPrivateLinkServiceConnections'][0]['provisioningState'], 'Succeeded')
        self.assertEqual(private_endpoint['manualPrivateLinkServiceConnections'][0]['groupIds'][0], group_id)

        # Get Private Endpoint Connection Name and Id
        result = self.cmd('{} server show -g {} -n {}'
                          .format(database_engine, resource_group, server)).get_output_in_json()
        self.assertEqual(len(result['privateEndpointConnections']), 1)
        self.assertEqual(result['privateEndpointConnections'][0]['properties']['privateLinkServiceConnectionState']['status'],
                         'Pending')
        server_pec_id = result['privateEndpointConnections'][0]['id']
        result = parse_proxy_resource_id(server_pec_id)
        server_pec_name = result['child_name_1']

        self.cmd('network private-endpoint-connection show --resource-name {} -g {} --name {} --type {}'
                 .format(server, resource_group, server_pec_name, rp_type),
                 checks=[
                     self.check('id', server_pec_id),
                     self.check('properties.privateLinkServiceConnectionState.status', 'Pending'),
                     self.check('properties.provisioningState', 'Ready')
                 ])

        self.cmd('network private-endpoint-connection reject --resource-name {} -g {} --name {} --description "{}" --type {}'
                 .format(server, resource_group, server_pec_name, rejection_description, rp_type),
                 checks=[
                     self.check('properties.privateLinkServiceConnectionState.status', 'Rejected'),
                     self.check('properties.privateLinkServiceConnectionState.description', rejection_description),
                     self.check('properties.provisioningState', 'Ready')
                 ])

        with self.assertRaisesRegexp(CLIError, expectedError):
            self.cmd('network private-endpoint-connection approve --resource-name {} -g {} --name {} --description "{}" --type {}'
                     .format(server, resource_group, server_pec_name, approval_description, rp_type))

        self.cmd('network private-endpoint-connection list --name {} -g {} --type {}'
                 .format(server, resource_group, rp_type))

        self.cmd('network private-endpoint-connection delete --id {} -y'
                 .format(server_pec_id))


class NetworkPrivateLinkBatchAccountScenarioTest(ScenarioTest):
    def _get_test_data_file(self, filename):
        filepath = os.path.join(os.path.dirname(os.path.realpath(__file__)), filename)
        self.assertTrue(os.path.isfile(filepath), 'File {} does not exist.'.format(filepath))
        return filepath

    # Currently private-link-resource and private-endpoint-connection are whitelist only features so scenario tests are limited
    @ResourceGroupPreparer(location='westcentralus')
    def test_private_link_resource_batch_account(self, resource_group, batch_account_name='testplinksbatch'):
        self.kwargs.update({
            'vnet_name': self.create_random_name('testvnet', 20),
            'subnet_name': self.create_random_name('testsubnet', 20),
            'second_endpoint_name': self.create_random_name('priv_endpoint', 25),
            'second_endpoint_conn_name': self.create_random_name('priv_endpointconn', 25),
            'approval_desc': 'You are approved!',
            'rejection_desc': 'You are rejected!',
            'rg': resource_group,
            'acc_n': batch_account_name,
            'loc': 'westcentralus'
        })
        account = self.cmd('batch account create -g {rg} -n {acc_n} -l {loc} --public-network-access disabled').assert_with_checks([
            self.check('name', '{acc_n}'),
            self.check('location', '{loc}'),
            self.check('resourceGroup', '{rg}')]).get_output_in_json()
        self.kwargs['acc_id'] = account['id']
        # create subnet with disabled endpoint network policies
        self.cmd('network vnet create -g {rg} -n {vnet_name} --subnet-name {subnet_name}')
        self.cmd('network vnet subnet update -g {rg} --vnet-name {vnet_name} --name {subnet_name} --disable-private-endpoint-network-policies true')

        # add an endpoint and then reject it
        self.cmd(
            'network private-endpoint create '
            '-n {second_endpoint_name} '
            '-g {rg} '
            '--subnet {subnet_name} '
            '--vnet-name {vnet_name} '
            '--private-connection-resource-id {acc_id} '
            '--group-ids batchAccount '
            '--connection-name {second_endpoint_conn_name} '
            '--manual-request').get_output_in_json()
        private_endpoints = self.cmd('network private-endpoint-connection list --name {acc_n} --resource-group {rg} --type Microsoft.Batch/batchAccounts', checks=[
            self.check('length(@)', 1)
        ]).get_output_in_json()
        self.cmd('batch account show --name {acc_n} --resource-group {rg}', checks=[
            self.check('length(privateEndpointConnections[*])', 1),
            self.check('privateEndpointConnections[0].id', private_endpoints[0]['id'])
        ])
        self.kwargs['pe_id'] = private_endpoints[0]["id"]
        self.kwargs['pe_name'] = private_endpoints[0]['name']

        self.cmd(
            'network private-endpoint-connection approve --resource-name {acc_n} --name {pe_name} --resource-group {rg} --type Microsoft.Batch/batchAccounts '
            '--description "{approval_desc}"')
        self.cmd(
            'network private-endpoint-connection show --resource-name {acc_n} --name {pe_name} --resource-group {rg} --type Microsoft.Batch/batchAccounts',
            checks=[
                self.check('name', '{pe_name}'),
                self.check('properties.privateLinkServiceConnectionState.status', 'Approved'),
                self.check('properties.privateLinkServiceConnectionState.description', '{approval_desc}')])

        self.cmd('network private-endpoint-connection reject --resource-name {acc_n} --name {pe_name} --resource-group {rg} --type Microsoft.Batch/batchAccounts '
                 '--description "{rejection_desc}"')
        self.cmd('network private-endpoint-connection show --id {pe_id}',
                 checks=[
                     self.check('id', '{pe_id}'),
                     self.check('properties.privateLinkServiceConnectionState.status', 'Rejected'),
                     self.check('properties.privateLinkServiceConnectionState.description', '{rejection_desc}')])

        # Test delete
        self.cmd('network private-endpoint-connection delete --id {pe_id} -y')
        self.cmd('network private-endpoint delete -n {second_endpoint_name} -g {rg}')


class NetworkPrivateLinkCosmosDBScenarioTest(ScenarioTest):
    @ResourceGroupPreparer(name_prefix='cli_test_cosmosdb_plr')
    def test_private_link_resource_cosmosdb(self, resource_group):
        self.kwargs.update({
            'acc': self.create_random_name('cli-test-cosmosdb-plr-', 28),
            'loc': 'eastus'
        })

        self.cmd('az cosmosdb create -n {acc} -g {rg}')

        self.cmd('az network private-link-resource list --name {acc} --resource-group {rg} --type Microsoft.DocumentDB/databaseAccounts',
                 checks=[self.check('length(@)', 1), self.check('[0].properties.groupId', 'Sql')])

    @ResourceGroupPreparer(name_prefix='cli_test_cosmosdb_pe')
    def test_private_endpoint_connection_cosmosdb(self, resource_group):
        self.kwargs.update({
            'acc': self.create_random_name('cli-test-cosmosdb-pe-', 28),
            'loc': 'eastus',
            'vnet': self.create_random_name('cli-vnet-', 24),
            'subnet': self.create_random_name('cli-subnet-', 24),
            'pe': self.create_random_name('cli-pe-', 24),
            'pe_connection': self.create_random_name('cli-pec-', 24)
        })

        # Prepare cosmos db account and network
        account = self.cmd('az cosmosdb create -n {acc} -g {rg} --enable-public-network false').get_output_in_json()
        self.kwargs['acc_id'] = account['id']
        self.cmd('az network vnet create -n {vnet} -g {rg} -l {loc} --subnet-name {subnet}',
                 checks=self.check('length(newVNet.subnets)', 1))
        self.cmd('az network vnet subnet update -n {subnet} --vnet-name {vnet} -g {rg} '
                 '--disable-private-endpoint-network-policies true',
                 checks=self.check('privateEndpointNetworkPolicies', 'Disabled'))

        # Create a private endpoint connection
        pe = self.cmd('az network private-endpoint create -g {rg} -n {pe} --vnet-name {vnet} --subnet {subnet} -l {loc} '
                      '--connection-name {pe_connection} --private-connection-resource-id {acc_id} '
                      '--group-id Sql').get_output_in_json()
        self.kwargs['pe_id'] = pe['id']
        self.kwargs['pe_name'] = self.kwargs['pe_id'].split('/')[-1]

        # Show the connection at cosmos db side
        results = self.kwargs['pe_id'].split('/')
        self.kwargs[
            'pec_id'] = '/subscriptions/{0}/resourceGroups/{1}/providers/Microsoft.DocumentDB/databaseAccounts/{2}/privateEndpointConnections/{3}'.format(
            results[2], results[4], self.kwargs['acc'], results[-1])
        self.cmd('az network private-endpoint-connection show --id {pec_id}',
                 checks=self.check('id', '{pec_id}'))
        self.cmd(
            'az network private-endpoint-connection show --resource-name {acc} --name {pe_name} --resource-group {rg} --type Microsoft.DocumentDB/databaseAccounts',
            checks=self.check('name', '{pe_name}'))
        self.cmd('az network private-endpoint-connection show --resource-name {acc} -n {pe_name} -g {rg} --type Microsoft.DocumentDB/databaseAccounts',
                 checks=self.check('name', '{pe_name}'))

        # Test approval/rejection
        self.kwargs.update({
            'approval_desc': 'You are approved!',
            'rejection_desc': 'You are rejected!'
        })
        self.cmd(
            'az network private-endpoint-connection approve --resource-name {acc} --resource-group {rg} --name {pe_name} --type Microsoft.DocumentDB/databaseAccounts '
            '--description "{approval_desc}"', checks=[
                self.check('properties.privateLinkServiceConnectionState.status', 'Approved')
            ])
        self.cmd('az network private-endpoint-connection reject --id {pec_id} '
                 '--description "{rejection_desc}"',
                 checks=[
                     self.check('properties.privateLinkServiceConnectionState.status', 'Rejected')
                 ])
        self.cmd('az network private-endpoint-connection list --name {acc} --resource-group {rg} --type Microsoft.DocumentDB/databaseAccounts', checks=[
            self.check('length(@)', 1)
        ])

        # Test delete
        self.cmd('az network private-endpoint-connection delete --id {pec_id} -y')


class NetworkPrivateLinkWebappScenarioTest(ScenarioTest):
    @ResourceGroupPreparer(location='westus2')
    def test_private_link_resource_webapp(self, resource_group):
        self.kwargs.update({
            'plan_name': self.create_random_name('webapp-privatelink-asp', 40),
            'webapp_name': self.create_random_name('webapp-privatelink-webapp', 40),
            'resource_group': resource_group
        })
        self.cmd('appservice plan create -g {resource_group} -n {plan_name} --sku P1V2')
        result = self.cmd('webapp create -g {resource_group} -n {webapp_name} --plan {plan_name}').get_output_in_json()
        self.kwargs['webapp_id'] = result['id']

        self.cmd('network private-link-resource list --id {webapp_id}', checks=[
            self.check('length(@)', 1),
        ])

    @unittest.skip('Service Unavailable')
    @ResourceGroupPreparer(location='westus2')
    def test_private_endpoint_connection_webapp(self, resource_group):
        self.kwargs.update({
            'resource_group': resource_group,
            'webapp_name': self.create_random_name('webapp-privatelink-webapp', 40),
            'plan_name': self.create_random_name('webapp-privatelink-asp', 40),
            'vnet_name': self.create_random_name('webapp-privatelink-vnet', 40),
            'subnet_name': self.create_random_name('webapp-privatelink-subnet', 40),
            'endpoint_name': self.create_random_name('webapp-privatelink-endpoint', 40),
            'endpoint_conn_name': self.create_random_name('webapp-privatelink-endpointconn', 40),
            'second_endpoint_name': self.create_random_name('webapp-privatelink-endpoint2', 40),
            'second_endpoint_conn_name': self.create_random_name('webapp-privatelink-endpointconn2', 40),
            'description_msg': 'somedescription'
        })

        # Prepare network
        self.cmd('network vnet create -n {vnet_name} -g {resource_group} --subnet-name {subnet_name}',
                 checks=self.check('length(newVNet.subnets)', 1))
        self.cmd('network vnet subnet update -n {subnet_name} --vnet-name {vnet_name} -g {resource_group} '
                 '--disable-private-endpoint-network-policies true',
                 checks=self.check('privateEndpointNetworkPolicies', 'Disabled'))

        # Create appService
        self.cmd('appservice plan create -g {resource_group} -n {plan_name} --sku P1V2')
        webapp = self.cmd('webapp create -g {resource_group} -n {webapp_name} --plan {plan_name}').get_output_in_json()
        self.kwargs['webapp_id'] = webapp['id']

        # Create endpoint
        result = self.cmd('network private-endpoint create -g {resource_group} -n {endpoint_name} --vnet-name {vnet_name} --subnet {subnet_name} '
                          '--connection-name {endpoint_conn_name} --private-connection-resource-id {webapp_id} '
                          '--group-id sites --manual-request').get_output_in_json()
        self.assertTrue(self.kwargs['endpoint_name'].lower() in result['name'].lower())

        result = self.cmd('network private-endpoint-connection list -g {resource_group} -n {webapp_name} --type Microsoft.Web/sites', checks=[
            self.check('length(@)', 1),
        ]).get_output_in_json()
        self.kwargs['endpoint_request'] = result[0]['name']

        self.cmd('network private-endpoint-connection approve -g {resource_group} --resource-name {webapp_name} -n {endpoint_request} --type Microsoft.Web/sites',
                 checks=[self.check('properties.privateLinkServiceConnectionState.status', 'Approving')])

        # Create second endpoint
        result = self.cmd('network private-endpoint create -g {resource_group} -n {second_endpoint_name} --vnet-name {vnet_name} --subnet {subnet_name} '
                          '--connection-name {second_endpoint_conn_name} --private-connection-resource-id {webapp_id} '
                          '--group-id sites --manual-request').get_output_in_json()
        self.assertTrue(self.kwargs['second_endpoint_name'].lower() in result['name'].lower())

        result = self.cmd('network private-endpoint-connection list -g {resource_group} -n {webapp_name} --type Microsoft.Web/sites', checks=[
            self.check('length(@)', 2),
        ]).get_output_in_json()
        self.kwargs['second_endpoint_request'] = [conn['name'] for conn in result if
                                                  self.kwargs['second_endpoint_name'].lower() in
                                                  conn['properties']['privateEndpoint']['id'].lower()][0]

        self.cmd('network private-endpoint-connection reject -g {resource_group} --resource-name {webapp_name} -n {second_endpoint_request} --type Microsoft.Web/sites',
                 checks=[self.check('properties.privateLinkServiceConnectionState.status', 'Rejecting')])

        # Remove endpoints
        self.cmd('network private-endpoint-connection delete -g {resource_group} --resource-name {webapp_name} -n {second_endpoint_request} --type Microsoft.Web/sites -y')
        self.cmd('network private-endpoint-connection show -g {resource_group} --resource-name {webapp_name} -n {second_endpoint_request} --type Microsoft.Web/sites', checks=[
            self.check('properties.privateLinkServiceConnectionState.status', 'Disconnecting'),
            self.check('name', '{second_endpoint_request}')
        ])
        self.cmd('network private-endpoint-connection show -g {resource_group} --resource-name {webapp_name} -n {endpoint_request} --type Microsoft.Web/sites', checks=[
            self.check('properties.privateLinkServiceConnectionState.status', 'Approved'),
            self.check('name', '{endpoint_request}')
        ])

        self.cmd('network private-endpoint-connection delete -g {resource_group} --resource-name {webapp_name} -n {endpoint_request} --type Microsoft.Web/sites -y')


class NetworkPrivateLinkEventGridScenarioTest(ScenarioTest):
    @ResourceGroupPreparer(name_prefix='cli_test_event_grid_plr')
    def test_private_link_resource_event_grid(self, resource_group):
        self.kwargs.update({
            'topic_name': self.create_random_name(prefix='cli', length=40),
            'domain_name': self.create_random_name(prefix='cli', length=40),
            'location': 'centraluseuap',
            'rg': resource_group
        })

        scope_id = self.cmd(
            'eventgrid topic create --name {topic_name} --resource-group {rg} --location {location} --public-network-access disabled',
            checks=[
                self.check('type', 'Microsoft.EventGrid/topics'),
                self.check('name', self.kwargs['topic_name']),
                self.check('provisioningState', 'Succeeded'),
                self.check('sku', {'name': 'Basic'}),
                self.check('publicNetworkAccess', 'Disabled'),
                self.check('identity.principalId', None),
                self.check('identity.tenantId', None),
                self.check('identity.type', None),
                self.check('identity.userAssignedIdentities', None)
            ]).get_output_in_json()['id']
        self.kwargs.update({
            'scope_id': scope_id
        })

        self.cmd(
            'network private-link-resource list --id {scope_id}',
            checks=[self.check('length(@)', 1), self.check('[0].properties.groupId', 'topic')])

        domain_id = self.cmd('az eventgrid domain create --name {domain_name} --resource-group {rg} --location {location} --public-network-access disabled',).get_output_in_json()['id']
        self.kwargs.update({
            'domain_id': domain_id
        })

        self.cmd(
            'network private-link-resource list --id {domain_id}',
            checks=[self.check('length(@)', 1), self.check('[0].properties.groupId', 'domain')])

    @ResourceGroupPreparer(name_prefix='cli_test_event_grid_pec', location='centraluseuap')
    @ResourceGroupPreparer(name_prefix='cli_test_event_grid_pec', parameter_name='resource_group_2', location='centraluseuap')
    def test_private_endpoint_connection_event_grid_topic(self, resource_group, resource_group_2):
        self.kwargs.update({
            'resource_group_net': resource_group_2,
            'vnet_name': self.create_random_name(prefix='cli', length=20),
            'subnet_name': self.create_random_name(prefix='cli', length=20),
            'private_endpoint_name': self.create_random_name(prefix='cli', length=20),
            'connection_name': self.create_random_name(prefix='cli', length=20),
            'topic_name': self.create_random_name(prefix='cli', length=40),
            'location': 'centraluseuap',
            'approval_description': 'You are approved!',
            'rejection_description': 'You are rejected!',
            'rg': resource_group
        })

        self.cmd('network vnet create --resource-group {resource_group_net} --location {location} --name {vnet_name} --address-prefix 10.0.0.0/16')
        self.cmd('network vnet subnet create --resource-group {resource_group_net} --vnet-name {vnet_name} --name {subnet_name} --address-prefixes 10.0.0.0/24')
        self.cmd('network vnet subnet update --resource-group {resource_group_net} --vnet-name {vnet_name} --name {subnet_name} --disable-private-endpoint-network-policies true')

        scope = self.cmd('eventgrid topic create --name {topic_name} --resource-group {rg} --location {location} --public-network-access disabled', checks=[
            self.check('type', 'Microsoft.EventGrid/topics'),
            self.check('name', self.kwargs['topic_name']),
            self.check('provisioningState', 'Succeeded'),
            self.check('sku', {'name': 'Basic'}),
            self.check('publicNetworkAccess', 'Disabled'),
            self.check('identity.principalId', None),
            self.check('identity.tenantId', None),
            self.check('identity.type', None),
            self.check('identity.userAssignedIdentities', None)
        ]).get_output_in_json()['id']

        self.kwargs.update({
            'scope': scope,
        })

        # Create private endpoint
        self.cmd('network private-endpoint create --resource-group {resource_group_net} --name {private_endpoint_name} --vnet-name {vnet_name} --subnet {subnet_name} --private-connection-resource-id {scope} --location {location} --group-ids topic --connection-name {connection_name}')

        server_pec_id = self.cmd('eventgrid topic show --name {topic_name} --resource-group {rg}').get_output_in_json()['privateEndpointConnections'][0]['id']
        result = parse_proxy_resource_id(server_pec_id)
        server_pec_name = result['child_name_1']
        self.kwargs.update({
            'server_pec_name': server_pec_name,
        })
        self.cmd('network private-endpoint-connection list --resource-group {rg} --name {topic_name} --type Microsoft.EventGrid/topics',
                 checks=[
                     self.check('length(@)', 1)
                 ])
        self.cmd('network private-endpoint-connection show --resource-group {rg} --resource-name {topic_name} --name {server_pec_name} --type Microsoft.EventGrid/topics')

        self.cmd('network private-endpoint-connection approve --resource-group {rg} --resource-name {topic_name} '
                 '--name {server_pec_name} --type Microsoft.EventGrid/topics --description "{approval_description}"',
                 checks=[
                     self.check('properties.privateLinkServiceConnectionState.status', 'Approved'),
                     self.check('properties.privateLinkServiceConnectionState.description', '{approval_description}')
                 ])
        self.cmd('network private-endpoint-connection reject --resource-group {rg} --resource-name {topic_name} '
                 '--name {server_pec_name} --type Microsoft.EventGrid/topics --description "{rejection_description}"',
                 checks=[
                     self.check('properties.privateLinkServiceConnectionState.status', 'Rejected'),
                     self.check('properties.privateLinkServiceConnectionState.description', '{rejection_description}')
                 ])

        self.cmd('network private-endpoint-connection delete --resource-group {rg} --resource-name {topic_name} --name {server_pec_name} --type Microsoft.EventGrid/topics -y')

        self.cmd('network private-endpoint delete --resource-group {resource_group_net} --name {private_endpoint_name}')
        self.cmd('network vnet subnet delete --resource-group {resource_group_net} --vnet-name {vnet_name} --name {subnet_name}')
        self.cmd('network vnet delete --resource-group {resource_group_net} --name {vnet_name}')
        self.cmd('eventgrid topic delete --name {topic_name} --resource-group {rg}')

    @AllowLargeResponse()
    @ResourceGroupPreparer(name_prefix='cli_test_event_grid_pec', location='centraluseuap')
    @ResourceGroupPreparer(name_prefix='cli_test_event_grid_pec', parameter_name='resource_group_2', location='centraluseuap')
    def test_private_endpoint_connection_event_grid_domain(self, resource_group, resource_group_2):
        self.kwargs.update({
            'resource_group_net': resource_group_2,
            'vnet_name': self.create_random_name(prefix='cli', length=20),
            'subnet_name': self.create_random_name(prefix='cli', length=20),
            'private_endpoint_name': self.create_random_name(prefix='cli', length=20),
            'connection_name': self.create_random_name(prefix='cli', length=20),
            'domain_name': self.create_random_name(prefix='cli', length=40),
            'location': 'centraluseuap',
            'approval_description': 'You are approved!',
            'rejection_description': 'You are rejected!',
            'rg': resource_group
        })

        self.cmd('network vnet create --resource-group {resource_group_net} --location {location} --name {vnet_name} --address-prefix 10.0.0.0/16')
        self.cmd('network vnet subnet create --resource-group {resource_group_net} --vnet-name {vnet_name} --name {subnet_name} --address-prefixes 10.0.0.0/24')
        self.cmd('network vnet subnet update --resource-group {resource_group_net} --vnet-name {vnet_name} --name {subnet_name} --disable-private-endpoint-network-policies true')

        scope = self.cmd('eventgrid domain create --name {domain_name} --resource-group {rg} --location {location} --public-network-access disabled', checks=[
            self.check('type', 'Microsoft.EventGrid/domains'),
            self.check('name', self.kwargs['domain_name']),
            self.check('provisioningState', 'Succeeded'),
            self.check('sku', {'name': 'Basic'}),
            self.check('publicNetworkAccess', 'Disabled'),
            self.check('identity.principalId', None),
            self.check('identity.tenantId', None),
            self.check('identity.type', None),
            self.check('identity.userAssignedIdentities', None)
        ]).get_output_in_json()['id']

        self.kwargs.update({
            'scope': scope,
        })

        # Create private endpoint
        self.cmd('network private-endpoint create --resource-group {resource_group_net} --name {private_endpoint_name} --vnet-name {vnet_name} --subnet {subnet_name} --private-connection-resource-id {scope} --location {location} --group-ids domain --connection-name {connection_name}')

        server_pec_id = self.cmd('eventgrid domain show --name {domain_name} --resource-group {rg}').get_output_in_json()['privateEndpointConnections'][0]['id']
        result = parse_proxy_resource_id(server_pec_id)
        server_pec_name = result['child_name_1']
        self.kwargs.update({
            'server_pec_name': server_pec_name,
        })
        self.cmd('network private-endpoint-connection list --resource-group {rg} --name {domain_name} --type Microsoft.EventGrid/domains',
                 checks=[
                     self.check('length(@)', 1)
                 ])
        self.cmd('network private-endpoint-connection show --resource-group {rg} --resource-name {domain_name} --name {server_pec_name} --type Microsoft.EventGrid/domains')

        self.cmd('network private-endpoint-connection approve --resource-group {rg} --resource-name {domain_name} '
                 '--name {server_pec_name} --type Microsoft.EventGrid/domains --description "{approval_description}"',
                 checks=[
                     self.check('properties.privateLinkServiceConnectionState.status', 'Approved'),
                     self.check('properties.privateLinkServiceConnectionState.description', '{approval_description}')
                 ])
        self.cmd('network private-endpoint-connection reject --resource-group {rg} --resource-name {domain_name} '
                 '--name {server_pec_name} --type Microsoft.EventGrid/domains --description "{rejection_description}"',
                 checks=[
                     self.check('properties.privateLinkServiceConnectionState.status', 'Rejected'),
                     self.check('properties.privateLinkServiceConnectionState.description', '{rejection_description}')
                 ])

        self.cmd('network private-endpoint-connection delete --resource-group {rg} --resource-name {domain_name} --name {server_pec_name} --type Microsoft.EventGrid/domains -y')

        self.cmd('network private-endpoint delete --resource-group {resource_group_net} --name {private_endpoint_name}')
        self.cmd('network vnet subnet delete --resource-group {resource_group_net} --vnet-name {vnet_name} --name {subnet_name}')
        self.cmd('network vnet delete --resource-group {resource_group_net} --name {vnet_name}')
        self.cmd('eventgrid domain delete --name {domain_name} --resource-group {rg}')


class NetworkPrivateLinkAppGwScenarioTest(ScenarioTest):
    @ResourceGroupPreparer(name_prefix='test_appgw_private_endpoint_with_default')
    def test_appgw_private_endpoint_with_default(self, resource_group):
        self.kwargs.update({
            'appgw': 'appgw',
            'appgw_pe_vnet': 'appgw_private_endpoint_vnet',
            'appgw_pe_subnet': 'appgw_private_endpoint_subnet',
            'appgw_ip': 'appgw_ip',
            'appgw_pe': 'appgw_private_endpoint',
            'appgw_pec': 'appgw_private_endpoint_connection'
        })

        # Enable private link feature on Application Gateway would require a public IP with Standard tier
        self.cmd('network public-ip create -g {rg} -n {appgw_ip} --sku Standard')

        # Prepare the vnet to be connected to
        self.cmd('network vnet create -g {rg} -n {appgw_pe_vnet} --subnet-name {appgw_pe_subnet}')
        # Enable private endpoint on a vnet would require --disable-private-endpoint-network-policies=true
        self.cmd('network vnet subnet update -g {rg} -n {appgw_pe_subnet} '
                 '--vnet-name {appgw_pe_vnet} '
                 '--disable-private-endpoint-network-policies true')

        # Enable private link feature on Application Gateway would require Standard_v2,WAF_v2 SKU tiers
        # --enable-private-link would enable private link feature with default settings
        self.cmd('network application-gateway create -g {rg} -n {appgw} '
                 '--sku Standard_v2 '
                 '--public-ip-address {appgw_ip} '
                 '--enable-private-link')

        show_appgw_data = self.cmd('network application-gateway show -g {rg} -n {appgw}').get_output_in_json()

        self.assertEqual(show_appgw_data['name'], self.kwargs['appgw'])
        self.assertEqual(show_appgw_data['sku']['tier'], 'Standard_v2')
        # One default private link would be here
        self.assertEqual(len(show_appgw_data['privateLinkConfigurations']), 1)
        self.assertEqual(len(show_appgw_data['privateLinkConfigurations'][0]['ipConfigurations']), 1)
        # The frontendIpConfigurations must be assocciated with the same ID of private link configuration ID
        self.assertEqual(show_appgw_data['frontendIpConfigurations'][0]['privateLinkConfiguration']['id'],
                         show_appgw_data['privateLinkConfigurations'][0]['id'])
        self.assertEqual(show_appgw_data['privateLinkConfigurations'][0]['name'], 'PrivateLinkDefaultConfiguration')
        self.assertEqual(show_appgw_data['privateLinkConfigurations'][0]['ipConfigurations'][0]['privateIpAllocationMethod'],
                         'Dynamic')
        self.assertEqual(show_appgw_data['privateLinkConfigurations'][0]['ipConfigurations'][0]['primary'], None)

        appgw_vnet = self.cmd('network vnet show -g {rg} -n "{appgw}Vnet"').get_output_in_json()
        self.assertEqual(len(appgw_vnet['subnets']), 2)
        self.assertEqual(appgw_vnet['subnets'][0]['name'], 'default')
        self.assertEqual(appgw_vnet['subnets'][0]['addressPrefix'], '10.0.0.0/24')
        # The subnet name and CIDR is default one
        self.assertEqual(appgw_vnet['subnets'][1]['name'], 'PrivateLinkDefaultSubnet')
        self.assertEqual(appgw_vnet['subnets'][1]['addressPrefix'], '10.0.1.0/24')

        self.kwargs.update({
            'appgw_id': show_appgw_data['id']
        })

        private_link_resource = self.cmd('network private-link-resource list --id {appgw_id}').get_output_in_json()
        self.assertEqual(len(private_link_resource), 1)
        self.assertEqual(private_link_resource[0]['name'], 'appGatewayFrontendIP')

        self.kwargs.update({
            'private_link_group_id': private_link_resource[0]['properties']['groupId']
        })

        # Create a private endpoint against this application gateway
        self.cmd('network private-endpoint create -g {rg} -n {appgw_pe} '
                 '--connection-name {appgw_pec} '
                 '--vnet-name {appgw_pe_vnet} '
                 '--subnet {appgw_pe_subnet} '
                 '--private-connection-resource-id {appgw_id} '
                 '--group-id {private_link_group_id}')

        list_private_endpoint_conn = self.cmd('network private-endpoint-connection list --id {appgw_id} ').get_output_in_json()
        self.assertEqual(len(list_private_endpoint_conn), 1)
        self.assertEqual(list_private_endpoint_conn[0]['properties']['privateLinkServiceConnectionState']['status'], 'Approved')

        self.kwargs.update({
            'private_endpoint_conn_id': list_private_endpoint_conn[0]['id']
        })

        self.cmd('network private-endpoint-connection reject --id {private_endpoint_conn_id}').get_output_in_json()

        show_private_endpoint_conn = self.cmd('network private-endpoint-connection show --id {private_endpoint_conn_id}').get_output_in_json()
        self.assertEqual(show_private_endpoint_conn['properties']['privateLinkServiceConnectionState']['status'], 'Rejected')

        self.cmd('network private-endpoint delete -g {rg} -n {appgw_pe}')

    @ResourceGroupPreparer(name_prefix='test_appgw_private_endpoint_with_overwrite_default')
    def test_appgw_private_endpoint_with_overwrite_default(self, resource_group):
        self.kwargs.update({
            'appgw': 'appgw',
            'appgw_pe_vnet': 'appgw_private_endpoint_vnet',
            'appgw_pe_subnet': 'appgw_private_endpoint_subnet',
            'appgw_ip': 'appgw_ip',
            'appgw_pe': 'appgw_private_endpoint',
            'appgw_pec': 'appgw_private_endpoint_connection'
        })

        # Enable private link feature on Application Gateway would require a public IP with Standard tier
        self.cmd('network public-ip create -g {rg} -n {appgw_ip} --sku Standard')

        # Prepare the vnet to be connected to
        self.cmd('network vnet create -g {rg} -n {appgw_pe_vnet} --subnet-name {appgw_pe_subnet}')
        # Enable private endpoint on a vnet would require --disable-private-endpoint-network-policies=true
        self.cmd('network vnet subnet update -g {rg} -n {appgw_pe_subnet} '
                 '--vnet-name {appgw_pe_vnet} '
                 '--disable-private-endpoint-network-policies true')

        # Enable private link feature on Application Gateway would require Standard_v2,WAF_v2 SKU tiers
        # --enable-private-link would enable private link feature with default settings
        self.cmd('network application-gateway create -g {rg} -n {appgw} '
                 '--sku Standard_v2 '
                 '--public-ip-address {appgw_ip} '
                 '--enable-private-link '
                 '--private-link-subnet YetAnotherSubnetName '
                 '--private-link-primary true '
                 '--private-link-subnet-prefix 10.0.2.0/24')

        show_appgw_data = self.cmd('network application-gateway show -g {rg} -n {appgw}').get_output_in_json()

        self.assertEqual(show_appgw_data['name'], self.kwargs['appgw'])
        self.assertEqual(show_appgw_data['sku']['tier'], 'Standard_v2')
        # One default private link would be here
        self.assertEqual(len(show_appgw_data['privateLinkConfigurations']), 1)
        self.assertEqual(len(show_appgw_data['privateLinkConfigurations'][0]['ipConfigurations']), 1)
        # The frontendIpConfigurations must be assocciated with the same ID of private link configuration ID
        self.assertEqual(show_appgw_data['frontendIpConfigurations'][0]['privateLinkConfiguration']['id'],
                         show_appgw_data['privateLinkConfigurations'][0]['id'])
        self.assertEqual(show_appgw_data['privateLinkConfigurations'][0]['name'], 'PrivateLinkDefaultConfiguration')
        self.assertEqual(show_appgw_data['privateLinkConfigurations'][0]['ipConfigurations'][0]['privateIpAllocationMethod'],
                         'Dynamic')
        self.assertEqual(show_appgw_data['privateLinkConfigurations'][0]['ipConfigurations'][0]['primary'], True)

        # The vnet created along with this application gateway
        appgw_vnet = self.cmd('network vnet show -g {rg} -n "{appgw}Vnet"').get_output_in_json()
        self.assertEqual(len(appgw_vnet['subnets']), 2)
        self.assertEqual(appgw_vnet['subnets'][0]['name'], 'default')
        self.assertEqual(appgw_vnet['subnets'][0]['addressPrefix'], '10.0.0.0/24')
        # The subnet name and CIDR is different from default one
        self.assertEqual(appgw_vnet['subnets'][1]['name'], 'YetAnotherSubnetName')
        self.assertEqual(appgw_vnet['subnets'][1]['addressPrefix'], '10.0.2.0/24')

        self.kwargs.update({
            'appgw_id': show_appgw_data['id']
        })

        private_link_resource = self.cmd('network private-link-resource list --id {appgw_id}').get_output_in_json()
        self.assertEqual(len(private_link_resource), 1)
        self.assertEqual(private_link_resource[0]['name'], 'appGatewayFrontendIP')

        self.kwargs.update({
            'private_link_group_id': private_link_resource[0]['properties']['groupId']
        })

        # Create a private endpoint against this application gateway
        self.cmd('network private-endpoint create -g {rg} -n {appgw_pe} '
                 '--connection-name {appgw_pec} '
                 '--vnet-name {appgw_pe_vnet} '
                 '--subnet {appgw_pe_subnet} '
                 '--private-connection-resource-id {appgw_id} '
                 '--group-id {private_link_group_id}')

        list_private_endpoint_conn = self.cmd('network private-endpoint-connection list --id {appgw_id} ').get_output_in_json()
        self.assertEqual(len(list_private_endpoint_conn), 1)
        self.assertEqual(list_private_endpoint_conn[0]['properties']['privateLinkServiceConnectionState']['status'], 'Approved')

        self.kwargs.update({
            'private_endpoint_conn_id': list_private_endpoint_conn[0]['id']
        })

        self.cmd('network private-endpoint-connection reject --id {private_endpoint_conn_id}').get_output_in_json()

        show_private_endpoint_conn = self.cmd('network private-endpoint-connection show --id {private_endpoint_conn_id}').get_output_in_json()
        self.assertEqual(show_private_endpoint_conn['properties']['privateLinkServiceConnectionState']['status'], 'Rejected')

        self.cmd('network private-endpoint delete -g {rg} -n {appgw_pe}')

    @live_only()
    @ResourceGroupPreparer(name_prefix='test_manage_appgw_private_endpoint')
    def test_manage_appgw_private_endpoint(self, resource_group):
        """
        Add/Remove/Show/List Private Link
        """
        self.kwargs.update({
            'appgw': 'appgw',
            'appgw_private_link_for_public': 'appgw_private_link_for_public',
            'appgw_private_link_for_private': 'appgw_private_link_for_private',
            'appgw_private_link_subnet_for_public': 'appgw_private_link_subnet_for_public',
            'appgw_private_link_subnet_for_private': 'appgw_private_link_subnet_for_private',
            'appgw_public_ip': 'public_ip',
            'appgw_private_ip': 'private_ip',
            'appgw_private_endpoint_for_public': 'appgw_private_endpoint_for_public',
            'appgw_private_endpoint_for_private': 'appgw_private_endpoint_for_private',
            'appgw_private_endpoint_vnet': 'appgw_private_endpoint_vnet',
            'appgw_private_endpoint_subnet_for_public': 'appgw_private_endpoint_subnet_for_public',
            'appgw_private_endpoint_subnet_for_private': 'appgw_private_endpoint_subnet_for_private',
            'appgw_private_endpoint_connection_for_public': 'appgw_private_endpoint_connection_for_public',
            'appgw_private_endpoint_connection_for_private': 'appgw_private_endpoint_connection_for_private'
        })

        # Enable private link feature on Application Gateway would require a public IP with Standard tier
        self.cmd('network public-ip create -g {rg} -n {appgw_public_ip} --sku Standard')

        # Create a application gateway without enable --enable-private-link
        self.cmd('network application-gateway create -g {rg} -n {appgw} '
                 '--sku Standard_v2 '
                 '--public-ip-address {appgw_public_ip}')

        # Add one private link
        self.cmd('network application-gateway private-link add -g {rg} '
                 '--gateway-name {appgw} '
                 '--name {appgw_private_link_for_public} '
                 '--frontend-ip appGatewayFrontendIP '
                 '--subnet {appgw_private_link_subnet_for_public} '
                 '--subnet-prefix 10.0.4.0/24')
        show_appgw_data = self.cmd('network application-gateway show -g {rg} -n {appgw}').get_output_in_json()
        self.kwargs.update({
            'appgw_id': show_appgw_data['id']
        })

        self.cmd('network application-gateway private-link show -g {rg} --gateway-name {appgw} '
                 '--name {appgw_private_link_for_public}')

        self.cmd('network application-gateway private-link list -g {rg} --gateway-name {appgw} ')

        private_link_resource = self.cmd('network private-link-resource list --id {appgw_id}').get_output_in_json()
        self.assertEqual(len(private_link_resource), 1)
        self.assertEqual(private_link_resource[0]['name'], 'appGatewayFrontendIP')

        self.kwargs.update({
            'private_link_group_id_for_public': private_link_resource[0]['properties']['groupId']
        })

        # Prepare the first vnet to be connected to
        self.cmd('network vnet create -g {rg} '
                 '--name {appgw_private_endpoint_vnet} '
                 '--subnet-name {appgw_private_endpoint_subnet_for_public}')
        # Enable private endpoint on a vnet would require --disable-private-endpoint-network-policies=true
        self.cmd('network vnet subnet update -g {rg} '
                 '--vnet-name {appgw_private_endpoint_vnet} '
                 '--name {appgw_private_endpoint_subnet_for_public} '
                 '--disable-private-endpoint-network-policies true')
        # Create the first private endpoint against this application gateway's public IP
        self.cmd('network private-endpoint create -g {rg} '
                 '--name {appgw_private_endpoint_for_public} '
                 '--connection-name {appgw_private_endpoint_connection_for_public} '
                 '--vnet-name {appgw_private_endpoint_vnet} '
                 '--subnet {appgw_private_endpoint_subnet_for_public} '
                 '--private-connection-resource-id {appgw_id} '
                 '--group-id {private_link_group_id_for_public}')

        # ------------------------------------------------------------------------------------------

        # Add another frontend IP
        self.cmd('network application-gateway frontend-ip create -g {rg} '
                 '--gateway-name {appgw} '
                 '--name {appgw_private_ip} '
                 '--vnet-name "{appgw}Vnet" '
                 '--subnet default '
                 '--private-ip-address 10.0.0.11')

        # Add another private link
        self.cmd('network application-gateway private-link add -g {rg} '
                 '--gateway-name {appgw} '
                 '--name {appgw_private_link_for_private} '
                 '--frontend-ip {appgw_private_ip} '
                 '--subnet {appgw_private_link_subnet_for_private} '
                 '--subnet-prefix 10.0.5.0/24')
        self.cmd('network application-gateway private-link show -g {rg} --gateway-name {appgw} '
                 '--name {appgw_private_link_for_private}')
        self.cmd('network application-gateway private-link list -g {rg} --gateway-name {appgw} ')

        self.cmd('network application-gateway frontend-port create -g {rg} '
                 '--gateway {appgw} '
                 '--name privatePort '
                 '--port 8080 ')
        # The another http listener for private IP is necessary to setup an private link properly
        self.cmd('network application-gateway http-listener create -g {rg} '
                 '--gateway-name {appgw} '
                 '--name privateHTTPListener '
                 '--frontend-port privatePort '
                 '--frontend-ip {appgw_private_ip} ')
        # Associate a rule for private http listener
        self.cmd('network application-gateway rule create -g {rg} '
                 '--gateway {appgw} '
                 '--name privateRule '
                 '--http-listener privateHTTPListener')

        private_link_resource = self.cmd('network private-link-resource list --id {appgw_id}').get_output_in_json()
        self.assertEqual(len(private_link_resource), 2)
        self.assertEqual(private_link_resource[1]['name'], self.kwargs['appgw_private_ip'])

        self.kwargs.update({
            'private_link_group_id_for_private': private_link_resource[1]['properties']['groupId']
        })

        # Prepare the second vnet to be connected to
        self.cmd('network vnet subnet create -g {rg} '
                 '--vnet-name {appgw_private_endpoint_vnet} '
                 '--name {appgw_private_endpoint_subnet_for_private} '
                 '--address-prefixes 10.0.6.0/24')
        # Enable private endpoint on a vnet would require --disable-private-endpoint-network-policies=true
        self.cmd('network vnet subnet update -g {rg} '
                 '--vnet-name {appgw_private_endpoint_vnet} '
                 '--name {appgw_private_endpoint_subnet_for_private} '
                 '--disable-private-endpoint-network-policies true')
        # Create the second private endpoint against this application gateway's private IP
        self.cmd('network private-endpoint create -g {rg} '
                 '--name {appgw_private_endpoint_for_private} '
                 '--connection-name {appgw_private_endpoint_connection_for_private} '
                 '--vnet-name {appgw_private_endpoint_vnet} '
                 '--subnet {appgw_private_endpoint_subnet_for_private} '
                 '--private-connection-resource-id {appgw_id} '
                 '--group-id {private_link_group_id_for_private}')

        # Could not remove unless remove all private endpoint connections
        # self.cmd('network application-gateway private-link remove -g {rg} '
        #          '--gateway-name {appgw} '
        #          '--name {appgw_private_link_for_public} '
        #          '--yes')

        # self.cmd('network application-gateway private-link remove -g {rg} '
        #          '--gateway-name {appgw} '
        #          '--name {appgw_private_link_for_private} '
        #          '--yes')

        self.cmd('network application-gateway private-link list -g {rg} --gateway-name {appgw} ')


class NetworkPrivateLinkDiskAccessScenarioTest(ScenarioTest):
    @ResourceGroupPreparer(name_prefix='test_disk_access_private_endpoint_')
    def test_disk_access_private_endpoint(self, resource_group):
        self.kwargs.update({
            'loc': 'centraluseuap',
            'disk_access': 'disk_access_name',
            'pe_vnet': 'private_endpoint_vnet',
            'pe_subnet': 'private_endpoint_subnet',
            'pe_name': 'private_endpoint_name',
            'pe_connection': 'private_connection_name'
        })

        # Create disk access for private endpoint
        disk_access_output = self.cmd('disk-access create -g {rg} -l {loc} -n {disk_access}').get_output_in_json()
        self.kwargs.update({
            'disk_access_id': disk_access_output['id']
        })

        # Check private link resource
        self.cmd('network private-link-resource list -g {rg} -n {disk_access} --type Microsoft.Compute/diskAccesses',
                 checks=[
                     self.check('length(@)', 1),
                     self.check('@[0].name', 'disks')
                 ])

        # Prepare the vnet to be connected to
        self.cmd('network vnet create -g {rg} -n {pe_vnet} --subnet-name {pe_subnet}')
        # Enable private endpoint on a vnet would require --disable-private-endpoint-network-policies=true
        self.cmd('network vnet subnet update -g {rg} -n {pe_subnet} '
                 '--vnet-name {pe_vnet} '
                 '--disable-private-endpoint-network-policies true')

        # Create a private endpoint connection for the disk access object
        pe_output = self.cmd('network private-endpoint create -g {rg} -n {pe_name} --vnet-name {pe_vnet} '
                             '--subnet {pe_subnet} --private-connection-resource-id {disk_access_id} '
                             '--group-ids disks --connection-name {pe_connection}').get_output_in_json()
        self.kwargs.update({
            'pe_id': pe_output['id']
        })

        # Check the auto-approve of the private endpoint connection
        self.cmd('network private-endpoint-connection list -g {rg} -n {disk_access} --type Microsoft.Compute/diskAccesses',
                 checks=[
                     self.check('length(@)', 1),
                     self.check('@[0].properties.privateEndpoint.id', '{pe_id}'),
                     self.check('@[0].properties.privateLinkServiceConnectionState.status', 'Approved')
                 ])


class NetworkARMTemplateBasedScenarioTest(ScenarioTest):
    def _test_private_endpoint_connection_scenario(self, resource_group, target_resource_name, resource_type):
        from azure.mgmt.core.tools import resource_id
        self.kwargs.update({
            'target_resource_name': target_resource_name,
            'target_resource_id': resource_id(subscription=self.get_subscription_id(),
                                              resource_group=resource_group,
                                              namespace=resource_type.split('/')[0],
                                              type=resource_type.split('/')[1],
                                              name=target_resource_name),
            'rg': resource_group,
            'resource_type': resource_type,
            'vnet': self.create_random_name('cli-vnet-', 24),
            'subnet': self.create_random_name('cli-subnet-', 24),
            'pe': self.create_random_name('cli-pe-', 24),
            'pe_connection': self.create_random_name('cli-pec-', 24)
        })

        param_file_name = "{}_{}_parameters.json".format(resource_type.split('/')[0].split('.')[1].lower(), resource_type.split('/')[1].lower())
        template_file_name = "{}_{}_template.json".format(resource_type.split('/')[0].split('.')[1].lower(), resource_type.split('/')[1].lower())
        self.kwargs.update({
            'param_path': os.path.join(TEST_DIR, 'private_endpoint_arm_templates', param_file_name),
            'template_path': os.path.join(TEST_DIR, 'private_endpoint_arm_templates', template_file_name)
        })
        self.cmd('az deployment group create -g {rg} -p "@{param_path}" target_resource_name={target_resource_name} -f "{template_path}"')

        self.cmd('az network vnet create -n {vnet} -g {rg} --subnet-name {subnet}',
                 checks=self.check('length(newVNet.subnets)', 1))
        self.cmd('az network vnet subnet update -n {subnet} --vnet-name {vnet} -g {rg} '
                 '--disable-private-endpoint-network-policies true',
                 checks=self.check('privateEndpointNetworkPolicies', 'Disabled'))

        target_private_link_resource = self.cmd('az network private-link-resource list --name {target_resource_name} --resource-group {rg} --type {resource_type}').get_output_in_json()
        self.kwargs.update({
            'group_id': target_private_link_resource[0]['properties']['groupId']
        })
        # Create a private endpoint connection
        pe = self.cmd(
            'az network private-endpoint create -g {rg} -n {pe} --vnet-name {vnet} --subnet {subnet} '
            '--connection-name {pe_connection} --private-connection-resource-id {target_resource_id} '
            '--group-id {group_id}').get_output_in_json()
        self.kwargs['pe_id'] = pe['id']
        self.kwargs['pe_name'] = self.kwargs['pe_id'].split('/')[-1]

        # Show the connection at cosmos db side
        list_private_endpoint_conn = self.cmd('az network private-endpoint-connection list --name {target_resource_name} --resource-group {rg} --type {resource_type}').get_output_in_json()
        self.kwargs.update({
            "pec_id": list_private_endpoint_conn[0]['id']
        })

        self.kwargs.update({
            "pec_name": self.kwargs['pec_id'].split('/')[-1]
        })
        self.cmd('az network private-endpoint-connection show --id {pec_id}',
                 checks=self.check('id', '{pec_id}'))
        self.cmd('az network private-endpoint-connection show --resource-name {target_resource_name} --name {pec_name} --resource-group {rg} --type {resource_type}')
        self.cmd('az network private-endpoint-connection show --resource-name {target_resource_name} -n {pec_name} -g {rg} --type {resource_type}')

        # Test approval/rejection
        self.kwargs.update({
            'approval_desc': 'You are approved!',
            'rejection_desc': 'You are rejected!'
        })
        self.cmd(
            'az network private-endpoint-connection approve --resource-name {target_resource_name} --resource-group {rg} --name {pec_name} --type {resource_type} '
            '--description "{approval_desc}"', checks=[
                self.check('properties.privateLinkServiceConnectionState.status', 'Approved')
            ])
        self.cmd('az network private-endpoint-connection reject --id {pec_id} '
                 '--description "{rejection_desc}"',
                 checks=[
                     self.check('properties.privateLinkServiceConnectionState.status', 'Rejected')
                 ])
        self.cmd(
            'az network private-endpoint-connection list --name {target_resource_name} --resource-group {rg} --type {resource_type}',
            checks=[
                self.check('length(@)', 1)
            ])

        # Test delete
        self.cmd('az network private-endpoint-connection delete --id {pec_id} -y')

    @ResourceGroupPreparer(location='westus2')
    def test_private_endpoint_connection_app_configuration(self, resource_group):
        self._test_private_endpoint_connection_scenario(resource_group, 'clitestappconfig', 'Microsoft.AppConfiguration/configurationStores')


class NetworkPrivateLinkDigitalTwinsScenarioTest(ScenarioTest):
    @ResourceGroupPreparer(
        name_prefix="test_digital_twin_private_endpoint_", location="eastus"
    )
    def test_private_endpoint_connection_digitaltwins(
        self, resource_group, resource_group_location
    ):
        from azure.mgmt.core.tools import resource_id

        resource_name = self.create_random_name("cli-test-dt-", 24)
        templateFile = os.path.join(
            TEST_DIR,
            "private_endpoint_arm_templates",
            "digitaltwins_resource_template.json",
        )
        namespace = "Microsoft.DigitalTwins"
        instance_type = "digitalTwinsInstances"
        target_resource_id = resource_id(
            subscription=self.get_subscription_id(),
            resource_group=resource_group,
            namespace=namespace,
            type=instance_type,
            name=resource_name,
        )
        self.kwargs.update(
            {
                "deployment_name": self.create_random_name("cli-test-dt-plr-", 24),
                "dt_rg": resource_group,
                "dt_name": resource_name,
                "dt_loc": resource_group_location,
                "dt_template": templateFile,
                "vnet": self.create_random_name("cli-vnet-", 24),
                "subnet": self.create_random_name("cli-subnet-", 24),
                "pe": self.create_random_name("cli-pe-", 24),
                "pe_connection": self.create_random_name("cli-pec-", 24),
                "target_resource_id": target_resource_id,
                "dt_type": "{}/{}".format(namespace, instance_type),
            }
        )

        # Create DT resource
        self.cmd(
            'az deployment group create --name {deployment_name} -g {dt_rg} --template-file "{dt_template}" --parameters name={dt_name} --parameters location={dt_loc}'
        )

        # List private link resources
        target_private_link_resource = self.cmd(
            "az network private-link-resource list --name {dt_name} --resource-group {dt_rg} --type {dt_type}",
            checks=self.check("@[0].properties.groupId", "API"),
        ).get_output_in_json()
        self.kwargs.update(
            {"group_id": target_private_link_resource[0]["properties"]["groupId"]}
        )

        # Create VNET
        self.cmd(
            "az network vnet create -n {vnet} -g {dt_rg} --subnet-name {subnet}",
            checks=self.check("length(newVNet.subnets)", 1),
        )
        self.cmd(
            "az network vnet subnet update -n {subnet} --vnet-name {vnet} -g {dt_rg} "
            "--disable-private-endpoint-network-policies true",
            checks=self.check("privateEndpointNetworkPolicies", "Disabled"),
        )

        # Create a private endpoint connection (force manual approval)
        pe = self.cmd(
            "az network private-endpoint create -g {dt_rg} -n {pe} --vnet-name {vnet} --subnet {subnet} "
            "--connection-name {pe_connection} --private-connection-resource-id {target_resource_id} "
            "--group-id {group_id} --manual-request"
        ).get_output_in_json()
        self.kwargs["pe_id"] = pe["id"]
        self.kwargs["pe_name"] = self.kwargs["pe_id"].split("/")[-1]

        # Show the connection on DT instance
        list_private_endpoint_conn = self.cmd(
            "az network private-endpoint-connection list --name {dt_name} --resource-group {dt_rg} --type {dt_type}"
        ).get_output_in_json()
        self.kwargs.update({"pec_id": list_private_endpoint_conn[0]["id"]})

        self.kwargs.update({"pec_name": self.kwargs["pec_id"].split("/")[-1]})
        self.cmd(
            "az network private-endpoint-connection show --id {pec_id}",
            checks=self.check("id", "{pec_id}"),
        )
        self.cmd(
            "az network private-endpoint-connection show --resource-name {dt_name} --name {pec_name} --resource-group {dt_rg} --type {dt_type}",
            checks=self.check('properties.privateLinkServiceConnectionState.status', 'Pending')
        )

        # Test approval states
        # Approved
        self.kwargs.update(
            {"approval_desc": "Approved.", "rejection_desc": "Rejected."}
        )
        self.cmd(
            "az network private-endpoint-connection approve --resource-name {dt_name} --resource-group {dt_rg} --name {pec_name} --type {dt_type} "
            '--description "{approval_desc}"',
            checks=[
                self.check(
                    "properties.privateLinkServiceConnectionState.status", "Approved"
                )
            ],
        )

        # Rejected
        self.cmd(
            "az network private-endpoint-connection reject --id {pec_id} "
            '--description "{rejection_desc}"',
            checks=[
                self.check(
                    "properties.privateLinkServiceConnectionState.status", "Rejected"
                )
            ],
        )

        # Approval will fail after rejection
        with self.assertRaises(CLIError):
            self.cmd(
                "az network private-endpoint-connection approve --resource-name {dt_name} --resource-group {dt_rg} --name {pec_name} --type {dt_type} "
                '--description "{approval_desc}"'
            )

        self.cmd(
            "az network private-endpoint-connection list --name {dt_name} --resource-group {dt_rg} --type {dt_type}",
            checks=[self.check("length(@)", 1)],
        )

        # Test delete
        self.cmd("az network private-endpoint-connection delete --id {pec_id} -y")


class NetworkPrivateLinkSearchScenarioTest(ScenarioTest):
    @ResourceGroupPreparer(
        name_prefix="test_search_service_private_endpoint_", location="eastus"
    )
    def test_private_endpoint_connection_search(
        self, resource_group, resource_group_location
    ):
        from azure.mgmt.core.tools import resource_id

        resource_name = self.create_random_name("cli-test-azs-", 24)
        templateFile = os.path.join(
            TEST_DIR,
            "private_endpoint_arm_templates",
            "search_resource_template.json",
        )
        namespace = "Microsoft.Search"
        instance_type = "searchServices"
        target_resource_id = resource_id(
            subscription=self.get_subscription_id(),
            resource_group=resource_group,
            namespace=namespace,
            type=instance_type,
            name=resource_name,
        )
        self.kwargs.update(
            {
                "deployment_name": self.create_random_name("cli-test-azs-plr-", 24),
                "azs_rg": resource_group,
                "azs_name": resource_name,
                "azs_loc": resource_group_location,
                "azs_template": templateFile,
                "vnet": self.create_random_name("cli-vnet-", 24),
                "subnet": self.create_random_name("cli-subnet-", 24),
                "pe": self.create_random_name("cli-pe-", 24),
                "pe_connection": self.create_random_name("cli-pec-", 24),
                "target_resource_id": target_resource_id,
                "azs_type": "{}/{}".format(namespace, instance_type),
            }
        )

        # Create search resource
        self.cmd(
            'az deployment group create --name {deployment_name} -g {azs_rg} --template-file "{azs_template}" --parameters name={azs_name} --parameters location={azs_loc}'
        )

        # List private link resources
        target_private_link_resource = self.cmd(
            "az network private-link-resource list --name {azs_name} --resource-group {azs_rg} --type {azs_type}",
            checks=self.check("@[0].properties.groupId", "searchService"),
        ).get_output_in_json()
        self.kwargs.update(
            {"group_id": target_private_link_resource[0]["properties"]["groupId"]}
        )

        # Create VNET
        self.cmd(
            "az network vnet create -n {vnet} -g {azs_rg} --subnet-name {subnet}",
            checks=self.check("length(newVNet.subnets)", 1),
        )
        self.cmd(
            "az network vnet subnet update -n {subnet} --vnet-name {vnet} -g {azs_rg} "
            "--disable-private-endpoint-network-policies true",
            checks=self.check("privateEndpointNetworkPolicies", "Disabled"),
        )

        # Create a private endpoint connection (force manual approval)
        pe = self.cmd(
            "az network private-endpoint create -g {azs_rg} -n {pe} --vnet-name {vnet} --subnet {subnet} "
            "--connection-name {pe_connection} --private-connection-resource-id {target_resource_id} "
            "--group-id {group_id} --manual-request"
        ).get_output_in_json()
        self.kwargs["pe_id"] = pe["id"]
        self.kwargs["pe_name"] = self.kwargs["pe_id"].split("/")[-1]

        # Show the connection on search instance
        list_private_endpoint_conn = self.cmd(
            "az network private-endpoint-connection list --name {azs_name} --resource-group {azs_rg} --type {azs_type}"
        ).get_output_in_json()
        self.kwargs.update({"pec_id": list_private_endpoint_conn[0]["id"]})

        self.kwargs.update({"pec_name": self.kwargs["pec_id"].split("/")[-1]})
        self.cmd(
            "az network private-endpoint-connection show --id {pec_id}",
            checks=self.check("id", "{pec_id}"),
        )
        self.cmd(
            "az network private-endpoint-connection show --resource-name {azs_name} --name {pec_name} --resource-group {azs_rg} --type {azs_type}",
            checks=self.check('properties.privateLinkServiceConnectionState.status', 'Pending')
        )

        # Test approval states
        # Approved
        self.kwargs.update(
            {"approval_desc": "Approved.", "rejection_desc": "Rejected."}
        )
        self.cmd(
            "az network private-endpoint-connection approve --resource-name {azs_name} --resource-group {azs_rg} --name {pec_name} --type {azs_type} "
            '--description "{approval_desc}"',
            checks=[
                self.check(
                    "properties.privateLinkServiceConnectionState.status", "Approved"
                )
            ],
        )

        # Rejected
        self.cmd(
            "az network private-endpoint-connection reject --id {pec_id} "
            '--description "{rejection_desc}"',
            checks=[
                self.check(
                    "properties.privateLinkServiceConnectionState.status", "Rejected"
                )
            ],
        )

        # Approval will fail after rejection
        with self.assertRaises(CLIError):
            self.cmd(
                "az network private-endpoint-connection approve --resource-name {azs_name} --resource-group {azs_rg} --name {pec_name} --type {azs_type} "
                '--description "{approval_desc}"'
            )

        self.cmd(
            "az network private-endpoint-connection list --name {azs_name} --resource-group {azs_rg} --type {azs_type}",
            checks=[self.check("length(@)", 1)],
        )

        # Test delete
        self.cmd("az network private-endpoint-connection delete --id {pec_id} -y")


def _test_private_endpoint(self, approve=True, rejected=True, list_name=True, group_id=True):
    self.kwargs.update({
        'vnet': self.create_random_name('cli-vnet-', 24),
        'subnet': self.create_random_name('cli-subnet-', 24),
        'pe': self.create_random_name('cli-pe-', 24),
        'pe_connection': self.create_random_name('cli-pec-', 24),
    })

    self.kwargs['resource'] = self.kwargs.get('resource', self.create_random_name('cli-test-resource-', 24))

    # create resource
    self.kwargs['extra_create'] = self.kwargs.get('extra_create', '')
    self.kwargs['show_name'] = self.kwargs.get('show_name', '-n')
    self.kwargs['create_name'] = self.kwargs.get('create_name', '-n')
    self.cmd('{cmd} create -g {rg} {create_name} {resource} {extra_create}')
    result = self.cmd('{cmd} show -g {rg} {show_name} {resource}').get_output_in_json()
    self.kwargs['id'] = result['id']

    # test private-link-resource
    result = self.cmd('network private-link-resource list --name {resource} -g {rg} --type {type}',
                      checks=self.check('length(@)', '{list_num}')).get_output_in_json()
    self.kwargs['group_id'] = result[0]['properties']['groupId'] if group_id else result[0]['groupId']

    # create private-endpoint
    self.cmd('network vnet create -n {vnet} -g {rg} --subnet-name {subnet}')
    self.cmd('network vnet subnet update -n {subnet} --vnet-name {vnet} -g {rg} '
             '--disable-private-endpoint-network-policies true')

    self.cmd('network private-endpoint create -g {rg} -n {pe} --vnet-name {vnet} --subnet {subnet} '
             '--connection-name {pe_connection}  --private-connection-resource-id {id} --group-id {group_id}',
             checks=self.check('privateLinkServiceConnections[0].privateLinkServiceConnectionState.status', 'Approved'))

    # test private-endpoint-connection
    result = self.cmd('network private-endpoint-connection list --name {resource} -g {rg} --type {type}',
                      checks=self.check('length(@)', 1)).get_output_in_json()
    self.kwargs['name'] = result[0]['name'] if list_name else result[0]['id'].split('/')[-1]
    # For some services: A state change from Approved to Approved is not valid
    if approve:
        self.cmd('network private-endpoint-connection approve --name {name} -g {rg} '
                 '--resource-name {resource} --type {type}')

    self.cmd('network private-endpoint-connection show --name {name} -g {rg} --resource-name {resource} --type {type}',
             checks=self.check('properties.privateLinkServiceConnectionState.status', 'Approved'))

    if rejected:
        self.cmd('network private-endpoint-connection reject --name {name} -g {rg} '
                 '--resource-name {resource} --type {type}',
                 checks=self.check('properties.privateLinkServiceConnectionState.status', 'Rejected'))

    self.cmd('network private-endpoint-connection delete --name {name} -g {rg} '
             '--resource-name {resource} --type {type} -y')


# Rely on other modules. The test may be broken when other modules bump sdk. At that time, run the failed test in live.
class NetworkPrivateLinkScenarioTest(ScenarioTest):
    @live_only()
    @ResourceGroupPreparer(name_prefix="test_private_endpoint_connection_automation", location="eastus2")
    def test_private_endpoint_connection_automation(self, resource_group):
        self.kwargs.update({
            'rg': resource_group,
            # config begin
            'cmd': 'automation account',
            'list_num': 2,
            'type': 'Microsoft.Automation/automationAccounts',
        })
        self.cmd('extension add -n automation')

        _test_private_endpoint(self)

    @ResourceGroupPreparer(name_prefix="test_private_endpoint_connection_eventhub", location="westus")
    def test_private_endpoint_connection_eventhub(self, resource_group):
        self.kwargs.update({
            'rg': resource_group,
            # config begin
            'cmd': 'eventhubs namespace',
            'list_num': 1,
            'type': 'Microsoft.EventHub/namespaces',
        })

        _test_private_endpoint(self, approve=False)

    @ResourceGroupPreparer(name_prefix="test_private_endpoint_connection_disk_access", location="westus")
    def test_private_endpoint_connection_disk_access(self, resource_group):
        self.kwargs.update({
            'rg': resource_group,
            # config begin
            'cmd': 'disk-access',
            'list_num': 1,
            'type': 'Microsoft.Compute/diskAccesses',
        })

        _test_private_endpoint(self)

    @live_only()
    @ResourceGroupPreparer(name_prefix="test_private_endpoint_connection_health_care_apis", location="eastus")
    @AllowLargeResponse()
    def test_private_endpoint_connection_health_care_apis(self, resource_group):
        self.kwargs.update({
            'rg': resource_group,
            # config begin
            'cmd': 'healthcareapis service',
            'list_num': 1,
            'type': 'Microsoft.HealthcareApis/services',
            'extra_create': '-l eastus --kind fhir --identity-type SystemAssigned ',
            'show_name': '--resource-name',
            'create_name': '--resource-name'
        })
        self.cmd('extension add -n healthcareapis')

        _test_private_endpoint(self, list_name=False)

    @ResourceGroupPreparer(name_prefix="test_private_endpoint_connection_synapse_workspace")
    @StorageAccountPreparer(name_prefix="testpesyn")
    def test_private_endpoint_connection_synapse_workspace(self, resource_group, storage_account):
        self.kwargs.update({
            'rg': resource_group,
            # config begin
            'cmd': 'synapse workspace',
            'list_num': 3,
            'type': 'Microsoft.Synapse/workspaces',
            'extra_create': '--storage-account {} --file-system file-000 -p 123-xyz-456 -u synapse1230'.format(
                storage_account),
        })

        _test_private_endpoint(self, group_id=False)

    @ResourceGroupPreparer(name_prefix="test_private_endpoint_connection_sql_server")
    def test_private_endpoint_connection_sql_server(self, resource_group):
        self.kwargs.update({
            'rg': resource_group,
            # config begin
            'cmd': 'sql server',
            'list_num': 1,
            'type': 'Microsoft.Sql/servers',
            'extra_create': '--admin-user admin123 --admin-password SecretPassword123',
        })

        _test_private_endpoint(self, approve=False, rejected=False)

<<<<<<< HEAD
    @ResourceGroupPreparer(name_prefix="test_private_endpoint_connection_storage_sync")
    def test_private_endpoint_connection_storage_sync(self, resource_group):
        self.kwargs.update({
            'rg': resource_group,
            'cmd': 'storagesync',
            'list_num': 1,
            'type': 'Microsoft.StorageSync/storageSyncServices',
            'extra_create': '-l eastus'
=======
    @ResourceGroupPreparer(name_prefix="test_private_endpoint_connection_service_bus")
    def test_private_endpoint_connection_service_bus(self, resource_group):
        self.kwargs.update({
            'rg': resource_group,
            'cmd': 'servicebus namespace',
            'list_num': 1,
            'type': 'Microsoft.ServiceBus/namespaces',
            'extra_create': '-l eastus --sku Premium'
>>>>>>> 5b538cdd
        })

        _test_private_endpoint(self, approve=False, rejected=False)


if __name__ == '__main__':
    unittest.main()<|MERGE_RESOLUTION|>--- conflicted
+++ resolved
@@ -2003,7 +2003,6 @@
 
         _test_private_endpoint(self, approve=False, rejected=False)
 
-<<<<<<< HEAD
     @ResourceGroupPreparer(name_prefix="test_private_endpoint_connection_storage_sync")
     def test_private_endpoint_connection_storage_sync(self, resource_group):
         self.kwargs.update({
@@ -2012,7 +2011,10 @@
             'list_num': 1,
             'type': 'Microsoft.StorageSync/storageSyncServices',
             'extra_create': '-l eastus'
-=======
+        })
+
+        _test_private_endpoint(self, approve=False, rejected=False)
+
     @ResourceGroupPreparer(name_prefix="test_private_endpoint_connection_service_bus")
     def test_private_endpoint_connection_service_bus(self, resource_group):
         self.kwargs.update({
@@ -2021,7 +2023,6 @@
             'list_num': 1,
             'type': 'Microsoft.ServiceBus/namespaces',
             'extra_create': '-l eastus --sku Premium'
->>>>>>> 5b538cdd
         })
 
         _test_private_endpoint(self, approve=False, rejected=False)
