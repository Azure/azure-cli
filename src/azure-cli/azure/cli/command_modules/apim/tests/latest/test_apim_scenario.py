--- conflicted
+++ resolved
@@ -35,12 +35,8 @@
             'sku_name': 'Developer',
             'skucapacity': 1,
             'enable_cert': True,
-<<<<<<< HEAD
             'enable_managed_identity': True,
-            'tags': ["foo=boo"]
-=======
             'tag': "foo=boo"
->>>>>>> 1e7f7962
         })
 
         self.cmd('apim check-name -n {service_name} -o json',
