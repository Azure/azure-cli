# --------------------------------------------------------------------------------------------
# Copyright (c) Microsoft Corporation. All rights reserved.
# Licensed under the MIT License. See License.txt in the project root for license information.
# --------------------------------------------------------------------------------------------

import ast
import threading
import time
import re
from xml.etree import ElementTree

from urllib.parse import urlparse
from urllib.request import urlopen

from binascii import hexlify
from os import urandom
import datetime
import json
import ssl
import sys
import uuid
from functools import reduce
import invoke
from nacl import encoding, public

import OpenSSL.crypto
from fabric import Connection

from knack.prompting import prompt_pass, NoTTYException, prompt_y_n
from knack.util import CLIError
from knack.log import get_logger

from msrestazure.azure_exceptions import CloudError
from msrestazure.tools import is_valid_resource_id, parse_resource_id, resource_id

from azure.mgmt.storage import StorageManagementClient
from azure.mgmt.applicationinsights import ApplicationInsightsManagementClient
from azure.mgmt.web.models import KeyInfo

from azure.cli.core.commands.client_factory import get_mgmt_service_client
from azure.cli.core.commands import LongRunningOperation
from azure.cli.core.util import in_cloud_console, shell_safe_json_parse, open_page_in_browser, get_json_object, \
    ConfiguredDefaultSetter, sdk_no_wait
from azure.cli.core.util import get_az_user_agent, send_raw_request, get_file_json
from azure.cli.core.profiles import ResourceType, get_sdk
from azure.cli.core.azclierror import (InvalidArgumentValueError, MutuallyExclusiveArgumentError, ResourceNotFoundError,
                                       RequiredArgumentMissingError, ValidationError, CLIInternalError,
                                       UnclassifiedUserFault, AzureResponseError, AzureInternalError,
                                       ArgumentUsageError, FileOperationError)

from .tunnel import TunnelServer

from ._params import AUTH_TYPES, MULTI_CONTAINER_TYPES
from ._client_factory import (web_client_factory, ex_handler_factory, providers_client_factory,
                              appcontainers_client_factory)
from ._appservice_utils import _generic_site_operation, _generic_settings_operation
from .utils import (_normalize_sku,
                    get_sku_tier,
                    retryable_method,
                    raise_missing_token_suggestion,
                    _get_location_from_resource_group,
                    _list_app,
                    is_functionapp,
                    _rename_server_farm_props,
                    _get_location_from_webapp,
                    _normalize_location,
                    get_pool_manager, use_additional_properties, get_app_service_plan_from_webapp,
                    get_resource_if_exists, repo_url_to_name, get_token,
                    app_service_plan_exists, is_centauri_functionapp, _remove_list_duplicates)
from ._create_util import (zip_contents_from_dir, get_runtime_version_details, create_resource_group, get_app_details,
                           check_resource_group_exists, set_location, get_site_availability, get_profile_username,
                           get_plan_to_use, get_lang_from_content, get_rg_to_use, get_sku_to_use,
                           detect_os_from_src, get_current_stack_from_runtime, generate_default_app_name,
                           get_or_create_default_workspace, get_or_create_default_resource_group,
                           get_workspace)
from ._constants import (FUNCTIONS_STACKS_API_KEYS, FUNCTIONS_LINUX_RUNTIME_VERSION_REGEX,
                         FUNCTIONS_WINDOWS_RUNTIME_VERSION_REGEX, FUNCTIONS_NO_V2_REGIONS, PUBLIC_CLOUD,
                         LINUX_GITHUB_ACTIONS_WORKFLOW_TEMPLATE_PATH, WINDOWS_GITHUB_ACTIONS_WORKFLOW_TEMPLATE_PATH,
                         DOTNET_RUNTIME_NAME, NETCORE_RUNTIME_NAME, ASPDOTNET_RUNTIME_NAME, LINUX_OS_NAME,
                         WINDOWS_OS_NAME, LINUX_FUNCTIONAPP_GITHUB_ACTIONS_WORKFLOW_TEMPLATE_PATH,
                         WINDOWS_FUNCTIONAPP_GITHUB_ACTIONS_WORKFLOW_TEMPLATE_PATH, DEFAULT_CENTAURI_IMAGE,
                         VERSION_2022_09_01,
                         RUNTIME_STATUS_TEXT_MAP)
from ._github_oauth import (get_github_access_token, cache_github_token)
from ._validators import validate_and_convert_to_int, validate_range_of_int_flag

from .aaz.latest.network.vnet import List as VNetList, Show as VNetShow
from .aaz.latest.network.vnet.subnet import Show as SubnetShow, Update as SubnetUpdate
from .aaz.latest.relay.hyco import Show as HyCoShow
from .aaz.latest.relay.hyco.authorization_rule import List as HycoAuthoList, Create as HycoAuthoCreate
from .aaz.latest.relay.hyco.authorization_rule.keys import List as HycoAuthoKeysList
from .aaz.latest.relay.namespace import List as NamespaceList

logger = get_logger(__name__)

# pylint:disable=no-member,too-many-lines,too-many-locals

# region "Common routines shared with quick-start extensions."
# Please maintain compatibility in both interfaces and functionalities"


def create_webapp(cmd, resource_group_name, name, plan, runtime=None, startup_file=None,  # pylint: disable=too-many-statements,too-many-branches
                  deployment_container_image_name=None, deployment_source_url=None, deployment_source_branch='master',
                  deployment_local_git=None, docker_registry_server_password=None, docker_registry_server_user=None,
                  multicontainer_config_type=None, multicontainer_config_file=None, tags=None,
                  using_webapp_up=False, language=None, assign_identities=None,
<<<<<<< HEAD
                  role='Contributor', scope=None, vnet=None, subnet=None, https_only=False,
                  public_network_access=None, basic_auth=""):
=======
                  role='Contributor', scope=None, vnet=None, subnet=None, https_only=False, public_network_access=None,
                  acr_use_identity=False):
>>>>>>> e589cd89
    from azure.mgmt.web.models import Site
    from azure.core.exceptions import ResourceNotFoundError as _ResourceNotFoundError
    SiteConfig, SkuDescription, NameValuePair = cmd.get_models(
        'SiteConfig', 'SkuDescription', 'NameValuePair')

    if deployment_source_url and deployment_local_git:
        raise MutuallyExclusiveArgumentError('usage error: --deployment-source-url <url> | --deployment-local-git')

    basic_auth = basic_auth.lower()
    _check_basic_auth_param(basic_auth)

    docker_registry_server_url = parse_docker_image_name(deployment_container_image_name)

    client = web_client_factory(cmd.cli_ctx)
    plan_info = None
    if is_valid_resource_id(plan):
        parse_result = parse_resource_id(plan)
        plan_info = client.app_service_plans.get(parse_result['resource_group'], parse_result['name'])
    else:
        try:
            plan_info = client.app_service_plans.get(name=plan, resource_group_name=resource_group_name)
        except _ResourceNotFoundError:
            plan_info = None
        if not plan_info:
            plans = list(client.app_service_plans.list(detailed=True))
            for user_plan in plans:
                if user_plan.name.lower() == plan.lower():
                    if plan_info:
                        raise InvalidArgumentValueError("There are multiple plans with name {}.".format(plan),
                                                        "Try using the plan resource ID instead.")
                    parse_result = parse_resource_id(user_plan.id)
                    plan_info = client.app_service_plans.get(parse_result['resource_group'], parse_result['name'])
    if not plan_info:
        raise ResourceNotFoundError("The plan '{}' doesn't exist.".format(plan))
    is_linux = plan_info.reserved
    helper = _StackRuntimeHelper(cmd, linux=is_linux, windows=not is_linux)
    location = plan_info.location
    # This is to keep the existing appsettings for a newly created webapp on existing webapp name.
    name_validation = get_site_availability(cmd, name)
    if not name_validation.name_available:
        if name_validation.reason == 'Invalid':
            raise ValidationError(name_validation.message)
        logger.warning("Webapp '%s' already exists. The command will use the existing app's settings.", name)
        app_details = get_app_details(cmd, name)
        if app_details is None:
            raise ResourceNotFoundError("Unable to retrieve details of the existing app '{}'. Please check that "
                                        "the app is a part of the current subscription".format(name))
        current_rg = app_details.resource_group
        if resource_group_name is not None and (resource_group_name.lower() != current_rg.lower()):
            raise ValidationError("The webapp '{}' exists in resource group '{}' and does not "
                                  "match the value entered '{}'. Please re-run command with the "
                                  "correct parameters.". format(name, current_rg, resource_group_name))
        existing_app_settings = _generic_site_operation(cmd.cli_ctx, resource_group_name,
                                                        name, 'list_application_settings')
        settings = []
        for k, v in existing_app_settings.properties.items():
            settings.append(NameValuePair(name=k, value=v))
        site_config = SiteConfig(app_settings=settings)
    else:
        site_config = SiteConfig(app_settings=[])
    if isinstance(plan_info.sku, SkuDescription) and plan_info.sku.name.upper() not in ['F1', 'FREE', 'SHARED', 'D1',
                                                                                        'B1', 'B2', 'B3', 'BASIC']:
        site_config.always_on = True

    if subnet or vnet:
        subnet_info = _get_subnet_info(cmd=cmd,
                                       resource_group_name=resource_group_name,
                                       subnet=subnet,
                                       vnet=vnet)
        _validate_vnet_integration_location(cmd=cmd, webapp_location=plan_info.location,
                                            subnet_resource_group=subnet_info["resource_group_name"],
                                            vnet_name=subnet_info["vnet_name"],
                                            vnet_sub_id=subnet_info["subnet_subscription_id"])
        _vnet_delegation_check(cmd, subnet_subscription_id=subnet_info["subnet_subscription_id"],
                               vnet_resource_group=subnet_info["resource_group_name"],
                               vnet_name=subnet_info["vnet_name"],
                               subnet_name=subnet_info["subnet_name"])
        subnet_resource_id = subnet_info["subnet_resource_id"]
        vnet_route_all_enabled = True
    else:
        subnet_resource_id = None
        vnet_route_all_enabled = None

    if using_webapp_up:
        https_only = using_webapp_up

    if acr_use_identity:
        site_config.acr_use_managed_identity_creds = acr_use_identity

    webapp_def = Site(location=location, site_config=site_config, server_farm_id=plan_info.id, tags=tags,
                      https_only=https_only, virtual_network_subnet_id=subnet_resource_id,
                      public_network_access=public_network_access, vnet_route_all_enabled=vnet_route_all_enabled)
    if runtime:
        runtime = _StackRuntimeHelper.remove_delimiters(runtime)

    current_stack = None
    if is_linux:
        if not validate_container_app_create_options(runtime, deployment_container_image_name,
                                                     multicontainer_config_type, multicontainer_config_file):
            raise ArgumentUsageError("usage error: --runtime | --deployment-container-image-name |"
                                     " --multicontainer-config-type TYPE --multicontainer-config-file FILE")
        if startup_file:
            site_config.app_command_line = startup_file

        if runtime:
            match = helper.resolve(runtime, is_linux)
            if not match:
                raise ValidationError("Linux Runtime '{}' is not supported."
                                      "Run 'az webapp list-runtimes --os-type linux' to cross check".format(runtime))
            helper.get_site_config_setter(match, linux=is_linux)(cmd=cmd, stack=match, site_config=site_config)
        elif deployment_container_image_name:
            site_config.linux_fx_version = _format_fx_version(deployment_container_image_name)
            if name_validation.name_available:
                site_config.app_settings.append(NameValuePair(name="WEBSITES_ENABLE_APP_SERVICE_STORAGE",
                                                              value="false"))
        elif multicontainer_config_type and multicontainer_config_file:
            encoded_config_file = _get_linux_multicontainer_encoded_config_from_file(multicontainer_config_file)
            site_config.linux_fx_version = _format_fx_version(encoded_config_file, multicontainer_config_type)

    elif plan_info.is_xenon:  # windows container webapp
        if deployment_container_image_name:
            site_config.windows_fx_version = _format_fx_version(deployment_container_image_name)
        # set the needed app settings for container image validation
        if name_validation.name_available:
            site_config.app_settings.append(NameValuePair(name="DOCKER_REGISTRY_SERVER_USERNAME",
                                                          value=docker_registry_server_user))
            site_config.app_settings.append(NameValuePair(name="DOCKER_REGISTRY_SERVER_PASSWORD",
                                                          value=docker_registry_server_password))
            site_config.app_settings.append(NameValuePair(name="DOCKER_REGISTRY_SERVER_URL",
                                                          value=docker_registry_server_url))

    elif runtime:  # windows webapp with runtime specified
        if any([startup_file, deployment_container_image_name, multicontainer_config_file, multicontainer_config_type]):
            raise ArgumentUsageError("usage error: --startup-file or --deployment-container-image-name or "
                                     "--multicontainer-config-type and --multicontainer-config-file is "
                                     "only appliable on linux webapp")
        match = helper.resolve(runtime, linux=is_linux)
        if not match:
            raise ValidationError("Windows runtime '{}' is not supported."
                                  "Run 'az webapp list-runtimes --os-type windows' to cross check".format(runtime))
        helper.get_site_config_setter(match, linux=is_linux)(cmd=cmd, stack=match, site_config=site_config)

        # TODO: Ask Calvin the purpose of this - seems like unneeded set of calls
        # portal uses the current_stack propety in metadata to display stack for windows apps
        current_stack = get_current_stack_from_runtime(runtime)

    else:  # windows webapp without runtime specified
        if name_validation.name_available:  # If creating new webapp
            node_default_version = helper.get_default_version("node", is_linux, get_windows_config_version=True)
            site_config.app_settings.append(NameValuePair(name="WEBSITE_NODE_DEFAULT_VERSION",
                                                          value=node_default_version))

    if site_config.app_settings:
        for setting in site_config.app_settings:
            logger.info('Will set appsetting %s', setting)
    if using_webapp_up:  # when the routine is invoked as a help method for webapp up
        if name_validation.name_available:
            logger.info("will set appsetting for enabling build")
            site_config.app_settings.append(NameValuePair(name="SCM_DO_BUILD_DURING_DEPLOYMENT", value=True))
    if language is not None and language.lower() == 'dotnetcore':
        if name_validation.name_available:
            site_config.app_settings.append(NameValuePair(name='ANCM_ADDITIONAL_ERROR_PAGE_LINK',
                                                          value='https://{}.scm.azurewebsites.net/detectors'
                                                          .format(name)))

    poller = client.web_apps.begin_create_or_update(resource_group_name, name, webapp_def)
    webapp = LongRunningOperation(cmd.cli_ctx)(poller)

    if current_stack:
        _update_webapp_current_stack_property_if_needed(cmd, resource_group_name, name, current_stack)

    # Ensure SCC operations follow right after the 'create', no precedent appsetting update commands
    _set_remote_or_local_git(cmd, webapp, resource_group_name, name, deployment_source_url,
                             deployment_source_branch, deployment_local_git)

    _fill_ftp_publishing_url(cmd, webapp, resource_group_name, name)

    if deployment_container_image_name:
        logger.info("Updating container settings")
        update_container_settings(cmd, resource_group_name, name, docker_registry_server_url,
                                  deployment_container_image_name, docker_registry_server_user,
                                  docker_registry_server_password=docker_registry_server_password)

    if assign_identities is not None:
        identity = assign_identity(cmd, resource_group_name, name, assign_identities,
                                   role, None, scope)
        webapp.identity = identity

    _enable_basic_auth(cmd, name, None, resource_group_name, basic_auth)
    return webapp


def _enable_basic_auth(cmd, app_name, slot_name, resource_group, enabled):
    if enabled == "":
        return
    CsmPublishingCredentialsPoliciesEntity = cmd.get_models("CsmPublishingCredentialsPoliciesEntity")
    csmPublishingCredentialsPoliciesEntity = CsmPublishingCredentialsPoliciesEntity(allow=enabled == "enabled")
    _generic_site_operation(cmd.cli_ctx, resource_group, app_name,
                            'update_ftp_allowed', slot_name, csmPublishingCredentialsPoliciesEntity)
    _generic_site_operation(cmd.cli_ctx, resource_group, app_name,
                            'update_scm_allowed', slot_name, csmPublishingCredentialsPoliciesEntity)


def _check_basic_auth_param(basic_auth):
    if basic_auth != "enabled" and basic_auth != "disabled" and basic_auth != "":
        raise ValidationError("--basic_auth parameter only accept Enabled or Disabled as input")


def _validate_vnet_integration_location(cmd, subnet_resource_group, vnet_name, webapp_location, vnet_sub_id=None):
    from azure.cli.core.commands.client_factory import get_subscription_id

    current_sub_id = get_subscription_id(cmd.cli_ctx)
    if vnet_sub_id:
        cmd.cli_ctx.data['subscription_id'] = vnet_sub_id

    vnet_location = VNetShow(cli_ctx=cmd.cli_ctx)(command_args={
        "name": vnet_name,
        "resource_group": subnet_resource_group
    })["location"]

    cmd.cli_ctx.data['subscription_id'] = current_sub_id

    vnet_location = _normalize_location(cmd, vnet_location)
    asp_location = _normalize_location(cmd, webapp_location)
    if vnet_location != asp_location:
        raise ArgumentUsageError("Unable to create webapp: vnet and App Service Plan must be in the same location. "
                                 "vnet location: {}. Plan location: {}.".format(vnet_location, asp_location))


def _get_subnet_info(cmd, resource_group_name, vnet, subnet):
    from azure.cli.core.commands.client_factory import get_subscription_id
    subnet_info = {"vnet_name": None,
                   "subnet_name": None,
                   "resource_group_name": None,
                   "subnet_resource_id": None,
                   "subnet_subscription_id": None,
                   "vnet_resource_id": None}

    if is_valid_resource_id(subnet):
        if vnet:
            logger.warning("--subnet argument is a resource ID. Ignoring --vnet argument.")

        parsed_sub_rid = parse_resource_id(subnet)

        subnet_info["vnet_name"] = parsed_sub_rid["name"]
        subnet_info["subnet_name"] = parsed_sub_rid["resource_name"]
        subnet_info["resource_group_name"] = parsed_sub_rid["resource_group"]
        subnet_info["subnet_resource_id"] = subnet
        subnet_info["subnet_subscription_id"] = parsed_sub_rid["subscription"]

        vnet_fmt = "/subscriptions/{}/resourceGroups/{}/providers/Microsoft.Network/virtualNetworks/{}"
        subnet_info["vnet_resource_id"] = vnet_fmt.format(parsed_sub_rid["subscription"],
                                                          parsed_sub_rid["resource_group"],
                                                          parsed_sub_rid["name"])
        return subnet_info
    subnet_name = subnet

    if is_valid_resource_id(vnet):
        parsed_vnet = parse_resource_id(vnet)
        subnet_rg = parsed_vnet["resource_group"]
        vnet_name = parsed_vnet["name"]
        subscription_id = parsed_vnet["subscription"]
        subnet_info["vnet_resource_id"] = vnet
    else:
        logger.warning("Assuming subnet resource group is the same as webapp. "
                       "Use a resource ID for --subnet or --vnet to use a different resource group.")
        subnet_rg = resource_group_name
        vnet_name = vnet
        subscription_id = get_subscription_id(cmd.cli_ctx)
        vnet_fmt = "/subscriptions/{}/resourceGroups/{}/providers/Microsoft.Network/virtualNetworks/{}"
        subnet_info["vnet_resource_id"] = vnet_fmt.format(subscription_id,
                                                          subnet_rg,
                                                          vnet)

    subnet_id_fmt = "/subscriptions/{}/resourceGroups/{}/providers/Microsoft.Network/virtualNetworks/{}/subnets/{}"
    subnet_rid = subnet_id_fmt.format(subscription_id, subnet_rg, vnet_name, subnet_name)

    subnet_info["vnet_name"] = vnet_name
    subnet_info["subnet_name"] = subnet_name
    subnet_info["resource_group_name"] = subnet_rg
    subnet_info["subnet_resource_id"] = subnet_rid
    subnet_info["subnet_subscription_id"] = subscription_id
    return subnet_info


def get_managed_environment(cmd, resource_group_name, environment_name):
    try:
        appcontainers_client = appcontainers_client_factory(cmd.cli_ctx)
        return appcontainers_client.managed_environments.get(resource_group_name, environment_name)
    except Exception as ex:  # pylint: disable=broad-except
        error_message = ("Retrieving managed environment failed with an exception:\n{}"
                         "\nThe environment does not exist".format(ex))
        recommendation_message = "Please verify the managed environment is valid."
        raise ResourceNotFoundError(error_message, recommendation_message)


def validate_container_app_create_options(runtime=None, deployment_container_image_name=None,
                                          multicontainer_config_type=None, multicontainer_config_file=None):
    if bool(multicontainer_config_type) != bool(multicontainer_config_file):
        return False
    opts = [runtime, deployment_container_image_name, multicontainer_config_type]
    return len([x for x in opts if x]) == 1  # you can only specify one out the combinations


def parse_docker_image_name(deployment_container_image_name, environment=None):
    if not deployment_container_image_name:
        return None
    non_url = "/" not in deployment_container_image_name
    non_url = non_url or ("." not in deployment_container_image_name and ":" not in deployment_container_image_name)
    if non_url:
        return None
    parsed_url = urlparse(deployment_container_image_name)
    if parsed_url.scheme:
        return parsed_url.hostname
    hostname = urlparse("https://{}".format(deployment_container_image_name)).hostname
    if environment:
        return hostname
    return "https://{}".format(hostname)


def update_app_settings(cmd, resource_group_name, name, settings=None, slot=None, slot_settings=None):
    if not settings and not slot_settings:
        raise MutuallyExclusiveArgumentError('Usage Error: --settings |--slot-settings')

    settings = settings or []
    slot_settings = slot_settings or []

    app_settings = _generic_site_operation(cmd.cli_ctx, resource_group_name, name,
                                           'list_application_settings', slot)
    result, slot_result = {}, {}
    # pylint: disable=too-many-nested-blocks
    for src, dest, setting_type in [(settings, result, "Settings"), (slot_settings, slot_result, "SlotSettings")]:
        for s in src:
            try:
                temp = shell_safe_json_parse(s)
                if isinstance(temp, list):  # a bit messy, but we'd like accept the output of the "list" command
                    for t in temp:
                        if 'slotSetting' in t.keys():
                            slot_result[t['name']] = t['slotSetting']
                        elif setting_type == "SlotSettings":
                            slot_result[t['name']] = True
                        result[t['name']] = t['value']
                else:
                    dest.update(temp)
            except CLIError:
                setting_name, value = s.split('=', 1)
                dest[setting_name] = value
                result.update(dest)

    for setting_name, value in result.items():
        app_settings.properties[setting_name] = value
    client = web_client_factory(cmd.cli_ctx)


# TODO: Centauri currently return wrong payload for update appsettings, remove this once backend has the fix.
    if is_centauri_functionapp(cmd, resource_group_name, name):
        update_application_settings_polling(cmd, resource_group_name, name, app_settings, slot, client)
        result = _generic_site_operation(cmd.cli_ctx, resource_group_name, name, 'list_application_settings', slot)
    else:
        result = _generic_settings_operation(cmd.cli_ctx, resource_group_name, name,
                                             'update_application_settings',
                                             app_settings, slot, client)

    app_settings_slot_cfg_names = []
    if slot_result:
        slot_cfg_names = client.web_apps.list_slot_configuration_names(resource_group_name, name)
        slot_cfg_names.app_setting_names = slot_cfg_names.app_setting_names or []
        # Slot settings logic to add a new setting(s) or remove an existing setting(s)
        for slot_setting_name, value in slot_result.items():
            if value and slot_setting_name not in slot_cfg_names.app_setting_names:
                slot_cfg_names.app_setting_names.append(slot_setting_name)
            elif not value and slot_setting_name in slot_cfg_names.app_setting_names:
                slot_cfg_names.app_setting_names.remove(slot_setting_name)
        app_settings_slot_cfg_names = slot_cfg_names.app_setting_names
        client.web_apps.update_slot_configuration_names(resource_group_name, name, slot_cfg_names)

    return _build_app_settings_output(result.properties, app_settings_slot_cfg_names, redact=True)


# TODO: Update manual polling to use LongRunningOperation once backend API & new SDK supports polling
def update_application_settings_polling(cmd, resource_group_name, name, app_settings, slot, client):
    try:
        _generic_settings_operation(cmd.cli_ctx, resource_group_name, name,
                                    'update_application_settings',
                                    app_settings, slot, client)
    except Exception as ex:  # pylint: disable=broad-except
        poll_url = ex.response.headers['Location'] if 'Location' in ex.response.headers else None
        if ex.response.status_code == 202 and poll_url:
            r = send_raw_request(cmd.cli_ctx, method='get', url=poll_url)
            poll_timeout = time.time() + 60 * 2  # 2 minute timeout

            while r.status_code != 200 and time.time() < poll_timeout:
                time.sleep(5)
                r = send_raw_request(cmd.cli_ctx, method='get', url=poll_url)
        else:
            raise CLIError(ex)


def add_azure_storage_account(cmd, resource_group_name, name, custom_id, storage_type, account_name,
                              share_name, access_key, mount_path=None, slot=None, slot_setting=False):
    AzureStorageInfoValue = cmd.get_models('AzureStorageInfoValue')
    azure_storage_accounts = _generic_site_operation(cmd.cli_ctx, resource_group_name, name,
                                                     'list_azure_storage_accounts', slot)

    if custom_id in azure_storage_accounts.properties:
        raise ValidationError("Site already configured with an Azure storage account with the id '{}'. "
                              "Use 'az webapp config storage-account update' to update an existing "
                              "Azure storage account configuration.".format(custom_id))

    azure_storage_accounts.properties[custom_id] = AzureStorageInfoValue(type=storage_type, account_name=account_name,
                                                                         share_name=share_name, access_key=access_key,
                                                                         mount_path=mount_path)
    client = web_client_factory(cmd.cli_ctx)

    result = _generic_settings_operation(cmd.cli_ctx, resource_group_name, name,
                                         'update_azure_storage_accounts', azure_storage_accounts,
                                         slot, client)

    if slot_setting:
        slot_cfg_names = client.web_apps.list_slot_configuration_names(resource_group_name, name)

        slot_cfg_names.azure_storage_config_names = slot_cfg_names.azure_storage_config_names or []
        if custom_id not in slot_cfg_names.azure_storage_config_names:
            slot_cfg_names.azure_storage_config_names.append(custom_id)
            client.web_apps.update_slot_configuration_names(resource_group_name, name, slot_cfg_names)

    return _redact_storage_accounts(result.properties)


def update_azure_storage_account(cmd, resource_group_name, name, custom_id, storage_type=None, account_name=None,
                                 share_name=None, access_key=None, mount_path=None, slot=None, slot_setting=False):
    AzureStorageInfoValue = cmd.get_models('AzureStorageInfoValue')

    azure_storage_accounts = _generic_site_operation(cmd.cli_ctx, resource_group_name, name,
                                                     'list_azure_storage_accounts', slot)

    existing_account_config = azure_storage_accounts.properties.pop(custom_id, None)

    if not existing_account_config:
        raise ResourceNotFoundError("No Azure storage account configuration found with the id '{}'. "
                                    "Use 'az webapp config storage-account add' to add a new "
                                    "Azure storage account configuration.".format(custom_id))

    new_account_config = AzureStorageInfoValue(
        type=storage_type or existing_account_config.type,
        account_name=account_name or existing_account_config.account_name,
        share_name=share_name or existing_account_config.share_name,
        access_key=access_key or existing_account_config.access_key,
        mount_path=mount_path or existing_account_config.mount_path
    )

    azure_storage_accounts.properties[custom_id] = new_account_config

    client = web_client_factory(cmd.cli_ctx)
    result = _generic_settings_operation(cmd.cli_ctx, resource_group_name, name,
                                         'update_azure_storage_accounts', azure_storage_accounts,
                                         slot, client)

    if slot_setting:
        slot_cfg_names = client.web_apps.list_slot_configuration_names(resource_group_name, name)
        slot_cfg_names.azure_storage_config_names = slot_cfg_names.azure_storage_config_names or []
        if custom_id not in slot_cfg_names.azure_storage_config_names:
            slot_cfg_names.azure_storage_config_names.append(custom_id)
            client.web_apps.update_slot_configuration_names(resource_group_name, name, slot_cfg_names)

    return _redact_storage_accounts(result.properties)


def enable_zip_deploy_functionapp(cmd, resource_group_name, name, src, build_remote=False, timeout=None, slot=None):
    client = web_client_factory(cmd.cli_ctx)
    app = client.web_apps.get(resource_group_name, name)
    if app is None:
        raise ResourceNotFoundError('The function app \'{}\' was not found in resource group \'{}\'. '
                                    'Please make sure these values are correct.'.format(name, resource_group_name))
    parse_plan_id = parse_resource_id(app.server_farm_id)
    plan_info = None
    retry_delay = 10  # seconds
    # We need to retry getting the plan because sometimes if the plan is created as part of function app,
    # it can take a couple of tries before it gets the plan
    for _ in range(5):
        try:
            plan_info = client.app_service_plans.get(parse_plan_id['resource_group'],
                                                     parse_plan_id['name'])
        except:  # pylint: disable=bare-except
            pass
        if plan_info is not None:
            break
        time.sleep(retry_delay)

    is_consumption = is_plan_consumption(cmd, plan_info)

    # if linux consumption, validate that AzureWebJobsStorage app setting exists
    if is_consumption and app.reserved:
        validate_zip_deploy_app_setting_exists(cmd, resource_group_name, name, slot)

    if (not build_remote) and is_consumption and app.reserved:
        return upload_zip_to_storage(cmd, resource_group_name, name, src, slot)
    if build_remote and app.reserved:
        add_remote_build_app_settings(cmd, resource_group_name, name, slot)
    elif app.reserved:
        remove_remote_build_app_settings(cmd, resource_group_name, name, slot)

    return enable_zip_deploy(cmd, resource_group_name, name, src, timeout, slot)


def enable_zip_deploy_webapp(cmd, resource_group_name, name, src, timeout=None, slot=None):
    return enable_zip_deploy(cmd, resource_group_name, name, src, timeout=timeout, slot=slot)


def enable_zip_deploy(cmd, resource_group_name, name, src, timeout=None, slot=None):
    logger.warning("Getting scm site credentials for zip deployment")

    try:
        scm_url = _get_scm_url(cmd, resource_group_name, name, slot)
    except ValueError:
        raise ResourceNotFoundError('Failed to fetch scm url for function app')

    client = web_client_factory(cmd.cli_ctx)
    app = client.web_apps.get(resource_group_name, name)
    deployer = '&Deployer=az_cli_functions' if is_functionapp(app) else ''
    zip_url = scm_url + '/api/zipdeploy?isAsync=true' + deployer
    deployment_status_url = scm_url + '/api/deployments/latest'

    additional_headers = {"Content-Type": "application/octet-stream", "Cache-Control": "no-cache"}
    headers = get_scm_site_headers(cmd.cli_ctx, name, resource_group_name, slot,
                                   additional_headers=additional_headers)

    import os
    import requests
    from azure.cli.core.util import should_disable_connection_verify
    # Read file content

    with open(os.path.realpath(os.path.expanduser(src)), 'rb') as fs:
        zip_content = fs.read()
        logger.warning("Starting zip deployment. This operation can take a while to complete ...")
        res = requests.post(zip_url, data=zip_content, headers=headers, verify=not should_disable_connection_verify())
        logger.warning("Deployment endpoint responded with status code %d", res.status_code)

    # check the status of async deployment
    if res.status_code == 202:
        response = _check_zip_deployment_status(cmd, resource_group_name, name, deployment_status_url,
                                                slot, timeout)
        return response

    # check if there's an ongoing process
    if res.status_code == 409:
        raise UnclassifiedUserFault("There may be an ongoing deployment or your app setting has "
                                    "WEBSITE_RUN_FROM_PACKAGE. Please track your deployment in {} and ensure the "
                                    "WEBSITE_RUN_FROM_PACKAGE app setting is removed. Use 'az webapp config "
                                    "appsettings list --name MyWebapp --resource-group MyResourceGroup --subscription "
                                    "MySubscription' to list app settings and 'az webapp config appsettings delete "
                                    "--name MyWebApp --resource-group MyResourceGroup --setting-names <setting-names> "
                                    "to delete them.".format(deployment_status_url))

    # check if an error occured during deployment
    if res.status_code:
        raise AzureInternalError("An error occured during deployment. Status Code: {}, Details: {}"
                                 .format(res.status_code, res.text))


def add_remote_build_app_settings(cmd, resource_group_name, name, slot):
    settings = get_app_settings(cmd, resource_group_name, name, slot)
    scm_do_build_during_deployment = None
    website_run_from_package = None
    enable_oryx_build = None

    app_settings_should_not_have = []
    app_settings_should_contain = {}

    for keyval in settings:
        value = keyval['value'].lower()
        if keyval['name'] == 'SCM_DO_BUILD_DURING_DEPLOYMENT':
            scm_do_build_during_deployment = value in ('true', '1')
        if keyval['name'] == 'WEBSITE_RUN_FROM_PACKAGE':
            website_run_from_package = value
        if keyval['name'] == 'ENABLE_ORYX_BUILD':
            enable_oryx_build = value

    if scm_do_build_during_deployment is not True:
        logger.warning("Setting SCM_DO_BUILD_DURING_DEPLOYMENT to true")
        update_app_settings(cmd, resource_group_name, name, [
            "SCM_DO_BUILD_DURING_DEPLOYMENT=true"
        ], slot)
        app_settings_should_contain['SCM_DO_BUILD_DURING_DEPLOYMENT'] = 'true'

    if website_run_from_package:
        logger.warning("Removing WEBSITE_RUN_FROM_PACKAGE app setting")
        delete_app_settings(cmd, resource_group_name, name, [
            "WEBSITE_RUN_FROM_PACKAGE"
        ], slot)
        app_settings_should_not_have.append('WEBSITE_RUN_FROM_PACKAGE')

    if enable_oryx_build:
        logger.warning("Removing ENABLE_ORYX_BUILD app setting")
        delete_app_settings(cmd, resource_group_name, name, [
            "ENABLE_ORYX_BUILD"
        ], slot)
        app_settings_should_not_have.append('ENABLE_ORYX_BUILD')

    # Wait for scm site to get the latest app settings
    if app_settings_should_not_have or app_settings_should_contain:
        logger.warning("Waiting SCM site to be updated with the latest app settings")
        scm_is_up_to_date = False
        retries = 10
        while not scm_is_up_to_date and retries >= 0:
            scm_is_up_to_date = validate_app_settings_in_scm(
                cmd, resource_group_name, name, slot,
                should_contain=app_settings_should_contain,
                should_not_have=app_settings_should_not_have)
            retries -= 1
            time.sleep(5)

        if retries < 0:
            logger.warning("App settings may not be propagated to the SCM site.")


def remove_remote_build_app_settings(cmd, resource_group_name, name, slot):
    settings = get_app_settings(cmd, resource_group_name, name, slot)
    scm_do_build_during_deployment = None

    app_settings_should_contain = {}

    for keyval in settings:
        if keyval['name'] == 'SCM_DO_BUILD_DURING_DEPLOYMENT':
            value = keyval['value'].lower()
            scm_do_build_during_deployment = value in ('true', '1')

    if scm_do_build_during_deployment is not False:
        logger.warning("Setting SCM_DO_BUILD_DURING_DEPLOYMENT to false")
        update_app_settings(cmd, resource_group_name, name, [
            "SCM_DO_BUILD_DURING_DEPLOYMENT=false"
        ], slot)
        app_settings_should_contain['SCM_DO_BUILD_DURING_DEPLOYMENT'] = 'false'

    # Wait for scm site to get the latest app settings
    if app_settings_should_contain:
        logger.warning("Waiting SCM site to be updated with the latest app settings")
        scm_is_up_to_date = False
        retries = 10
        while not scm_is_up_to_date and retries >= 0:
            scm_is_up_to_date = validate_app_settings_in_scm(
                cmd, resource_group_name, name, slot,
                should_contain=app_settings_should_contain)
            retries -= 1
            time.sleep(5)

        if retries < 0:
            logger.warning("App settings may not be propagated to the SCM site")


def validate_zip_deploy_app_setting_exists(cmd, resource_group_name, name, slot=None):
    settings = get_app_settings(cmd, resource_group_name, name, slot)

    storage_connection = None
    for keyval in settings:
        if keyval['name'] == 'AzureWebJobsStorage':
            storage_connection = str(keyval['value'])

    if storage_connection is None:
        raise ValidationError(('The Azure CLI does not support this deployment path. Please '
                               'configure the app to deploy from a remote package using the steps here: '
                               'https://aka.ms/deployfromurl'))


def upload_zip_to_storage(cmd, resource_group_name, name, src, slot=None):
    settings = get_app_settings(cmd, resource_group_name, name, slot)

    storage_connection = None
    for keyval in settings:
        if keyval['name'] == 'AzureWebJobsStorage':
            storage_connection = str(keyval['value'])

    container_name = "function-releases"
    blob_name = "{}-{}.zip".format(datetime.datetime.today().strftime('%Y%m%d%H%M%S'), str(uuid.uuid4()))
    BlockBlobService = get_sdk(cmd.cli_ctx, ResourceType.DATA_STORAGE, 'blob#BlockBlobService')
    block_blob_service = BlockBlobService(connection_string=storage_connection)
    if not block_blob_service.exists(container_name):
        block_blob_service.create_container(container_name)

    # https://gist.github.com/vladignatyev/06860ec2040cb497f0f3
    def progress_callback(current, total):
        total_length = 30
        filled_length = int(round(total_length * current) / float(total))
        percents = round(100.0 * current / float(total), 1)
        progress_bar = '=' * filled_length + '-' * (total_length - filled_length)
        progress_message = 'Uploading {} {}%'.format(progress_bar, percents)
        cmd.cli_ctx.get_progress_controller().add(message=progress_message)

    block_blob_service.create_blob_from_path(container_name, blob_name, src, validate_content=True,
                                             progress_callback=progress_callback)

    now = datetime.datetime.utcnow()
    blob_start = now - datetime.timedelta(minutes=10)
    blob_end = now + datetime.timedelta(weeks=520)
    BlobPermissions = get_sdk(cmd.cli_ctx, ResourceType.DATA_STORAGE, 'blob#BlobPermissions')
    blob_token = block_blob_service.generate_blob_shared_access_signature(container_name,
                                                                          blob_name,
                                                                          permission=BlobPermissions(read=True),
                                                                          expiry=blob_end,
                                                                          start=blob_start)

    blob_uri = block_blob_service.make_blob_url(container_name, blob_name, sas_token=blob_token)
    website_run_from_setting = "WEBSITE_RUN_FROM_PACKAGE={}".format(blob_uri)
    update_app_settings(cmd, resource_group_name, name, settings=[website_run_from_setting], slot=slot)
    client = web_client_factory(cmd.cli_ctx)

    try:
        logger.info('\nSyncing Triggers...')
        if slot is not None:
            client.web_apps.sync_function_triggers_slot(resource_group_name, name, slot)
        else:
            client.web_apps.sync_function_triggers(resource_group_name, name)
    except CloudError as ex:
        # This SDK function throws an error if Status Code is 200
        if ex.status_code != 200:
            raise ex
    except Exception as ex:  # pylint: disable=broad-except
        if ex.response.status_code != 200:
            raise ex


# for generic updater
def get_webapp(cmd, resource_group_name, name, slot=None):
    return _generic_site_operation(cmd.cli_ctx, resource_group_name, name, 'get', slot)


def set_webapp(cmd, resource_group_name, name, slot=None, skip_dns_registration=None, basic_auth="",  # pylint: disable=unused-argument
               skip_custom_domain_verification=None, force_dns_registration=None, ttl_in_seconds=None, **kwargs):  # pylint: disable=unused-argument
    instance = kwargs['parameters']
    client = web_client_factory(cmd.cli_ctx)
    updater = client.web_apps.begin_create_or_update_slot if slot else client.web_apps.begin_create_or_update
    kwargs = dict(resource_group_name=resource_group_name, name=name, site_envelope=instance)
    if slot:
        kwargs['slot'] = slot

    basic_auth = basic_auth.lower()
    _check_basic_auth_param(basic_auth)
    _enable_basic_auth(cmd, name, slot, resource_group_name, basic_auth)

    return updater(**kwargs)


def update_webapp(cmd, instance, client_affinity_enabled=None, https_only=None, minimum_elastic_instance_count=None,
                  prewarmed_instance_count=None):
    if 'function' in instance.kind:
        raise ValidationError("please use 'az functionapp update' to update this function app")
    if minimum_elastic_instance_count or prewarmed_instance_count:
        args = ["--minimum-elastic-instance-count", "--prewarmed-instance-count"]
        plan = get_app_service_plan_from_webapp(cmd, instance)
        sku = _normalize_sku(plan.sku.name)
        if get_sku_tier(sku) not in ["PREMIUMV2", "PREMIUMV3"]:
            raise ValidationError("{} are only supported for elastic premium V2/V3 SKUs".format(str(args)))
        if not plan.elastic_scale_enabled:
            raise ValidationError("Elastic scale is not enabled on the App Service Plan. Please update the plan ")
        if (minimum_elastic_instance_count or 0) > plan.maximum_elastic_worker_count:
            raise ValidationError("--minimum-elastic-instance-count: Minimum elastic instance count is greater than "
                                  "the app service plan's maximum Elastic worker count. "
                                  "Please choose a lower count or update the plan's maximum ")
        if (prewarmed_instance_count or 0) > plan.maximum_elastic_worker_count:
            raise ValidationError("--prewarmed-instance-count: Prewarmed instance count is greater than "
                                  "the app service plan's maximum Elastic worker count. "
                                  "Please choose a lower count or update the plan's maximum ")

    if client_affinity_enabled is not None:
        instance.client_affinity_enabled = client_affinity_enabled == 'true'
    if https_only is not None:
        instance.https_only = https_only == 'true'

    if minimum_elastic_instance_count is not None:
        from azure.mgmt.web.models import SiteConfig
        # Need to create a new SiteConfig object to ensure that the new property is included in request body
        conf = SiteConfig(**instance.site_config.as_dict())
        conf.minimum_elastic_instance_count = minimum_elastic_instance_count
        instance.site_config = conf

    if prewarmed_instance_count is not None:
        instance.site_config.pre_warmed_instance_count = prewarmed_instance_count

    return instance


def update_functionapp(cmd, instance, plan=None, force=False):
    client = web_client_factory(cmd.cli_ctx)
    if plan is not None:
        if is_valid_resource_id(plan):
            dest_parse_result = parse_resource_id(plan)
            dest_plan_info = client.app_service_plans.get(dest_parse_result['resource_group'],
                                                          dest_parse_result['name'])
        else:
            dest_plan_info = client.app_service_plans.get(instance.resource_group, plan)
        if dest_plan_info is None:
            raise ResourceNotFoundError("The plan '{}' doesn't exist".format(plan))
        validate_plan_switch_compatibility(cmd, client, instance, dest_plan_info, force)
        instance.server_farm_id = dest_plan_info.id
    return instance


def validate_plan_switch_compatibility(cmd, client, src_functionapp_instance, dest_plan_instance, force):
    general_switch_msg = 'Currently the switch is only allowed between a Consumption or an Elastic Premium plan.'
    src_parse_result = parse_resource_id(src_functionapp_instance.server_farm_id)
    src_plan_info = client.app_service_plans.get(src_parse_result['resource_group'],
                                                 src_parse_result['name'])

    if src_plan_info is None:
        raise ResourceNotFoundError('Could not determine the current plan of the functionapp')

    # Ensure all plans involved are windows. Reserved = true indicates Linux.
    if src_plan_info.reserved or dest_plan_instance.reserved:
        raise ValidationError('This feature currently supports windows to windows plan migrations. For other '
                              'migrations, please redeploy.')

    src_is_premium = is_plan_elastic_premium(cmd, src_plan_info)
    dest_is_consumption = is_plan_consumption(cmd, dest_plan_instance)

    if not (is_plan_consumption(cmd, src_plan_info) or src_is_premium):
        raise ValidationError('Your functionapp is not using a Consumption or an Elastic Premium plan. ' +
                              general_switch_msg)
    if not (dest_is_consumption or is_plan_elastic_premium(cmd, dest_plan_instance)):
        raise ValidationError('You are trying to move to a plan that is not a Consumption or an '
                              'Elastic Premium plan. ' +
                              general_switch_msg)

    if src_is_premium and dest_is_consumption:
        logger.warning('WARNING: Moving a functionapp from Premium to Consumption might result in loss of '
                       'functionality and cause the app to break. Please ensure the functionapp is compatible '
                       'with a Consumption plan and is not using any features only available in Premium.')
        if not force:
            raise RequiredArgumentMissingError('If you want to migrate a functionapp from a Premium to Consumption '
                                               'plan, please re-run this command with the \'--force\' flag.')


def set_functionapp(cmd, resource_group_name, name, slot=None, **kwargs):
    instance = kwargs['parameters']
    client = web_client_factory(cmd.cli_ctx)
    updater = client.web_apps.begin_create_or_update_slot if slot else client.web_apps.begin_create_or_update
    kwargs = dict(resource_group_name=resource_group_name, name=name, site_envelope=instance)
    if slot:
        kwargs['slot'] = slot

    return updater(**kwargs)


def get_functionapp(cmd, resource_group_name, name, slot=None):
    function_app = _generic_site_operation(cmd.cli_ctx, resource_group_name, name, 'get', slot)
    if not function_app or 'function' not in function_app.kind:
        raise ResourceNotFoundError("Unable to find App {} in resource group {}".format(name, resource_group_name))
    return function_app


def list_webapp(cmd, resource_group_name=None):
    full_list = _list_app(cmd.cli_ctx, resource_group_name)
    # ignore apps with kind==null & not functions apps
    return list(filter(lambda x: x.kind is not None and "function" not in x.kind.lower(), full_list))


def list_deleted_webapp(cmd, resource_group_name=None, name=None, slot=None):
    result = _list_deleted_app(cmd.cli_ctx, resource_group_name, name, slot)
    return sorted(result, key=lambda site: site.deleted_site_id)


def webapp_exists(cmd, resource_group_name, name, slot=None):
    from azure.core.exceptions import ResourceNotFoundError as RNFR
    exists = True
    try:
        if slot:
            get_webapp(cmd, resource_group_name=resource_group_name, name=name, slot=slot)
        else:
            get_webapp(cmd, resource_group_name=resource_group_name, name=name)
    except RNFR:
        exists = False
    return exists


def restore_deleted_webapp(cmd, deleted_id, resource_group_name, name, slot=None, restore_content_only=None,
                           target_app_svc_plan=None):
    # If web app doesn't exist, Try creating it in the provided app service plan
    if not webapp_exists(cmd, resource_group_name, name, slot):
        logger.debug('Web app %s with slot %s not found under resource group %s', name, slot, resource_group_name)
        if not target_app_svc_plan:
            raise ValidationError(
                f'Target app "{name}" does not exist. '
                'Specify --target-app-svc-plan for it to be created automatically.')
        if not app_service_plan_exists(cmd, resource_group_name, target_app_svc_plan):
            raise ValidationError(
                f'Target app service plan "{target_app_svc_plan}" not found '
                f'in the target resource group "{resource_group_name}"')
        # create webapp in the plan
        create_webapp(cmd, resource_group_name, name, target_app_svc_plan)
        logger.debug(
            'Web app %s is created on plan %s, resource group %s', name, target_app_svc_plan, resource_group_name)

    DeletedAppRestoreRequest = cmd.get_models('DeletedAppRestoreRequest')
    request = DeletedAppRestoreRequest(deleted_site_id=deleted_id, recover_configuration=not restore_content_only)
    return _generic_site_operation(cmd.cli_ctx, resource_group_name, name, 'begin_restore_from_deleted_app',
                                   slot, request)


def list_function_app(cmd, resource_group_name=None):
    return list(filter(lambda x: x.kind is not None and is_functionapp(x),
                _list_app(cmd.cli_ctx, resource_group_name)))


def show_functionapp(cmd, resource_group_name, name, slot=None):
    app = _generic_site_operation(cmd.cli_ctx, resource_group_name, name, 'get', slot)
    if not app:
        raise ResourceNotFoundError("Unable to find resource'{}', in ResourceGroup '{}'.".format(name,
                                                                                                 resource_group_name))
    app.site_config = _generic_site_operation(cmd.cli_ctx, resource_group_name, name, 'get_configuration',
                                              slot)
    if not is_centauri_functionapp(cmd, resource_group_name, name):
        _rename_server_farm_props(app)
        _fill_ftp_publishing_url(cmd, app, resource_group_name, name, slot)
    return app


def show_app(cmd, resource_group_name, name, slot=None):
    app = _generic_site_operation(cmd.cli_ctx, resource_group_name, name, 'get', slot)
    if not app:
        raise ResourceNotFoundError("Unable to find resource'{}', in ResourceGroup '{}'.".format(name,
                                                                                                 resource_group_name))
    app.site_config = _generic_site_operation(cmd.cli_ctx, resource_group_name, name, 'get_configuration',
                                              slot)
    if not is_centauri_functionapp(cmd, resource_group_name, name):
        _rename_server_farm_props(app)
        _fill_ftp_publishing_url(cmd, app, resource_group_name, name, slot)
        _remove_list_duplicates(app)
    return app


def _list_app(cli_ctx, resource_group_name=None):
    client = web_client_factory(cli_ctx)
    if resource_group_name:
        result = list(client.web_apps.list_by_resource_group(resource_group_name))
    else:
        result = list(client.web_apps.list())
    for webapp in result:
        _rename_server_farm_props(webapp)
    return result


def _list_deleted_app(cli_ctx, resource_group_name=None, name=None, slot=None):
    client = web_client_factory(cli_ctx)
    locations = _get_deleted_apps_locations(cli_ctx)
    result = []
    for location in locations:
        result = result + list(client.deleted_web_apps.list_by_location(location))
    if resource_group_name:
        result = [r for r in result if r.resource_group == resource_group_name]
    if name:
        result = [r for r in result if r.deleted_site_name.lower() == name.lower()]
    if slot:
        result = [r for r in result if r.slot.lower() == slot.lower()]
    return result


def _build_identities_info(identities):
    from ._appservice_utils import MSI_LOCAL_ID
    identities = identities or []
    identity_types = []
    if not identities or MSI_LOCAL_ID in identities:
        identity_types.append('SystemAssigned')
    external_identities = [x for x in identities if x != MSI_LOCAL_ID]
    if external_identities:
        identity_types.append('UserAssigned')
    identity_types = ','.join(identity_types)
    info = {'type': identity_types}
    if external_identities:
        info['userAssignedIdentities'] = {e: {} for e in external_identities}
    return (info, identity_types, external_identities, 'SystemAssigned' in identity_types)


def assign_identity(cmd, resource_group_name, name, assign_identities=None, role='Contributor', slot=None, scope=None):
    ManagedServiceIdentity, ResourceIdentityType = cmd.get_models('ManagedServiceIdentity',
                                                                  'ManagedServiceIdentityType')
    UserAssignedIdentitiesValue = cmd.get_models('UserAssignedIdentity')
    _, _, external_identities, enable_local_identity = _build_identities_info(assign_identities)

    def getter():
        return _generic_site_operation(cmd.cli_ctx, resource_group_name, name, 'get', slot)

    def setter(webapp):
        if webapp.identity and webapp.identity.type == ResourceIdentityType.system_assigned_user_assigned:
            identity_types = ResourceIdentityType.system_assigned_user_assigned
        elif webapp.identity and webapp.identity.type == ResourceIdentityType.system_assigned and external_identities:
            identity_types = ResourceIdentityType.system_assigned_user_assigned
        elif webapp.identity and webapp.identity.type == ResourceIdentityType.user_assigned and enable_local_identity:
            identity_types = ResourceIdentityType.system_assigned_user_assigned
        elif external_identities and enable_local_identity:
            identity_types = ResourceIdentityType.system_assigned_user_assigned
        elif external_identities:
            identity_types = ResourceIdentityType.user_assigned
        else:
            identity_types = ResourceIdentityType.system_assigned

        if webapp.identity:
            webapp.identity.type = identity_types
        else:
            webapp.identity = ManagedServiceIdentity(type=identity_types)
        if external_identities:
            if not webapp.identity.user_assigned_identities:
                webapp.identity.user_assigned_identities = {}
            for identity in external_identities:
                webapp.identity.user_assigned_identities[identity] = UserAssignedIdentitiesValue()

        poller = _generic_site_operation(cmd.cli_ctx, resource_group_name, name, 'begin_create_or_update',
                                         extra_parameter=webapp, slot=slot)
        return LongRunningOperation(cmd.cli_ctx)(poller)

    from azure.cli.core.commands.arm import assign_identity as _assign_identity
    webapp = _assign_identity(cmd.cli_ctx, getter, setter, identity_role=role, identity_scope=scope)
    return webapp.identity


def show_identity(cmd, resource_group_name, name, slot=None):
    web_app = _generic_site_operation(cmd.cli_ctx, resource_group_name, name, 'get', slot)
    if not web_app:
        raise ResourceNotFoundError("Unable to find App {} in resource group {}".format(name, resource_group_name))
    return web_app.identity


def remove_identity(cmd, resource_group_name, name, remove_identities=None, slot=None):
    IdentityType = cmd.get_models('ManagedServiceIdentityType')
    UserAssignedIdentitiesValue = cmd.get_models('UserAssignedIdentity')
    _, _, external_identities, remove_local_identity = _build_identities_info(remove_identities)

    def getter():
        return _generic_site_operation(cmd.cli_ctx, resource_group_name, name, 'get', slot)

    def setter(webapp):
        if webapp.identity is None:
            return webapp
        to_remove = []
        existing_identities = {x.lower() for x in list((webapp.identity.user_assigned_identities or {}).keys())}
        if external_identities:
            to_remove = {x.lower() for x in external_identities}
            non_existing = to_remove.difference(existing_identities)
            if non_existing:
                raise ResourceNotFoundError("'{}' are not associated with '{}'".format(','.join(non_existing), name))
            if not list(existing_identities - to_remove):
                if webapp.identity.type == IdentityType.user_assigned:
                    webapp.identity.type = IdentityType.none
                elif webapp.identity.type == IdentityType.system_assigned_user_assigned:
                    webapp.identity.type = IdentityType.system_assigned

        webapp.identity.user_assigned_identities = None
        if remove_local_identity:
            webapp.identity.type = (IdentityType.none
                                    if webapp.identity.type == IdentityType.system_assigned or
                                    webapp.identity.type == IdentityType.none
                                    else IdentityType.user_assigned)

        if webapp.identity.type not in [IdentityType.none, IdentityType.system_assigned]:
            webapp.identity.user_assigned_identities = {}
        if to_remove:
            for identity in list(existing_identities - to_remove):
                webapp.identity.user_assigned_identities[identity] = UserAssignedIdentitiesValue()
        else:
            for identity in list(existing_identities):
                webapp.identity.user_assigned_identities[identity] = UserAssignedIdentitiesValue()

        poller = _generic_site_operation(cmd.cli_ctx, resource_group_name, name, 'begin_create_or_update', slot, webapp)
        return LongRunningOperation(cmd.cli_ctx)(poller)

    from azure.cli.core.commands.arm import assign_identity as _assign_identity
    webapp = _assign_identity(cmd.cli_ctx, getter, setter)
    return webapp.identity


def get_auth_settings(cmd, resource_group_name, name, slot=None):
    return _generic_site_operation(cmd.cli_ctx, resource_group_name, name, 'get_auth_settings', slot)


def is_auth_runtime_version_valid(runtime_version=None):
    if runtime_version is None:
        return True
    if runtime_version.startswith("~") and len(runtime_version) > 1:
        try:
            int(runtime_version[1:])
        except ValueError:
            return False
        return True
    split_versions = runtime_version.split('.')
    if len(split_versions) != 3:
        return False
    for version in split_versions:
        try:
            int(version)
        except ValueError:
            return False
    return True


def update_auth_settings(cmd, resource_group_name, name, enabled=None, action=None,  # pylint: disable=unused-argument
                         client_id=None, token_store_enabled=None, runtime_version=None,  # pylint: disable=unused-argument
                         token_refresh_extension_hours=None,  # pylint: disable=unused-argument
                         allowed_external_redirect_urls=None, client_secret=None,  # pylint: disable=unused-argument
                         client_secret_certificate_thumbprint=None,  # pylint: disable=unused-argument
                         allowed_audiences=None, issuer=None, facebook_app_id=None,  # pylint: disable=unused-argument
                         facebook_app_secret=None, facebook_oauth_scopes=None,  # pylint: disable=unused-argument
                         twitter_consumer_key=None, twitter_consumer_secret=None,  # pylint: disable=unused-argument
                         google_client_id=None, google_client_secret=None,  # pylint: disable=unused-argument
                         google_oauth_scopes=None, microsoft_account_client_id=None,  # pylint: disable=unused-argument
                         microsoft_account_client_secret=None,  # pylint: disable=unused-argument
                         microsoft_account_oauth_scopes=None, slot=None):  # pylint: disable=unused-argument
    auth_settings = get_auth_settings(cmd, resource_group_name, name, slot)
    UnauthenticatedClientAction = cmd.get_models('UnauthenticatedClientAction')
    if action == 'AllowAnonymous':
        auth_settings.unauthenticated_client_action = UnauthenticatedClientAction.allow_anonymous
    elif action:
        auth_settings.unauthenticated_client_action = UnauthenticatedClientAction.redirect_to_login_page
        auth_settings.default_provider = AUTH_TYPES[action]
    # validate runtime version
    if not is_auth_runtime_version_valid(runtime_version):
        raise InvalidArgumentValueError('Usage Error: --runtime-version set to invalid value')

    import inspect
    frame = inspect.currentframe()
    bool_flags = ['enabled', 'token_store_enabled']
    # note: getargvalues is used already in azure.cli.core.commands.
    # and no simple functional replacement for this deprecating method for 3.5
    args, _, _, values = inspect.getargvalues(frame)  # pylint: disable=deprecated-method

    for arg in args[2:]:
        if values.get(arg, None):
            setattr(auth_settings, arg, values[arg] if arg not in bool_flags else values[arg] == 'true')

    return _generic_site_operation(cmd.cli_ctx, resource_group_name, name, 'update_auth_settings', slot, auth_settings)


def list_instances(cmd, resource_group_name, name, slot=None):
    return _generic_site_operation(cmd.cli_ctx, resource_group_name, name, 'list_instance_identifiers', slot)


def list_runtimes(cmd, os_type=None, linux=False):
    if os_type is not None and linux:
        raise MutuallyExclusiveArgumentError("Cannot use both --os-type and --linux")

    if linux:
        linux = True
        windows = False
    else:
        # show both linux and windows stacks by default
        linux = True
        windows = True
        if os_type == WINDOWS_OS_NAME:
            linux = False
        if os_type == LINUX_OS_NAME:
            windows = False

    runtime_helper = _StackRuntimeHelper(cmd=cmd, linux=linux, windows=windows)
    return runtime_helper.get_stack_names_only(delimiter=":")


def list_function_app_runtimes(cmd, os_type=None):
    # show both linux and windows stacks by default
    linux = True
    windows = True
    if os_type == WINDOWS_OS_NAME:
        linux = False
    if os_type == LINUX_OS_NAME:
        windows = False

    runtime_helper = _FunctionAppStackRuntimeHelper(cmd=cmd, linux=linux, windows=windows)
    linux_stacks = [r.to_dict() for r in runtime_helper.stacks if r.linux]
    windows_stacks = [r.to_dict() for r in runtime_helper.stacks if not r.linux]
    if linux and not windows:
        return linux_stacks
    if windows and not linux:
        return windows_stacks
    return {WINDOWS_OS_NAME: windows_stacks, LINUX_OS_NAME: linux_stacks}


def delete_logic_app(cmd, resource_group_name, name, slot=None):
    return _generic_site_operation(cmd.cli_ctx, resource_group_name, name, 'delete', slot)


def delete_function_app(cmd, resource_group_name, name, keep_empty_plan=None, slot=None):
    client = web_client_factory(cmd.cli_ctx)
    if slot:
        client.web_apps.delete_slot(resource_group_name, name, slot,
                                    delete_empty_server_farm=False if keep_empty_plan else None)
    else:
        client.web_apps.delete(resource_group_name, name,
                               delete_empty_server_farm=False if keep_empty_plan else None)


def delete_webapp(cmd, resource_group_name, name, keep_metrics=None, keep_empty_plan=None,
                  keep_dns_registration=None, slot=None):  # pylint: disable=unused-argument
    client = web_client_factory(cmd.cli_ctx)
    if slot:
        client.web_apps.delete_slot(resource_group_name, name, slot,
                                    delete_metrics=False if keep_metrics else None,
                                    delete_empty_server_farm=False if keep_empty_plan else None)
    else:
        client.web_apps.delete(resource_group_name, name,
                               delete_metrics=False if keep_metrics else None,
                               delete_empty_server_farm=False if keep_empty_plan else None)


def stop_webapp(cmd, resource_group_name, name, slot=None):
    return _generic_site_operation(cmd.cli_ctx, resource_group_name, name, 'stop', slot)


def start_webapp(cmd, resource_group_name, name, slot=None):
    return _generic_site_operation(cmd.cli_ctx, resource_group_name, name, 'start', slot)


def restart_webapp(cmd, resource_group_name, name, slot=None):
    return _generic_site_operation(cmd.cli_ctx, resource_group_name, name, 'restart', slot)


def get_site_configs(cmd, resource_group_name, name, slot=None):
    return _generic_site_operation(cmd.cli_ctx, resource_group_name, name, 'get_configuration', slot)


def get_app_settings(cmd, resource_group_name, name, slot=None):
    result = _generic_site_operation(cmd.cli_ctx, resource_group_name, name, 'list_application_settings', slot)
    client = web_client_factory(cmd.cli_ctx)
    slot_app_setting_names = [] if is_centauri_functionapp(cmd, resource_group_name, name) \
        else client.web_apps.list_slot_configuration_names(resource_group_name, name) \
        .app_setting_names
    return _build_app_settings_output(result.properties, slot_app_setting_names)


# Check if the app setting is propagated to the Kudu site correctly by calling api/settings endpoint
# should_have [] is a list of app settings which are expected to be set
# should_not_have [] is a list of app settings which are expected to be absent
# should_contain {} is a dictionary of app settings which are expected to be set with precise values
# Return True if validation succeeded
def validate_app_settings_in_scm(cmd, resource_group_name, name, slot=None,
                                 should_have=None, should_not_have=None, should_contain=None):
    scm_settings = _get_app_settings_from_scm(cmd, resource_group_name, name, slot)
    scm_setting_keys = set(scm_settings.keys())

    if should_have and not set(should_have).issubset(scm_setting_keys):
        return False

    if should_not_have and set(should_not_have).intersection(scm_setting_keys):
        return False

    temp_setting = scm_settings.copy()
    temp_setting.update(should_contain or {})
    if temp_setting != scm_settings:
        return False

    return True


@retryable_method(retries=3, interval_sec=5)
def _get_app_settings_from_scm(cmd, resource_group_name, name, slot=None):
    scm_url = _get_scm_url(cmd, resource_group_name, name, slot)
    settings_url = '{}/api/settings'.format(scm_url)
    additional_headers = {
        'Content-Type': 'application/octet-stream',
        'Cache-Control': 'no-cache',
    }
    headers = get_scm_site_headers(cmd.cli_ctx, name, resource_group_name, slot, additional_headers=additional_headers)

    import requests
    response = requests.get(settings_url, headers=headers, timeout=30)
    return response.json() or {}


def get_connection_strings(cmd, resource_group_name, name, slot=None):
    result = _generic_site_operation(cmd.cli_ctx, resource_group_name, name, 'list_connection_strings', slot)
    client = web_client_factory(cmd.cli_ctx)
    slot_constr_names = client.web_apps.list_slot_configuration_names(resource_group_name, name) \
                              .connection_string_names or []
    result = [{'name': p,
               'value': result.properties[p].value,
               'type': result.properties[p].type,
               'slotSetting': p in slot_constr_names} for p in result.properties]
    return result


def get_azure_storage_accounts(cmd, resource_group_name, name, slot=None):
    client = web_client_factory(cmd.cli_ctx)
    result = _generic_site_operation(cmd.cli_ctx, resource_group_name, name,
                                     'list_azure_storage_accounts', slot)

    slot_azure_storage_config_names = client.web_apps.list_slot_configuration_names(resource_group_name, name) \
                                                     .azure_storage_config_names or []

    return [{'name': p,
             'value': result.properties[p],
             'slotSetting': p in slot_azure_storage_config_names} for p in result.properties]


def _fill_ftp_publishing_url(cmd, webapp, resource_group_name, name, slot=None):
    profiles = list_publish_profiles(cmd, resource_group_name, name, slot)
    try:
        url = next(p['publishUrl'] for p in profiles if p['publishMethod'] == 'FTP')
        setattr(webapp, 'ftpPublishingUrl', url)
    except StopIteration:
        pass
    return webapp


def _format_fx_version(custom_image_name, container_config_type=None):
    lower_custom_image_name = custom_image_name.lower()
    if "https://" in lower_custom_image_name or "http://" in lower_custom_image_name:
        custom_image_name = lower_custom_image_name.replace("https://", "").replace("http://", "")
    fx_version = custom_image_name.strip()
    fx_version_lower = fx_version.lower()
    # handles case of only spaces
    if fx_version:
        if container_config_type:
            fx_version = '{}|{}'.format(container_config_type, custom_image_name)
        elif not fx_version_lower.startswith('docker|'):
            fx_version = '{}|{}'.format('DOCKER', custom_image_name)
    else:
        fx_version = ' '
    return fx_version


def _add_fx_version(cmd, resource_group_name, name, custom_image_name, slot=None):
    fx_version = _format_fx_version(custom_image_name)
    web_app = get_webapp(cmd, resource_group_name, name, slot)
    if not web_app:
        raise ResourceNotFoundError("'{}' app doesn't exist in resource group {}".format(name, resource_group_name))
    linux_fx = fx_version if (web_app.reserved or not web_app.is_xenon) else None
    windows_fx = fx_version if web_app.is_xenon else None
    return update_site_configs(cmd, resource_group_name, name,
                               linux_fx_version=linux_fx, windows_fx_version=windows_fx, slot=slot)


def _delete_linux_fx_version(cmd, resource_group_name, name, slot=None):
    return update_site_configs(cmd, resource_group_name, name, linux_fx_version=' ', slot=slot)


def _get_fx_version(cmd, resource_group_name, name, slot=None):
    site_config = get_site_configs(cmd, resource_group_name, name, slot)
    return site_config.linux_fx_version or site_config.windows_fx_version or ''


def url_validator(url):
    try:
        result = urlparse(url)
        return all([result.scheme, result.netloc, result.path])
    except ValueError:
        return False


def _get_linux_multicontainer_decoded_config(cmd, resource_group_name, name, slot=None):
    from base64 import b64decode
    linux_fx_version = _get_fx_version(cmd, resource_group_name, name, slot)
    if not any(linux_fx_version.startswith(s) for s in MULTI_CONTAINER_TYPES):
        raise ValidationError("Cannot decode config that is not one of the"
                              " following types: {}".format(','.join(MULTI_CONTAINER_TYPES)))
    return b64decode(linux_fx_version.split('|')[1].encode('utf-8'))


def _get_linux_multicontainer_encoded_config_from_file(file_name):
    from base64 import b64encode
    config_file_bytes = None
    if url_validator(file_name):
        response = urlopen(file_name, context=_ssl_context())
        config_file_bytes = response.read()
    else:
        with open(file_name, 'rb') as f:
            config_file_bytes = f.read()
    # Decode base64 encoded byte array into string
    return b64encode(config_file_bytes).decode('utf-8')


# for any modifications to the non-optional parameters, adjust the reflection logic accordingly
# in the method
# pylint: disable=unused-argument
def update_site_configs(cmd, resource_group_name, name, slot=None, number_of_workers=None, linux_fx_version=None,
                        windows_fx_version=None, pre_warmed_instance_count=None, php_version=None,
                        python_version=None, net_framework_version=None, power_shell_version=None,
                        java_version=None, java_container=None, java_container_version=None,
                        remote_debugging_enabled=None, web_sockets_enabled=None,
                        always_on=None, auto_heal_enabled=None,
                        use32_bit_worker_process=None,
                        min_tls_version=None,
                        http20_enabled=None,
                        app_command_line=None,
                        ftps_state=None,
                        vnet_route_all_enabled=None,
                        generic_configurations=None,
                        min_replicas=None,
                        max_replicas=None):
    configs = get_site_configs(cmd, resource_group_name, name, slot)
    app_settings = _generic_site_operation(cmd.cli_ctx, resource_group_name, name,
                                           'list_application_settings', slot)
    if number_of_workers is not None:
        number_of_workers = validate_range_of_int_flag('--number-of-workers', number_of_workers, min_val=0, max_val=20)
    if linux_fx_version:
        if linux_fx_version.strip().lower().startswith('docker|'):
            if ('WEBSITES_ENABLE_APP_SERVICE_STORAGE' not in app_settings.properties or
                    app_settings.properties['WEBSITES_ENABLE_APP_SERVICE_STORAGE'] != 'true'):
                update_app_settings(cmd, resource_group_name, name, ["WEBSITES_ENABLE_APP_SERVICE_STORAGE=false"])
        else:
            delete_app_settings(cmd, resource_group_name, name, ["WEBSITES_ENABLE_APP_SERVICE_STORAGE"])

    if pre_warmed_instance_count is not None:
        pre_warmed_instance_count = validate_range_of_int_flag('--prewarmed-instance-count', pre_warmed_instance_count,
                                                               min_val=0, max_val=20)
    import inspect
    frame = inspect.currentframe()
    bool_flags = ['remote_debugging_enabled', 'web_sockets_enabled', 'always_on',
                  'auto_heal_enabled', 'use32_bit_worker_process', 'http20_enabled', 'vnet_route_all_enabled']
    int_flags = ['pre_warmed_instance_count', 'number_of_workers']
    # note: getargvalues is used already in azure.cli.core.commands.
    # and no simple functional replacement for this deprecating method for 3.5
    args, _, _, values = inspect.getargvalues(frame)  # pylint: disable=deprecated-method
    for arg in args[3:]:
        if arg in int_flags and values[arg] is not None:
            values[arg] = validate_and_convert_to_int(arg, values[arg])
        if arg != 'generic_configurations' and values.get(arg, None):
            setattr(configs, arg, values[arg] if arg not in bool_flags else values[arg] == 'true')

    generic_configurations = generic_configurations or []
    # https://github.com/Azure/azure-cli/issues/14857
    updating_ip_security_restrictions = False

    result = {}
    for s in generic_configurations:
        try:
            json_object = get_json_object(s)
            for config_name in json_object:
                if config_name.lower() == 'ip_security_restrictions':
                    updating_ip_security_restrictions = True
            result.update(json_object)
        except CLIError:
            config_name, value = s.split('=', 1)
            result[config_name] = value

    for config_name, value in result.items():
        if config_name.lower() == 'ip_security_restrictions':
            updating_ip_security_restrictions = True
        setattr(configs, config_name, value)

    if not updating_ip_security_restrictions:
        setattr(configs, 'ip_security_restrictions', None)
        setattr(configs, 'scm_ip_security_restrictions', None)

    if is_centauri_functionapp(cmd, resource_group_name, name):
        if min_replicas is not None:
            setattr(configs, 'minimum_elastic_instance_count', min_replicas)
        if max_replicas is not None:
            setattr(configs, 'function_app_scale_limit', max_replicas)
        return update_configuration_polling(cmd, resource_group_name, name, slot, configs)
    return _generic_site_operation(cmd.cli_ctx, resource_group_name, name, 'update_configuration', slot, configs)


def update_configuration_polling(cmd, resource_group_name, name, slot, configs):
    try:
        return _generic_site_operation(cmd.cli_ctx, resource_group_name, name, 'update_configuration', slot, configs)
    except Exception as ex:  # pylint: disable=broad-except
        poll_url = ex.response.headers['Location'] if 'Location' in ex.response.headers else None
        if ex.response.status_code == 202 and poll_url:
            r = send_raw_request(cmd.cli_ctx, method='get', url=poll_url)
            poll_timeout = time.time() + 60 * 2  # 2 minute timeout

            while r.status_code != 200 and time.time() < poll_timeout:
                time.sleep(5)
                r = send_raw_request(cmd.cli_ctx, method='get', url=poll_url)

            if r.status_code == 200:
                return r.json()
        else:
            raise CLIError(ex)


def delete_app_settings(cmd, resource_group_name, name, setting_names, slot=None):
    app_settings = _generic_site_operation(cmd.cli_ctx, resource_group_name, name, 'list_application_settings', slot)
    client = web_client_factory(cmd.cli_ctx)
    centauri_functionapp = is_centauri_functionapp(cmd, resource_group_name, name)
    slot_cfg_names = {} if centauri_functionapp \
        else client.web_apps.list_slot_configuration_names(resource_group_name, name)
    is_slot_settings = False

    for setting_name in setting_names:
        app_settings.properties.pop(setting_name, None)
        if slot_cfg_names and slot_cfg_names.app_setting_names and setting_name in slot_cfg_names.app_setting_names:
            slot_cfg_names.app_setting_names.remove(setting_name)
            is_slot_settings = True

    if is_slot_settings:
        client.web_apps.update_slot_configuration_names(resource_group_name, name, slot_cfg_names)

# TODO: Centauri currently return wrong payload for update appsettings, remove this once backend has the fix.
    if centauri_functionapp:
        update_application_settings_polling(cmd, resource_group_name, name, app_settings, slot, client)
        result = _generic_site_operation(cmd.cli_ctx, resource_group_name, name, 'list_application_settings', slot)
    else:
        result = _generic_settings_operation(cmd.cli_ctx, resource_group_name, name,
                                             'update_application_settings',
                                             app_settings, slot, client)

    return _build_app_settings_output(result.properties,
                                      slot_cfg_names.app_setting_names if slot_cfg_names else [],
                                      redact=True)


def delete_azure_storage_accounts(cmd, resource_group_name, name, custom_id, slot=None):
    azure_storage_accounts = _generic_site_operation(cmd.cli_ctx, resource_group_name, name,
                                                     'list_azure_storage_accounts', slot)
    client = web_client_factory(cmd.cli_ctx)

    slot_cfg_names = client.web_apps.list_slot_configuration_names(resource_group_name, name)
    is_slot_settings = False

    azure_storage_accounts.properties.pop(custom_id, None)
    if slot_cfg_names.azure_storage_config_names and custom_id in slot_cfg_names.azure_storage_config_names:
        slot_cfg_names.azure_storage_config_names.remove(custom_id)
        is_slot_settings = True

    if is_slot_settings:
        client.web_apps.update_slot_configuration_names(resource_group_name, name, slot_cfg_names)

    result = _generic_settings_operation(cmd.cli_ctx, resource_group_name, name,
                                         'update_azure_storage_accounts', azure_storage_accounts,
                                         slot, client)

    return _redact_storage_accounts(result.properties)


def _redact_storage_accounts(properties):
    logger.warning('Storage account access keys have been redacted. '
                   'Use `az webapp config storage-account list` to view.')
    for account in properties:
        properties[account].accessKey = None
    return properties


def _ssl_context():
    if sys.version_info < (3, 4) or (in_cloud_console() and sys.platform.system() == 'Windows'):
        try:
            return ssl.SSLContext(ssl.PROTOCOL_TLS)  # added in python 2.7.13 and 3.6
        except AttributeError:
            return ssl.SSLContext(ssl.PROTOCOL_TLSv1)

    return ssl.create_default_context()


def _build_app_settings_output(app_settings, slot_cfg_names, redact=False):
    slot_cfg_names = slot_cfg_names or []
    return [{'name': p,
             'value': app_settings[p],
             'slotSetting': p in slot_cfg_names} for p in (_redact_appsettings(app_settings) if redact
                                                           else _mask_creds_related_appsettings(app_settings))]


def _redact_appsettings(settings):
    logger.warning('App settings have been redacted. '
                   'Use `az webapp/logicapp/functionapp config appsettings list` to view.')
    for x in settings:
        settings[x] = None
    return settings


def _build_app_settings_input(settings, connection_string_type):
    if not settings:
        return []
    try:
        # check if its a json file
        settings_str = ''.join([i.rstrip() for i in settings])
        json_obj = json.loads(settings_str)
        json_obj = json_obj if isinstance(json_obj, list) else [json_obj]
        for i in json_obj:
            keys = i.keys()
            if 'value' not in keys or 'name' not in keys or 'type' not in keys:
                raise KeyError
        return json_obj
    except KeyError:
        raise ArgumentUsageError("In json settings, 'value', 'name' and 'type' is required; 'slotSetting' is optional")
    except json.decoder.JSONDecodeError:
        # this may not be a json file
        if not connection_string_type:
            raise ArgumentUsageError('either --connection-string-type is required if not using json, or bad json file')
        results = []
        for name_value in settings:
            conn_string_name, value = name_value.split('=', 1)
            if value[0] in ["'", '"']:  # strip away the quots used as separators
                value = value[1:-1]
            results.append({'name': conn_string_name, 'value': value, 'type': connection_string_type})
        return results


def update_connection_strings(cmd, resource_group_name, name, connection_string_type=None,
                              settings=None, slot=None, slot_settings=None):
    from azure.mgmt.web.models import ConnStringValueTypePair
    if not settings and not slot_settings:
        raise ArgumentUsageError('Usage Error: --settings |--slot-settings')
    settings = _build_app_settings_input(settings, connection_string_type)
    sticky_slot_settings = _build_app_settings_input(slot_settings, connection_string_type)
    rm_sticky_slot_settings = set()

    conn_strings = _generic_site_operation(cmd.cli_ctx, resource_group_name, name,
                                           'list_connection_strings', slot)

    for name_value_type in settings + sticky_slot_settings:
        # split at the first '=', connection string should not have '=' in the name
        conn_strings.properties[name_value_type['name']] = ConnStringValueTypePair(value=name_value_type['value'],
                                                                                   type=name_value_type['type'])
        if 'slotSetting' in name_value_type:
            if name_value_type['slotSetting']:
                sticky_slot_settings.append(name_value_type)
            else:
                rm_sticky_slot_settings.add(name_value_type['name'])

    client = web_client_factory(cmd.cli_ctx)
    result = _generic_settings_operation(cmd.cli_ctx, resource_group_name, name,
                                         'update_connection_strings',
                                         conn_strings, slot, client)

    if sticky_slot_settings or rm_sticky_slot_settings:
        new_slot_setting_names = set(n['name'] for n in sticky_slot_settings)  # add setting name
        slot_cfg_names = client.web_apps.list_slot_configuration_names(resource_group_name, name)
        slot_cfg_names.connection_string_names = set(slot_cfg_names.connection_string_names or [])
        slot_cfg_names.connection_string_names.update(new_slot_setting_names)
        slot_cfg_names.connection_string_names -= rm_sticky_slot_settings
        client.web_apps.update_slot_configuration_names(resource_group_name, name, slot_cfg_names)

    return _redact_connection_strings(result.properties)


def delete_connection_strings(cmd, resource_group_name, name, setting_names, slot=None):
    conn_strings = _generic_site_operation(cmd.cli_ctx, resource_group_name, name,
                                           'list_connection_strings', slot)
    client = web_client_factory(cmd.cli_ctx)

    slot_cfg_names = client.web_apps.list_slot_configuration_names(resource_group_name, name)
    is_slot_settings = False
    for setting_name in setting_names:
        conn_strings.properties.pop(setting_name, None)
        if slot_cfg_names.connection_string_names and setting_name in slot_cfg_names.connection_string_names:
            slot_cfg_names.connection_string_names.remove(setting_name)
            is_slot_settings = True

    if is_slot_settings:
        client.web_apps.update_slot_configuration_names(resource_group_name, name, slot_cfg_names)

    result = _generic_settings_operation(cmd.cli_ctx, resource_group_name, name,
                                         'update_connection_strings',
                                         conn_strings, slot, client)
    _redact_connection_strings(result.properties)
    return result


def _redact_connection_strings(properties):
    logger.warning('Connection string values have been redacted. '
                   'Use `az webapp config connection-string list` to view.')
    for setting in properties:
        properties[setting].value = None
    return properties


CONTAINER_APPSETTING_NAMES = ['DOCKER_REGISTRY_SERVER_URL', 'DOCKER_REGISTRY_SERVER_USERNAME',
                              'DOCKER_REGISTRY_SERVER_PASSWORD', "WEBSITES_ENABLE_APP_SERVICE_STORAGE"]
APPSETTINGS_TO_MASK = ['DOCKER_REGISTRY_SERVER_PASSWORD']


def update_container_settings(cmd, resource_group_name, name, docker_registry_server_url=None,
                              docker_custom_image_name=None, docker_registry_server_user=None,
                              websites_enable_app_service_storage=None, docker_registry_server_password=None,
                              multicontainer_config_type=None, multicontainer_config_file=None,
                              slot=None, min_replicas=None, max_replicas=None):
    settings = []
    if docker_registry_server_url is not None:
        settings.append('DOCKER_REGISTRY_SERVER_URL=' + docker_registry_server_url)

    if (not docker_registry_server_user and not docker_registry_server_password and
            docker_registry_server_url and '.azurecr.io' in docker_registry_server_url):
        logger.warning('No credential was provided to access Azure Container Registry. Trying to look up...')
        parsed = urlparse(docker_registry_server_url)
        registry_name = (parsed.netloc if parsed.scheme else parsed.path).split('.')[0]
        try:
            docker_registry_server_user, docker_registry_server_password = _get_acr_cred(cmd.cli_ctx, registry_name)
        except Exception as ex:  # pylint: disable=broad-except
            logger.warning("Retrieving credentials failed with an exception:'%s'", ex)  # consider throw if needed

    if docker_registry_server_user is not None:
        settings.append('DOCKER_REGISTRY_SERVER_USERNAME=' + docker_registry_server_user)
    if docker_registry_server_password is not None:
        settings.append('DOCKER_REGISTRY_SERVER_PASSWORD=' + docker_registry_server_password)
    if websites_enable_app_service_storage:
        settings.append('WEBSITES_ENABLE_APP_SERVICE_STORAGE=' + websites_enable_app_service_storage)

    if docker_registry_server_user or docker_registry_server_password or docker_registry_server_url or websites_enable_app_service_storage:  # pylint: disable=line-too-long
        update_app_settings(cmd, resource_group_name, name, settings, slot)
    settings = get_app_settings(cmd, resource_group_name, name, slot)
    if docker_custom_image_name is not None:
        _add_fx_version(cmd, resource_group_name, name, docker_custom_image_name, slot)

    if multicontainer_config_file and multicontainer_config_type:
        encoded_config_file = _get_linux_multicontainer_encoded_config_from_file(multicontainer_config_file)
        linux_fx_version = _format_fx_version(encoded_config_file, multicontainer_config_type)
        update_site_configs(cmd, resource_group_name, name, linux_fx_version=linux_fx_version, slot=slot)
    elif multicontainer_config_file or multicontainer_config_type:
        logger.warning('Must change both settings --multicontainer-config-file FILE --multicontainer-config-type TYPE')

    if min_replicas is not None or max_replicas is not None:
        update_site_configs(cmd, resource_group_name, name, min_replicas=min_replicas, max_replicas=max_replicas)

    return _mask_creds_related_appsettings(_filter_for_container_settings(cmd, resource_group_name, name, settings,
                                                                          slot=slot))


def update_container_settings_functionapp(cmd, resource_group_name, name, registry_server=None,
                                          image=None, registry_username=None,
                                          registry_password=None, slot=None, min_replicas=None, max_replicas=None,
                                          enable_dapr=None, dapr_app_id=None, dapr_app_port=None,
                                          dapr_http_max_request_size=None, dapr_http_read_buffer_size=None,
                                          dapr_log_level=None, dapr_enable_api_logging=None,
                                          workload_profile_name=None, cpu=None, memory=None):
    if is_centauri_functionapp(cmd, resource_group_name, name):
        _validate_cpu_momory_functionapp(cpu, memory)
        if any([enable_dapr, dapr_app_id, dapr_app_port, dapr_http_max_request_size, dapr_http_read_buffer_size,
                dapr_log_level, dapr_enable_api_logging, cpu, memory, workload_profile_name]):
            update_dapr_and_workload_config(cmd, resource_group_name, name, enable_dapr, dapr_app_id, dapr_app_port,
                                            dapr_http_max_request_size, dapr_http_read_buffer_size, dapr_log_level,
                                            dapr_enable_api_logging, workload_profile_name, cpu, memory)
    return update_container_settings(cmd, resource_group_name, name, registry_server,
                                     image, registry_username, None,
                                     registry_password, multicontainer_config_type=None,
                                     multicontainer_config_file=None, slot=slot,
                                     min_replicas=min_replicas, max_replicas=max_replicas)


def _get_acr_cred(cli_ctx, registry_name):
    from azure.mgmt.containerregistry import ContainerRegistryManagementClient
    from azure.cli.core.commands.parameters import get_resources_in_subscription
    client = get_mgmt_service_client(cli_ctx, ContainerRegistryManagementClient).registries

    result = get_resources_in_subscription(cli_ctx, 'Microsoft.ContainerRegistry/registries')
    result = [item for item in result if item.name.lower() == registry_name]
    if not result or len(result) > 1:
        raise ResourceNotFoundError("No resource or more than one were found with name '{}'.".format(registry_name))
    resource_group_name = parse_resource_id(result[0].id)['resource_group']

    registry = client.get(resource_group_name, registry_name)

    if registry.admin_user_enabled:  # pylint: disable=no-member
        cred = client.list_credentials(resource_group_name, registry_name)
        return cred.username, cred.passwords[0].value
    raise ResourceNotFoundError("Failed to retrieve container registry credentials. Please either provide the "
                                "credentials or run 'az acr update -n {} --admin-enabled true' to enable "
                                "admin first.".format(registry_name))


def delete_container_settings(cmd, resource_group_name, name, slot=None):
    _delete_linux_fx_version(cmd, resource_group_name, name, slot)
    delete_app_settings(cmd, resource_group_name, name, CONTAINER_APPSETTING_NAMES, slot)


def show_container_settings(cmd, resource_group_name, name, show_multicontainer_config=None, slot=None):
    settings = get_app_settings(cmd, resource_group_name, name, slot)
    return _mask_creds_related_appsettings(_filter_for_container_settings(cmd, resource_group_name, name, settings,
                                                                          show_multicontainer_config, slot))


def show_container_settings_functionapp(cmd, resource_group_name, name, slot=None):
    return show_container_settings(cmd, resource_group_name, name, show_multicontainer_config=None, slot=slot)


def _filter_for_container_settings(cmd, resource_group_name, name, settings,
                                   show_multicontainer_config=None, slot=None):
    result = [x for x in settings if x['name'] in CONTAINER_APPSETTING_NAMES]
    fx_version = _get_fx_version(cmd, resource_group_name, name, slot).strip()
    if fx_version:
        added_image_name = {'name': 'DOCKER_CUSTOM_IMAGE_NAME',
                            'value': fx_version}
        result.append(added_image_name)
        if show_multicontainer_config:
            decoded_value = _get_linux_multicontainer_decoded_config(cmd, resource_group_name, name, slot)
            decoded_image_name = {'name': 'DOCKER_CUSTOM_IMAGE_NAME_DECODED',
                                  'value': decoded_value}
            result.append(decoded_image_name)
    return result


# TODO: remove this when #3660(service tracking issue) is resolved
def _mask_creds_related_appsettings(settings):
    for x in [x1 for x1 in settings if x1 in APPSETTINGS_TO_MASK]:
        settings[x] = None
    return settings


def add_hostname(cmd, resource_group_name, webapp_name, hostname, slot=None):
    from azure.mgmt.web.models import HostNameBinding
    client = web_client_factory(cmd.cli_ctx)
    webapp = client.web_apps.get(resource_group_name, webapp_name)
    if not webapp:
        raise ResourceNotFoundError("'{}' app doesn't exist".format(webapp_name))
    binding = HostNameBinding(site_name=webapp.name)
    if slot is None:
        return client.web_apps.create_or_update_host_name_binding(resource_group_name=resource_group_name,
                                                                  name=webapp.name, host_name=hostname,
                                                                  host_name_binding=binding)

    return client.web_apps.create_or_update_host_name_binding_slot(resource_group_name=resource_group_name,
                                                                   name=webapp.name, host_name=hostname,
                                                                   slot=slot, host_name_binding=binding)


def delete_hostname(cmd, resource_group_name, webapp_name, hostname, slot=None):
    client = web_client_factory(cmd.cli_ctx)
    if slot is None:
        return client.web_apps.delete_host_name_binding(resource_group_name, webapp_name, hostname)

    return client.web_apps.delete_host_name_binding_slot(resource_group_name, webapp_name, slot, hostname)


def list_hostnames(cmd, resource_group_name, webapp_name, slot=None):
    result = list(_generic_site_operation(cmd.cli_ctx, resource_group_name, webapp_name,
                                          'list_host_name_bindings', slot))
    for r in result:
        r.name = r.name.split('/')[-1]
    return result


def get_external_ip(cmd, resource_group_name, webapp_name):
    SslState = cmd.get_models('SslState')
    # logics here are ported from portal
    client = web_client_factory(cmd.cli_ctx)
    webapp = client.web_apps.get(resource_group_name, webapp_name)
    if not webapp:
        raise ResourceNotFoundError("'{}' app doesn't exist".format(webapp_name))
    if webapp.hosting_environment_profile:
        address = client.app_service_environments.list_vips(
            resource_group_name, webapp.hosting_environment_profile.name)
        if address.internal_ip_address:
            ip_address = address.internal_ip_address
        else:
            vip = next((s for s in webapp.host_name_ssl_states if s.ssl_state == SslState.ip_based_enabled), None)
            ip_address = vip.virtual_ip if vip else address.service_ip_address
    else:
        ip_address = _resolve_hostname_through_dns(webapp.default_host_name)

    return {'ip': ip_address}


def _resolve_hostname_through_dns(hostname):
    import socket
    return socket.gethostbyname(hostname)


def create_webapp_slot(cmd, resource_group_name, webapp, slot, configuration_source=None,
                       deployment_container_image_name=None, docker_registry_server_password=None,
                       docker_registry_server_user=None):
    container_args = deployment_container_image_name or docker_registry_server_password or docker_registry_server_user
    if container_args and not configuration_source:
        raise ArgumentUsageError("Cannot use arguments --deployment-container_image_name, "
                                 "--docker-registry-server_password, or --docker-registry-server-user without argument "
                                 "--configuration-source")

    docker_registry_server_url = parse_docker_image_name(deployment_container_image_name)

    Site, SiteConfig, NameValuePair = cmd.get_models('Site', 'SiteConfig', 'NameValuePair')
    client = web_client_factory(cmd.cli_ctx)
    site = client.web_apps.get(resource_group_name, webapp)
    site_config = get_site_configs(cmd, resource_group_name, webapp, None)
    if not site:
        raise ResourceNotFoundError("'{}' app doesn't exist".format(webapp))
    if 'functionapp' in site.kind:
        raise ValidationError("'{}' is a function app. Please use "
                              "`az functionapp deployment slot create`.".format(webapp))
    location = site.location
    slot_def = Site(server_farm_id=site.server_farm_id, location=location)
    slot_def.site_config = SiteConfig()

    # if it is a Windows Container site, at least pass the necessary
    # app settings to perform the container image validation:
    if configuration_source and site_config.windows_fx_version:
        # get settings from the source
        clone_from_prod = configuration_source.lower() == webapp.lower()
        src_slot = None if clone_from_prod else configuration_source
        app_settings = _generic_site_operation(cmd.cli_ctx, resource_group_name, webapp,
                                               'list_application_settings', src_slot)
        settings = []
        for k, v in app_settings.properties.items():
            if k in ("DOCKER_REGISTRY_SERVER_USERNAME", "DOCKER_REGISTRY_SERVER_PASSWORD",
                     "DOCKER_REGISTRY_SERVER_URL"):
                settings.append(NameValuePair(name=k, value=v))
        slot_def.site_config = SiteConfig(app_settings=settings)
    poller = client.web_apps.begin_create_or_update_slot(resource_group_name, webapp, site_envelope=slot_def, slot=slot)
    result = LongRunningOperation(cmd.cli_ctx)(poller)

    if configuration_source:
        update_slot_configuration_from_source(cmd, client, resource_group_name, webapp, slot, configuration_source,
                                              deployment_container_image_name, docker_registry_server_password,
                                              docker_registry_server_user,
                                              docker_registry_server_url=docker_registry_server_url)

    result.name = result.name.split('/')[-1]
    return result


def create_functionapp_slot(cmd, resource_group_name, name, slot, configuration_source=None,
                            image=None, registry_password=None,
                            registry_username=None):
    container_args = image or registry_password or registry_username
    if container_args and not configuration_source:
        raise ArgumentUsageError("Cannot use image, password and username arguments without "
                                 "--configuration-source argument")

    docker_registry_server_url = parse_docker_image_name(image)

    Site = cmd.get_models('Site')
    client = web_client_factory(cmd.cli_ctx)
    site = client.web_apps.get(resource_group_name, name)
    if not site:
        raise ResourceNotFoundError("'{}' function app doesn't exist".format(name))
    location = site.location
    slot_def = Site(server_farm_id=site.server_farm_id, location=location)

    poller = client.web_apps.begin_create_or_update_slot(resource_group_name, name, site_envelope=slot_def, slot=slot)
    result = LongRunningOperation(cmd.cli_ctx)(poller)

    if configuration_source:
        update_slot_configuration_from_source(cmd, client, resource_group_name, name, slot, configuration_source,
                                              image, registry_password,
                                              registry_username,
                                              docker_registry_server_url=docker_registry_server_url)

    result.name = result.name.split('/')[-1]
    return result


def _resolve_storage_account_resource_group(cmd, name):
    from azure.cli.command_modules.storage.operations.account import list_storage_accounts
    accounts = [a for a in list_storage_accounts(cmd) if a.name == name]
    if accounts:
        return parse_resource_id(accounts[0].id).get("resource_group")


def _set_site_config_storage_keys(cmd, site_config):
    from azure.cli.command_modules.storage._client_factory import cf_sa_for_keys

    for _, acct in site_config.azure_storage_accounts.items():
        if acct.access_key is None:
            scf = cf_sa_for_keys(cmd.cli_ctx, None)
            acct_rg = _resolve_storage_account_resource_group(cmd, acct.account_name)
            keys = scf.list_keys(acct_rg, acct.account_name, logging_enable=False).keys
            if keys:
                key = keys[0]
                logger.info("Retreived key %s", key.key_name)
                acct.access_key = key.value


def update_slot_configuration_from_source(cmd, client, resource_group_name, webapp, slot, configuration_source=None,
                                          deployment_container_image_name=None, docker_registry_server_password=None,
                                          docker_registry_server_user=None, docker_registry_server_url=None):

    clone_from_prod = configuration_source.lower() == webapp.lower()
    site_config = get_site_configs(cmd, resource_group_name, webapp,
                                   None if clone_from_prod else configuration_source)
    if site_config.azure_storage_accounts:
        logger.warning("The configuration source has storage accounts. Looking up their access keys...")
        _set_site_config_storage_keys(cmd, site_config)

    _generic_site_operation(cmd.cli_ctx, resource_group_name, webapp,
                            'update_configuration', slot, site_config)

    # slot create doesn't clone over the app-settings and connection-strings, so we do it here
    # also make sure slot settings don't get propagated.

    slot_cfg_names = client.web_apps.list_slot_configuration_names(resource_group_name, webapp)
    src_slot = None if clone_from_prod else configuration_source
    app_settings = _generic_site_operation(cmd.cli_ctx, resource_group_name, webapp,
                                           'list_application_settings',
                                           src_slot)
    for a in slot_cfg_names.app_setting_names or []:
        app_settings.properties.pop(a, None)

    connection_strings = _generic_site_operation(cmd.cli_ctx, resource_group_name, webapp,
                                                 'list_connection_strings',
                                                 src_slot)
    for a in slot_cfg_names.connection_string_names or []:
        connection_strings.properties.pop(a, None)

    _generic_settings_operation(cmd.cli_ctx, resource_group_name, webapp,
                                'update_application_settings',
                                app_settings, slot, client)
    _generic_settings_operation(cmd.cli_ctx, resource_group_name, webapp,
                                'update_connection_strings',
                                connection_strings, slot, client)

    if deployment_container_image_name or docker_registry_server_password or docker_registry_server_user:
        update_container_settings(cmd, resource_group_name, webapp,
                                  docker_custom_image_name=deployment_container_image_name, slot=slot,
                                  docker_registry_server_user=docker_registry_server_user,
                                  docker_registry_server_password=docker_registry_server_password,
                                  docker_registry_server_url=docker_registry_server_url)


def config_source_control(cmd, resource_group_name, name, repo_url, repository_type='git', branch=None,  # pylint: disable=too-many-locals
                          manual_integration=None, git_token=None, slot=None, github_action=None):
    client = web_client_factory(cmd.cli_ctx)
    location = _get_location_from_webapp(client, resource_group_name, name)

    from azure.mgmt.web.models import SiteSourceControl, SourceControl
    if git_token:
        sc = SourceControl(location=location, source_control_name='GitHub', token=git_token)
        client.update_source_control('GitHub', sc)

    source_control = SiteSourceControl(location=location, repo_url=repo_url, branch=branch,
                                       is_manual_integration=manual_integration,
                                       is_mercurial=(repository_type != 'git'), is_git_hub_action=bool(github_action))

    # SCC config can fail if previous commands caused SCMSite shutdown, so retry here.
    for i in range(5):
        try:
            poller = _generic_site_operation(cmd.cli_ctx, resource_group_name, name,
                                             'begin_create_or_update_source_control',
                                             slot, source_control)
            response = LongRunningOperation(cmd.cli_ctx)(poller)
            if response.git_hub_action_configuration and \
                response.git_hub_action_configuration.container_configuration and \
                    response.git_hub_action_configuration.container_configuration.password:
                logger.warning("GitHub action password has been redacted. Use "
                               "`az webapp/functionapp deployment source show` to view.")
                response.git_hub_action_configuration.container_configuration.password = None
            return response
        except Exception as ex:  # pylint: disable=broad-except
            ex = ex_handler_factory(no_throw=True)(ex)
            # for non server errors(50x), just throw; otherwise retry 4 times
            if i == 4 or not re.findall(r'\(50\d\)', str(ex)):
                raise
            logger.warning('retrying %s/4', i + 1)
            time.sleep(5)   # retry in a moment


def update_git_token(cmd, git_token=None):
    '''
    Update source control token cached in Azure app service. If no token is provided,
    the command will clean up existing token. Note that tokens are now redacted in the result.
    '''
    client = web_client_factory(cmd.cli_ctx)
    from azure.mgmt.web.models import SourceControl
    sc = SourceControl(name='not-really-needed', source_control_name='GitHub', token=git_token or '')
    response = client.update_source_control('GitHub', sc)
    logger.warning('Tokens have been redacted.')
    response.refresh_token = None
    response.token = None
    response.token_secret = None
    return response


def show_source_control(cmd, resource_group_name, name, slot=None):
    return _generic_site_operation(cmd.cli_ctx, resource_group_name, name, 'get_source_control', slot)


def delete_source_control(cmd, resource_group_name, name, slot=None):
    return _generic_site_operation(cmd.cli_ctx, resource_group_name, name, 'delete_source_control', slot)


def enable_local_git(cmd, resource_group_name, name, slot=None):
    client = web_client_factory(cmd.cli_ctx)
    site_config = get_site_configs(cmd, resource_group_name, name, slot)
    site_config.scm_type = 'LocalGit'
    _generic_site_operation(cmd.cli_ctx, resource_group_name, name, 'create_or_update_configuration', slot, site_config)
    return {'url': _get_local_git_url(cmd.cli_ctx, client, resource_group_name, name, slot)}


def sync_site_repo(cmd, resource_group_name, name, slot=None):
    try:
        return _generic_site_operation(cmd.cli_ctx, resource_group_name, name, 'sync_repository', slot)
    except CloudError as ex:  # Because of bad spec, sdk throws on 200. We capture it here
        if ex.status_code not in [200, 204]:
            raise ex


def list_app_service_plans(cmd, resource_group_name=None):
    client = web_client_factory(cmd.cli_ctx)
    if resource_group_name is None:
        plans = list(client.app_service_plans.list(detailed=True))  # enables querying "numberOfSites"
    else:
        plans = list(client.app_service_plans.list_by_resource_group(resource_group_name))
    for plan in plans:
        # prune a few useless fields
        del plan.geo_region
        del plan.subscription
    return plans


# TODO use zone_redundant field on ASP model when we switch to SDK version 5.0.0
def _enable_zone_redundant(plan_def, sku_def, number_of_workers):
    plan_def.enable_additional_properties_sending()
    existing_properties = plan_def.serialize()["properties"]
    plan_def.additional_properties["properties"] = existing_properties
    plan_def.additional_properties["properties"]["zoneRedundant"] = True
    if number_of_workers is None:
        sku_def.capacity = 3
    else:
        sku_def.capacity = max(3, number_of_workers)


def create_app_service_plan(cmd, resource_group_name, name, is_linux, hyper_v, per_site_scaling=False,
                            app_service_environment=None, sku='B1', number_of_workers=None, location=None,
                            tags=None, no_wait=False, zone_redundant=False):
    HostingEnvironmentProfile, SkuDescription, AppServicePlan = cmd.get_models(
        'HostingEnvironmentProfile', 'SkuDescription', 'AppServicePlan')

    client = web_client_factory(cmd.cli_ctx)
    if app_service_environment:
        # Method app_service_environments.list can only list ASE form the same subscription.
        ase_list = client.app_service_environments.list()
        ase_found = False
        ase = None
        for ase in ase_list:
            if ase.name.lower() == app_service_environment.lower() or ase.id.lower() == app_service_environment.lower():
                ase_def = HostingEnvironmentProfile(id=ase.id)
                location = ase.location
                ase_found = True
                break
        if not ase_found:
            if is_valid_resource_id(app_service_environment):
                ase_def = HostingEnvironmentProfile(id=app_service_environment)
                if location is None:
                    location = _get_location_from_resource_group(cmd.cli_ctx, resource_group_name)
            else:
                err_msg = "App service environment '{}' not found in subscription. If you want to create the \
app service plan in different subscription than the app service environment, please use the resource ID for \
--app-service-environment parameter. Additionally if the resource group is in different region than the \
app service environment, please use --location parameter and specify the region where the app service environment \
has been deployed ".format(app_service_environment)
                raise ResourceNotFoundError(err_msg)
        if hyper_v and ase.kind in ('ASEV1', 'ASEV2'):
            raise ArgumentUsageError('Windows containers are only supported on App Service Environment v3')
    else:  # Non-ASE
        ase_def = None
        if location is None:
            location = _get_location_from_resource_group(cmd.cli_ctx, resource_group_name)

    # the api is odd on parameter naming, have to live with it for now
    sku_def = SkuDescription(tier=get_sku_tier(sku), name=_normalize_sku(sku), capacity=number_of_workers)
    plan_def = AppServicePlan(location=location, tags=tags, sku=sku_def,
                              reserved=(is_linux or None), hyper_v=(hyper_v or None), name=name,
                              per_site_scaling=per_site_scaling, hosting_environment_profile=ase_def)

    if sku.upper() in ['WS1', 'WS2', 'WS3']:
        existing_plan = get_resource_if_exists(client.app_service_plans,
                                               resource_group_name=resource_group_name, name=name)
        if existing_plan and existing_plan.sku.tier != "WorkflowStandard":
            raise ValidationError("Plan {} in resource group {} already exists and "
                                  "cannot be updated to a logic app SKU (WS1, WS2, or WS3)")
        plan_def.type = "elastic"

    if zone_redundant:
        _enable_zone_redundant(plan_def, sku_def, number_of_workers)

    return sdk_no_wait(no_wait, client.app_service_plans.begin_create_or_update, name=name,
                       resource_group_name=resource_group_name, app_service_plan=plan_def)


def update_app_service_plan(instance, sku=None, number_of_workers=None, elastic_scale=None,
                            max_elastic_worker_count=None):
    if number_of_workers is None and sku is None and elastic_scale is None and max_elastic_worker_count is None:
        args = ["--number-of-workers", "--sku", "--elastic-scale", "--max-elastic-worker-count"]
        logger.warning('Nothing to update. Set one of the following parameters to make an update: %s', str(args))
    sku_def = instance.sku
    if sku is not None:
        sku = _normalize_sku(sku)
        sku_def.tier = get_sku_tier(sku)
        sku_def.name = sku

    if number_of_workers is not None:
        sku_def.capacity = number_of_workers
    else:
        number_of_workers = sku_def.capacity

    if elastic_scale is not None or max_elastic_worker_count is not None:
        if sku is None:
            sku = instance.sku.name
        if get_sku_tier(sku) not in ["PREMIUMV2", "PREMIUMV3", "WorkflowStandard"]:
            raise ValidationError("--number-of-workers and --elastic-scale can only "
                                  "be used on premium V2/V3 or workflow SKUs. "
                                  "Use command help to see all available SKUs.")

    if elastic_scale is not None:
        # TODO use instance.elastic_scale_enabled once the ASP client factories are updated
        use_additional_properties(instance)
        instance.additional_properties["properties"]["elasticScaleEnabled"] = elastic_scale

    if max_elastic_worker_count is not None:
        instance.maximum_elastic_worker_count = max_elastic_worker_count
        if max_elastic_worker_count < number_of_workers:
            raise InvalidArgumentValueError("--max-elastic-worker-count must be greater than or equal to the "
                                            "plan's number of workers. To update the plan's number of workers, use "
                                            "--number-of-workers ")
        # TODO use instance.maximum_elastic_worker_count once the ASP client factories are updated
        use_additional_properties(instance)
        instance.additional_properties["properties"]["maximumElasticWorkerCount"] = max_elastic_worker_count

    instance.sku = sku_def
    return instance


def show_plan(cmd, resource_group_name, name):
    from azure.cli.core.commands.client_factory import get_subscription_id
    client = web_client_factory(cmd.cli_ctx)
    serverfarm_url_base = '/subscriptions/{}/resourceGroups/{}/providers/Microsoft.Web/serverfarms/{}?api-version={}'
    subscription_id = get_subscription_id(cmd.cli_ctx)
    serverfarm_url = serverfarm_url_base.format(subscription_id, resource_group_name, name, client.DEFAULT_API_VERSION)
    request_url = cmd.cli_ctx.cloud.endpoints.resource_manager + serverfarm_url
    response = send_raw_request(cmd.cli_ctx, "GET", request_url)
    return response.json()


def update_functionapp_app_service_plan(cmd, instance, sku=None, number_of_workers=None, max_burst=None):
    instance = update_app_service_plan(instance, sku, number_of_workers)
    if max_burst is not None:
        if not is_plan_elastic_premium(cmd, instance):
            raise ValidationError("Usage error: --max-burst is only supported for Elastic Premium (EP) plans")
        max_burst = validate_range_of_int_flag('--max-burst', max_burst, min_val=0, max_val=20)
        instance.maximum_elastic_worker_count = max_burst
    if number_of_workers is not None:
        number_of_workers = validate_range_of_int_flag('--number-of-workers / --min-instances',
                                                       number_of_workers, min_val=0, max_val=20)
    return update_app_service_plan(instance, sku, number_of_workers)


def show_backup_configuration(cmd, resource_group_name, webapp_name, slot=None):
    try:
        return _generic_site_operation(cmd.cli_ctx, resource_group_name, webapp_name,
                                       'get_backup_configuration', slot)
    except Exception:  # pylint: disable=broad-except
        raise ResourceNotFoundError('Backup configuration not found')


def list_backups(cmd, resource_group_name, webapp_name, slot=None):
    return _generic_site_operation(cmd.cli_ctx, resource_group_name, webapp_name, 'list_backups', slot)


def create_backup(cmd, resource_group_name, webapp_name, storage_account_url,
                  db_name=None, db_type=None,
                  db_connection_string=None, backup_name=None, slot=None):
    BackupRequest = cmd.get_models('BackupRequest')
    client = web_client_factory(cmd.cli_ctx)
    if backup_name and backup_name.lower().endswith('.zip'):
        backup_name = backup_name[:-4]
    db_setting = _create_db_setting(cmd, db_name, db_type=db_type, db_connection_string=db_connection_string)
    backup_request = BackupRequest(backup_name=backup_name,
                                   storage_account_url=storage_account_url, databases=db_setting)
    if slot:
        return client.web_apps.backup_slot(resource_group_name=resource_group_name,
                                           name=webapp_name, request=backup_request, slot=slot)
    return client.web_apps.backup(resource_group_name, webapp_name, backup_request)


def update_backup_schedule(cmd, resource_group_name, webapp_name, storage_account_url=None,
                           frequency=None, keep_at_least_one_backup=None,
                           retention_period_in_days=None, db_name=None,
                           db_connection_string=None, db_type=None, backup_name=None, slot=None):
    BackupSchedule, BackupRequest = cmd.get_models('BackupSchedule', 'BackupRequest')
    configuration = None
    if backup_name and backup_name.lower().endswith('.zip'):
        backup_name = backup_name[:-4]
    if not backup_name:
        backup_name = '{0}_{1}'.format(webapp_name, datetime.datetime.utcnow().strftime('%Y%m%d%H%M'))

    try:
        configuration = _generic_site_operation(cmd.cli_ctx, resource_group_name, webapp_name,
                                                'get_backup_configuration', slot)
    except Exception:  # pylint: disable=broad-except
        # No configuration set yet
        if not all([storage_account_url, frequency, retention_period_in_days,
                    keep_at_least_one_backup]):
            raise ResourceNotFoundError('No backup configuration found. A configuration must be created. ' +
                                        'Usage: --container-url URL --frequency TIME --retention DAYS ' +
                                        '--retain-one TRUE/FALSE')

    # If arguments were not specified, use the values in the current backup schedule
    if storage_account_url is None:
        storage_account_url = configuration.storage_account_url

    if retention_period_in_days is None:
        retention_period_in_days = configuration.backup_schedule.retention_period_in_days

    if keep_at_least_one_backup is None:
        keep_at_least_one_backup = configuration.backup_schedule.keep_at_least_one_backup
    else:
        keep_at_least_one_backup = keep_at_least_one_backup.lower() == 'true'

    if frequency:
        # Parse schedule frequency
        frequency_num, frequency_unit = _parse_frequency(cmd, frequency)
    else:
        frequency_num = configuration.backup_schedule.frequency_interval
        frequency_unit = configuration.backup_schedule.frequency_unit

    if configuration and configuration.databases:
        db = configuration.databases[0]
        db_type = db_type or db.database_type
        db_name = db_name or db.name
        db_connection_string = db_connection_string or db.connection_string

    db_setting = _create_db_setting(cmd, db_name, db_type=db_type, db_connection_string=db_connection_string)

    backup_schedule = BackupSchedule(frequency_interval=frequency_num, frequency_unit=frequency_unit.name,
                                     keep_at_least_one_backup=keep_at_least_one_backup,
                                     retention_period_in_days=retention_period_in_days)
    backup_request = BackupRequest(backup_request_name=backup_name, backup_schedule=backup_schedule,
                                   enabled=True, storage_account_url=storage_account_url,
                                   databases=db_setting)
    return _generic_site_operation(cmd.cli_ctx, resource_group_name, webapp_name, 'update_backup_configuration',
                                   slot, backup_request)


def restore_backup(cmd, resource_group_name, webapp_name, storage_account_url, backup_name,
                   db_name=None, db_type=None, db_connection_string=None,
                   target_name=None, overwrite=None, ignore_hostname_conflict=None, slot=None):
    RestoreRequest = cmd.get_models('RestoreRequest')
    client = web_client_factory(cmd.cli_ctx)
    storage_blob_name = backup_name
    if not storage_blob_name.lower().endswith('.zip'):
        storage_blob_name += '.zip'
    db_setting = _create_db_setting(cmd, db_name, db_type=db_type, db_connection_string=db_connection_string)
    restore_request = RestoreRequest(storage_account_url=storage_account_url,
                                     blob_name=storage_blob_name, overwrite=overwrite,
                                     site_name=target_name, databases=db_setting,
                                     ignore_conflicting_host_names=ignore_hostname_conflict)
    if slot:
        return client.web_apps.begin_restore_slot(resource_group_name, webapp_name, 0, slot, restore_request)

    return client.web_apps.begin_restore(resource_group_name, webapp_name, 0, restore_request)


def delete_backup(cmd, resource_group_name, webapp_name, backup_id, slot=None):
    client = web_client_factory(cmd.cli_ctx)
    if slot:
        return client.web_apps.delete_backup_slot(resource_group_name, webapp_name, backup_id, slot)
    return client.web_apps.delete_backup(resource_group_name, webapp_name, backup_id)


def list_snapshots(cmd, resource_group_name, name, slot=None):
    return _generic_site_operation(cmd.cli_ctx, resource_group_name, name, 'list_snapshots',
                                   slot)


def restore_snapshot(cmd, resource_group_name, name, time, slot=None, restore_content_only=False,  # pylint: disable=redefined-outer-name
                     source_resource_group=None, source_name=None, source_slot=None):
    from azure.cli.core.commands.client_factory import get_subscription_id
    SnapshotRecoverySource, SnapshotRestoreRequest = cmd.get_models('SnapshotRecoverySource', 'SnapshotRestoreRequest')
    client = web_client_factory(cmd.cli_ctx)
    recover_config = not restore_content_only
    if all([source_resource_group, source_name]):
        # Restore from source app to target app
        sub_id = get_subscription_id(cmd.cli_ctx)
        source_id = "/subscriptions/" + sub_id + "/resourceGroups/" + source_resource_group + \
            "/providers/Microsoft.Web/sites/" + source_name
        if source_slot:
            source_id = source_id + "/slots/" + source_slot
        source = SnapshotRecoverySource(id=source_id)
        request = SnapshotRestoreRequest(overwrite=False, snapshot_time=time, recovery_source=source,
                                         recover_configuration=recover_config)
        if slot:
            return client.web_apps.begin_restore_snapshot_slot(resource_group_name, name, slot, request)
        return client.web_apps.begin_restore_snapshot(resource_group_name, name, request)
    if any([source_resource_group, source_name]):
        raise ArgumentUsageError('usage error: --source-resource-group and '
                                 '--source-name must both be specified if one is used')
    # Overwrite app with its own snapshot
    request = SnapshotRestoreRequest(overwrite=True, snapshot_time=time, recover_configuration=recover_config)
    if slot:
        return client.web_apps.begin_restore_snapshot_slot(resource_group_name, name, slot, request)
    return client.web_apps.begin_restore_snapshot(resource_group_name, name, request)


# pylint: disable=inconsistent-return-statements
def _create_db_setting(cmd, db_name, db_type, db_connection_string):
    DatabaseBackupSetting = cmd.get_models('DatabaseBackupSetting')
    if all([db_name, db_type, db_connection_string]):
        return [DatabaseBackupSetting(database_type=db_type, name=db_name, connection_string=db_connection_string)]
    if any([db_name, db_type, db_connection_string]):
        raise ArgumentUsageError('usage error: --db-name NAME --db-type TYPE --db-connection-string STRING')


def _parse_frequency(cmd, frequency):
    FrequencyUnit = cmd.get_models('FrequencyUnit')
    unit_part = frequency.lower()[-1]
    if unit_part == 'd':
        frequency_unit = FrequencyUnit.day
    elif unit_part == 'h':
        frequency_unit = FrequencyUnit.hour
    else:
        raise InvalidArgumentValueError('Frequency must end with d or h for "day" or "hour"')

    try:
        frequency_num = int(frequency[:-1])
    except ValueError:
        raise InvalidArgumentValueError('Frequency must start with a number')

    if frequency_num < 0:
        raise InvalidArgumentValueError('Frequency must be positive')

    return frequency_num, frequency_unit


def _get_deleted_apps_locations(cli_ctx):
    client = get_mgmt_service_client(cli_ctx, ResourceType.MGMT_RESOURCE_RESOURCES)
    web_provider = client.providers.get('Microsoft.Web')
    del_sites_resource = next((x for x in web_provider.resource_types if x.resource_type == 'deletedSites'), None)
    if del_sites_resource:
        return del_sites_resource.locations
    return []


def _get_local_git_url(cli_ctx, client, resource_group_name, name, slot=None):
    user = client.get_publishing_user()
    result = _generic_site_operation(cli_ctx, resource_group_name, name, 'get_source_control', slot)
    parsed = urlparse(result.repo_url)
    return '{}://{}@{}/{}.git'.format(parsed.scheme, user.publishing_user_name,
                                      parsed.netloc, name)


def _get_scm_url(cmd, resource_group_name, name, slot=None):
    from azure.mgmt.web.models import HostType
    app = _generic_site_operation(cmd.cli_ctx, resource_group_name, name, 'get', slot)
    for host in app.host_name_ssl_states or []:
        if host.host_type == HostType.repository:
            return "https://{}".format(host.name)

    # this should not happen, but throw anyway
    raise ResourceNotFoundError('Failed to retrieve Scm Uri')


def get_publishing_user(cmd):
    client = web_client_factory(cmd.cli_ctx)
    return client.get_publishing_user()


def set_deployment_user(cmd, user_name, password=None):
    '''
    Update deployment credentials.(Note, all webapps in your subscription will be impacted)
    '''
    User = cmd.get_models('User')
    client = web_client_factory(cmd.cli_ctx)
    user = User(publishing_user_name=user_name)
    if password is None:
        try:
            password = prompt_pass(msg='Password: ', confirm=True)
        except NoTTYException:
            raise ArgumentUsageError('Please specify both username and password in non-interactive mode.')

    user.publishing_password = password
    return client.update_publishing_user(user)


def list_publishing_credentials(cmd, resource_group_name, name, slot=None):
    content = _generic_site_operation(cmd.cli_ctx, resource_group_name, name,
                                      'begin_list_publishing_credentials', slot)
    return content.result()


def list_publish_profiles(cmd, resource_group_name, name, slot=None, xml=False):
    import xmltodict
    content = _generic_site_operation(cmd.cli_ctx, resource_group_name, name,
                                      'list_publishing_profile_xml_with_secrets', slot, {"format": "WebDeploy"})
    full_xml = ''
    for f in content:
        full_xml += f.decode()

    if not xml:
        profiles = xmltodict.parse(full_xml, xml_attribs=True)['publishData']['publishProfile']
        converted = []

        if not isinstance(profiles, list):
            profiles = [profiles]

        for profile in profiles:
            new = {}
            for key in profile:
                # strip the leading '@' xmltodict put in for attributes
                new[key.lstrip('@')] = profile[key]
            converted.append(new)
        return converted

    cmd.cli_ctx.invocation.data['output'] = 'tsv'
    return full_xml


def enable_cd(cmd, resource_group_name, name, enable, slot=None):
    settings = []
    settings.append("DOCKER_ENABLE_CI=" + enable)

    update_app_settings(cmd, resource_group_name, name, settings, slot)

    return show_container_cd_url(cmd, resource_group_name, name, slot)


def show_container_cd_url(cmd, resource_group_name, name, slot=None):
    settings = get_app_settings(cmd, resource_group_name, name, slot)
    docker_enabled = False
    for setting in settings:
        if setting['name'] == 'DOCKER_ENABLE_CI' and setting['value'] == 'true':
            docker_enabled = True
            break

    cd_settings = {}
    cd_settings['DOCKER_ENABLE_CI'] = docker_enabled

    if docker_enabled:
        credentials = list_publishing_credentials(cmd, resource_group_name, name, slot)
        if credentials:
            cd_url = credentials.scm_uri + '/docker/hook'
            cd_settings['CI_CD_URL'] = cd_url
    else:
        cd_settings['CI_CD_URL'] = ''

    return cd_settings


def view_in_browser(cmd, resource_group_name, name, slot=None, logs=False):
    url = _get_url(cmd, resource_group_name, name, slot)
    open_page_in_browser(url)
    if logs:
        get_streaming_log(cmd, resource_group_name, name, provider=None, slot=slot)


def _get_url(cmd, resource_group_name, name, slot=None):
    SslState = cmd.get_models('SslState')
    site = _generic_site_operation(cmd.cli_ctx, resource_group_name, name, 'get', slot)
    if not site:
        raise ResourceNotFoundError("'{}' app doesn't exist".format(name))
    url = site.enabled_host_names[0]  # picks the custom domain URL incase a domain is assigned
    ssl_host = next((h for h in site.host_name_ssl_states
                     if h.ssl_state != SslState.disabled), None)
    return ('https' if ssl_host else 'http') + '://' + url


# TODO: expose new blob support
def config_diagnostics(cmd, resource_group_name, name, level=None,
                       application_logging=None, web_server_logging=None,
                       docker_container_logging=None, detailed_error_messages=None,
                       failed_request_tracing=None, slot=None):
    from azure.mgmt.web.models import (FileSystemApplicationLogsConfig, ApplicationLogsConfig,
                                       AzureBlobStorageApplicationLogsConfig, SiteLogsConfig,
                                       HttpLogsConfig, FileSystemHttpLogsConfig,
                                       EnabledConfig)
    client = web_client_factory(cmd.cli_ctx)
    # TODO: ensure we call get_site only once
    site = client.web_apps.get(resource_group_name, name)
    if not site:
        raise ResourceNotFoundError("'{}' app doesn't exist".format(name))

    application_logs = None
    if application_logging:
        fs_log = None
        blob_log = None
        level = level if application_logging != 'off' else False
        level = True if level is None else level
        if application_logging in ['filesystem', 'off']:
            fs_log = FileSystemApplicationLogsConfig(level=level)
        if application_logging in ['azureblobstorage', 'off']:
            blob_log = AzureBlobStorageApplicationLogsConfig(level=level, retention_in_days=3,
                                                             sas_url=None)
        application_logs = ApplicationLogsConfig(file_system=fs_log,
                                                 azure_blob_storage=blob_log)

    http_logs = None
    server_logging_option = web_server_logging or docker_container_logging
    if server_logging_option:
        # TODO: az blob storage log config currently not in use, will be impelemented later.
        # Tracked as Issue: #4764 on Github
        filesystem_log_config = None
        turned_on = server_logging_option != 'off'
        if server_logging_option in ['filesystem', 'off']:
            # 100 mb max log size, retention lasts 3 days. Yes we hard code it, portal does too
            filesystem_log_config = FileSystemHttpLogsConfig(retention_in_mb=100, retention_in_days=3,
                                                             enabled=turned_on)
        http_logs = HttpLogsConfig(file_system=filesystem_log_config, azure_blob_storage=None)

    detailed_error_messages_logs = (None if detailed_error_messages is None
                                    else EnabledConfig(enabled=detailed_error_messages))
    failed_request_tracing_logs = (None if failed_request_tracing is None
                                   else EnabledConfig(enabled=failed_request_tracing))
    site_log_config = SiteLogsConfig(application_logs=application_logs,
                                     http_logs=http_logs,
                                     failed_requests_tracing=failed_request_tracing_logs,
                                     detailed_error_messages=detailed_error_messages_logs)

    return _generic_site_operation(cmd.cli_ctx, resource_group_name, name, 'update_diagnostic_logs_config',
                                   slot, site_log_config)


def show_diagnostic_settings(cmd, resource_group_name, name, slot=None):
    return _generic_site_operation(cmd.cli_ctx, resource_group_name, name, 'get_diagnostic_logs_configuration', slot)


def show_deployment_log(cmd, resource_group, name, slot=None, deployment_id=None):
    import requests
    scm_url = _get_scm_url(cmd, resource_group, name, slot)
    headers = get_scm_site_headers(cmd.cli_ctx, name, resource_group, slot)

    deployment_log_url = ''
    if deployment_id:
        deployment_log_url = '{}/api/deployments/{}/log'.format(scm_url, deployment_id)
    else:
        deployments_url = '{}/api/deployments/'.format(scm_url)
        response = requests.get(deployments_url, headers=headers)

        if response.status_code != 200:
            raise CLIError("Failed to connect to '{}' with status code '{}' and reason '{}'".format(
                deployments_url, response.status_code, response.reason))

        sorted_logs = sorted(
            response.json(),
            key=lambda x: x['start_time'],
            reverse=True
        )
        if sorted_logs and sorted_logs[0]:
            deployment_log_url = sorted_logs[0].get('log_url', '')

    if deployment_log_url:
        response = requests.get(deployment_log_url, headers=headers)
        if response.status_code != 200:
            raise CLIError("Failed to connect to '{}' with status code '{}' and reason '{}'".format(
                deployment_log_url, response.status_code, response.reason))
        return response.json()
    return []


def list_deployment_logs(cmd, resource_group, name, slot=None):
    import requests

    scm_url = _get_scm_url(cmd, resource_group, name, slot)
    headers = get_scm_site_headers(cmd.cli_ctx, name, resource_group, slot)
    deployment_log_url = '{}/api/deployments/'.format(scm_url)

    response = requests.get(deployment_log_url, headers=headers)

    if response.status_code != 200:
        raise CLIError("Failed to connect to '{}' with status code '{}' and reason '{}'".format(
            scm_url, response.status_code, response.reason))

    return response.json() or []


def config_slot_auto_swap(cmd, resource_group_name, webapp, slot, auto_swap_slot=None, disable=None):
    client = web_client_factory(cmd.cli_ctx)
    site_config = client.web_apps.get_configuration_slot(resource_group_name, webapp, slot)
    site_config.auto_swap_slot_name = '' if disable else (auto_swap_slot or 'production')
    return _generic_site_operation(cmd.cli_ctx, resource_group_name, webapp, 'update_configuration', slot, site_config)


def list_slots(cmd, resource_group_name, webapp):
    client = web_client_factory(cmd.cli_ctx)
    slots = list(client.web_apps.list_slots(resource_group_name, webapp))
    for slot in slots:
        slot.name = slot.name.split('/')[-1]
        setattr(slot, 'app_service_plan', parse_resource_id(slot.server_farm_id)['name'])
        del slot.server_farm_id
    return slots


def swap_slot(cmd, resource_group_name, webapp, slot, target_slot=None, preserve_vnet=None, action='swap'):
    client = web_client_factory(cmd.cli_ctx)
    # Default isPreserveVnet to 'True' if preserve_vnet is 'None'
    isPreserveVnet = preserve_vnet if preserve_vnet is not None else 'true'
    # converstion from string to Boolean
    isPreserveVnet = bool(isPreserveVnet == 'true')
    CsmSlotEntity = cmd.get_models('CsmSlotEntity')
    slot_swap_entity = CsmSlotEntity(target_slot=target_slot or 'production', preserve_vnet=isPreserveVnet)
    if action == 'swap':
        poller = client.web_apps.begin_swap_slot(resource_group_name, webapp, slot, slot_swap_entity)
        return poller
    if action == 'preview':
        if slot is None:
            result = client.web_apps.apply_slot_config_to_production(resource_group_name, webapp, slot_swap_entity)
        else:
            result = client.web_apps.apply_slot_configuration_slot(resource_group_name, webapp, slot, slot_swap_entity)
        return result
    # we will reset both source slot and target slot
    if target_slot is None:
        client.web_apps.reset_production_slot_config(resource_group_name, webapp)
    else:
        client.web_apps.reset_slot_configuration_slot(resource_group_name, webapp, target_slot)
    return None


def delete_slot(cmd, resource_group_name, webapp, slot):
    client = web_client_factory(cmd.cli_ctx)
    # TODO: once swagger finalized, expose other parameters like: delete_all_slots, etc...
    client.web_apps.delete_slot(resource_group_name, webapp, slot)


def set_traffic_routing(cmd, resource_group_name, name, distribution):
    RampUpRule = cmd.get_models('RampUpRule')
    client = web_client_factory(cmd.cli_ctx)
    site = client.web_apps.get(resource_group_name, name)
    if not site:
        raise ResourceNotFoundError("'{}' app doesn't exist".format(name))
    configs = get_site_configs(cmd, resource_group_name, name)
    host_name_split = site.default_host_name.split('.', 1)
    host_name_suffix = '.' + host_name_split[1]
    host_name_val = host_name_split[0]
    configs.experiments.ramp_up_rules = []
    for r in distribution:
        slot, percentage = r.split('=')
        action_host_name_slot = host_name_val + "-" + slot
        configs.experiments.ramp_up_rules.append(RampUpRule(action_host_name=action_host_name_slot + host_name_suffix,
                                                            reroute_percentage=float(percentage),
                                                            name=slot))
    _generic_site_operation(cmd.cli_ctx, resource_group_name, name, 'update_configuration', None, configs)

    return configs.experiments.ramp_up_rules


def show_traffic_routing(cmd, resource_group_name, name):
    configs = get_site_configs(cmd, resource_group_name, name)
    return configs.experiments.ramp_up_rules


def clear_traffic_routing(cmd, resource_group_name, name):
    set_traffic_routing(cmd, resource_group_name, name, [])


def enable_credentials(cmd, resource_group_name, name, enable, slot=None):
    from azure.mgmt.web.models import CorsSettings
    configs = get_site_configs(cmd, resource_group_name, name, slot)
    if not configs.cors:
        configs.cors = CorsSettings()
    configs.cors.support_credentials = enable
    result = _generic_site_operation(cmd.cli_ctx, resource_group_name, name, 'update_configuration', slot, configs)
    return result.cors


def add_cors(cmd, resource_group_name, name, allowed_origins, slot=None):
    from azure.mgmt.web.models import CorsSettings
    configs = get_site_configs(cmd, resource_group_name, name, slot)
    if not configs.cors:
        configs.cors = CorsSettings()
    configs.cors.allowed_origins = (configs.cors.allowed_origins or []) + allowed_origins
    result = _generic_site_operation(cmd.cli_ctx, resource_group_name, name, 'update_configuration', slot, configs)
    return result.cors


def remove_cors(cmd, resource_group_name, name, allowed_origins, slot=None):
    configs = get_site_configs(cmd, resource_group_name, name, slot)
    if configs.cors:
        if allowed_origins:
            configs.cors.allowed_origins = [x for x in (configs.cors.allowed_origins or []) if x not in allowed_origins]
        else:
            configs.cors.allowed_origins = []
        configs = _generic_site_operation(cmd.cli_ctx, resource_group_name, name, 'update_configuration', slot, configs)
    return configs.cors


def show_cors(cmd, resource_group_name, name, slot=None):
    configs = get_site_configs(cmd, resource_group_name, name, slot)
    return configs.cors


def get_streaming_log(cmd, resource_group_name, name, provider=None, slot=None):
    # ping the site first to ensure that the site container is running
    # logsteam does not work if the site container is not running
    # See https://github.com/Azure/azure-cli/issues/23058
    ping_site(cmd, resource_group_name, name, slot)
    scm_url = _get_scm_url(cmd, resource_group_name, name, slot)
    streaming_url = scm_url + '/logstream'
    if provider:
        streaming_url += ('/' + provider.lstrip('/'))

    headers = get_scm_site_headers(cmd.cli_ctx, name, resource_group_name, slot)
    t = threading.Thread(target=_get_log, args=(streaming_url, headers))
    t.daemon = True
    t.start()

    while True:
        time.sleep(100)  # so that ctrl+c can stop the command


def ping_site(cmd, resource_group_name, name, slot, timeout=230):
    import urllib3
    try:
        site_url = _get_url(cmd, resource_group_name, name, slot)
        http = urllib3.PoolManager(timeout=urllib3.Timeout(connect=timeout, read=timeout))
        http.request('GET', site_url)
    except Exception:  # pylint: disable=broad-except
        logger.warning("Unable to reach the app.")
        raise


def download_historical_logs(cmd, resource_group_name, name, log_file=None, slot=None):
    scm_url = _get_scm_url(cmd, resource_group_name, name, slot)
    url = scm_url.rstrip('/') + '/dump'
    headers = get_scm_site_headers(cmd.cli_ctx, name, resource_group_name, slot)
    _get_log(url, headers, log_file)
    logger.warning('Downloaded logs to %s', log_file)


def _get_site_credential(cli_ctx, resource_group_name, name, slot=None):
    creds = _generic_site_operation(cli_ctx, resource_group_name, name, 'begin_list_publishing_credentials', slot)
    creds = creds.result()
    return (creds.publishing_user_name, creds.publishing_password)


def get_bearer_token(cli_ctx):
    from azure.cli.core._profile import Profile
    profile = Profile(cli_ctx=cli_ctx)
    credential, _, _ = profile.get_login_credentials()
    bearer_token = credential.get_token().token
    return bearer_token


def basic_auth_supported(cli_ctx, name, resource_group_name, slot=None):
    return _generic_site_operation(cli_ctx, resource_group_name, name, 'get_scm_allowed', slot).allow


# auth with basic auth if available
def get_scm_site_headers(cli_ctx, name, resource_group_name, slot=None, additional_headers=None):
    import urllib3

    if basic_auth_supported(cli_ctx, name, resource_group_name, slot):
        logger.info("[AUTH]: basic")
        username, password = _get_site_credential(cli_ctx, resource_group_name, name, slot)
        headers = urllib3.util.make_headers(basic_auth=f"{username}:{password}")
    else:
        logger.info("[AUTH]: AAD")
        headers = urllib3.util.make_headers()
        headers["Authorization"] = f"Bearer {get_bearer_token(cli_ctx)}"
    headers['User-Agent'] = get_az_user_agent()
    headers['x-ms-client-request-id'] = cli_ctx.data['headers']['x-ms-client-request-id']
    # allow setting Content-Type, Cache-Control, etc. headers
    if additional_headers:
        for k, v in additional_headers.items():
            headers[k] = v

    return headers


def _get_log(url, headers, log_file=None):
    http = get_pool_manager(url)
    r = http.request(
        'GET',
        url,
        headers=headers,
        preload_content=False
    )
    if r.status != 200:
        raise CLIError("Failed to connect to '{}' with status code '{}' and reason '{}'".format(
            url, r.status, r.reason))
    if log_file:  # download logs
        with open(log_file, 'wb') as f:
            while True:
                data = r.read(1024)
                if not data:
                    break
                f.write(data)
    else:  # streaming
        std_encoding = sys.stdout.encoding
        try:
            for chunk in r.stream():
                if chunk:
                    # Extra encode() and decode for stdout which does not support 'utf-8'
                    logger.warning(chunk.decode(encoding='utf-8', errors='replace')
                                   .encode(std_encoding, errors='replace')
                                   .decode(std_encoding, errors='replace')
                                   .rstrip('\n\r'))  # each line of log has CRLF.
        except Exception as ex:  # pylint: disable=broad-except
            logger.error("Log stream interrupted. Exiting live log stream.")
            logger.debug(ex)
        finally:
            r.release_conn()


def upload_ssl_cert(cmd, resource_group_name,
                    name, certificate_password,
                    certificate_file, slot=None,
                    certificate_name=None):
    Certificate = cmd.get_models('Certificate')
    client = web_client_factory(cmd.cli_ctx)
    webapp = _generic_site_operation(cmd.cli_ctx, resource_group_name, name, 'get', slot)
    cert_file = open(certificate_file, 'rb')
    cert_contents = cert_file.read()
    hosting_environment_profile_param = (webapp.hosting_environment_profile.name
                                         if webapp.hosting_environment_profile else '')

    try:
        thumb_print = _get_cert(certificate_password, certificate_file)
    except OpenSSL.crypto.Error as e:
        raise UnclassifiedUserFault(f"Failed to get the certificate's thrumbprint with error: '{e}'. "
                                    "Please double check the certificate password.") from e
    if certificate_name:
        cert_name = certificate_name
    else:
        cert_name = _generate_cert_name(thumb_print, hosting_environment_profile_param,
                                        webapp.location, resource_group_name)
    cert = Certificate(password=certificate_password, pfx_blob=cert_contents,
                       location=webapp.location, server_farm_id=webapp.server_farm_id)
    return client.certificates.create_or_update(resource_group_name, cert_name, cert)


def _generate_cert_name(thumb_print, hosting_environment, location, resource_group_name):
    return "%s_%s_%s_%s" % (thumb_print, hosting_environment, location, resource_group_name)


def _get_cert(certificate_password, certificate_file):
    ''' Decrypts the .pfx file '''
    p12 = OpenSSL.crypto.load_pkcs12(open(certificate_file, 'rb').read(), certificate_password)
    cert = p12.get_certificate()
    digest_algorithm = 'sha1'
    thumbprint = cert.digest(digest_algorithm).decode("utf-8").replace(':', '')
    return thumbprint


def list_ssl_certs(cmd, resource_group_name):
    client = web_client_factory(cmd.cli_ctx)
    return client.certificates.list_by_resource_group(resource_group_name)


def show_ssl_cert(cmd, resource_group_name, certificate_name):
    client = web_client_factory(cmd.cli_ctx)
    return client.certificates.get(resource_group_name, certificate_name)


def delete_ssl_cert(cmd, resource_group_name, certificate_thumbprint):
    client = web_client_factory(cmd.cli_ctx)
    webapp_certs = client.certificates.list_by_resource_group(resource_group_name)
    for webapp_cert in webapp_certs:
        if webapp_cert.thumbprint == certificate_thumbprint:
            return client.certificates.delete(resource_group_name, webapp_cert.name)
    raise ResourceNotFoundError("Certificate for thumbprint '{}' not found".format(certificate_thumbprint))


def import_ssl_cert(cmd, resource_group_name, name, key_vault, key_vault_certificate_name, certificate_name=None):
    Certificate = cmd.get_models('Certificate')
    client = web_client_factory(cmd.cli_ctx)
    webapp = client.web_apps.get(resource_group_name, name)
    if not webapp:
        raise ResourceNotFoundError("'{}' app doesn't exist in resource group {}".format(name, resource_group_name))
    server_farm_id = webapp.server_farm_id
    location = webapp.location
    kv_id = None
    if not is_valid_resource_id(key_vault):
        kv_client = get_mgmt_service_client(cmd.cli_ctx, ResourceType.MGMT_KEYVAULT)
        key_vaults = kv_client.vaults.list_by_subscription()
        for kv in key_vaults:
            if key_vault == kv.name:
                kv_id = kv.id
                break
    else:
        kv_id = key_vault

    if kv_id is None:
        kv_msg = 'The Key Vault {0} was not found in the subscription in context. ' \
                 'If your Key Vault is in a different subscription, please specify the full Resource ID: ' \
                 '\naz .. ssl import -n {1} -g {2} --key-vault-certificate-name {3} ' \
                 '--key-vault /subscriptions/[sub id]/resourceGroups/[rg]/providers/Microsoft.KeyVault/' \
                 'vaults/{0}'.format(key_vault, name, resource_group_name, key_vault_certificate_name)
        logger.warning(kv_msg)
        return

    kv_id_parts = parse_resource_id(kv_id)
    kv_name = kv_id_parts['name']
    kv_resource_group_name = kv_id_parts['resource_group']
    kv_subscription = kv_id_parts['subscription']

    # If in the public cloud, check if certificate is an app service certificate, in the same or a diferent
    # subscription
    kv_secret_name = None
    cloud_type = cmd.cli_ctx.cloud.name
    from azure.cli.core.commands.client_factory import get_subscription_id
    subscription_id = get_subscription_id(cmd.cli_ctx)
    if cloud_type.lower() == PUBLIC_CLOUD.lower():
        if kv_subscription.lower() != subscription_id.lower():
            diff_subscription_client = get_mgmt_service_client(cmd.cli_ctx, ResourceType.MGMT_APPSERVICE,
                                                               subscription_id=kv_subscription)
            ascs = diff_subscription_client.app_service_certificate_orders.list(api_version=VERSION_2022_09_01)
        else:
            ascs = client.app_service_certificate_orders.list(api_version=VERSION_2022_09_01)

        kv_secret_name = None
        for asc in ascs:
            if asc.name == key_vault_certificate_name:
                kv_secret_name = asc.certificates[key_vault_certificate_name].key_vault_secret_name

    # if kv_secret_name is not populated, it is not an appservice certificate, proceed for KV certificates
    if not kv_secret_name:
        kv_secret_name = key_vault_certificate_name

    if certificate_name:
        cert_name = certificate_name
    else:
        cert_name = '{}-{}-{}'.format(resource_group_name, kv_name, key_vault_certificate_name)

    lnk = 'https://azure.github.io/AppService/2016/05/24/Deploying-Azure-Web-App-Certificate-through-Key-Vault.html'
    lnk_msg = 'Find more details here: {}'.format(lnk)
    if not _check_service_principal_permissions(cmd, kv_resource_group_name, kv_name, kv_subscription):
        logger.warning('Unable to verify Key Vault permissions.')
        logger.warning('You may need to grant Microsoft.Azure.WebSites service principal the Secret:Get permission')
        logger.warning(lnk_msg)

    kv_cert_def = Certificate(location=location, key_vault_id=kv_id, password='',
                              key_vault_secret_name=kv_secret_name, server_farm_id=server_farm_id)

    return client.certificates.create_or_update(name=cert_name, resource_group_name=resource_group_name,
                                                certificate_envelope=kv_cert_def)


def create_managed_ssl_cert(cmd, resource_group_name, name, hostname, slot=None, certificate_name=None):
    Certificate = cmd.get_models('Certificate')
    hostname = hostname.lower()
    client = web_client_factory(cmd.cli_ctx)
    webapp = _generic_site_operation(cmd.cli_ctx, resource_group_name, name, 'get', slot)
    if not webapp:
        slot_text = "Deployment slot {} in ".format(slot) if slot else ''
        raise ResourceNotFoundError("{0}app {1} doesn't exist in resource group {2}".format(slot_text,
                                                                                            name,
                                                                                            resource_group_name))

    parsed_plan_id = parse_resource_id(webapp.server_farm_id)
    plan_info = client.app_service_plans.get(parsed_plan_id['resource_group'], parsed_plan_id['name'])
    if plan_info.sku.tier.upper() == 'FREE' or plan_info.sku.tier.upper() == 'SHARED':
        raise ValidationError('Managed Certificate is not supported on Free and Shared tier.')

    if not _verify_hostname_binding(cmd, resource_group_name, name, hostname, slot):
        slot_text = " --slot {}".format(slot) if slot else ""
        raise ValidationError("Hostname (custom domain) '{0}' is not registered with {1}. "
                              "Use 'az webapp config hostname add --resource-group {2} "
                              "--webapp-name {1}{3} --hostname {0}' "
                              "to register the hostname.".format(hostname, name, resource_group_name, slot_text))

    server_farm_id = webapp.server_farm_id
    location = webapp.location
    easy_cert_def = Certificate(location=location, canonical_name=hostname,
                                server_farm_id=server_farm_id, password='')

    # TODO: Update manual polling to use LongRunningOperation once backend API & new SDK supports polling
    try:
        certificate_name = hostname if not certificate_name else certificate_name
        return client.certificates.create_or_update(name=certificate_name, resource_group_name=resource_group_name,
                                                    certificate_envelope=easy_cert_def)
    except Exception as ex:
        poll_url = ex.response.headers['Location'] if 'Location' in ex.response.headers else None
        if ex.response.status_code == 202 and poll_url:
            r = send_raw_request(cmd.cli_ctx, method='get', url=poll_url)
            poll_timeout = time.time() + 60 * 2  # 2 minute timeout

            while r.status_code != 200 and time.time() < poll_timeout:
                time.sleep(5)
                r = send_raw_request(cmd.cli_ctx, method='get', url=poll_url)

            if r.status_code == 200:
                try:
                    return r.json()
                except ValueError:
                    return r.text
            logger.warning("Managed Certificate creation in progress. Please use the command "
                           "'az webapp config ssl show -g %s --certificate-name %s' "
                           " to view your certificate once it is created", resource_group_name, certificate_name)
            return
        raise CLIError(ex)


def _check_service_principal_permissions(cmd, resource_group_name, key_vault_name, key_vault_subscription):
    from azure.cli.command_modules.role import graph_client_factory, GraphError
    graph_client = graph_client_factory(cmd.cli_ctx)
    from azure.cli.core.commands.client_factory import get_subscription_id
    subscription = get_subscription_id(cmd.cli_ctx)
    # Cannot check if key vault is in another subscription
    if subscription != key_vault_subscription:
        return False
    kv_client = get_mgmt_service_client(cmd.cli_ctx, ResourceType.MGMT_KEYVAULT)
    vault = kv_client.vaults.get(resource_group_name=resource_group_name, vault_name=key_vault_name)
    # Check for Microsoft.Azure.WebSites app registration
    AZURE_PUBLIC_WEBSITES_APP_ID = 'abfa0a7c-a6b6-4736-8310-5855508787cd'
    AZURE_GOV_WEBSITES_APP_ID = '6a02c803-dafd-4136-b4c3-5a6f318b4714'
    for policy in vault.properties.access_policies:
        try:
            sp = graph_client.service_principal_get(policy.object_id)
            if sp['appId'] == AZURE_PUBLIC_WEBSITES_APP_ID or sp['appId'] == AZURE_GOV_WEBSITES_APP_ID:
                for perm in policy.permissions.secrets:
                    if perm == "Get":
                        return True
        except GraphError:
            pass  # Lookup will fail for non service principals (users, groups, etc.)
    return False


def _update_host_name_ssl_state(cmd, resource_group_name, webapp_name, webapp,
                                host_name, ssl_state, thumbprint, slot=None):
    Site, HostNameSslState = cmd.get_models('Site', 'HostNameSslState')
    updated_webapp = Site(host_name_ssl_states=[HostNameSslState(name=host_name,
                                                                 ssl_state=ssl_state,
                                                                 thumbprint=thumbprint,
                                                                 to_update=True)],
                          location=webapp.location, tags=webapp.tags)
    return _generic_site_operation(cmd.cli_ctx, resource_group_name, webapp_name, 'begin_create_or_update',
                                   slot, updated_webapp)


def _update_ssl_binding(cmd, resource_group_name, name, certificate_thumbprint, ssl_type, hostname, slot=None):
    client = web_client_factory(cmd.cli_ctx)
    webapp = client.web_apps.get(resource_group_name, name)
    if not webapp:
        raise ResourceNotFoundError("'{}' app doesn't exist".format(name))

    cert_resource_group_name = parse_resource_id(webapp.server_farm_id)['resource_group']
    webapp_certs = client.certificates.list_by_resource_group(cert_resource_group_name)

    found_cert = None
    # search for a cert that matches in the app service plan's RG
    for webapp_cert in webapp_certs:
        if webapp_cert.thumbprint == certificate_thumbprint:
            found_cert = webapp_cert
    # search for a cert that matches in the webapp's RG
    if not found_cert:
        webapp_certs = client.certificates.list_by_resource_group(resource_group_name)
        for webapp_cert in webapp_certs:
            if webapp_cert.thumbprint == certificate_thumbprint:
                found_cert = webapp_cert
    # search for a cert that matches in the subscription, filtering on the serverfarm
    if not found_cert:
        sub_certs = client.certificates.list(filter=f"ServerFarmId eq '{webapp.server_farm_id}'")
        found_cert = next(iter([c for c in sub_certs if c.thumbprint == certificate_thumbprint]), None)
    if found_cert:
        if not hostname:
            if len(found_cert.host_names) == 1 and not found_cert.host_names[0].startswith('*'):
                return _update_host_name_ssl_state(cmd, resource_group_name, name, webapp,
                                                   found_cert.host_names[0], ssl_type,
                                                   certificate_thumbprint, slot)
            query_result = list_hostnames(cmd, resource_group_name, name, slot)
            hostnames_in_webapp = [x.name.split('/')[-1] for x in query_result]
            to_update = _match_host_names_from_cert(found_cert.host_names, hostnames_in_webapp)
        else:
            to_update = [hostname]
        for h in to_update:
            _update_host_name_ssl_state(cmd, resource_group_name, name, webapp,
                                        h, ssl_type, certificate_thumbprint, slot)

        return show_app(cmd, resource_group_name, name, slot)

    raise ResourceNotFoundError("Certificate for thumbprint '{}' not found.".format(certificate_thumbprint))


def bind_ssl_cert(cmd, resource_group_name, name, certificate_thumbprint, ssl_type, hostname=None, slot=None):
    SslState = cmd.get_models('SslState')
    return _update_ssl_binding(cmd, resource_group_name, name, certificate_thumbprint,
                               SslState.sni_enabled if ssl_type == 'SNI' else SslState.ip_based_enabled, hostname, slot)


def unbind_ssl_cert(cmd, resource_group_name, name, certificate_thumbprint, hostname=None, slot=None):
    SslState = cmd.get_models('SslState')
    return _update_ssl_binding(cmd, resource_group_name, name,
                               certificate_thumbprint, SslState.disabled, hostname, slot)


def _match_host_names_from_cert(hostnames_from_cert, hostnames_in_webapp):
    # the goal is to match '*.foo.com' with host name like 'admin.foo.com', 'logs.foo.com', etc
    matched = set()
    for hostname in hostnames_from_cert:
        if hostname.startswith('*'):
            for h in hostnames_in_webapp:
                if hostname[hostname.find('.'):] == h[h.find('.'):]:
                    matched.add(h)
        elif hostname in hostnames_in_webapp:
            matched.add(hostname)
    return matched


# help class handles runtime stack in format like 'node|6.1', 'php|5.5'
# pylint: disable=too-few-public-methods
class _AbstractStackRuntimeHelper:
    def __init__(self, cmd, linux=False, windows=False):
        self._cmd = cmd
        self._client = web_client_factory(cmd.cli_ctx)
        self._linux = linux
        self._windows = windows
        self._stacks = []

    @property
    def stacks(self):
        self._load_stacks()
        return self._stacks

    def _get_raw_stacks_from_api(self):
        raise NotImplementedError

    # updates self._stacks
    def _parse_raw_stacks(self, stacks):
        raise NotImplementedError

    def _load_stacks(self):
        if self._stacks:
            return
        stacks = self._get_raw_stacks_from_api()
        self._parse_raw_stacks(stacks)


# WebApps stack class
class _StackRuntimeHelper(_AbstractStackRuntimeHelper):
    DEFAULT_DELIMETER = "|"  # character that separates runtime name from version
    ALLOWED_DELIMETERS = "|:"  # delimiters allowed: '|', ':'

    # pylint: disable=too-few-public-methods
    class Runtime:
        def __init__(self, display_name=None, configs=None, github_actions_properties=None, linux=False):
            self.display_name = display_name
            self.configs = configs if configs is not None else dict()
            self.github_actions_properties = github_actions_properties
            self.linux = linux

    def __init__(self, cmd, linux=False, windows=False):
        # TODO try and get API support for this so it isn't hardcoded
        self.windows_config_mappings = {
            'node': 'WEBSITE_NODE_DEFAULT_VERSION',
            'python': 'python_version',
            'php': 'php_version',
            'aspnet': 'net_framework_version',
            'dotnet': 'net_framework_version',
            'dotnetcore': None
        }
        super().__init__(cmd, linux=linux, windows=windows)

    def get_stack_names_only(self, delimiter=None):
        windows_stacks = [s.display_name for s in self.stacks if not s.linux]
        linux_stacks = [s.display_name for s in self.stacks if s.linux]
        if delimiter is not None:
            windows_stacks = [n.replace(self.DEFAULT_DELIMETER, delimiter) for n in windows_stacks]
            linux_stacks = [n.replace(self.DEFAULT_DELIMETER, delimiter) for n in linux_stacks]
        if self._linux and not self._windows:
            return linux_stacks
        if self._windows and not self._linux:
            return windows_stacks
        return {LINUX_OS_NAME: linux_stacks, WINDOWS_OS_NAME: windows_stacks}

    def _get_raw_stacks_from_api(self):
        return list(self._client.provider.get_web_app_stacks(stack_os_type=None))

    def _parse_raw_stacks(self, stacks):
        for lang in stacks:
            if lang.display_text.lower() == "java":
                continue  # info on java stacks is taken from the "java containers" stacks
            for major_version in lang.major_versions:
                if self._linux:
                    self._parse_major_version_linux(major_version, self._stacks)
                if self._windows:
                    self._parse_major_version_windows(major_version, self._stacks, self.windows_config_mappings)

    @classmethod
    def remove_delimiters(cls, runtime):
        if not runtime:
            return runtime
        runtime = re.split("[{}]".format(cls.ALLOWED_DELIMETERS), runtime)
        return cls.DEFAULT_DELIMETER.join(filter(None, runtime))

    def resolve(self, display_name, linux=False):
        display_name = display_name.lower()
        stack = next((s for s in self.stacks if s.linux == linux and s.display_name.lower() == display_name), None)
        if stack is None:  # help convert previously acceptable stack names into correct ones if runtime not found
            old_to_new_windows = {
                "node|12-lts": "node|12lts",
                "node|14-lts": "node|14lts",
                "node|16-lts": "node|16lts",
                "dotnet|5.0": "dotnet|5",
                "dotnet|6.0": "dotnet|6",
            }
            old_to_new_linux = {
                "dotnet|5.0": "dotnetcore|5.0",
                "dotnet|6.0": "dotnetcore|6.0",
            }
            if linux:
                display_name = old_to_new_linux.get(display_name)
            else:
                display_name = old_to_new_windows.get(display_name)
            stack = next((s for s in self.stacks if s.linux == linux and s.display_name.lower() == display_name), None)
        return stack

    @classmethod
    def get_site_config_setter(cls, runtime, linux=False):
        if linux:
            return cls.update_site_config
        return cls.update_site_appsettings if 'node' in runtime.display_name.lower() else cls.update_site_config

    # assumes non-java
    def get_default_version(self, lang, linux=False, get_windows_config_version=False):
        versions = self.get_version_list(lang, linux, get_windows_config_version)
        versions.sort()
        if not versions:
            os = WINDOWS_OS_NAME if not linux else LINUX_OS_NAME
            raise ValidationError("Invalid language type {} for OS {}".format(lang, os))
        return versions[0]

    # assumes non-java
    def get_version_list(self, lang, linux=False, get_windows_config_version=False):
        lang = lang.upper()
        versions = []

        for s in self.stacks:
            if s.linux == linux:
                l_name, v, *_ = s.display_name.upper().split("|")
                if l_name == lang:
                    if get_windows_config_version:
                        versions.append(s.configs[self.windows_config_mappings[lang.lower()]])
                    else:
                        versions.append(v)

        return versions

    @staticmethod
    def update_site_config(stack, site_config, cmd=None):
        for k, v in stack.configs.items():
            setattr(site_config, k, v)
        return site_config

    @staticmethod
    def update_site_appsettings(cmd, stack, site_config):
        NameValuePair = cmd.get_models('NameValuePair')
        if site_config.app_settings is None:
            site_config.app_settings = []

        for k, v in stack.configs.items():
            already_in_appsettings = False
            for app_setting in site_config.app_settings:
                if app_setting.name == k:
                    already_in_appsettings = True
                    app_setting.value = v
            if not already_in_appsettings:
                site_config.app_settings.append(NameValuePair(name=k, value=v))
        return site_config

    # format a (non-java) windows runtime display text
    # TODO get API to return more CLI-friendly display text for windows stacks
    @classmethod
    def _format_windows_display_text(cls, display_text):
        t = display_text.upper()
        t = t.replace(".NET CORE", NETCORE_RUNTIME_NAME.upper())
        t = t.replace("ASP.NET", ASPDOTNET_RUNTIME_NAME.upper())
        t = t.replace(".NET", DOTNET_RUNTIME_NAME)
        t = re.sub(r"\(.*\)", "", t)  # remove "(LTS)"
        return t.replace(" ", "|", 1).replace(" ", "")

    @classmethod
    def _is_valid_runtime_setting(cls, runtime_setting):
        return runtime_setting is not None and not runtime_setting.is_hidden and not runtime_setting.is_deprecated

    @classmethod
    def _get_runtime_setting(cls, minor_version, linux, java):
        if not linux:
            if not java:
                return minor_version.stack_settings.windows_runtime_settings
            return minor_version.stack_settings.windows_container_settings
        if not java:
            return minor_version.stack_settings.linux_runtime_settings
        return minor_version.stack_settings.linux_container_settings

    @classmethod
    def _get_valid_minor_versions(cls, major_version, linux, java=False):
        def _filter(minor_version):
            return cls._is_valid_runtime_setting(cls._get_runtime_setting(minor_version, linux, java))
        return [m for m in major_version.minor_versions if _filter(m)]

    def _parse_major_version_windows(self, major_version, parsed_results, config_mappings):
        minor_java_versions = self._get_valid_minor_versions(major_version, linux=False, java=True)
        default_java_version = next(iter(minor_java_versions), None)
        if default_java_version:
            container_settings = default_java_version.stack_settings.windows_container_settings
            # TODO get the API to return java versions in a more parseable way
            for java_version in ["1.8", "11", "17"]:
                java_container = container_settings.java_container
                container_version = container_settings.java_container_version
                if container_version.upper() == "SE":
                    java_container = "Java SE"
                    if java_version == "1.8":
                        container_version = "8"
                    else:
                        container_version = java_version
                runtime_name = "{}|{}|{}|{}".format("java",
                                                    java_version,
                                                    java_container,
                                                    container_version)
                gh_actions_version = "8" if java_version == "1.8" else java_version
                gh_actions_runtime = "{}, {}, {}".format(java_version,
                                                         java_container.lower().replace(" se", ""),
                                                         container_settings.java_container_version.lower())
                if java_container == "Java SE":  # once runtime name is set, reset configs to correct values
                    java_container = "JAVA"
                    container_version = "SE"
                runtime = self.Runtime(display_name=runtime_name,
                                       configs={"java_version": java_version,
                                                "java_container": java_container,
                                                "java_container_version": container_version},
                                       github_actions_properties={"github_actions_version": gh_actions_version,
                                                                  "app_runtime": "java",
                                                                  "app_runtime_version": gh_actions_runtime},
                                       linux=False)
                parsed_results.append(runtime)
        else:
            minor_versions = self._get_valid_minor_versions(major_version, linux=False, java=False)
            for minor_version in minor_versions:
                settings = minor_version.stack_settings.windows_runtime_settings
                runtime_name = self._format_windows_display_text(minor_version.display_text)

                runtime = self.Runtime(display_name=runtime_name, linux=False)
                lang_name = runtime_name.split("|")[0].lower()
                config_key = config_mappings.get(lang_name)

                if config_key:
                    runtime.configs[config_key] = settings.runtime_version
                gh_properties = settings.git_hub_action_settings
                if gh_properties.is_supported:
                    runtime.github_actions_properties = {"github_actions_version": gh_properties.supported_version}

                parsed_results.append(runtime)

    def _parse_major_version_linux(self, major_version, parsed_results):
        minor_java_versions = self._get_valid_minor_versions(major_version, linux=True, java=True)
        default_java_version_linux = next(iter(minor_java_versions), None)
        if default_java_version_linux:
            linux_container_settings = default_java_version_linux.stack_settings.linux_container_settings
            runtimes = [(linux_container_settings.additional_properties.get("java17Runtime"), "17"),
                        (linux_container_settings.java11_runtime, "11"),
                        (linux_container_settings.java8_runtime, "8")]
            for runtime_name, version in [(r, v) for (r, v) in runtimes if r is not None]:
                runtime = self.Runtime(display_name=runtime_name,
                                       configs={"linux_fx_version": runtime_name},
                                       github_actions_properties={"github_actions_version": version},
                                       linux=True,
                                       )
                parsed_results.append(runtime)
        else:
            minor_versions = self._get_valid_minor_versions(major_version, linux=True, java=False)
            for minor_version in minor_versions:
                settings = minor_version.stack_settings.linux_runtime_settings
                runtime_name = settings.runtime_version
                runtime = self.Runtime(display_name=runtime_name,
                                       configs={"linux_fx_version": runtime_name},
                                       linux=True,
                                       )
                gh_properties = settings.git_hub_action_settings
                if gh_properties.is_supported:
                    runtime.github_actions_properties = {"github_actions_version": gh_properties.supported_version}
                parsed_results.append(runtime)

    # override _load_stacks() to call this method to use hardcoded stacks
    def _load_stacks_hardcoded(self):
        import os
        stacks_file = os.path.abspath(os.path.join(os.path.abspath(__file__), '../resources/WebappRuntimeStacks.json'))
        if self._stacks:
            return
        stacks = []
        if self._linux:
            stacks_json = get_file_json(stacks_file)['linux']
            for r in stacks_json:
                stacks.append(self.Runtime(display_name=r.get("displayName"),
                                           configs=r.get("configs"),
                                           github_actions_properties=r.get("github_actions_properties"),
                                           linux=True))
        if self._windows:  # Windows stacks
            stacks_json = get_file_json(stacks_file)['windows']
            for r in stacks_json:
                stacks.append(self.Runtime(display_name=r.get("displayName"),
                                           configs=r.get("configs"),
                                           github_actions_properties=r.get("github_actions_properties"),
                                           linux=False))
        self._stacks = stacks


class _FunctionAppStackRuntimeHelper(_AbstractStackRuntimeHelper):
    # pylint: disable=too-few-public-methods,too-many-instance-attributes
    class Runtime:
        def __init__(self, name=None, version=None, is_preview=False, supported_func_versions=None, linux=False,
                     app_settings_dict=None, site_config_dict=None, app_insights=False, default=False,
                     github_actions_properties=None):
            self.name = name
            self.version = version
            self.is_preview = is_preview
            self.supported_func_versions = [] if not supported_func_versions else supported_func_versions
            self.linux = linux
            self.app_settings_dict = dict() if not app_settings_dict else app_settings_dict
            self.site_config_dict = dict() if not site_config_dict else site_config_dict
            self.app_insights = app_insights
            self.default = default
            self.github_actions_properties = github_actions_properties

            self.display_name = "{}|{}".format(name, version) if version else name

        # used for displaying stacks
        def to_dict(self):
            d = {"runtime": self.name,
                 "version": self.version,
                 "supported_functions_versions": self.supported_func_versions}
            if self.linux:
                d["linux_fx_version"] = self.site_config_dict.linux_fx_version
            return d

    def __init__(self, cmd, linux=False, windows=False):
        self.disallowed_functions_versions = {"~1", "~2"}
        self.KEYS = FUNCTIONS_STACKS_API_KEYS()
        super().__init__(cmd, linux=linux, windows=windows)

    def resolve(self, runtime, version=None, functions_version=None, linux=False, disable_version_error=False):
        stacks = self.stacks
        runtimes = [r for r in stacks if r.linux == linux and runtime == r.name]
        os = LINUX_OS_NAME if linux else WINDOWS_OS_NAME
        if not runtimes:
            supported_runtimes = [r.name for r in stacks if r.linux == linux]
            raise ValidationError("Runtime {0} not supported for os {1}. Supported runtimes for os {1} are: {2}. "
                                  "Run 'az functionapp list-runtimes' for more details on supported runtimes. "
                                  .format(runtime, os, supported_runtimes))
        if version is None:
            return self.get_default_version(runtime, functions_version, linux)
        matched_runtime_version = next((r for r in runtimes if r.version == version), None)
        if not matched_runtime_version:
            # help convert previously acceptable versions into correct ones if match not found
            old_to_new_version = {
                "11": "11.0",
                "8": "8.0",
                "7": "7.0",
                "6.0": "6",
                "1.8": "8.0"
            }
            new_version = old_to_new_version.get(version)
            matched_runtime_version = next((r for r in runtimes if r.version == new_version), None)
        if not matched_runtime_version:
            versions = [r.version for r in runtimes]
            if disable_version_error:
                return None
            raise ValidationError("Invalid version: {0} for runtime {1} and os {2}. Supported versions for runtime "
                                  "{1} and os {2} are: {3}. "
                                  "Run 'az functionapp list-runtimes' for more details on supported runtimes. "
                                  .format(version, runtime, os, versions))
        if functions_version not in matched_runtime_version.supported_func_versions:
            supported_func_versions = matched_runtime_version.supported_func_versions
            raise ValidationError("Functions version {} is not supported for runtime {} with version {} and os {}. "
                                  "Supported functions versions are {}. "
                                  "Run 'az functionapp list-runtimes' for more details on supported runtimes. "
                                  .format(functions_version, runtime, version, os, supported_func_versions))
        return matched_runtime_version

    def get_default_version(self, runtime, functions_version, linux=False):
        runtimes = [r for r in self.stacks if r.linux == linux and r.name == runtime]
        runtimes.sort(key=lambda r: r.default, reverse=True)  # make runtimes with default=True appear first
        for r in runtimes:
            if functions_version in r.supported_func_versions:
                return r
        raise ValidationError("Could not find a runtime version for runtime {} with functions version {} and os {}"
                              "Run 'az functionapp list-runtimes' for more details on supported runtimes. ")

    def _get_raw_stacks_from_api(self):
        return list(self._client.provider.get_function_app_stacks(stack_os_type=None))

    # remove non-digit or non-"." chars
    @classmethod
    def _format_version_name(cls, name):
        return re.sub(r"[^\d\.]", "", name)

    # format version names while maintaining uniqueness
    def _format_version_names(self, runtime_to_version):
        formatted_runtime_to_version = {}
        for runtime, versions in runtime_to_version.items():
            formatted_runtime_to_version[runtime] = formatted_runtime_to_version.get(runtime, dict())
            for version_name, version_info in versions.items():
                formatted_name = self._format_version_name(version_name)
                if formatted_name in formatted_runtime_to_version[runtime]:
                    formatted_name = version_name.lower().replace(" ", "-")
                formatted_runtime_to_version[runtime][formatted_name] = version_info
        return formatted_runtime_to_version

    @classmethod
    def _format_function_version(cls, v):
        return v.replace("~", "")

    def _get_valid_function_versions(self, runtime_settings):
        supported_function_versions = runtime_settings.supported_functions_extension_versions
        valid_versions = []
        for v in supported_function_versions:
            if v not in self.disallowed_functions_versions:
                valid_versions.append(self._format_version_name(v))
        return valid_versions

    def _parse_minor_version(self, runtime_settings, major_version_name, minor_version_name, runtime_to_version):
        if not runtime_settings.is_deprecated:
            functions_versions = self._get_valid_function_versions(runtime_settings)
            if functions_versions:
                runtime_version_properties = {
                    self.KEYS.IS_PREVIEW: runtime_settings.is_preview,
                    self.KEYS.SUPPORTED_EXTENSION_VERSIONS: functions_versions,
                    self.KEYS.APP_SETTINGS_DICT: runtime_settings.app_settings_dictionary,
                    self.KEYS.APPLICATION_INSIGHTS: runtime_settings.app_insights_settings.is_supported,
                    self.KEYS.SITE_CONFIG_DICT: runtime_settings.site_config_properties_dictionary,
                    self.KEYS.IS_DEFAULT: bool(runtime_settings.is_default),
                    self.KEYS.GIT_HUB_ACTION_SETTINGS: runtime_settings.git_hub_action_settings
                }

                runtime_name = (runtime_settings.app_settings_dictionary.get(self.KEYS.FUNCTIONS_WORKER_RUNTIME) or
                                major_version_name)
                runtime_to_version[runtime_name] = runtime_to_version.get(runtime_name, dict())
                runtime_to_version[runtime_name][minor_version_name] = runtime_version_properties

    def _create_runtime_from_properties(self, runtime_name, version_name, version_properties, linux):
        supported_func_versions = version_properties[self.KEYS.SUPPORTED_EXTENSION_VERSIONS]
        return self.Runtime(name=runtime_name,
                            version=version_name,
                            is_preview=version_properties[self.KEYS.IS_PREVIEW],
                            supported_func_versions=supported_func_versions,
                            linux=linux,
                            site_config_dict=version_properties[self.KEYS.SITE_CONFIG_DICT],
                            app_settings_dict=version_properties[self.KEYS.APP_SETTINGS_DICT],
                            app_insights=version_properties[self.KEYS.APPLICATION_INSIGHTS],
                            default=version_properties[self.KEYS.IS_DEFAULT],
                            github_actions_properties=version_properties[self.KEYS.GIT_HUB_ACTION_SETTINGS]
                            )

    def _parse_raw_stacks(self, stacks):
        # build a map of runtime -> runtime version -> runtime version properties
        runtime_to_version_linux = {}
        runtime_to_version_windows = {}
        for runtime in stacks:
            for major_version in runtime.major_versions:
                for minor_version in major_version.minor_versions:
                    runtime_version = minor_version.value
                    linux_settings = minor_version.stack_settings.linux_runtime_settings
                    windows_settings = minor_version.stack_settings.windows_runtime_settings

                    if linux_settings is not None and not linux_settings.is_hidden:
                        self._parse_minor_version(runtime_settings=linux_settings,
                                                  major_version_name=runtime.name,
                                                  minor_version_name=runtime_version,
                                                  runtime_to_version=runtime_to_version_linux)

                    if windows_settings is not None and not windows_settings.is_hidden:
                        self._parse_minor_version(runtime_settings=windows_settings,
                                                  major_version_name=runtime.name,
                                                  minor_version_name=runtime_version,
                                                  runtime_to_version=runtime_to_version_windows)

        runtime_to_version_linux = self._format_version_names(runtime_to_version_linux)
        runtime_to_version_windows = self._format_version_names(runtime_to_version_windows)

        for runtime_name, versions in runtime_to_version_windows.items():
            for version_name, version_properties in versions.items():
                r = self._create_runtime_from_properties(runtime_name, version_name, version_properties, linux=False)
                self._stacks.append(r)

        for runtime_name, versions in runtime_to_version_linux.items():
            for version_name, version_properties in versions.items():
                r = self._create_runtime_from_properties(runtime_name, version_name, version_properties, linux=True)
                self._stacks.append(r)


def get_app_insights_key(cli_ctx, resource_group, name):
    appinsights_client = get_mgmt_service_client(cli_ctx, ApplicationInsightsManagementClient)
    appinsights = appinsights_client.components.get(resource_group, name)
    if appinsights is None or appinsights.instrumentation_key is None:
        raise ResourceNotFoundError("App Insights {} under resource group {} was not found.".format(name,
                                                                                                    resource_group))
    return appinsights.instrumentation_key


def get_app_insights_connection_string(cli_ctx, resource_group, name):
    appinsights_client = get_mgmt_service_client(cli_ctx, ApplicationInsightsManagementClient)
    appinsights = appinsights_client.components.get(resource_group, name)
    if appinsights is None or appinsights.connection_string is None:
        raise ResourceNotFoundError("App Insights {} under resource group {} was not found.".format(name,
                                                                                                    resource_group))
    return appinsights.connection_string


def create_functionapp_app_service_plan(cmd, resource_group_name, name, is_linux, sku, number_of_workers=None,
                                        max_burst=None, location=None, tags=None, zone_redundant=False):
    SkuDescription, AppServicePlan = cmd.get_models('SkuDescription', 'AppServicePlan')
    sku = _normalize_sku(sku)
    tier = get_sku_tier(sku)

    client = web_client_factory(cmd.cli_ctx)
    if location is None:
        location = _get_location_from_resource_group(cmd.cli_ctx, resource_group_name)
    if number_of_workers is not None:
        number_of_workers = validate_range_of_int_flag('--number-of-workers', number_of_workers, min_val=0, max_val=20)
    sku_def = SkuDescription(tier=tier, name=sku, capacity=number_of_workers)
    plan_def = AppServicePlan(location=location, tags=tags, sku=sku_def,
                              reserved=(is_linux or None), maximum_elastic_worker_count=max_burst,
                              hyper_v=None, name=name)

    if zone_redundant:
        _enable_zone_redundant(plan_def, sku_def, number_of_workers)

    return client.app_service_plans.begin_create_or_update(resource_group_name, name, plan_def)


def is_plan_consumption(cmd, plan_info):
    SkuDescription, AppServicePlan = cmd.get_models('SkuDescription', 'AppServicePlan')
    if isinstance(plan_info, AppServicePlan):
        if isinstance(plan_info.sku, SkuDescription):
            return plan_info.sku.tier.lower() == 'dynamic'
    return False


def is_plan_elastic_premium(cmd, plan_info):
    SkuDescription, AppServicePlan = cmd.get_models('SkuDescription', 'AppServicePlan')
    if isinstance(plan_info, AppServicePlan):
        if isinstance(plan_info.sku, SkuDescription):
            return plan_info.sku.tier == 'ElasticPremium'
    return False


def should_enable_distributed_tracing(consumption_plan_location, matched_runtime, image):
    return consumption_plan_location is None \
        and matched_runtime.name.lower() == "java" \
        and image is None


def update_functionapp_polling(cmd, resource_group_name, name, functionapp):
    from azure.cli.core.commands.client_factory import get_subscription_id
    client = web_client_factory(cmd.cli_ctx)
    sub_id = get_subscription_id(cmd.cli_ctx)
    base_url = '/subscriptions/{}/resourceGroups/{}/providers/Microsoft.Web/sites/{}?api-version={}'.format(
        sub_id,
        resource_group_name,
        name,
        client.DEFAULT_API_VERSION
    )
    url = cmd.cli_ctx.cloud.endpoints.resource_manager + base_url

    updated_functionapp = json.dumps(
        {
            "properties": {
                "daprConfig": {
                    "enabled": functionapp.dapr_config.enabled,
                    "appId": functionapp.dapr_config.app_id,
                    "appPort": functionapp.dapr_config.app_port,
                    "httpReadBufferSize": functionapp.dapr_config.http_read_buffer_size,
                    "httpMaxRequestSize": functionapp.dapr_config.http_max_request_size,
                    "logLevel": functionapp.dapr_config.log_level,
                    "enableApiLogging": functionapp.dapr_config.enable_api_logging
                },
                "workloadProfileName": functionapp.workload_profile_name,
                "resourceConfig": {
                    "cpu": functionapp.resource_config.cpu,
                    "memory": functionapp.resource_config.memory
                }
            }
        }
    )
    response = send_raw_request(cmd.cli_ctx, method='PATCH', url=url, body=updated_functionapp)
    poll_url = response.headers.get('location', "")
    if response.status_code == 202 and poll_url:
        response = send_raw_request(cmd.cli_ctx, method='get', url=poll_url)

        while response.status_code != 200:
            time.sleep(5)
            response = send_raw_request(cmd.cli_ctx, method='get', url=poll_url)

        if response.status_code == 200:
            return response

    else:
        return response


def update_dapr_and_workload_config(cmd, resource_group_name, name, enabled=None, app_id=None, app_port=None,
                                    http_max_request_size=None, http_read_buffer_size=None, log_level=None,
                                    enable_api_logging=None, workload_profile_name=None, cpu=None, memory=None):
    site = _generic_site_operation(cmd.cli_ctx, resource_group_name, name, 'get')
    import inspect
    frame = inspect.currentframe()
    bool_flags = ['enabled', 'enable_api_logging']
    int_flags = ['app_port', 'http_max_request_size', 'http_read_buffer_size']
    args, _, _, values = inspect.getargvalues(frame)  # pylint: disable=deprecated-method
    for arg in args[3:10]:
        if arg in int_flags and values[arg] is not None:
            values[arg] = validate_and_convert_to_int(arg, values[arg])
        if values.get(arg, None):
            setattr(site.dapr_config, arg, values[arg] if arg not in bool_flags else values[arg] == 'true')

    if cpu is not None and memory is not None:
        setattr(site.resource_config, 'cpu', cpu)
        setattr(site.resource_config, 'memory', memory)

    if workload_profile_name is not None:
        setattr(site, 'workload_profile_name', workload_profile_name)

    update_functionapp_polling(cmd, resource_group_name, name, site)


def create_functionapp(cmd, resource_group_name, name, storage_account, plan=None,
                       os_type=None, functions_version=None, runtime=None, runtime_version=None,
                       consumption_plan_location=None, app_insights=None, app_insights_key=None,
                       disable_app_insights=None, deployment_source_url=None,
                       deployment_source_branch='master', deployment_local_git=None,
                       registry_server=None, registry_password=None, registry_username=None,
                       image=None, tags=None, assign_identities=None,
                       role='Contributor', scope=None, vnet=None, subnet=None, https_only=False,
                       environment=None, min_replicas=None, max_replicas=None, workspace=None,
                       enable_dapr=False, dapr_app_id=None, dapr_app_port=None, dapr_http_max_request_size=None,
                       dapr_http_read_buffer_size=None, dapr_log_level=None, dapr_enable_api_logging=False,
                       workload_profile_name=None, cpu=None, memory=None):
    # pylint: disable=too-many-statements, too-many-branches
    if functions_version is None:
        logger.warning("No functions version specified so defaulting to 3. In the future, specifying a version will "
                       "be required. To create a 3.x function you would pass in the flag `--functions-version 3`")
        functions_version = '3'
    if deployment_source_url and deployment_local_git:
        raise MutuallyExclusiveArgumentError('usage error: --deployment-source-url <url> | --deployment-local-git')
    if any([cpu, memory, workload_profile_name]) and environment is None:
        raise RequiredArgumentMissingError("usage error: parameters --cpu, -memory, --workload-profile-name "
                                           "must be used with parameter --environment, please provide the "
                                           "name of the container app environment using --environment.")
    if environment is None and bool(plan) == bool(consumption_plan_location):
        raise MutuallyExclusiveArgumentError("usage error: You must specify one of these parameter "
                                             "--plan NAME_OR_ID | --consumption-plan-location LOCATION")
    if ((min_replicas is not None or max_replicas is not None) and environment is None):
        raise RequiredArgumentMissingError("usage error: parameters --min-replicas and --max-replicas must be "
                                           "used with parameter --environment, please provide the name "
                                           "of the container app environment using --environment.")
    if any([enable_dapr, dapr_app_id, dapr_app_port, dapr_http_max_request_size, dapr_http_read_buffer_size,
            dapr_log_level, dapr_enable_api_logging]) and environment is None:
        raise RequiredArgumentMissingError("usage error: parameters --enable-dapr, --dapr-app-id, "
                                           "--dapr-app-port, --dapr-http-max-request-size, "
                                           "--dapr-http-read-buffer-size, --dapr-log-level and "
                                           "dapr-enable-api-logging must be used with parameter --environment,"
                                           "please provide the name of the container app environment using "
                                           "--environment.")
    from azure.mgmt.web.models import Site
    SiteConfig, NameValuePair, DaprConfig, ResourceConfig = cmd.get_models('SiteConfig', 'NameValuePair',
                                                                           'DaprConfig', 'ResourceConfig')
    disable_app_insights = (disable_app_insights == "true")

    site_config = SiteConfig(app_settings=[])
    client = web_client_factory(cmd.cli_ctx)

    dapr_config = DaprConfig()

    if vnet or subnet:
        if plan:
            if is_valid_resource_id(plan):
                parse_result = parse_resource_id(plan)
                plan_info = client.app_service_plans.get(parse_result['resource_group'], parse_result['name'])
            else:
                plan_info = client.app_service_plans.get(resource_group_name, plan)
            webapp_location = plan_info.location
        else:
            webapp_location = consumption_plan_location

        subnet_info = _get_subnet_info(cmd=cmd,
                                       resource_group_name=resource_group_name,
                                       subnet=subnet,
                                       vnet=vnet)
        _validate_vnet_integration_location(cmd=cmd, webapp_location=webapp_location,
                                            subnet_resource_group=subnet_info["resource_group_name"],
                                            vnet_name=subnet_info["vnet_name"],
                                            vnet_sub_id=subnet_info["subnet_subscription_id"])
        _vnet_delegation_check(cmd, subnet_subscription_id=subnet_info["subnet_subscription_id"],
                               vnet_resource_group=subnet_info["resource_group_name"],
                               vnet_name=subnet_info["vnet_name"],
                               subnet_name=subnet_info["subnet_name"])
        subnet_resource_id = subnet_info["subnet_resource_id"]
        vnet_route_all_enabled = True
    else:
        subnet_resource_id = None
        vnet_route_all_enabled = None

    functionapp_def = Site(location=None, site_config=site_config, dapr_config=dapr_config, tags=tags,
                           virtual_network_subnet_id=subnet_resource_id, https_only=https_only,
                           vnet_route_all_enabled=vnet_route_all_enabled)

    plan_info = None
    if runtime is not None:
        runtime = runtime.lower()

    if consumption_plan_location:
        locations = list_consumption_locations(cmd)
        location = next((loc for loc in locations if loc['name'].lower() == consumption_plan_location.lower()), None)
        if location is None:
            raise ValidationError("Location is invalid. Use: az functionapp list-consumption-locations")
        functionapp_def.location = consumption_plan_location
        functionapp_def.kind = 'functionapp'
        # if os_type is None, the os type is windows
        is_linux = bool(os_type and os_type.lower() == LINUX_OS_NAME)

    elif plan:  # apps with SKU based plan
        if is_valid_resource_id(plan):
            parse_result = parse_resource_id(plan)
            plan_info = client.app_service_plans.get(parse_result['resource_group'], parse_result['name'])
        else:
            plan_info = client.app_service_plans.get(resource_group_name, plan)
        if not plan_info:
            raise ResourceNotFoundError("The plan '{}' doesn't exist".format(plan))
        location = plan_info.location
        is_linux = bool(plan_info.reserved)
        functionapp_def.server_farm_id = plan
        functionapp_def.location = location

    if environment is not None:
        if consumption_plan_location is not None:
            raise ArgumentUsageError(
                '--consumption-plan-location is not a valid input for Azure Functions on Azure Container App '
                'environments. Please try again without the --consumption-plan-location parameter.')

        if plan is not None:
            raise ArgumentUsageError(
                '--plan is not a valid input for Azure Functions on Azure Container App environments. '
                'Please try again without the --plan parameter.')

        if os_type is not None:
            raise ArgumentUsageError(
                '--os-type is not a valid input for Azure Functions on Azure Container App environments. '
                'Please try again without the --os-type parameter.')

        is_linux = True

        if image is None:
            image = DEFAULT_CENTAURI_IMAGE

    if registry_server:
        docker_registry_server_url = registry_server
    else:
        docker_registry_server_url = parse_docker_image_name(image, environment)

    if functions_version == '2' and functionapp_def.location in FUNCTIONS_NO_V2_REGIONS:
        raise ValidationError("2.x functions are not supported in this region. To create a 3.x function, "
                              "pass in the flag '--functions-version 3'")

    if is_linux and not runtime and (consumption_plan_location or not image):
        raise ArgumentUsageError(
            "usage error: --runtime RUNTIME required for linux functions apps without custom image.")

    if runtime is None and runtime_version is not None:
        raise ArgumentUsageError('Must specify --runtime to use --runtime-version')

    runtime_helper = _FunctionAppStackRuntimeHelper(cmd, linux=is_linux, windows=(not is_linux))
    matched_runtime = runtime_helper.resolve("dotnet" if not runtime else runtime,
                                             runtime_version, functions_version, is_linux)

    site_config_dict = matched_runtime.site_config_dict
    app_settings_dict = matched_runtime.app_settings_dict

    con_string = _validate_and_get_connection_string(cmd.cli_ctx, resource_group_name, storage_account)

    if environment is not None:
        if docker_registry_server_url is not None:
            site_config.app_settings.append(
                NameValuePair(name='DOCKER_REGISTRY_SERVER_URL', value=docker_registry_server_url)
            )

        if (not registry_username and not registry_password and
                docker_registry_server_url and '.azurecr.io' in str(docker_registry_server_url)):
            logger.warning('No credential was provided to access Azure Container Registry. Trying to look up...')
            parsed = urlparse(docker_registry_server_url)
            registry_name = (parsed.netloc if parsed.scheme else parsed.path).split('.')[0]
            try:
                registry_username, registry_password = _get_acr_cred(cmd.cli_ctx, registry_name)
            except Exception as ex:  # pylint: disable=broad-except
                logger.warning("Retrieving credentials failed with an exception:'%s'", ex)  # consider throw if needed

        if registry_username is not None:
            site_config.app_settings.append(
                NameValuePair(name='DOCKER_REGISTRY_SERVER_USERNAME', value=registry_username)
            )
        if registry_password is not None:
            site_config.app_settings.append(
                NameValuePair(name='DOCKER_REGISTRY_SERVER_PASSWORD', value=registry_password)
            )

        app_settings_dict = {}
        matched_runtime.app_insights = True
    elif is_linux:
        functionapp_def.kind = 'functionapp,linux'
        functionapp_def.reserved = True
        is_consumption = consumption_plan_location is not None
        if not is_consumption:
            site_config.app_settings.append(NameValuePair(name='MACHINEKEY_DecryptionKey',
                                                          value=str(hexlify(urandom(32)).decode()).upper()))
            if image:
                functionapp_def.kind = 'functionapp,linux,container'
                site_config.app_settings.append(NameValuePair(name='DOCKER_CUSTOM_IMAGE_NAME',
                                                              value=image))
                site_config.app_settings.append(NameValuePair(name='FUNCTION_APP_EDIT_MODE', value='readOnly'))
                site_config.app_settings.append(NameValuePair(name='WEBSITES_ENABLE_APP_SERVICE_STORAGE',
                                                              value='false'))
                site_config.linux_fx_version = _format_fx_version(image)

                # clear all runtime specific configs and settings
                site_config_dict.use32_bit_worker_process = False
                app_settings_dict = {}

                # ensure that app insights is created if not disabled
                matched_runtime.app_insights = True
            else:
                site_config.app_settings.append(NameValuePair(name='WEBSITES_ENABLE_APP_SERVICE_STORAGE',
                                                              value='true'))
    else:
        functionapp_def.kind = 'functionapp'

    # set site configs
    for prop, value in site_config_dict.as_dict().items():
        snake_case_prop = _convert_camel_to_snake_case(prop)
        setattr(site_config, snake_case_prop, value)

    if environment is not None:
        functionapp_def.kind = 'functionapp,linux,container,azurecontainerapps'
        functionapp_def.reserved = None
        functionapp_def.name = name
        functionapp_def.https_only = None
        functionapp_def.scm_site_also_stopped = None
        functionapp_def.hyper_v = None
        functionapp_def.is_xenon = None
        functionapp_def.type = 'Microsoft.Web/sites'

        # validate cpu and memory parameters.
        _validate_cpu_momory_functionapp(cpu, memory)

        if (workload_profile_name is not None):
            functionapp_def.workload_profile_name = workload_profile_name

        if (cpu is not None and memory is not None):
            functionapp_def.resource_config = ResourceConfig()
            functionapp_def.resource_config.cpu = cpu
            functionapp_def.resource_config.memory = memory

        site_config.net_framework_version = None
        site_config.java_version = None
        site_config.use32_bit_worker_process = None
        site_config.power_shell_version = None
        site_config.linux_fx_version = _format_fx_version(image)
        site_config.http20_enabled = None
        site_config.local_my_sql_enabled = None
        if min_replicas is not None:
            site_config.minimum_elastic_instance_count = min_replicas
        if max_replicas is not None:
            site_config.function_app_scale_limit = max_replicas

        if enable_dapr:
            logger.warning("Please note while using Dapr Extension for Azure Functions, app port is "
                           "mandatory when using Dapr triggers and should be empty when using only Dapr bindings.")
            dapr_config.enabled = True
            dapr_config.app_id = dapr_app_id
            dapr_config.app_port = dapr_app_port
            dapr_config.http_max_request_size = dapr_http_max_request_size
            dapr_config.http_read_buffer_size = dapr_http_read_buffer_size
            dapr_config.log_level = dapr_log_level
            dapr_config.enable_api_logging = dapr_enable_api_logging

        managed_environment = get_managed_environment(cmd, resource_group_name, environment)
        location = managed_environment.location
        functionapp_def.location = location

        functionapp_def.managed_environment_id = managed_environment.id

    # temporary workaround for dotnet-isolated linux consumption apps
    if is_linux and consumption_plan_location is not None and runtime == 'dotnet-isolated':
        site_config.linux_fx_version = ''

    # adding app settings
    for app_setting, value in app_settings_dict.items():
        site_config.app_settings.append(NameValuePair(name=app_setting, value=value))

    site_config.app_settings.append(NameValuePair(name='FUNCTIONS_EXTENSION_VERSION',
                                                  value=_get_extension_version_functionapp(functions_version)))
    site_config.app_settings.append(NameValuePair(name='AzureWebJobsStorage', value=con_string))

    # If plan is not consumption or elastic premium, we need to set always on
    if consumption_plan_location is None and plan_info is not None and not is_plan_elastic_premium(cmd, plan_info):
        site_config.always_on = True

    # If plan is elastic premium or consumption, we need these app settings
    if (plan_info is not None and is_plan_elastic_premium(cmd, plan_info)) or consumption_plan_location is not None:
        site_config.app_settings.append(NameValuePair(name='WEBSITE_CONTENTAZUREFILECONNECTIONSTRING',
                                                      value=con_string))
        site_config.app_settings.append(NameValuePair(name='WEBSITE_CONTENTSHARE', value=_get_content_share_name(name)))

    create_app_insights = False

    if app_insights_key is not None:
        site_config.app_settings.append(NameValuePair(name='APPINSIGHTS_INSTRUMENTATIONKEY',
                                                      value=app_insights_key))
    elif app_insights is not None:
        app_insights_conn_string = get_app_insights_connection_string(cmd.cli_ctx, resource_group_name, app_insights)
        site_config.app_settings.append(NameValuePair(name='APPLICATIONINSIGHTS_CONNECTION_STRING',
                                                      value=app_insights_conn_string))
    elif disable_app_insights or not matched_runtime.app_insights:
        # set up dashboard if no app insights
        site_config.app_settings.append(NameValuePair(name='AzureWebJobsDashboard', value=con_string))
    elif not disable_app_insights and matched_runtime.app_insights:
        create_app_insights = True

    poller = client.web_apps.begin_create_or_update(resource_group_name, name, functionapp_def)
    functionapp = LongRunningOperation(cmd.cli_ctx)(poller)

    if environment is not None:
        functionapp = client.web_apps.get(resource_group_name, name)

    if consumption_plan_location and is_linux:
        logger.warning("Your Linux function app '%s', that uses a consumption plan has been successfully "
                       "created but is not active until content is published using "
                       "Azure Portal or the Functions Core Tools.", name)
    else:
        _set_remote_or_local_git(cmd, functionapp, resource_group_name, name, deployment_source_url,
                                 deployment_source_branch, deployment_local_git)

    if create_app_insights:
        try:
            try_create_workspace_based_application_insights(cmd, functionapp, workspace)
            if should_enable_distributed_tracing(consumption_plan_location, matched_runtime, image):
                update_app_settings(cmd, functionapp.resource_group, functionapp.name,
                                    ["APPLICATIONINSIGHTS_ENABLE_AGENT=true"])

        except Exception:  # pylint: disable=broad-except
            logger.warning('Error while trying to create and configure an Application Insights for the Function App. '
                           'Please use the Azure Portal to create and configure the Application Insights, if needed.')
            update_app_settings(cmd, functionapp.resource_group, functionapp.name,
                                ['AzureWebJobsDashboard={}'.format(con_string)])

    if image and environment is None:
        update_container_settings_functionapp(cmd, resource_group_name, name, docker_registry_server_url,
                                              image, registry_username,
                                              registry_password)

    if assign_identities is not None:
        identity = assign_identity(cmd, resource_group_name, name, assign_identities,
                                   role, None, scope)
        functionapp.identity = identity

    return functionapp


def _validate_cpu_momory_functionapp(cpu=None, memory=None):
    # validate either both cpu and memory are provided or none is provided. throw error otherwise
    if cpu is None and memory is None:
        return

    if cpu is not None and memory is None:
        raise ArgumentUsageError("The --memory argument is required with --cpu. Please provide both or none.")

    if cpu is None and memory is not None:
        raise ArgumentUsageError("The --cpu argument is required with --memory. Please provide both or none.")

    # validate that memory is number and ends with Gi
    if not memory.lower().endswith("gi"):
        raise ValidationError("The --memory argument should end with Gi. Please provide a correct value. e.g. 4.0Gi.")

    try:
        float(memory[:-2])
    except ValueError:
        raise ValidationError("The --memory argument is not valid. Please provide a correct value. e.g. 4.0Gi.")

    return


def _get_extension_version_functionapp(functions_version):
    if functions_version is not None:
        return '~{}'.format(functions_version)
    return '~2'


def _get_app_setting_set_functionapp(site_config, app_setting):
    return list(filter(lambda x: x.name == app_setting, site_config.app_settings))


def _convert_camel_to_snake_case(text):
    return reduce(lambda x, y: x + ('_' if y.isupper() else '') + y, text).lower()


def _get_runtime_version_functionapp(version_string, is_linux):
    windows_match = re.fullmatch(FUNCTIONS_WINDOWS_RUNTIME_VERSION_REGEX, version_string)
    if windows_match:
        return float(windows_match.group(1))

    linux_match = re.fullmatch(FUNCTIONS_LINUX_RUNTIME_VERSION_REGEX, version_string)
    if linux_match:
        return float(linux_match.group(1))

    try:
        return float(version_string)
    except ValueError:
        return 0


def _get_content_share_name(app_name):
    # content share name should be up to 63 characters long, lowercase letter and digits, and random
    # so take the first 50 characters of the app name and add the last 12 digits of a random uuid
    share_name = app_name[0:50]
    suffix = str(uuid.uuid4()).split('-')[-1]
    return share_name.lower() + suffix


def try_create_workspace_based_application_insights(cmd, functionapp, workspace_name):
    creation_failed_warn = 'Unable to create the Application Insights for the Function App. ' \
                           'Please use the Azure Portal to manually create and configure the Application Insights, ' \
                           'if needed.'

    ai_resource_group_name = functionapp.resource_group
    ai_name = functionapp.name
    ai_location = _normalize_location(cmd, functionapp.location)

    workspace = get_workspace(cmd, workspace_name)

    if workspace is None:
        default_resource_group = get_or_create_default_resource_group(cmd, ai_location)
        workspace = get_or_create_default_workspace(cmd, ai_location, default_resource_group.name)

    app_insights_client = get_mgmt_service_client(
        cmd.cli_ctx,
        ApplicationInsightsManagementClient,
        api_version='2020-02-02-preview'
    )

    ai_properties = {
        "name": ai_name,
        "location": ai_location,
        "kind": "web",
        "properties": {
            "Application_Type": "web",
            "WorkspaceResourceId": workspace.id
        }
    }

    appinsights = app_insights_client.components.create_or_update(ai_resource_group_name, ai_name, ai_properties)
    if appinsights is None or appinsights.connection_string is None:
        logger.warning(creation_failed_warn)
        return

    # We make this success message as a warning to no interfere with regular JSON output in stdout
    logger.warning('Application Insights \"%s\" was created for this Function App. '
                   'You can visit https://portal.azure.com/#resource%s/overview to view your '
                   'Application Insights component', appinsights.name, appinsights.id)

    update_app_settings(cmd, functionapp.resource_group, functionapp.name,
                        ['APPLICATIONINSIGHTS_CONNECTION_STRING={}'.format(appinsights.connection_string)])


def try_create_application_insights(cmd, functionapp):
    creation_failed_warn = 'Unable to create the Application Insights for the Function App. ' \
                           'Please use the Azure Portal to manually create and configure the Application Insights, ' \
                           'if needed.'

    ai_resource_group_name = functionapp.resource_group
    ai_name = functionapp.name
    ai_location = functionapp.location

    app_insights_client = get_mgmt_service_client(cmd.cli_ctx, ApplicationInsightsManagementClient)
    ai_properties = {
        "name": ai_name,
        "location": ai_location,
        "kind": "web",
        "properties": {
            "Application_Type": "web"
        }
    }
    appinsights = app_insights_client.components.create_or_update(ai_resource_group_name, ai_name, ai_properties)
    if appinsights is None or appinsights.instrumentation_key is None:
        logger.warning(creation_failed_warn)
        return

    # We make this success message as a warning to no interfere with regular JSON output in stdout
    logger.warning('Application Insights \"%s\" was created for this Function App. '
                   'You can visit https://portal.azure.com/#resource%s/overview to view your '
                   'Application Insights component', appinsights.name, appinsights.id)

    if not is_centauri_functionapp(cmd, ai_resource_group_name, ai_name):
        update_app_settings(cmd, functionapp.resource_group, functionapp.name,
                            ['APPINSIGHTS_INSTRUMENTATIONKEY={}'.format(appinsights.instrumentation_key)])
    else:
        update_app_settings(cmd, functionapp.resource_group, functionapp.name,
                            ['APPLICATIONINSIGHTS_CONNECTION_STRING={}'.format(appinsights.connection_string)])


def _set_remote_or_local_git(cmd, webapp, resource_group_name, name, deployment_source_url=None,
                             deployment_source_branch='master', deployment_local_git=None):
    if deployment_source_url:
        logger.warning("Linking to git repository '%s'", deployment_source_url)
        try:
            config_source_control(cmd, resource_group_name, name, deployment_source_url, 'git',
                                  deployment_source_branch, manual_integration=True)
        except Exception as ex:  # pylint: disable=broad-except
            ex = ex_handler_factory(no_throw=True)(ex)
            logger.warning("Link to git repository failed due to error '%s'", ex)

    if deployment_local_git:
        local_git_info = enable_local_git(cmd, resource_group_name, name)
        logger.warning("Local git is configured with url of '%s'", local_git_info['url'])
        setattr(webapp, 'deploymentLocalGitUrl', local_git_info['url'])


def _validate_and_get_connection_string(cli_ctx, resource_group_name, storage_account):
    sa_resource_group = resource_group_name
    if is_valid_resource_id(storage_account):
        sa_resource_group = parse_resource_id(storage_account)['resource_group']
        storage_account = parse_resource_id(storage_account)['name']
    storage_client = get_mgmt_service_client(cli_ctx, StorageManagementClient)
    storage_properties = storage_client.storage_accounts.get_properties(sa_resource_group,
                                                                        storage_account)
    error_message = ''
    endpoints = storage_properties.primary_endpoints
    sku = storage_properties.sku.name
    allowed_storage_types = ['Standard_GRS', 'Standard_RAGRS', 'Standard_LRS', 'Standard_ZRS', 'Premium_LRS', 'Standard_GZRS']  # pylint: disable=line-too-long

    for e in ['blob', 'queue', 'table']:
        if not getattr(endpoints, e, None):
            error_message = "Storage account '{}' has no '{}' endpoint. It must have table, queue, and blob endpoints all enabled".format(storage_account, e)   # pylint: disable=line-too-long
    if sku not in allowed_storage_types:
        error_message += 'Storage type {} is not allowed'.format(sku)

    if error_message:
        raise CLIError(error_message)

    obj = storage_client.storage_accounts.list_keys(sa_resource_group, storage_account)  # pylint: disable=no-member
    try:
        keys = [obj.keys[0].value, obj.keys[1].value]  # pylint: disable=no-member
    except AttributeError:
        # Older API versions have a slightly different structure
        keys = [obj.key1, obj.key2]  # pylint: disable=no-member

    endpoint_suffix = cli_ctx.cloud.suffixes.storage_endpoint
    connection_string = 'DefaultEndpointsProtocol={};EndpointSuffix={};AccountName={};AccountKey={}'.format(
        "https",
        endpoint_suffix,
        storage_account,
        keys[0])  # pylint: disable=no-member

    return connection_string


def list_consumption_locations(cmd):
    client = web_client_factory(cmd.cli_ctx)
    regions = client.list_geo_regions(sku='Dynamic')
    return [{'name': x.name.lower().replace(' ', '')} for x in regions]


def list_locations(cmd, sku, linux_workers_enabled=None, hyperv_workers_enabled=None):
    web_client = web_client_factory(cmd.cli_ctx)
    full_sku = get_sku_tier(sku)
    # Temporary fix due to regression in this specific API with 2021-03-01, should be removed with the next SDK update
    web_client_geo_regions = web_client.list_geo_regions(sku=full_sku,
                                                         linux_workers_enabled=linux_workers_enabled,
                                                         xenon_workers_enabled=hyperv_workers_enabled)

    providers_client = providers_client_factory(cmd.cli_ctx)
    providers_client_locations_list = getattr(providers_client.get('Microsoft.Web'), 'resource_types', [])
    for resource_type in providers_client_locations_list:
        if resource_type.resource_type == 'sites':
            providers_client_locations_list = resource_type.locations
            break

    return [geo_region for geo_region in web_client_geo_regions if geo_region.name in providers_client_locations_list]


def _check_zip_deployment_status(cmd, rg_name, name, deployment_status_url, slot, timeout=None):
    import requests
    from azure.cli.core.util import should_disable_connection_verify

    headers = get_scm_site_headers(cmd.cli_ctx, name, rg_name, slot)
    total_trials = (int(timeout) // 2) if timeout else 450
    num_trials = 0
    while num_trials < total_trials:
        time.sleep(2)
        response = requests.get(deployment_status_url, headers=headers,
                                verify=not should_disable_connection_verify())
        try:
            res_dict = response.json()
        except json.decoder.JSONDecodeError:
            logger.warning("Deployment status endpoint %s returns malformed data. Retrying...", deployment_status_url)
            res_dict = {}
        finally:
            num_trials = num_trials + 1

        if res_dict.get('status', 0) == 3:
            _configure_default_logging(cmd, rg_name, name)
            raise CLIError("Zip deployment failed. {}. Please run the command az webapp log deployment show "
                           "-n {} -g {}".format(res_dict, name, rg_name))
        if res_dict.get('status', 0) == 4:
            break
        if 'progress' in res_dict:
            logger.info(res_dict['progress'])  # show only in debug mode, customers seem to find this confusing
    # if the deployment is taking longer than expected
    if res_dict.get('status', 0) != 4:
        _configure_default_logging(cmd, rg_name, name)
        raise CLIError("""Timeout reached by the command, however, the deployment operation
                       is still on-going. Navigate to your scm site to check the deployment status""")
    return res_dict


def _get_latest_deployment_id(cmd, rg_name, name, deployment_status_url, slot):
    import requests
    from azure.cli.core.util import should_disable_connection_verify

    headers = get_scm_site_headers(cmd.cli_ctx, name, rg_name, slot)
    total_trials = 30
    num_trials = 0
    while num_trials < total_trials:
        time.sleep(2)
        try:
            response = requests.get(deployment_status_url, headers=headers,
                                    verify=not should_disable_connection_verify())
            try:
                res_dict = response.json()
            except Exception as ex:  # pylint: disable=broad-except
                logger.warning("Deployment status endpoint %s returned malformed data. Exception: %s "
                               "\nRetrying...", deployment_status_url, ex)
                return None
            finally:
                num_trials = num_trials + 1
            if 'id' in res_dict and 'temp' not in res_dict['id']:
                return res_dict['id']
        # catch all errors
        except Exception as ex:  # pylint: disable=broad-except
            logger.warning("Deployment status endpoint %s returned error: %s.", deployment_status_url, ex)
            break
    return None


# pylint: disable=too-many-branches
def _track_deployment_runtime_status(params, deploymentstatusapi_url, deployment_id, timeout=None):
    max_time_sec = int(timeout) if timeout else 1000
    start_time = time.time()
    time_elapsed = 0
    deployment_status = None
    response_body = None
    while time_elapsed < max_time_sec:
        try:
            response_body = send_raw_request(params.cmd.cli_ctx, "GET", deploymentstatusapi_url).json()
        except Exception as ex:  # pylint: disable=broad-except
            logger.warning("Deployment status endpoint %s returned error: %s.", deploymentstatusapi_url, ex)
            break
        deployment_properties = response_body.get('properties')
        deployment_status = deployment_properties.get('status')
        time_elapsed = int(time.time() - start_time)
        status = RUNTIME_STATUS_TEXT_MAP.get(deployment_status)
        status = deployment_status if status is None else status
        logger.warning("Status: %s Time: %s(s)", status, time_elapsed)
        if deployment_status == "RuntimeStarting":
            logger.info("InprogressInstances: %s, SuccessfulInstances: %s",
                        deployment_properties.get('numberOfInstancesInProgress'),
                        deployment_properties.get('numberOfInstancesSuccessful'))
        if deployment_status == "RuntimeSuccessful":
            break
        if deployment_status == "RuntimeFailed":
            error_text = ""
            total_num_instances = int(deployment_properties.get('numberOfInstancesInProgress')) + \
                int(deployment_properties.get('numberOfInstancesSuccessful')) + \
                int(deployment_properties.get('numberOfInstancesFailed'))
            site_started_partially = int(deployment_properties.get('numberOfInstancesSuccessful')) > 0
            if site_started_partially:
                error_text += "Site started with errors: {}/{} instances failed to start successfully\n".format(
                    deployment_properties.get('numberOfInstancesFailed'),
                    total_num_instances)
            else:
                error_text += "Deployment failed because the site failed to start within 10 mins.\n"
                if int(total_num_instances) > 0:
                    error_text += "InprogressInstances: {}, SuccessfulInstances: {}, FailedInstances: {}\n".format(
                        deployment_properties.get('numberOfInstancesInProgress'),
                        deployment_properties.get('numberOfInstancesSuccessful'),
                        deployment_properties.get('numberOfInstancesFailed'))
            errors = deployment_properties.get('errors')
            if errors is not None and len(errors) > 0:
                error_extended_code = errors[0]['extendedCode']
                error_message = errors[0]['message']
                if error_message is not None:
                    error_text += "Error: {}\n".format(error_message)
                else:
                    error_text += "Extended ErrorCode: {}\n".format(error_extended_code)
            failure_logs = deployment_properties.get('failedInstancesLogs')
            if failure_logs is not None and len(failure_logs) > 0:
                failure_logs = failure_logs[0]
            error_text += "Please check the runtime logs for more info: {}\n".format(failure_logs)
            if site_started_partially:
                logger.warning(error_text)
                break
            raise CLIError(error_text)
        if deployment_status == "BuildFailed":
            error_text = "Deployment failed because the build process failed\n"
            errors = deployment_properties.get('errors')
            if errors is not None and len(errors) > 0:
                error_extended_code = errors[0]['extendedCode']
                error_message = errors[0]['message']
                if error_message is not None:
                    error_text += "Error: {}\n".format(error_message)
                else:
                    error_text += "Extended ErrorCode: {}\n".format(error_extended_code)
            deployment_logs = deployment_properties.get('failedInstancesLogs')
            if deployment_logs is None or len(deployment_logs) == 0:
                scm_url = _get_scm_url(params.cmd, params.resource_group_name, params.webapp_name, params.slot)
                deployment_logs = scm_url + f"/api/deployments/{deployment_id}/log"
            else:
                deployment_logs = deployment_logs[0]
            error_text += "Please check the build logs for more info: {}\n".format(deployment_logs)
            raise CLIError(error_text)
        time.sleep(15)

    if time_elapsed >= max_time_sec and deployment_status != "RuntimeSuccessful":
        scm_url = _get_scm_url(params.cmd, params.resource_group_name, params.webapp_name, params.slot)
        if deployment_status == "BuildInProgress":
            deployments_log_url = scm_url + f"/api/deployments/{deployment_id}/log"
            raise CLIError("Timeout reached while build was still in progress. "
                           "Navigate to {} to check the build logs for your app.".format(
                               deployments_log_url))
        # For any other status, redirect user to /deployments/<id> endpoint
        deployments_url = scm_url + f"/api/deployments/{deployment_id}"
        error_text = ("Timeout reached while tracking deployment status, however, the deployment"
                      " operation is still on-going. Navigate to {} to check the deployment status"
                      " of your app. \n").format(deployments_url)
        total_num_instances = int(deployment_properties.get('numberOfInstancesInProgress')) + \
            int(deployment_properties.get('numberOfInstancesSuccessful')) + \
            int(deployment_properties.get('numberOfInstancesFailed'))
        if total_num_instances > 0:
            error_text += "InprogressInstances: {}, SuccessfulInstances: {}, FailedInstances: {}".format(
                          deployment_properties.get('numberOfInstancesInProgress'),
                          deployment_properties.get('numberOfInstancesSuccessful'),
                          deployment_properties.get('numberOfInstancesFailed'))
        raise CLIError(error_text)
    return response_body


def list_continuous_webjobs(cmd, resource_group_name, name, slot=None):
    return _generic_site_operation(cmd.cli_ctx, resource_group_name, name, 'list_continuous_web_jobs', slot)


def start_continuous_webjob(cmd, resource_group_name, name, webjob_name, slot=None):
    client = web_client_factory(cmd.cli_ctx)
    if slot:
        client.web_apps.start_continuous_web_job_slot(resource_group_name, name, webjob_name, slot)
        return client.web_apps.get_continuous_web_job_slot(resource_group_name, name, webjob_name, slot)
    client.web_apps.start_continuous_web_job(resource_group_name, name, webjob_name)
    return client.web_apps.get_continuous_web_job(resource_group_name, name, webjob_name)


def stop_continuous_webjob(cmd, resource_group_name, name, webjob_name, slot=None):
    client = web_client_factory(cmd.cli_ctx)
    if slot:
        client.web_apps.stop_continuous_web_job_slot(resource_group_name, name, webjob_name, slot)
        return client.web_apps.get_continuous_web_job_slot(resource_group_name, name, webjob_name, slot)
    client.web_apps.stop_continuous_web_job(resource_group_name, name, webjob_name)
    return client.web_apps.get_continuous_web_job(resource_group_name, name, webjob_name)


def remove_continuous_webjob(cmd, resource_group_name, name, webjob_name, slot=None):
    client = web_client_factory(cmd.cli_ctx)
    if slot:
        return client.web_apps.delete_continuous_web_job_slot(resource_group_name, name, webjob_name, slot)
    return client.web_apps.delete_continuous_web_job(resource_group_name, name, webjob_name)


def list_triggered_webjobs(cmd, resource_group_name, name, slot=None):
    return _generic_site_operation(cmd.cli_ctx, resource_group_name, name, 'list_triggered_web_jobs', slot)


def run_triggered_webjob(cmd, resource_group_name, name, webjob_name, slot=None):
    client = web_client_factory(cmd.cli_ctx)
    if slot:
        client.web_apps.run_triggered_web_job_slot(resource_group_name, name, webjob_name, slot)
        return client.web_apps.get_triggered_web_job_slot(resource_group_name, name, webjob_name, slot)
    client.web_apps.run_triggered_web_job(resource_group_name, name, webjob_name)
    return client.web_apps.get_triggered_web_job(resource_group_name, name, webjob_name)


def remove_triggered_webjob(cmd, resource_group_name, name, webjob_name, slot=None):
    client = web_client_factory(cmd.cli_ctx)
    if slot:
        return client.web_apps.delete_triggered_web_job_slot(resource_group_name, name, webjob_name, slot)
    return client.web_apps.delete_triggered_web_job(resource_group_name, name, webjob_name)


def list_hc(cmd, name, resource_group_name, slot=None):
    client = web_client_factory(cmd.cli_ctx)
    if slot is None:
        listed_vals = client.web_apps.list_hybrid_connections(resource_group_name, name)
    else:
        listed_vals = client.web_apps.list_hybrid_connections_slot(resource_group_name, name, slot)

    # reformats hybrid connection, to prune unnecessary fields
    mod_list = []
    for x in listed_vals.additional_properties["value"]:
        properties = x["properties"]
        resourceGroup = x["id"].split("/")
        mod_hc = {
            "id": x["id"],
            "location": x["location"],
            "name": x["name"],
            "properties": {
                "hostname": properties["hostname"],
                "port": properties["port"],
                "relayArmUri": properties["relayArmUri"],
                "relayName": properties["relayName"],
                "serviceBusNamespace": properties["serviceBusNamespace"],
                "serviceBusSuffix": properties["serviceBusSuffix"]
            },
            "resourceGroup": resourceGroup[4],
            "type": x["type"]
        }
        mod_list.append(mod_hc)
    return mod_list


def add_hc(cmd, name, resource_group_name, namespace, hybrid_connection, slot=None):
    HybridConnection = cmd.get_models('HybridConnection')

    web_client = web_client_factory(cmd.cli_ctx)

    hy_co_id = ''
    for n in NamespaceList(cli_ctx=cmd.cli_ctx)(command_args={}):
        logger.warning(n['name'])
        if n['name'] == namespace:
            hy_co_id = n['id']

    if hy_co_id == '':
        raise ResourceNotFoundError('Azure Service Bus Relay namespace {} was not found.'.format(namespace))

    i = 0
    hy_co_resource_group = ''
    hy_co_split = hy_co_id.split("/")
    for z in hy_co_split:
        if z == "resourceGroups":
            hy_co_resource_group = hy_co_split[i + 1]
        i = i + 1

    # calling the relay API to get information about the hybrid connection
    hy_co = HyCoShow(cli_ctx=cmd.cli_ctx)(command_args={"resource_group": hy_co_resource_group,
                                                        "namespace_name": namespace,
                                                        "name": hybrid_connection})

    # if the hybrid connection does not have a default sender authorization
    # rule, create it
    hy_co_rules = HycoAuthoList(cli_ctx=cmd.cli_ctx)(command_args={"resource_group": hy_co_resource_group,
                                                                   "namespace_name": namespace,
                                                                   "hybrid_connection_name": hybrid_connection})
    has_default_sender_key = False
    for r in hy_co_rules:
        if r['name'].lower() == "defaultsender":
            for z in r['rights']:
                if z[0].lower() == 'send' and len(z) == 1:
                    has_default_sender_key = True

    if not has_default_sender_key:
        rights = ["Send"]
        args = {"resource_group": hy_co_resource_group, "namespace_name": namespace,
                "hybrid_connection_name": hybrid_connection, "name": "defaultSender", "rights": rights}
        HycoAuthoCreate(cli_ctx=cmd.cli_ctx)(command_args=args)
    hy_co_keys = HycoAuthoKeysList(cli_ctx=cmd.cli_ctx)(command_args={"resource_group": hy_co_resource_group,
                                                                      "namespace_name": namespace,
                                                                      "hybrid_connection_name": hybrid_connection,
                                                                      "name": "defaultSender"})
    hy_co_info = hy_co['id']
    hy_co_metadata = ast.literal_eval(hy_co['userMetadata'])
    hy_co_hostname = ''
    for x in hy_co_metadata:
        if x["key"] == "endpoint":
            hy_co_hostname = x["value"]

    hostname_parts = hy_co_hostname.split(":")
    hostname = hostname_parts[0]
    port = hostname_parts[1]
    id_parameters = hy_co_info.split("/")

    # populate object with information from the hybrid connection, and set it
    # on webapp

    hc = HybridConnection(service_bus_namespace=id_parameters[8],
                          relay_name=hybrid_connection,
                          relay_arm_uri=hy_co_info,
                          hostname=hostname,
                          port=port,
                          send_key_name="defaultSender",
                          send_key_value=hy_co_keys['primaryKey'],
                          service_bus_suffix=".servicebus.windows.net")

    if slot is None:
        return_hc = web_client.web_apps.create_or_update_hybrid_connection(resource_group_name, name, namespace,
                                                                           hybrid_connection, hc)
    else:
        return_hc = web_client.web_apps.create_or_update_hybrid_connection_slot(resource_group_name, name, namespace,
                                                                                hybrid_connection, slot, hc)

    # reformats hybrid connection, to prune unnecessary fields
    resourceGroup = return_hc.id.split("/")
    mod_hc = {
        "hostname": return_hc.hostname,
        "id": return_hc.id,
        "location": return_hc.additional_properties["location"],
        "name": return_hc.name,
        "port": return_hc.port,
        "relayArmUri": return_hc.relay_arm_uri,
        "resourceGroup": resourceGroup[4],
        "serviceBusNamespace": return_hc.service_bus_namespace,
        "serviceBusSuffix": return_hc.service_bus_suffix
    }
    return mod_hc


# set the key the apps use to connect with the hybrid connection
def set_hc_key(cmd, plan, resource_group_name, namespace, hybrid_connection, key_type):
    HybridConnection = cmd.get_models('HybridConnection')
    web_client = web_client_factory(cmd.cli_ctx)

    # extract the hybrid connection resource group
    asp_hy_co = web_client.app_service_plans.get_hybrid_connection(resource_group_name, plan,
                                                                   namespace, hybrid_connection)
    arm_uri = asp_hy_co.relay_arm_uri
    split_uri = arm_uri.split("resourceGroups/")
    resource_group_strings = split_uri[1].split('/')
    relay_resource_group = resource_group_strings[0]

    # calling the relay function to obtain information about the hc in question
    hy_co = HyCoShow(cli_ctx=cmd.cli_ctx)(command_args={"resource_group": relay_resource_group,
                                                        "namespace_name": namespace,
                                                        "name": hybrid_connection})

    # if the hybrid connection does not have a default sender authorization
    # rule, create it
    hy_co_rules = HycoAuthoList(cli_ctx=cmd.cli_ctx)(command_args={"resource_group": relay_resource_group,
                                                                   "namespace_name": namespace,
                                                                   "hybrid_connection_name": hybrid_connection})

    has_default_sender_key = False
    for r in hy_co_rules:
        if r['name'].lower() == "defaultsender":
            for z in r['rights']:
                if z[0].lower() == 'send' and len(z) == 1:
                    has_default_sender_key = True

    if not has_default_sender_key:
        rights = ["Send"]
        args = {"resource_group": relay_resource_group, "namespace_name": namespace,
                "hybrid_connection_name": hybrid_connection, "name": "defaultSender", "rights": rights}
        HycoAuthoCreate(cli_ctx=cmd.cli_ctx)(command_args=args)

    hy_co_keys = HycoAuthoKeysList(cli_ctx=cmd.cli_ctx)(command_args={"resource_group": relay_resource_group,
                                                                      "namespace_name": namespace,
                                                                      "hybrid_connection_name": hybrid_connection,
                                                                      "name": "defaultSender"})
    hy_co_metadata = ast.literal_eval(hy_co.user_metadata)
    hy_co_hostname = 0
    for x in hy_co_metadata:
        if x["key"] == "endpoint":
            hy_co_hostname = x["value"]

    hostname_parts = hy_co_hostname.split(":")
    hostname = hostname_parts[0]
    port = hostname_parts[1]

    key = "empty"
    if key_type.lower() == "primary":
        key = hy_co_keys['primaryKey']
    elif key_type.lower() == "secondary":
        key = hy_co_keys['secondaryKey']
    # enures input is correct
    if key == "empty":
        logger.warning("Key type is invalid - must be primary or secondary")
        return

    apps = web_client.app_service_plans.list_web_apps_by_hybrid_connection(resource_group_name, plan, namespace,
                                                                           hybrid_connection)
    # changes the key for every app that uses that hybrid connection
    for x in apps:
        app_info = ast.literal_eval(x)
        app_name = app_info["name"]
        app_id = app_info["id"]
        id_split = app_id.split("/")
        app_resource_group = id_split[4]
        hc = HybridConnection(service_bus_namespace=namespace, relay_name=hybrid_connection,
                              relay_arm_uri=arm_uri, hostname=hostname, port=port, send_key_name="defaultSender",
                              send_key_value=key)
        web_client.web_apps.update_hybrid_connection(app_resource_group, app_name, namespace,
                                                     hybrid_connection, hc)

    return web_client.app_service_plans.list_web_apps_by_hybrid_connection(resource_group_name, plan,
                                                                           namespace, hybrid_connection)


def appservice_list_vnet(cmd, resource_group_name, plan):
    web_client = web_client_factory(cmd.cli_ctx)
    return web_client.app_service_plans.list_vnets(resource_group_name, plan)


def remove_hc(cmd, resource_group_name, name, namespace, hybrid_connection, slot=None):
    client = web_client_factory(cmd.cli_ctx)
    if slot is None:
        return_hc = client.web_apps.delete_hybrid_connection(resource_group_name, name, namespace, hybrid_connection)
    else:
        return_hc = client.web_apps.delete_hybrid_connection_slot(resource_group_name, name, namespace,
                                                                  hybrid_connection, slot)
    return return_hc


def list_functionapp_vnet_integration(cmd, name, resource_group_name, slot=None):
    return list_vnet_integration(cmd, name, resource_group_name, slot=None)


def list_vnet_integration(cmd, name, resource_group_name, slot=None):
    client = web_client_factory(cmd.cli_ctx)
    if slot is None:
        result = list(client.web_apps.list_vnet_connections(resource_group_name, name))
    else:
        result = list(client.web_apps.list_vnet_connections_slot(resource_group_name, name, slot))
    mod_list = []

    # reformats the vnet entry, removing unecessary information
    for x in result:
        # removes GUIDs from name and id
        longName = x.name
        if '_' in longName:
            usIndex = longName.index('_')
            shortName = longName[usIndex + 1:]
        else:
            shortName = longName
        v_id = x.id
        lastSlash = v_id.rindex('/')
        shortId = v_id[:lastSlash] + '/' + shortName
        # extracts desired fields
        certThumbprint = x.cert_thumbprint
        location = x.additional_properties["location"]
        v_type = x.type
        vnet_resource_id = x.vnet_resource_id
        id_strings = v_id.split('/')
        resourceGroup = id_strings[4]
        routes = x.routes

        vnet_mod = {"certThumbprint": certThumbprint,
                    "id": shortId,
                    "location": location,
                    "name": shortName,
                    "resourceGroup": resourceGroup,
                    "routes": routes,
                    "type": v_type,
                    "vnetResourceId": vnet_resource_id}
        mod_list.append(vnet_mod)

    return mod_list


def add_webapp_vnet_integration(cmd, name, resource_group_name, vnet, subnet, slot=None, skip_delegation_check=False):
    return _add_vnet_integration(cmd, name, resource_group_name, vnet, subnet, slot, skip_delegation_check)


def add_functionapp_vnet_integration(cmd, name, resource_group_name, vnet, subnet, slot=None,
                                     skip_delegation_check=False):
    client = web_client_factory(cmd.cli_ctx)
    functionapp = get_functionapp(cmd, resource_group_name, name)
    parsed_plan_id = parse_resource_id(functionapp.server_farm_id)
    plan_info = client.app_service_plans.get(parsed_plan_id['resource_group'], parsed_plan_id['name'])
    if plan_info is None:
        raise ResourceNotFoundError('Could not determine the current plan of the functionapp')
    if is_plan_consumption(cmd, plan_info):
        raise ValidationError('Virtual network integration is not allowed for consumption plans')
    return _add_vnet_integration(cmd, name, resource_group_name, vnet, subnet, slot, skip_delegation_check)


def _add_vnet_integration(cmd, name, resource_group_name, vnet, subnet, slot=None, skip_delegation_check=False):
    subnet_info = _get_subnet_info(cmd=cmd,
                                   resource_group_name=resource_group_name,
                                   subnet=subnet,
                                   vnet=vnet)
    client = web_client_factory(cmd.cli_ctx)

    app = _generic_site_operation(cmd.cli_ctx, resource_group_name, name, 'get', slot, client=client)

    parsed_plan = parse_resource_id(app.server_farm_id)
    plan_info = client.app_service_plans.get(parsed_plan['resource_group'], parsed_plan["name"])

    if skip_delegation_check:
        logger.warning('Skipping delegation check. Ensure that subnet is delegated to Microsoft.Web/serverFarms.'
                       ' Missing delegation can cause "Bad Request" error.')
    else:
        _vnet_delegation_check(cmd, subnet_subscription_id=subnet_info["subnet_subscription_id"],
                               vnet_resource_group=subnet_info["resource_group_name"],
                               vnet_name=subnet_info["vnet_name"],
                               subnet_name=subnet_info["subnet_name"])

    app.virtual_network_subnet_id = subnet_info["subnet_resource_id"]
    app.vnet_route_all_enabled = True

    _generic_site_operation(cmd.cli_ctx, resource_group_name, name, 'begin_create_or_update', slot,
                            client=client, extra_parameter=app)

    return {
        "id": subnet_info["vnet_resource_id"],
        "location": plan_info.location,  # must be the same as vnet location bc of validation check
        "name": subnet_info["vnet_name"],
        "resourceGroup": subnet_info["resource_group_name"],
        "subnetResourceId": subnet_info["subnet_resource_id"]
    }


def _vnet_delegation_check(cmd, subnet_subscription_id, vnet_resource_group, vnet_name, subnet_name):
    from azure.cli.core.commands.client_factory import get_subscription_id

    if get_subscription_id(cmd.cli_ctx).lower() != subnet_subscription_id.lower():
        logger.warning('Cannot validate subnet in other subscription for delegation to Microsoft.Web/serverFarms.'
                       ' Missing delegation can cause "Bad Request" error.')
        logger.warning('To manually add a delegation, use the command: az network vnet subnet update '
                       '--resource-group %s '
                       '--name %s '
                       '--vnet-name %s '
                       '--delegations Microsoft.Web/serverFarms', vnet_resource_group, subnet_name, vnet_name)
    else:
        subnetObj = SubnetShow(cli_ctx=cmd.cli_ctx)(command_args={
            "name": subnet_name,
            "vnet_name": vnet_name,
            "resource_group": vnet_resource_group
        })
        delegations = subnetObj["delegations"]
        delegated = False
        for d in delegations:
            if d["serviceName"].lower() == "microsoft.web/serverfarms".lower():
                delegated = True

        if not delegated:
            poller = SubnetUpdate(cli_ctx=cmd.cli_ctx)(command_args={
                "name": subnet_name,
                "vnet_name": vnet_name,
                "resource_group": vnet_resource_group,
                "delegated_services": [{"name": "delegation", "service_name": "Microsoft.Web/serverFarms"}]
            })
            LongRunningOperation(cmd.cli_ctx)(poller)


def _validate_subnet(cli_ctx, subnet, vnet, resource_group_name):
    subnet_is_id = is_valid_resource_id(subnet)
    if subnet_is_id:
        subnet_id_parts = parse_resource_id(subnet)
        vnet_name = subnet_id_parts['name']
        if not (vnet_name.lower() == vnet.lower() or subnet.startswith(vnet)):
            logger.warning('Subnet ID is valid. Ignoring vNet input.')
        return subnet

    vnet_is_id = is_valid_resource_id(vnet)
    if vnet_is_id:
        vnet_id_parts = parse_resource_id(vnet)
        return resource_id(
            subscription=vnet_id_parts['subscription'],
            resource_group=vnet_id_parts['resource_group'],
            namespace='Microsoft.Network',
            type='virtualNetworks',
            name=vnet_id_parts['name'],
            child_type_1='subnets',
            child_name_1=subnet)

    # Reuse logic from existing command to stay backwards compatible
    list_all_vnets = VNetList(cli_ctx=cli_ctx)(command_args={})

    vnets = []
    for v in list_all_vnets:
        if vnet in (v["name"], v["id"]):
            vnet_details = parse_resource_id(v["id"])
            vnet_resource_group = vnet_details['resource_group']
            vnets.append((v["id"], v["name"], vnet_resource_group))

    if not vnets:
        return logger.warning("The virtual network %s was not found in the subscription.", vnet)

    # If more than one vnet, try to use one from same resource group. Otherwise, use first and log the vnet resource id
    found_vnet = [v for v in vnets if v[2].lower() == resource_group_name.lower()]
    if not found_vnet:
        found_vnet = [vnets[0]]

    (vnet_id, vnet, vnet_resource_group) = found_vnet[0]
    if len(vnets) > 1:
        logger.warning("Multiple virtual networks of name %s were found. Using virtual network with resource ID: %s. "
                       "To use a different virtual network, specify the virtual network resource ID using --vnet.",
                       vnet, vnet_id)
    vnet_id_parts = parse_resource_id(vnet_id)
    return resource_id(
        subscription=vnet_id_parts['subscription'],
        resource_group=vnet_id_parts['resource_group'],
        namespace='Microsoft.Network',
        type='virtualNetworks',
        name=vnet_id_parts['name'],
        child_type_1='subnets',
        child_name_1=subnet)


def remove_functionapp_vnet_integration(cmd, name, resource_group_name, slot=None):
    return remove_vnet_integration(cmd, name, resource_group_name, slot)


def remove_vnet_integration(cmd, name, resource_group_name, slot=None):
    client = web_client_factory(cmd.cli_ctx)
    if slot is None:
        return_vnet = client.web_apps.delete_swift_virtual_network(resource_group_name, name)
    else:
        return_vnet = client.web_apps.delete_swift_virtual_network_slot(resource_group_name, name, slot)
    return return_vnet


def get_history_triggered_webjob(cmd, resource_group_name, name, webjob_name, slot=None):
    client = web_client_factory(cmd.cli_ctx)
    if slot:
        return client.web_apps.list_triggered_web_job_history_slot(resource_group_name, name, webjob_name, slot)
    return client.web_apps.list_triggered_web_job_history(resource_group_name, name, webjob_name)


def webapp_up(cmd, name=None, resource_group_name=None, plan=None, location=None, sku=None,  # pylint: disable=too-many-statements,too-many-branches
              os_type=None, runtime=None, dryrun=False, logs=False, launch_browser=False, html=False,
              app_service_environment=None, basic_auth=None):
    if not name:
        name = generate_default_app_name(cmd)

    basic_auth = basic_auth.lower()
    _check_basic_auth_param(basic_auth)

    import os

    AppServicePlan = cmd.get_models('AppServicePlan')
    src_dir = os.getcwd()
    _src_path_escaped = "{}".format(src_dir.replace(os.sep, os.sep + os.sep))
    client = web_client_factory(cmd.cli_ctx)
    user = get_profile_username()
    _create_new_rg = False
    _site_availability = get_site_availability(cmd, name)
    _create_new_app = _site_availability.name_available
    runtime = _StackRuntimeHelper.remove_delimiters(runtime)
    os_name = os_type if os_type else detect_os_from_src(src_dir, html, runtime)
    _is_linux = os_name.lower() == LINUX_OS_NAME
    helper = _StackRuntimeHelper(cmd, linux=_is_linux, windows=not _is_linux)

    if runtime:
        match = helper.resolve(runtime, _is_linux)
        if not match:
            raise ValidationError("{0} runtime '{1}' is not supported. Please check supported runtimes with: "
                                  "'az webapp list-runtimes --os {0}'".format(os_name, runtime))

        language = runtime.split('|')[0]
        version_used_create = '|'.join(runtime.split('|')[1:])
        detected_version = '-'
    else:
        # detect the version
        _lang_details = get_lang_from_content(src_dir, html, is_linux=_is_linux)
        language = _lang_details.get('language')
        _data = get_runtime_version_details(_lang_details.get('file_loc'), language, helper, _is_linux)
        version_used_create = _data.get('to_create')
        detected_version = _data.get('detected')

    runtime_version = "{}|{}".format(language, version_used_create) if \
        version_used_create != "-" else version_used_create
    site_config = None

    if not _create_new_app:  # App exists, or App name unavailable
        if _site_availability.reason == 'Invalid':
            raise ValidationError(_site_availability.message)
        # Get the ASP & RG info, if the ASP & RG parameters are provided we use those else we need to find those
        logger.warning("Webapp '%s' already exists. The command will deploy contents to the existing app.", name)
        app_details = get_app_details(cmd, name)
        if app_details is None:
            raise ResourceNotFoundError("Unable to retrieve details of the existing app '{}'. Please check that the "
                                        "app is a part of the current subscription if updating an existing app. If "
                                        "creating a new app, app names must be globally unique. Please try a more "
                                        "unique name or leave unspecified to receive a randomly "
                                        "generated name.".format(name))
        current_rg = app_details.resource_group
        if resource_group_name is not None and (resource_group_name.lower() != current_rg.lower()):
            raise ValidationError("The webapp '{}' exists in ResourceGroup '{}' and does not "
                                  "match the value entered '{}'. Please re-run command with the "
                                  "correct parameters.". format(name, current_rg, resource_group_name))
        rg_name = resource_group_name or current_rg
        if location is None:
            loc = app_details.location.replace(" ", "").lower()
        else:
            loc = location.replace(" ", "").lower()
        plan_details = parse_resource_id(app_details.server_farm_id)
        current_plan = plan_details['name']
        if plan is not None and current_plan.lower() != plan.lower():
            raise ValidationError("The plan name entered '{}' does not match the plan name that the webapp is "
                                  "hosted in '{}'. Please check if you have configured defaults for plan name "
                                  "and re-run command.".format(plan, current_plan))
        plan = plan or plan_details['name']
        plan_info = client.app_service_plans.get(plan_details['resource_group'], plan)
        sku = plan_info.sku.name if isinstance(plan_info, AppServicePlan) else 'Free'
        current_os = 'Linux' if plan_info.reserved else 'Windows'
        # Raise error if current OS of the app is different from the current one
        if current_os.lower() != os_name.lower():
            raise ValidationError("The webapp '{}' is a {} app. The code detected at '{}' will default to "
                                  "'{}'. Please create a new app "
                                  "to continue this operation. For more information on default behaviors, "
                                  "see https://docs.microsoft.com/cli/azure/webapp?view=azure-cli-latest#az_webapp_up."
                                  .format(name, current_os, src_dir, os_name))
        _is_linux = plan_info.reserved
        # for an existing app check if the runtime version needs to be updated
        # Get site config to check the runtime version
        site_config = client.web_apps.get_configuration(rg_name, name)
    else:  # need to create new app, check if we need to use default RG or use user entered values
        logger.warning("The webapp '%s' doesn't exist", name)
        sku = get_sku_to_use(src_dir, html, sku, runtime, app_service_environment)
        loc = set_location(cmd, sku, location)
        rg_name = get_rg_to_use(user, resource_group_name)
        _create_new_rg = not check_resource_group_exists(cmd, rg_name)
        plan = get_plan_to_use(cmd=cmd,
                               user=user,
                               loc=loc,
                               sku=sku,
                               create_rg=_create_new_rg,
                               resource_group_name=rg_name,
                               plan=plan,
                               is_linux=_is_linux,
                               client=client)
    dry_run_str = r""" {
                "name" : "%s",
                "appserviceplan" : "%s",
                "resourcegroup" : "%s",
                "sku": "%s",
                "os": "%s",
                "location" : "%s",
                "src_path" : "%s",
                "runtime_version_detected": "%s",
                "runtime_version": "%s"
                }
                """ % (name, plan, rg_name, get_sku_tier(sku), os_name, loc, _src_path_escaped, detected_version,
                       runtime_version)
    create_json = json.loads(dry_run_str)

    if dryrun:
        logger.warning("Web app will be created with the below configuration,re-run command "
                       "without the --dryrun flag to create & deploy a new app")
        return create_json

    if _create_new_rg:
        logger.warning("Creating Resource group '%s' ...", rg_name)
        create_resource_group(cmd, rg_name, loc)
        logger.warning("Resource group creation complete")
    # create ASP
    logger.warning("Creating AppServicePlan '%s' or Updating if already exists", plan)
    # we will always call the ASP create or update API so that in case of re-deployment, if the SKU or plan setting are
    # updated we update those
    try:
        create_app_service_plan(cmd, rg_name, plan, _is_linux, hyper_v=False, per_site_scaling=False, sku=sku,
                                number_of_workers=1 if _is_linux else None, location=loc,
                                app_service_environment=app_service_environment)
    except ResourceNotFoundError as ex:
        raise ex
    except CLIError as ex:
        raise ex
    except Exception as ex:  # pylint: disable=broad-except
        if ex.response.status_code == 409:  # catch 409 conflict when trying to create existing ASP in diff location
            try:
                response_content = json.loads(ex.response._content.decode('utf-8'))  # pylint: disable=protected-access
            except Exception:  # pylint: disable=broad-except
                raise CLIInternalError(ex)
            raise UnclassifiedUserFault(response_content['error']['message'])
        raise AzureResponseError(ex)

    if _create_new_app:
        logger.warning("Creating webapp '%s' ...", name)
        create_webapp(cmd, rg_name, name, plan, runtime_version if not html else None,
                      using_webapp_up=True, language=language)
        _configure_default_logging(cmd, rg_name, name)
    else:  # for existing app if we might need to update the stack runtime settings
        helper = _StackRuntimeHelper(cmd, linux=_is_linux, windows=not _is_linux)
        match = helper.resolve(runtime_version, _is_linux)

        if os_name.lower() == 'linux' and site_config.linux_fx_version != runtime_version:
            if match and site_config.linux_fx_version != match.configs['linux_fx_version']:
                logger.warning('Updating runtime version from %s to %s',
                               site_config.linux_fx_version, match.configs['linux_fx_version'])
                update_site_configs(cmd, rg_name, name, linux_fx_version=match.configs['linux_fx_version'])
                logger.warning('Waiting for runtime version to propagate ...')
                time.sleep(30)  # wait for kudu to get updated runtime before zipdeploy. No way to poll for this
            elif not match:
                logger.warning('Updating runtime version from %s to %s',
                               site_config.linux_fx_version, runtime_version)
                update_site_configs(cmd, rg_name, name, linux_fx_version=runtime_version)
                logger.warning('Waiting for runtime version to propagate ...')
                time.sleep(30)  # wait for kudu to get updated runtime before zipdeploy. No way to poll for this
        elif os_name.lower() == 'windows':
            # may need to update stack runtime settings. For node its site_config.app_settings, otherwise site_config
            if match:
                _update_app_settings_for_windows_if_needed(cmd, rg_name, name, match, site_config, runtime_version)
        create_json['runtime_version'] = runtime_version

    _enable_basic_auth(cmd, name, None, resource_group_name, basic_auth)

    # Zip contents & Deploy
    logger.warning("Creating zip with contents of dir %s ...", src_dir)
    # zip contents & deploy
    zip_file_path = zip_contents_from_dir(src_dir, language)
    enable_zip_deploy(cmd, rg_name, name, zip_file_path)

    if launch_browser:
        logger.warning("Launching app using default browser")
        view_in_browser(cmd, rg_name, name, None, logs)
    else:
        _url = _get_url(cmd, rg_name, name)
        logger.warning("You can launch the app at %s", _url)
        create_json.update({'URL': _url})

    if logs:
        _configure_default_logging(cmd, rg_name, name)
        try:
            return get_streaming_log(cmd, rg_name, name)
        except Exception:  # pylint: disable=broad-except
            logger.warning("Unable to reach the app. Please run 'az webapp log tail' to view the logs.")

    _set_webapp_up_default_args(cmd, rg_name, sku, plan, loc, name)

    return create_json


def _set_webapp_up_default_args(cmd, rg_name, sku, plan, loc, name):
    with ConfiguredDefaultSetter(cmd.cli_ctx.config, True):
        logger.warning("Setting 'az webapp up' default arguments for current directory. "
                       "Manage defaults with 'az configure --scope local'")

        cmd.cli_ctx.config.set_value('defaults', 'group', rg_name)
        logger.warning("--resource-group/-g default: %s", rg_name)

        cmd.cli_ctx.config.set_value('defaults', 'sku', sku)
        logger.warning("--sku default: %s", sku)

        cmd.cli_ctx.config.set_value('defaults', 'appserviceplan', plan)
        logger.warning("--plan/-p default: %s", plan)

        cmd.cli_ctx.config.set_value('defaults', 'location', loc)
        logger.warning("--location/-l default: %s", loc)

        cmd.cli_ctx.config.set_value('defaults', 'web', name)
        logger.warning("--name/-n default: %s", name)


def _update_app_settings_for_windows_if_needed(cmd, rg_name, name, match, site_config, runtime_version):
    app_settings = _generic_site_operation(cmd.cli_ctx, rg_name, name, 'list_application_settings', slot=None)
    update_needed = False
    if 'node' in runtime_version:
        settings = []
        for k, v in match.configs.items():
            for app_setting_name, app_setting_value in app_settings.properties.items():
                if app_setting_name == k and app_setting_value != v:
                    update_needed = True
                    settings.append(f"{k}={v}")
        if update_needed:
            logger.warning('Updating runtime version to %s', runtime_version)
            update_app_settings(cmd, rg_name, name, settings=settings, slot=None, slot_settings=None)
    else:
        for k, v in match.configs.items():
            if getattr(site_config, k, None) != v:
                update_needed = True
                setattr(site_config, k, v)
        if update_needed:
            logger.warning('Updating runtime version to %s', runtime_version)
            update_site_configs(cmd,
                                rg_name,
                                name,
                                net_framework_version=site_config.net_framework_version,
                                php_version=site_config.php_version,
                                python_version=site_config.python_version,
                                java_version=site_config.java_version,
                                java_container=site_config.java_container,
                                java_container_version=site_config.java_container_version)

    current_stack = get_current_stack_from_runtime(runtime_version)
    _update_webapp_current_stack_property_if_needed(cmd, rg_name, name, current_stack)

    if update_needed:
        logger.warning('Waiting for runtime version to propagate ...')
        time.sleep(30)  # wait for kudu to get updated runtime before zipdeploy. No way to poll for this


def _update_webapp_current_stack_property_if_needed(cmd, resource_group, name, current_stack):
    if not current_stack:
        return
    # portal uses this current_stack value to display correct runtime for windows webapps
    client = web_client_factory(cmd.cli_ctx)
    app_metadata = client.web_apps.list_metadata(resource_group, name)
    if 'CURRENT_STACK' not in app_metadata.properties or app_metadata.properties["CURRENT_STACK"] != current_stack:
        app_metadata.properties["CURRENT_STACK"] = current_stack
        client.web_apps.update_metadata(resource_group, name, metadata=app_metadata)


def _ping_scm_site(cmd, resource_group, name, instance=None):
    from azure.cli.core.util import should_disable_connection_verify
    #  wake up kudu, by making an SCM call
    import requests
    #  work around until the timeout limits issue for linux is investigated & fixed
    scm_url = _get_scm_url(cmd, resource_group, name)
    headers = get_scm_site_headers(cmd.cli_ctx, name, resource_group)
    cookies = {}
    if instance is not None:
        cookies['ARRAffinity'] = instance
    requests.get(scm_url + '/api/settings', headers=headers, verify=not should_disable_connection_verify(),
                 cookies=cookies)


def is_webapp_up(tunnel_server):
    return tunnel_server.is_webapp_up()


def get_tunnel(cmd, resource_group_name, name, port=None, slot=None, instance=None):
    webapp = _generic_site_operation(cmd.cli_ctx, resource_group_name, name, 'get', slot)
    is_linux = webapp.reserved
    if not is_linux:
        raise ValidationError("Only Linux App Service Plans supported, Found a Windows App Service Plan")

    if port is None:
        port = 0  # Will auto-select a free port from 1024-65535
        logger.info('No port defined, creating on random free port')

    # Validate that we have a known instance (case-sensitive)
    if instance is not None:
        instances = list_instances(cmd, resource_group_name, name, slot=slot)
        instance_names = set(i.name for i in instances)
        if instance not in instance_names:
            if slot is not None:
                raise ValidationError("The provided instance '{}' is not valid "
                                      "for this webapp and slot.".format(instance))
            raise ValidationError("The provided instance '{}' is not valid for this webapp.".format(instance))

    scm_url = _get_scm_url(cmd, resource_group_name, name, slot)
    headers = get_scm_site_headers(cmd.cli_ctx, name, resource_group_name, slot)
    # basic & bearer auth use different capitalization for whatever reason
    auth_string = headers.get("authorization") or headers.get("Authorization")

    tunnel_server = TunnelServer('127.0.0.1', port, scm_url, auth_string, instance)
    _ping_scm_site(cmd, resource_group_name, name, instance=instance)

    _wait_for_webapp(tunnel_server)
    return tunnel_server


def create_tunnel(cmd, resource_group_name, name, port=None, slot=None, timeout=None, instance=None):
    tunnel_server = get_tunnel(cmd, resource_group_name, name, port, slot, instance)

    t = threading.Thread(target=_start_tunnel, args=(tunnel_server,))
    t.daemon = True
    t.start()
    logger.warning('Opening tunnel on addr: %s', tunnel_server.local_addr)
    logger.warning('Opening tunnel on port: %s', tunnel_server.local_port)

    config = get_site_configs(cmd, resource_group_name, name, slot)
    if config.remote_debugging_enabled:
        logger.warning('Tunnel is ready, connect on port %s', tunnel_server.local_port)
    else:
        ssh_user_name = 'root'
        ssh_user_password = 'Docker!'
        logger.warning('SSH is available { username: %s, password: %s }', ssh_user_name, ssh_user_password)

    logger.warning('Ctrl + C to close')

    if timeout:
        time.sleep(int(timeout))
    else:
        while t.is_alive():
            time.sleep(5)


def create_tunnel_and_session(cmd, resource_group_name, name, port=None, slot=None, timeout=None, instance=None):
    tunnel_server = get_tunnel(cmd, resource_group_name, name, port, slot, instance)

    t = threading.Thread(target=_start_tunnel, args=(tunnel_server,))
    t.daemon = True
    t.start()

    ssh_user_name = 'root'
    ssh_user_password = 'Docker!'

    s = threading.Thread(target=_start_ssh_session,
                         args=('localhost', tunnel_server.get_port(), ssh_user_name, ssh_user_password))
    s.daemon = True
    s.start()

    if timeout:
        time.sleep(int(timeout))
    else:
        while s.is_alive() and t.is_alive():
            time.sleep(5)


def perform_onedeploy_functionapp(cmd,
                                  resource_group_name,
                                  name,
                                  src_path=None,
                                  src_url=None,
                                  target_path=None,
                                  artifact_type=None,
                                  is_async=None,
                                  restart=None,
                                  clean=None,
                                  ignore_stack=None,
                                  timeout=None,
                                  slot=None):
    params = OneDeployParams()

    params.cmd = cmd
    params.resource_group_name = resource_group_name
    params.webapp_name = name
    params.src_path = src_path
    params.src_url = src_url
    params.target_path = target_path
    params.artifact_type = artifact_type
    params.is_async_deployment = is_async
    params.should_restart = restart
    params.is_clean_deployment = clean
    params.should_ignore_stack = ignore_stack
    params.timeout = timeout
    params.slot = slot
    params.track_status = False

    return _perform_onedeploy_internal(params)


def perform_onedeploy_webapp(cmd,
                             resource_group_name,
                             name,
                             src_path=None,
                             src_url=None,
                             target_path=None,
                             artifact_type=None,
                             is_async=None,
                             restart=None,
                             clean=None,
                             ignore_stack=None,
                             timeout=None,
                             slot=None,
                             track_status=False):
    params = OneDeployParams()

    params.cmd = cmd
    params.resource_group_name = resource_group_name
    params.webapp_name = name
    params.src_path = src_path
    params.src_url = src_url
    params.target_path = target_path
    params.artifact_type = artifact_type
    params.is_async_deployment = is_async
    params.should_restart = restart
    params.is_clean_deployment = clean
    params.should_ignore_stack = ignore_stack
    params.timeout = timeout
    params.slot = slot
    params.track_status = track_status

    return _perform_onedeploy_internal(params)


# Class for OneDeploy parameters
# pylint: disable=too-many-instance-attributes,too-few-public-methods
class OneDeployParams:
    def __init__(self):
        self.cmd = None
        self.resource_group_name = None
        self.webapp_name = None
        self.src_path = None
        self.src_url = None
        self.artifact_type = None
        self.is_async_deployment = None
        self.target_path = None
        self.should_restart = None
        self.is_clean_deployment = None
        self.should_ignore_stack = None
        self.timeout = None
        self.slot = None
        self.track_status = False
# pylint: enable=too-many-instance-attributes,too-few-public-methods


def _build_onedeploy_url(params):
    if params.src_url:
        return _build_onedeploy_arm_url(params)
    return _build_onedeploy_scm_url(params)


def _build_onedeploy_scm_url(params):
    scm_url = _get_scm_url(params.cmd, params.resource_group_name, params.webapp_name, params.slot)
    deploy_url = scm_url + '/api/publish?type=' + params.artifact_type

    if params.is_async_deployment is not None:
        deploy_url = deploy_url + '&async=' + str(params.is_async_deployment)

    if params.should_restart is not None:
        deploy_url = deploy_url + '&restart=' + str(params.should_restart)

    if params.is_clean_deployment is not None:
        deploy_url = deploy_url + '&clean=' + str(params.is_clean_deployment)

    if params.should_ignore_stack is not None:
        deploy_url = deploy_url + '&ignorestack=' + str(params.should_ignore_stack)

    if params.target_path is not None:
        deploy_url = deploy_url + '&path=' + params.target_path

    return deploy_url


def _build_onedeploy_arm_url(params):
    from azure.cli.core.commands.client_factory import get_subscription_id
    client = web_client_factory(params.cmd.cli_ctx)
    sub_id = get_subscription_id(params.cmd.cli_ctx)
    if not params.slot:
        base_url = (
            f"subscriptions/{sub_id}/resourceGroups/{params.resource_group_name}/providers/Microsoft.Web/sites/"
            f"{params.webapp_name}/extensions/onedeploy?api-version={client.DEFAULT_API_VERSION}"
        )
    else:
        base_url = (
            f"subscriptions/{sub_id}/resourceGroups/{params.resource_group_name}/providers/Microsoft.Web/sites/"
            f"{params.webapp_name}/slots/{params.slot}/extensions/onedeploy"
            f"?api-version={client.DEFAULT_API_VERSION}"
        )
    return params.cmd.cli_ctx.cloud.endpoints.resource_manager + base_url


def _build_deploymentstatus_url(params, deployment_id):
    from azure.cli.core.commands.client_factory import get_subscription_id
    client = web_client_factory(params.cmd.cli_ctx)
    sub_id = get_subscription_id(params.cmd.cli_ctx)

    slot_info = "/slots/" + params.slot if params.slot else ""
    base_url = (
        f"subscriptions/{sub_id}/resourceGroups/{params.resource_group_name}/providers/Microsoft.Web/sites/"
        f"{params.webapp_name}{slot_info}/deploymentStatus/{deployment_id}"
        f"?api-version={client.DEFAULT_API_VERSION}"
    )
    return params.cmd.cli_ctx.cloud.endpoints.resource_manager + base_url


def _get_ondeploy_headers(params):
    if params.src_path:
        content_type = 'application/octet-stream'
    elif params.src_url:
        content_type = 'application/json'
    else:
        raise RequiredArgumentMissingError('Unable to determine source location of the artifact being deployed')

    additional_headers = {"Content-Type": content_type, "Cache-Control": "no-cache"}

    return get_scm_site_headers(params.cmd.cli_ctx, params.webapp_name, params.resource_group_name, params.slot,
                                additional_headers=additional_headers)


def _get_onedeploy_status_url(params):
    scm_url = _get_scm_url(params.cmd, params.resource_group_name, params.webapp_name, params.slot)
    return scm_url + '/api/deployments/latest'


def _get_onedeploy_request_body(params):
    import os

    if params.src_path:
        logger.warning('Deploying from local path: %s', params.src_path)
        try:
            with open(os.path.realpath(os.path.expanduser(params.src_path)), 'rb') as fs:
                body = fs.read()
        except Exception as e:  # pylint: disable=broad-except
            raise ResourceNotFoundError("Either '{}' is not a valid local file path or you do not have permissions to "
                                        "access it".format(params.src_path)) from e
    elif params.src_url:
        logger.warning('Deploying from URL: %s', params.src_url)
        body = {
            "properties": {
                "packageUri": params.src_url,
                "type": params.artifact_type,
                "path": params.target_path,
                "ignorestack": params.should_ignore_stack,
                "clean": params.is_clean_deployment,
                "restart": params.should_restart,
            }
        }
        body = {"properties": {k: v for k, v in body["properties"].items() if v is not None}}
        body = json.dumps(body)
    else:
        raise ResourceNotFoundError('Unable to determine source location of the artifact being deployed')

    return body


def _update_artifact_type(params):
    import os

    if params.artifact_type is not None:
        return

    # Interpret deployment type from the file extension if the type parameter is not passed
    _, file_extension = os.path.splitext(params.src_path)
    file_extension = file_extension[1:]
    if file_extension in ('war', 'jar', 'ear', 'zip'):
        params.artifact_type = file_extension
    elif file_extension in ('sh', 'bat'):
        params.artifact_type = 'startup'
    else:
        params.artifact_type = 'static'
    logger.warning("Deployment type: %s. To override deployment type, please specify the --type parameter. "
                   "Possible values: war, jar, ear, zip, startup, script, static", params.artifact_type)


def _make_onedeploy_request(params):
    import requests
    from azure.cli.core.util import should_disable_connection_verify

    # Build the request body, headers, API URL and status URL
    body = _get_onedeploy_request_body(params)
    deploy_url = _build_onedeploy_url(params)
    deployment_status_url = _get_onedeploy_status_url(params)
    headers = _get_ondeploy_headers(params)

    # For debugging purposes only, you can change the async deployment into a sync deployment by polling the API status
    # For that, set poll_async_deployment_for_debugging=True
    logger.info("Deployment API: %s", deploy_url)
    if not params.src_url:  # use SCM endpoint
        response = requests.post(deploy_url, data=body, headers=headers, verify=not should_disable_connection_verify())
        poll_async_deployment_for_debugging = True
    else:
        response = send_raw_request(params.cmd.cli_ctx, "PUT", deploy_url, body=body)
        poll_async_deployment_for_debugging = False

    # check the status of deployment
    # pylint: disable=too-many-nested-blocks
    if response.status_code == 202 or response.status_code == 200:
        response_body = None
        if poll_async_deployment_for_debugging:
            logger.warning('Polling the status of %s deployment. Start Time: %s UTC',
                           "async" if params.is_async_deployment else "sync",
                           datetime.datetime.now(datetime.timezone.utc))
            if params.track_status is not None and params.track_status:
                # verify if the app is a linux app
                webapp = _generic_site_operation(params.cmd.cli_ctx, params.resource_group_name,
                                                 params.webapp_name, 'get', params.slot)
                is_linux = bool(webapp.site_config.linux_fx_version)
                if not is_linux:
                    logger.warning("Deployment status tracking is currently only supported for linux webapps."
                                   " Resuming without tracking status.")
                    response_body = _check_zip_deployment_status(params.cmd, params.resource_group_name,
                                                                 params.webapp_name, deployment_status_url,
                                                                 params.slot, params.timeout)
                else:
                    # get the deployment id
                    # once deploymentstatus/latest is available, we can use it to track the deployment
                    deployment_id = _get_latest_deployment_id(params.cmd, params.resource_group_name,
                                                              params.webapp_name, deployment_status_url, params.slot)
                    if deployment_id is None:
                        logger.warning("Failed to enable tracking runtime status for this deployment. "
                                       "Resuming without tracking status.")
                        response_body = _check_zip_deployment_status(params.cmd, params.resource_group_name,
                                                                     params.webapp_name, deployment_status_url,
                                                                     params.slot, params.timeout)
                    else:
                        deploymentstatusapi_url = _build_deploymentstatus_url(params, deployment_id)
                        response_body = _track_deployment_runtime_status(params, deploymentstatusapi_url,
                                                                         deployment_id, params.timeout)
                        if response_body is None:
                            logger.warning("Failed to track the runtime status for this deployment. "
                                           "Resuming without tracking status.")
                            response_body = _check_zip_deployment_status(params.cmd, params.resource_group_name,
                                                                         params.webapp_name, deployment_status_url,
                                                                         params.slot, params.timeout)
            else:
                response_body = _check_zip_deployment_status(params.cmd, params.resource_group_name, params.webapp_name,
                                                             deployment_status_url, params.slot, params.timeout)
            logger.info('Server response: %s', response_body)
        else:
            if 'application/json' in response.headers.get('content-type', ""):
                state = response.json().get("properties", {}).get("provisioningState")
                if state:
                    logger.warning("Deployment status is: \"%s\"", state)
                response_body = response.json().get("properties", {})
        logger.warning("Deployment has completed successfully")
        logger.warning("You can visit your app at: %s", _get_url(params.cmd, params.resource_group_name,
                                                                 params.webapp_name, params.slot))
        return response_body

    # API not available yet!
    if response.status_code == 404:
        raise ResourceNotFoundError("This API isn't available in this environment yet!")

    # check if there's an ongoing process
    if response.status_code == 409:
        raise ValidationError("Another deployment is in progress. Please wait until that process is complete before "
                              "starting a new deployment. You can track the ongoing deployment at {}"
                              .format(deployment_status_url))

    # check if an error occured during deployment
    if response.status_code:
        scm_url = _get_scm_url(params.cmd, params.resource_group_name, params.webapp_name, params.slot)
        latest_deploymentinfo_url = scm_url + "/api/deployments/latest"
        raise CLIError("An error occurred during deployment. Status Code: {}, {} Please visit {}"
                       " to get more information about your deployment"
                       .format(response.status_code, f"Details: {response.text}," if response.text else "",
                               latest_deploymentinfo_url))


# OneDeploy
def _perform_onedeploy_internal(params):

    # Update artifact type, if required
    _update_artifact_type(params)

    # Now make the OneDeploy API call
    logger.warning("Initiating deployment")
    response = _make_onedeploy_request(params)
    return response


def _wait_for_webapp(tunnel_server):
    tries = 0
    while True:
        if is_webapp_up(tunnel_server):
            break
        if tries == 0:
            logger.warning('Connection is not ready yet, please wait')
        if tries == 60:
            raise CLIError('SSH timeout, your app must be running before'
                           ' it can accept SSH connections. '
                           'Use `az webapp log tail` to review the app startup logs.')
        tries = tries + 1
        logger.warning('.')
        time.sleep(1)


def _start_tunnel(tunnel_server):
    tunnel_server.start_server()


def _start_ssh_session(hostname, port, username, password):
    tries = 0
    while True:
        try:
            c = Connection(host=hostname,
                           port=port,
                           user=username,
                           # connect_timeout=60*10,
                           connect_kwargs={"password": password})
            break
        except Exception as ex:  # pylint: disable=broad-except
            logger.info(ex)
            if tries == 0:
                logger.warning('Connection is not ready yet, please wait')
            if tries == 60:
                raise CLIError("Timeout Error, Unable to establish a connection")
            tries = tries + 1
            logger.warning('.')
            time.sleep(1)
    try:
        try:
            c.run('cat /etc/motd', pty=True)
        except invoke.exceptions.UnexpectedExit:
            # Don't crash over a non-existing /etc/motd.
            pass
        c.run('source /etc/profile; exec $SHELL -l', pty=True)
    except Exception as ex:  # pylint: disable=broad-except
        logger.info(ex)
    finally:
        c.close()


def ssh_webapp(cmd, resource_group_name, name, port=None, slot=None, timeout=None, instance=None):  # pylint: disable=too-many-statements
    import platform
    if platform.system() == "Windows":
        webapp = _generic_site_operation(cmd.cli_ctx, resource_group_name, name, 'get', slot)
        is_linux = webapp.reserved
        if not is_linux:
            raise ValidationError("Only Linux App Service Plans supported, found a Windows App Service Plan")

        scm_url = _get_scm_url(cmd, resource_group_name, name, slot)
        if not instance:
            open_page_in_browser(scm_url + '/webssh/host')
        else:
            open_page_in_browser(scm_url + '/webssh/host?instance={}'.format(instance))
    else:
        config = get_site_configs(cmd, resource_group_name, name, slot)
        if config.remote_debugging_enabled:
            raise ValidationError('Remote debugging is enabled, please disable')
        create_tunnel_and_session(
            cmd, resource_group_name, name, port=port, slot=slot, timeout=timeout, instance=instance)


def _configure_default_logging(cmd, rg_name, name):
    logger.warning("Configuring default logging for the app, if not already enabled")
    return config_diagnostics(cmd, rg_name, name,
                              application_logging=True, web_server_logging='filesystem',
                              docker_container_logging='filesystem')


# TODO remove once appservice-kube extension removes
def _validate_app_service_environment_id(cli_ctx, ase, resource_group_name):
    ase_is_id = is_valid_resource_id(ase)
    if ase_is_id:
        return ase

    from azure.cli.core.commands.client_factory import get_subscription_id
    return resource_id(
        subscription=get_subscription_id(cli_ctx),
        resource_group=resource_group_name,
        namespace='Microsoft.Web',
        type='hostingEnvironments',
        name=ase)


def _format_key_vault_id(cli_ctx, key_vault, resource_group_name):
    key_vault_is_id = is_valid_resource_id(key_vault)
    if key_vault_is_id:
        return key_vault

    from azure.cli.core.commands.client_factory import get_subscription_id
    return resource_id(
        subscription=get_subscription_id(cli_ctx),
        resource_group=resource_group_name,
        namespace='Microsoft.KeyVault',
        type='vaults',
        name=key_vault)


def _verify_hostname_binding(cmd, resource_group_name, name, hostname, slot=None):
    hostname_bindings = _generic_site_operation(cmd.cli_ctx, resource_group_name, name,
                                                'list_host_name_bindings', slot)
    verified_hostname_found = False
    for hostname_binding in hostname_bindings:
        binding_name = hostname_binding.name.split('/')[-1]
        if binding_name.lower() == hostname and (hostname_binding.host_name_type == 'Verified' or
                                                 hostname_binding.host_name_type == 'Managed'):
            verified_hostname_found = True

    return verified_hostname_found


def update_host_key(cmd, resource_group_name, name, key_type, key_name, key_value=None, slot=None):
    # pylint: disable=protected-access
    key_info = KeyInfo(name=key_name, value=key_value)
    KeyInfo._attribute_map = {
        'name': {'key': 'properties.name', 'type': 'str'},
        'value': {'key': 'properties.value', 'type': 'str'},
    }
    client = web_client_factory(cmd.cli_ctx)
    if slot:
        response = client.web_apps.create_or_update_host_secret_slot(resource_group_name,
                                                                     name,
                                                                     key_type,
                                                                     key_name,
                                                                     slot,
                                                                     key=key_info)
    else:
        response = client.web_apps.create_or_update_host_secret(resource_group_name,
                                                                name,
                                                                key_type,
                                                                key_name,
                                                                key=key_info)
    logger.warning('Keys have been redacted. Use `az functionapp keys list` to view.')
    response.value = None
    return response


def list_host_keys(cmd, resource_group_name, name, slot=None):
    client = web_client_factory(cmd.cli_ctx)
    if slot:
        return client.web_apps.list_host_keys_slot(resource_group_name, name, slot)
    return client.web_apps.list_host_keys(resource_group_name, name)


def delete_host_key(cmd, resource_group_name, name, key_type, key_name, slot=None):
    client = web_client_factory(cmd.cli_ctx)
    if slot:
        return client.web_apps.delete_host_secret_slot(resource_group_name, name, key_type, key_name, slot)
    return client.web_apps.delete_host_secret(resource_group_name, name, key_type, key_name)


def list_functions(cmd, resource_group_name, name):
    client = web_client_factory(cmd.cli_ctx)
    return client.web_apps.list_functions(resource_group_name, name)


def show_function(cmd, resource_group_name, name, function_name):
    client = web_client_factory(cmd.cli_ctx)
    result = client.web_apps.get_function(resource_group_name, name, function_name)
    if result is None:
        return "Function '{}' does not exist in app '{}'".format(function_name, name)
    return result


def delete_function(cmd, resource_group_name, name, function_name):
    client = web_client_factory(cmd.cli_ctx)
    result = client.web_apps.delete_function(resource_group_name, name, function_name)
    return result


def update_function_key(cmd, resource_group_name, name, function_name, key_name, key_value=None, slot=None):
    # pylint: disable=protected-access
    key_info = KeyInfo(name=key_name, value=key_value)
    KeyInfo._attribute_map = {
        'name': {'key': 'properties.name', 'type': 'str'},
        'value': {'key': 'properties.value', 'type': 'str'},
    }
    client = web_client_factory(cmd.cli_ctx)
    if slot:
        response = client.web_apps.create_or_update_function_secret_slot(resource_group_name,
                                                                         name,
                                                                         function_name,
                                                                         key_name,
                                                                         slot,
                                                                         key_info)
    else:
        response = client.web_apps.create_or_update_function_secret(resource_group_name,
                                                                    name,
                                                                    function_name,
                                                                    key_name,
                                                                    key_info)
    logger.warning('Keys have been redacted. Use `az functionapp function keys list` to view.')
    response.value = None
    return response


def list_function_keys(cmd, resource_group_name, name, function_name, slot=None):
    client = web_client_factory(cmd.cli_ctx)
    if slot:
        return client.web_apps.list_function_keys_slot(resource_group_name, name, function_name, slot)
    return client.web_apps.list_function_keys(resource_group_name, name, function_name)


def delete_function_key(cmd, resource_group_name, name, key_name, function_name=None, slot=None):
    client = web_client_factory(cmd.cli_ctx)
    if slot:
        return client.web_apps.delete_function_secret_slot(resource_group_name, name, function_name, key_name, slot)
    return client.web_apps.delete_function_secret(resource_group_name, name, function_name, key_name)


def add_github_actions(cmd, resource_group, name, repo, runtime=None, token=None, slot=None,  # pylint: disable=too-many-statements,too-many-branches
                       branch='master', login_with_github=False, force=False):
    runtime = _StackRuntimeHelper(cmd).remove_delimiters(runtime)  # normalize "runtime:version"
    if not token and not login_with_github:
        raise_missing_token_suggestion()
    elif not token:
        scopes = ["admin:repo_hook", "repo", "workflow"]
        token = get_github_access_token(cmd, scopes)
    elif token and login_with_github:
        logger.warning("Both token and --login-with-github flag are provided. Will use provided token")

    # Verify resource group, app
    site_availability = get_site_availability(cmd, name)
    if site_availability.name_available or (not site_availability.name_available and
                                            site_availability.reason == 'Invalid'):
        raise ResourceNotFoundError(
            "The Resource 'Microsoft.Web/sites/%s' under resource group '%s' "
            "was not found." % (name, resource_group))
    app_details = get_app_details(cmd, name)
    if app_details is None:
        raise ResourceNotFoundError(
            "Unable to retrieve details of the existing app %s. Please check that the app is a part of "
            "the current subscription" % name)
    current_rg = app_details.resource_group
    if resource_group is not None and (resource_group.lower() != current_rg.lower()):
        raise ResourceNotFoundError("The webapp %s exists in ResourceGroup %s and does not match the "
                                    "value entered %s. Please re-run command with the correct "
                                    "parameters." % (name, current_rg, resource_group))
    parsed_plan_id = parse_resource_id(app_details.server_farm_id)
    client = web_client_factory(cmd.cli_ctx)
    plan_info = client.app_service_plans.get(parsed_plan_id['resource_group'], parsed_plan_id['name'])
    is_linux = plan_info.reserved

    # Verify github repo
    from github import Github, GithubException
    from github.GithubException import BadCredentialsException, UnknownObjectException

    if repo.strip()[-1] == '/':
        repo = repo.strip()[:-1]

    g = Github(token)
    github_repo = None
    try:
        github_repo = g.get_repo(repo)
        try:
            github_repo.get_branch(branch=branch)
        except GithubException as e:
            error_msg = "Encountered GitHub error when accessing {} branch in {} repo.".format(branch, repo)
            if e.data and e.data['message']:
                error_msg += " Error: {}".format(e.data['message'])
            raise CLIError(error_msg)
        logger.warning('Verified GitHub repo and branch')
    except BadCredentialsException:
        raise ValidationError("Could not authenticate to the repository. Please create a Personal Access Token and use "
                              "the --token argument. Run 'az webapp deployment github-actions add --help' "
                              "for more information.")
    except GithubException as e:
        error_msg = "Encountered GitHub error when accessing {} repo".format(repo)
        if e.data and e.data['message']:
            error_msg += " Error: {}".format(e.data['message'])
        raise CLIError(error_msg)

    # Verify runtime
    app_runtime_info = _get_app_runtime_info(
        cmd=cmd, resource_group=resource_group, name=name, slot=slot, is_linux=is_linux)

    app_runtime_string = None
    if (app_runtime_info and app_runtime_info['display_name']):
        app_runtime_string = app_runtime_info['display_name']

    github_actions_version = None
    if (app_runtime_info and app_runtime_info['github_actions_version']):
        github_actions_version = app_runtime_info['github_actions_version']

    if runtime and app_runtime_string:
        if app_runtime_string.lower() != runtime.lower():
            logger.warning('The app runtime: {app_runtime_string} does not match the runtime specified: '
                           '{runtime}. Using the specified runtime {runtime}.')
            app_runtime_string = runtime
    elif runtime:
        app_runtime_string = runtime

    if not app_runtime_string:
        raise ValidationError('Could not detect runtime. Please specify using the --runtime flag.')

    if not _runtime_supports_github_actions(cmd=cmd, runtime_string=app_runtime_string, is_linux=is_linux):
        raise ValidationError("Runtime %s is not supported for GitHub Actions deployments." % app_runtime_string)

    # Get workflow template
    logger.warning('Getting workflow template using runtime: %s', app_runtime_string)
    workflow_template = _get_workflow_template(github=g, runtime_string=app_runtime_string, is_linux=is_linux)

    # Fill workflow template
    guid = str(uuid.uuid4()).replace('-', '')
    publish_profile_name = "AzureAppService_PublishProfile_{}".format(guid)
    logger.warning(
        'Filling workflow template with name: %s, branch: %s, version: %s, slot: %s',
        name, branch, github_actions_version, slot if slot else 'production')
    completed_workflow_file = _fill_workflow_template(content=workflow_template.decoded_content.decode(), name=name,
                                                      branch=branch, slot=slot, publish_profile=publish_profile_name,
                                                      version=github_actions_version)
    completed_workflow_file = completed_workflow_file.encode()

    # Check if workflow exists in repo, otherwise push
    if slot:
        file_name = "{}_{}({}).yml".format(branch.replace('/', '-'), name.lower(), slot)
    else:
        file_name = "{}_{}.yml".format(branch.replace('/', '-'), name.lower())
    dir_path = "{}/{}".format('.github', 'workflows')
    file_path = "{}/{}".format(dir_path, file_name)
    try:
        existing_workflow_file = github_repo.get_contents(path=file_path, ref=branch)
        existing_publish_profile_name = _get_publish_profile_from_workflow_file(
            workflow_file=str(existing_workflow_file.decoded_content))
        if existing_publish_profile_name:
            completed_workflow_file = completed_workflow_file.decode()
            completed_workflow_file = completed_workflow_file.replace(
                publish_profile_name, existing_publish_profile_name)
            completed_workflow_file = completed_workflow_file.encode()
            publish_profile_name = existing_publish_profile_name
        logger.warning("Existing workflow file found")
        if force:
            logger.warning("Replacing the existing workflow file")
            github_repo.update_file(path=file_path, message="Update workflow using Azure CLI",
                                    content=completed_workflow_file, sha=existing_workflow_file.sha, branch=branch)
        else:
            option = prompt_y_n('Replace existing workflow file?')
            if option:
                logger.warning("Replacing the existing workflow file")
                github_repo.update_file(path=file_path, message="Update workflow using Azure CLI",
                                        content=completed_workflow_file, sha=existing_workflow_file.sha,
                                        branch=branch)
            else:
                logger.warning("Use the existing workflow file")
                if existing_publish_profile_name:
                    publish_profile_name = existing_publish_profile_name
    except UnknownObjectException:
        logger.warning("Creating new workflow file: %s", file_path)
        github_repo.create_file(path=file_path, message="Create workflow using Azure CLI",
                                content=completed_workflow_file, branch=branch)

    # Add publish profile to GitHub
    logger.warning('Adding publish profile to GitHub')
    _add_publish_profile_to_github(cmd=cmd, resource_group=resource_group, name=name, repo=repo,
                                   token=token, github_actions_secret_name=publish_profile_name,
                                   slot=slot)

    # Set site source control properties
    _update_site_source_control_properties_for_gh_action(
        cmd=cmd, resource_group=resource_group, name=name, token=token, repo=repo, branch=branch, slot=slot)

    github_actions_url = "https://github.com/{}/actions".format(repo)
    return github_actions_url


def remove_github_actions(cmd, resource_group, name, repo, token=None, slot=None,  # pylint: disable=too-many-statements
                          branch='master', login_with_github=False):
    if not token and not login_with_github:
        raise_missing_token_suggestion()
    elif not token:
        scopes = ["admin:repo_hook", "repo", "workflow"]
        token = get_github_access_token(cmd, scopes)
    elif token and login_with_github:
        logger.warning("Both token and --login-with-github flag are provided. Will use provided token")

    # Verify resource group, app
    site_availability = get_site_availability(cmd, name)
    if site_availability.name_available or (not site_availability.name_available and
                                            site_availability.reason == 'Invalid'):
        raise ResourceNotFoundError("The Resource 'Microsoft.Web/sites/%s' under resource group '%s' was not found." %
                                    (name, resource_group))
    app_details = get_app_details(cmd, name)
    if app_details is None:
        raise ResourceNotFoundError("Unable to retrieve details of the existing app %s. "
                                    "Please check that the app is a part of the current subscription" % name)
    current_rg = app_details.resource_group
    if resource_group is not None and (resource_group.lower() != current_rg.lower()):
        raise ValidationError("The webapp %s exists in ResourceGroup %s and does not match "
                              "the value entered %s. Please re-run command with the correct "
                              "parameters." % (name, current_rg, resource_group))

    # Verify github repo
    from github import Github, GithubException
    from github.GithubException import BadCredentialsException, UnknownObjectException

    if repo.strip()[-1] == '/':
        repo = repo.strip()[:-1]

    g = Github(token)
    github_repo = None
    try:
        github_repo = g.get_repo(repo)
        try:
            github_repo.get_branch(branch=branch)
        except GithubException as e:
            error_msg = "Encountered GitHub error when accessing {} branch in {} repo.".format(branch, repo)
            if e.data and e.data['message']:
                error_msg += " Error: {}".format(e.data['message'])
            raise CLIError(error_msg)
        logger.warning('Verified GitHub repo and branch')
    except BadCredentialsException:
        raise ValidationError("Could not authenticate to the repository. Please create a Personal Access Token and use "
                              "the --token argument. Run 'az webapp deployment github-actions add --help' "
                              "for more information.")
    except GithubException as e:
        error_msg = "Encountered GitHub error when accessing {} repo".format(repo)
        if e.data and e.data['message']:
            error_msg += " Error: {}".format(e.data['message'])
        raise CLIError(error_msg)

    # Check if workflow exists in repo and remove
    file_name = "{}_{}({}).yml".format(
        branch.replace('/', '-'), name.lower(), slot) if slot else "{}_{}.yml".format(
            branch.replace('/', '-'), name.lower())
    dir_path = "{}/{}".format('.github', 'workflows')
    file_path = "{}/{}".format(dir_path, file_name)
    existing_publish_profile_name = None
    try:
        existing_workflow_file = github_repo.get_contents(path=file_path, ref=branch)
        existing_publish_profile_name = _get_publish_profile_from_workflow_file(
            workflow_file=str(existing_workflow_file.decoded_content))
        logger.warning("Removing the existing workflow file")
        github_repo.delete_file(path=file_path, message="Removing workflow file, disconnecting github actions",
                                sha=existing_workflow_file.sha, branch=branch)
    except UnknownObjectException as e:
        error_msg = "Error when removing workflow file."
        if e.data and e.data['message']:
            error_msg += " Error: {}".format(e.data['message'])
        raise CLIError(error_msg)

    # Remove publish profile from GitHub
    if existing_publish_profile_name:
        logger.warning('Removing publish profile from GitHub')
        _remove_publish_profile_from_github(cmd=cmd, resource_group=resource_group, name=name, repo=repo, token=token,
                                            github_actions_secret_name=existing_publish_profile_name, slot=slot)

    # Remove site source control properties
    delete_source_control(cmd=cmd,
                          resource_group_name=resource_group,
                          name=name,
                          slot=slot)

    return "Disconnected successfully."


def add_functionapp_github_actions(cmd, resource_group, name, repo, runtime=None, runtime_version=None, token=None,  # pylint: disable=too-many-statements,too-many-branches
                                   slot=None, branch='master', build_path=".", login_with_github=False, force=False):
    if login_with_github:
        token = get_github_access_token(cmd, ["admin:repo_hook", "repo", "workflow"], token)
    repo = repo_url_to_name(repo)
    token = get_token(cmd, repo, token)

    # Verify resource group, app
    site_availability = get_site_availability(cmd, name)
    if site_availability.name_available or (not site_availability.name_available and
                                            site_availability.reason == 'Invalid'):
        raise ResourceNotFoundError(
            "The Resource 'Microsoft.Web/sites/%s' under resource group '%s' "
            "was not found." % (name, resource_group))
    app_details = get_app_details(cmd, name)
    if app_details is None:
        raise ResourceNotFoundError(
            "Unable to retrieve details of the existing app %s. Please check that the app is a part of "
            "the current subscription" % name)
    current_rg = app_details.resource_group
    if resource_group is not None and (resource_group.lower() != current_rg.lower()):
        raise ResourceNotFoundError("The webapp %s exists in ResourceGroup %s and does not match the "
                                    "value entered %s. Please re-run command with the correct "
                                    "parameters." % (name, current_rg, resource_group))

    app = show_app(cmd, resource_group, name, slot)
    is_linux = app.reserved

    # Verify github repo
    from github import Github, GithubException
    from github.GithubException import BadCredentialsException, UnknownObjectException

    if repo.strip()[-1] == '/':
        repo = repo.strip()[:-1]

    g = Github(token)
    github_repo = None
    try:
        github_repo = g.get_repo(repo)
        try:
            github_repo.get_branch(branch=branch)
        except GithubException as e:
            error_msg = "Encountered GitHub error when accessing {} branch in {} repo.".format(branch, repo)
            if e.data and e.data['message']:
                error_msg += " Error: {}".format(e.data['message'])
            raise ValidationError(error_msg)
        logger.warning('Verified GitHub repo and branch')
    except BadCredentialsException:
        raise ValidationError("Could not authenticate to the repository. Please create a Personal Access Token and use "
                              "the --token argument. Run 'az functionapp deployment github-actions add --help' "
                              "for more information.")
    except GithubException as e:
        error_msg = "Encountered GitHub error when accessing {} repo".format(repo)
        if e.data and e.data['message']:
            error_msg += " Error: {}".format(e.data['message'])
        raise ValidationError(error_msg)

    # Get runtime info
    app_runtime_info = _get_functionapp_runtime_info(
        cmd=cmd, resource_group=resource_group, name=name, slot=slot, is_linux=is_linux)

    app_runtime_string = app_runtime_info['app_runtime']
    github_actions_version = app_runtime_info['app_runtime_version']

    if runtime:
        if app_runtime_string and app_runtime_string.lower() != runtime.lower():
            logger.warning('The app runtime: %s does not match the runtime specified: '
                           '%s. Using the specified runtime %s.', app_runtime_string, runtime, runtime)
        app_runtime_string = runtime

    if runtime_version:
        if github_actions_version and github_actions_version.lower() != runtime_version.lower():
            logger.warning('The app runtime version: %s does not match the runtime version specified: '
                           '%s. Using the specified runtime %s.', github_actions_version, runtime_version,
                           runtime_version)
        github_actions_version = runtime_version

    if not app_runtime_string and not github_actions_version:
        raise ValidationError('Could not detect runtime or runtime version. Please specify'
                              'using the --runtime and --runtime-version flags.')
    if not app_runtime_string:
        raise ValidationError('Could not detect runtime. Please specify using the --runtime flag.')
    if not github_actions_version:
        raise ValidationError('Could not detect runtime version. Please specify using the --runtime-version flag.')

    # Verify runtime + gh actions support
    functionapp_version = app_runtime_info['functionapp_version']
    github_actions_version = _get_functionapp_runtime_version(cmd=cmd, runtime_string=app_runtime_string,
                                                              runtime_version=github_actions_version,
                                                              functionapp_version=functionapp_version,
                                                              is_linux=is_linux)
    if not github_actions_version:
        runtime_version = runtime_version if runtime_version else app_runtime_info['app_runtime_version']
        raise ValidationError("Runtime %s version %s is not supported for GitHub Actions deployments "
                              "on os %s." % (app_runtime_string, runtime_version,
                                             "linux" if is_linux else "windows"))

    # Get workflow template
    logger.warning('Getting workflow template using runtime: %s', app_runtime_string)
    workflow_template = _get_functionapp_workflow_template(github=g, runtime_string=app_runtime_string,
                                                           is_linux=is_linux)

    # Fill workflow template
    guid = str(uuid.uuid4()).replace('-', '')
    publish_profile_name = "AZURE_FUNCTIONAPP_PUBLISH_PROFILE_{}".format(guid)
    logger.warning(
        'Filling workflow template with name: %s, branch: %s, version: %s, slot: %s, build_path: %s',
        name, branch, github_actions_version, slot if slot else 'production', build_path)
    completed_workflow_file = _fill_functionapp_workflow_template(content=workflow_template.decoded_content.decode(),
                                                                  name=name, build_path=build_path,
                                                                  version=github_actions_version,
                                                                  publish_profile=publish_profile_name,
                                                                  repo=repo, branch=branch, token=token)
    completed_workflow_file = completed_workflow_file.encode()

    def add_publish_profile(cmd, resource_group, name, repo, token, publish_profile_name, slot):
        logger.warning('Adding publish profile to GitHub')
        _add_publish_profile_to_github(cmd=cmd, resource_group=resource_group, name=name, repo=repo,
                                       token=token, github_actions_secret_name=publish_profile_name,
                                       slot=slot)

    def update_file(cmd,
                    resource_group,
                    name,
                    repo,
                    token,
                    publish_profile_name,
                    slot,
                    logger_message,
                    github_repo,
                    github_message,
                    file_path,
                    completed_workflow_file,
                    existing_workflow_file,
                    branch):
        add_publish_profile(cmd, resource_group, name, repo, token, publish_profile_name, slot)
        logger.warning(logger_message)
        github_repo.update_file(path=file_path, message=github_message,
                                content=completed_workflow_file, sha=existing_workflow_file.sha,
                                branch=branch)

    # Check if workflow exists in repo, otherwise push
    if slot:
        file_name = "{}_{}({}).yml".format(branch.replace('/', '-'), name.lower(), slot)
    else:
        file_name = "{}_{}.yml".format(branch.replace('/', '-'), name.lower())
    dir_path = "{}/{}".format('.github', 'workflows')
    file_path = "{}/{}".format(dir_path, file_name)
    try:
        existing_workflow_file = github_repo.get_contents(path=file_path, ref=branch)
        existing_publish_profile_name = _get_publish_profile_from_workflow_file(
            workflow_file=str(existing_workflow_file.decoded_content))
        if existing_publish_profile_name:
            completed_workflow_file = completed_workflow_file.decode()
            completed_workflow_file = completed_workflow_file.replace(
                publish_profile_name, existing_publish_profile_name)
            completed_workflow_file = completed_workflow_file.encode()
            publish_profile_name = existing_publish_profile_name
        logger.warning("Existing workflow file found")
        if force:
            update_file(cmd,
                        resource_group,
                        name,
                        repo,
                        token,
                        publish_profile_name,
                        slot,
                        "Replacing the existing workflow file",
                        github_repo,
                        "Update workflow using Azure CLI",
                        file_path,
                        completed_workflow_file,
                        existing_workflow_file,
                        branch)
        else:
            option = prompt_y_n('Replace existing workflow file?')
            if option:
                update_file(cmd,
                            resource_group,
                            name,
                            repo,
                            token,
                            publish_profile_name,
                            slot,
                            "Replacing the existing workflow file",
                            github_repo,
                            "Update workflow using Azure CLI",
                            file_path,
                            completed_workflow_file,
                            existing_workflow_file,
                            branch)
            else:
                logger.warning("Use the existing workflow file")
                if existing_publish_profile_name:
                    publish_profile_name = existing_publish_profile_name
                add_publish_profile(cmd, resource_group, name, repo, token, publish_profile_name, slot)
    except UnknownObjectException:
        add_publish_profile(cmd, resource_group, name, repo, token, publish_profile_name, slot)
        logger.warning("Creating new workflow file: %s", file_path)
        github_repo.create_file(path=file_path, message="Create workflow using Azure CLI",
                                content=completed_workflow_file, branch=branch)

    # Set site source control properties
    _update_site_source_control_properties_for_gh_action(
        cmd=cmd, resource_group=resource_group, name=name, token=token, repo=repo, branch=branch, slot=slot)

    cache_github_token(cmd, token, repo)
    github_actions_url = "https://github.com/{}/actions".format(repo)
    return github_actions_url


def remove_functionapp_github_actions(cmd, resource_group, name, repo, token=None, slot=None,  # pylint: disable=too-many-statements
                                      branch='master', login_with_github=False):
    if login_with_github:
        token = get_github_access_token(cmd, ["admin:repo_hook", "repo", "workflow"], token)
    repo = repo_url_to_name(repo)
    token = get_token(cmd, repo, token)
    # Verify resource group, app
    site_availability = get_site_availability(cmd, name)
    if site_availability.name_available or (not site_availability.name_available and
                                            site_availability.reason == 'Invalid'):
        raise ResourceNotFoundError("The Resource 'Microsoft.Web/sites/%s' under resource group '%s' was not found." %
                                    (name, resource_group))
    app_details = get_app_details(cmd, name)
    if app_details is None:
        raise ResourceNotFoundError("Unable to retrieve details of the existing app %s. "
                                    "Please check that the app is a part of the current subscription" % name)
    current_rg = app_details.resource_group
    if resource_group is not None and (resource_group.lower() != current_rg.lower()):
        raise ValidationError("The functionapp %s exists in ResourceGroup %s and does not match "
                              "the value entered %s. Please re-run command with the correct "
                              "parameters." % (name, current_rg, resource_group))

    # Verify github repo
    from github import Github, GithubException
    from github.GithubException import BadCredentialsException, UnknownObjectException

    if repo.strip()[-1] == '/':
        repo = repo.strip()[:-1]

    g = Github(token)
    github_repo = None
    try:
        github_repo = g.get_repo(repo)
        try:
            github_repo.get_branch(branch=branch)
        except GithubException as e:
            error_msg = "Encountered GitHub error when accessing {} branch in {} repo.".format(branch, repo)
            if e.data and e.data['message']:
                error_msg += " Error: {}".format(e.data['message'])
            raise ValidationError(error_msg)
        logger.warning('Verified GitHub repo and branch')
    except BadCredentialsException:
        raise ValidationError("Could not authenticate to the repository. Please create a Personal Access Token and use "
                              "the --token argument. Run 'az functionapp deployment github-actions remove --help' "
                              "for more information.")
    except GithubException as e:
        error_msg = "Encountered GitHub error when accessing {} repo".format(repo)
        if e.data and e.data['message']:
            error_msg += " Error: {}".format(e.data['message'])
        raise ValidationError(error_msg)

    # Check if workflow exists in repo and remove
    file_name = "{}_{}({}).yml".format(
        branch.replace('/', '-'), name.lower(), slot) if slot else "{}_{}.yml".format(
            branch.replace('/', '-'), name.lower())
    dir_path = "{}/{}".format('.github', 'workflows')
    file_path = "{}/{}".format(dir_path, file_name)
    existing_publish_profile_name = None
    try:
        existing_workflow_file = github_repo.get_contents(path=file_path, ref=branch)
        existing_publish_profile_name = _get_publish_profile_from_workflow_file(
            workflow_file=str(existing_workflow_file.decoded_content))
        logger.warning("Removing the existing workflow file")
        github_repo.delete_file(path=file_path, message="Removing workflow file, disconnecting github actions",
                                sha=existing_workflow_file.sha, branch=branch)
    except UnknownObjectException as e:
        error_msg = "Error when removing workflow file."
        if e.data and e.data['message']:
            error_msg += " Error: {}".format(e.data['message'])
        raise FileOperationError(error_msg)

    # Remove publish profile from GitHub
    if existing_publish_profile_name:
        logger.warning('Removing publish profile from GitHub')
        _remove_publish_profile_from_github(cmd=cmd, resource_group=resource_group, name=name, repo=repo, token=token,
                                            github_actions_secret_name=existing_publish_profile_name, slot=slot)

    # Remove site source control properties
    delete_source_control(cmd=cmd,
                          resource_group_name=resource_group,
                          name=name,
                          slot=slot)

    return "Disconnected successfully."


def _get_publish_profile_from_workflow_file(workflow_file):
    publish_profile = None
    regex = re.search(r'publish-profile: \$\{\{ secrets\..*?\}\}', workflow_file)
    if regex:
        publish_profile = regex.group()
        publish_profile = publish_profile.replace('publish-profile: ${{ secrets.', '')
        publish_profile = publish_profile[:-2]

    if publish_profile:
        return publish_profile.strip()
    return None


def _update_site_source_control_properties_for_gh_action(cmd, resource_group, name, token, repo=None,
                                                         branch="master", slot=None):
    if repo:
        repo_url = 'https://github.com/' + repo
    else:
        repo_url = None

    site_source_control = show_source_control(cmd=cmd,
                                              resource_group_name=resource_group,
                                              name=name,
                                              slot=slot)
    if site_source_control:
        if not repo_url:
            repo_url = site_source_control.repo_url

    delete_source_control(cmd=cmd,
                          resource_group_name=resource_group,
                          name=name,
                          slot=slot)
    config_source_control(cmd=cmd,
                          resource_group_name=resource_group,
                          name=name,
                          repo_url=repo_url,
                          repository_type='github',
                          github_action=True,
                          branch=branch,
                          git_token=token,
                          slot=slot)


def _get_workflow_template(github, runtime_string, is_linux):
    from github import GithubException
    from github.GithubException import BadCredentialsException

    file_contents = None
    template_repo_path = 'Azure/actions-workflow-templates'
    template_file_path = _get_template_file_path(runtime_string=runtime_string, is_linux=is_linux)

    try:
        template_repo = github.get_repo(template_repo_path)
        file_contents = template_repo.get_contents(template_file_path)
    except BadCredentialsException:
        raise CLIError("Could not authenticate to the repository. Please create a Personal Access Token and use "
                       "the --token argument. Run 'az webapp deployment github-actions add --help' "
                       "for more information.")
    except GithubException as e:
        error_msg = "Encountered GitHub error when retrieving workflow template"
        if e.data and e.data['message']:
            error_msg += ": {}".format(e.data['message'])
        raise CLIError(error_msg)
    return file_contents


def _get_functionapp_workflow_template(github, runtime_string, is_linux):
    from github import GithubException

    file_contents = None
    template_repo_path = 'Azure/actions-workflow-samples'
    template_path_map = (LINUX_FUNCTIONAPP_GITHUB_ACTIONS_WORKFLOW_TEMPLATE_PATH if is_linux else
                         WINDOWS_FUNCTIONAPP_GITHUB_ACTIONS_WORKFLOW_TEMPLATE_PATH)
    template_file_path = _get_functionapp_template_file_path(runtime_string=runtime_string,
                                                             template_path_map=template_path_map)

    try:
        template_repo = github.get_repo(template_repo_path)
        file_contents = template_repo.get_contents(template_file_path)
    except GithubException as e:
        error_msg = "Encountered GitHub error when retrieving workflow template"
        if e.data and e.data['message']:
            error_msg += ": {}".format(e.data['message'])
        raise CLIError(error_msg)
    return file_contents


def _fill_workflow_template(content, name, branch, slot, publish_profile, version):
    if not slot:
        slot = 'production'

    content = content.replace('${web-app-name}', name)
    content = content.replace('${branch}', branch)
    content = content.replace('${slot-name}', slot)
    content = content.replace('${azure-webapp-publish-profile-name}', publish_profile)
    content = content.replace('${AZURE_WEBAPP_PUBLISH_PROFILE}', publish_profile)
    content = content.replace('${dotnet-core-version}', version)
    content = content.replace('${java-version}', version)
    content = content.replace('${node-version}', version)
    content = content.replace('${python-version}', version)
    return content


def _get_pom_xml_content(repo, branch, token, pom_path="."):
    from github import Github
    import requests

    g = Github(token)
    try:
        r = g.get_repo(repo)
        if not branch:
            branch = r.default_branch
    except Exception as e:
        raise ValidationError(f"Could not find repo {repo}") from e
    try:
        files = r.get_contents(pom_path, ref=branch)
    except Exception as e:
        raise ValidationError(f"Could not find path {pom_path} in branch {branch}") from e
    for f in files:
        if f.path == "pom.xml" or f.path.endswith("/pom.xml"):
            resp = requests.get(f.download_url)
            if resp.ok and resp.content:
                return resp.content.decode("utf-8")
    raise ValidationError("Could not find pom.xml in Github repo/branch. Please ensure it is named 'pom.xml'. "
                          "Set the path with --build-path if not in the root directory.")


def _get_pom_functionapp_name(pom_content: str):
    root = ElementTree.fromstring(pom_content)
    m = re.match(r'\{.*\}', root.tag)
    namespace = m.group(0) if m else ''
    pom_properties = root.find(f"{namespace}properties")
    if pom_properties:
        return pom_properties.find(f"{namespace}functionAppName").text


def _fill_functionapp_workflow_template(content, name, build_path, version, publish_profile, repo, branch, token):
    content = content.replace("AZURE_FUNCTIONAPP_PUBLISH_PROFILE", f"{publish_profile}")
    content = content.replace("AZURE_FUNCTIONAPP_NAME: your-app-name", f"AZURE_FUNCTIONAPP_NAME: '{name}'")
    if "POM_FUNCTIONAPP_NAME" in content:
        pom_app_name = _get_pom_functionapp_name(_get_pom_xml_content(repo, branch, token, build_path))
        content = content.replace("POM_FUNCTIONAPP_NAME: your-app-name", f"POM_FUNCTIONAPP_NAME: '{pom_app_name}'")
    if "AZURE_FUNCTIONAPP_PACKAGE_PATH" not in content and "POM_XML_DIRECTORY" not in content:
        logger.warning("Runtime does not support --build-path, ignoring value.")
    content = content.replace("AZURE_FUNCTIONAPP_PACKAGE_PATH: '.'", f"AZURE_FUNCTIONAPP_PACKAGE_PATH: '{build_path}'")
    content = content.replace("POM_XML_DIRECTORY: '.'", f"POM_XML_DIRECTORY: '{build_path}'")
    content = content.replace("runs-on: ubuntu-18.04", "")  # repair linux python yaml
    if version:
        content = content.replace("DOTNET_VERSION: '2.2.402'", f"DOTNET_VERSION: '{version}'")
        content = content.replace("JAVA_VERSION: '1.8.x'", f"JAVA_VERSION: '{version}'")
        content = content.replace("NODE_VERSION: '10.x'", f"NODE_VERSION: '{version}'")
        content = content.replace("PYTHON_VERSION: '3.7'", f"PYTHON_VERSION: '{version}'")
    return content


def _get_template_file_path(runtime_string, is_linux):
    if not runtime_string:
        raise ResourceNotFoundError('Unable to retrieve workflow template')

    runtime_string = runtime_string.lower()
    runtime_stack = runtime_string.split('|')[0]
    template_file_path = None

    if is_linux:
        template_file_path = LINUX_GITHUB_ACTIONS_WORKFLOW_TEMPLATE_PATH.get(runtime_stack, None)
    else:
        # Handle java naming
        if runtime_stack == 'java':
            java_container_split = runtime_string.split('|')
            if java_container_split and len(java_container_split) >= 2:
                if java_container_split[2] == 'tomcat':
                    runtime_stack = 'tomcat'
                elif java_container_split[2] == 'java se':
                    runtime_stack = 'java'
        template_file_path = WINDOWS_GITHUB_ACTIONS_WORKFLOW_TEMPLATE_PATH.get(runtime_stack, None)

    if not template_file_path:
        raise ResourceNotFoundError('Unable to retrieve workflow template.')
    return template_file_path


def _get_functionapp_template_file_path(runtime_string, template_path_map):
    if not runtime_string:
        raise ResourceNotFoundError('Unable to retrieve workflow template')

    runtime_string = runtime_string.lower()
    runtime_stack = runtime_string.split('|')[0]
    template_file_path = None

    template_file_path = template_path_map.get(runtime_stack)

    if not template_file_path:
        raise ResourceNotFoundError('Unable to retrieve workflow template.')
    return template_file_path


def _add_publish_profile_to_github(cmd, resource_group, name, repo, token, github_actions_secret_name, slot=None):
    # Get publish profile with secrets
    import requests

    logger.warning("Fetching publish profile with secrets for the app '%s'", name)
    publish_profile_bytes = _generic_site_operation(
        cmd.cli_ctx, resource_group, name, 'list_publishing_profile_xml_with_secrets',
        slot, {"format": "WebDeploy"})
    publish_profile = list(publish_profile_bytes)
    if publish_profile:
        publish_profile = publish_profile[0].decode('ascii')
    else:
        raise ResourceNotFoundError('Unable to retrieve publish profile.')

    # Add publish profile with secrets as a GitHub Actions Secret in the repo
    headers = {}
    headers['Authorization'] = 'Token {}'.format(token)
    headers['Content-Type'] = 'application/json;'
    headers['Accept'] = 'application/json;'

    public_key_url = "https://api.github.com/repos/{}/actions/secrets/public-key".format(repo)
    public_key = requests.get(public_key_url, headers=headers)
    if not public_key.ok:
        raise ValidationError('Request to GitHub for public key failed.')
    public_key = public_key.json()

    encrypted_github_actions_secret = _encrypt_github_actions_secret(public_key=public_key['key'],
                                                                     secret_value=str(publish_profile))
    payload = {
        "encrypted_value": encrypted_github_actions_secret,
        "key_id": public_key['key_id']
    }

    store_secret_url = "https://api.github.com/repos/{}/actions/secrets/{}".format(repo, github_actions_secret_name)
    stored_secret = requests.put(store_secret_url, data=json.dumps(payload), headers=headers)
    if str(stored_secret.status_code)[0] != '2':
        raise CLIError('Unable to add publish profile to GitHub. Request status code: %s' % stored_secret.status_code)


def _remove_publish_profile_from_github(cmd, resource_group, name, repo, token, github_actions_secret_name, slot=None):
    headers = {}
    headers['Authorization'] = 'Token {}'.format(token)

    import requests
    store_secret_url = "https://api.github.com/repos/{}/actions/secrets/{}".format(repo, github_actions_secret_name)
    requests.delete(store_secret_url, headers=headers)


def _runtime_supports_github_actions(cmd, runtime_string, is_linux):
    helper = _StackRuntimeHelper(cmd, linux=(is_linux), windows=(not is_linux))
    matched_runtime = helper.resolve(runtime_string, is_linux)
    if not matched_runtime:
        return False
    if matched_runtime.github_actions_properties:
        return True
    return False


def _get_functionapp_runtime_version(cmd, runtime_string, runtime_version, functionapp_version, is_linux):
    runtime_version = re.sub(r"[^\d\.]", "", runtime_version).rstrip('.')
    matched_runtime = None
    helper = _FunctionAppStackRuntimeHelper(cmd, linux=(is_linux), windows=(not is_linux))
    try:
        matched_runtime = helper.resolve(runtime_string, runtime_version, functionapp_version, is_linux)
    except ValidationError as e:
        if "Invalid version" in e.error_msg:
            index = e.error_msg.index("Run 'az functionapp list-runtimes' for more details on supported runtimes.")
            error_message = e.error_msg[0:index]
            error_message += "Try passing --runtime-version with a supported version, or "
            error_message += e.error_msg[index:].lower()
            raise ValidationError(error_message)
        raise e
    if not matched_runtime:
        return None
    if matched_runtime.github_actions_properties:
        gh_props = matched_runtime.github_actions_properties
        if gh_props.is_supported:
            return gh_props.supported_version if gh_props.supported_version else runtime_version
    return None


def _get_app_runtime_info(cmd, resource_group, name, slot, is_linux):
    app_settings = None
    app_runtime = None

    if is_linux:
        app_metadata = get_site_configs(cmd=cmd, resource_group_name=resource_group, name=name, slot=slot)
        app_runtime = getattr(app_metadata, 'linux_fx_version', None)
        return _get_app_runtime_info_helper(cmd, app_runtime, "", is_linux)

    app_metadata = _generic_site_operation(cmd.cli_ctx, resource_group, name, 'list_metadata', slot)
    app_metadata_properties = getattr(app_metadata, 'properties', {})
    if 'CURRENT_STACK' in app_metadata_properties:
        app_runtime = app_metadata_properties['CURRENT_STACK']

    # TODO try and get better API support for windows stacks
    if app_runtime and app_runtime.lower() == 'node':
        app_settings = get_app_settings(cmd=cmd, resource_group_name=resource_group, name=name, slot=slot)
        for app_setting in app_settings:
            if 'name' in app_setting and app_setting['name'] == 'WEBSITE_NODE_DEFAULT_VERSION':
                app_runtime_version = app_setting['value'] if 'value' in app_setting else None
                if app_runtime_version:
                    return _get_app_runtime_info_helper(cmd, app_runtime, app_runtime_version, is_linux)
    elif app_runtime and app_runtime.lower() == 'python':
        app_settings = get_site_configs(cmd=cmd, resource_group_name=resource_group, name=name, slot=slot)
        app_runtime_version = getattr(app_settings, 'python_version', '')
        return _get_app_runtime_info_helper(cmd, app_runtime, app_runtime_version, is_linux)
    elif app_runtime and app_runtime.lower() == 'dotnetcore':
        app_runtime_version = '3.1'
        app_runtime_version = ""
        return _get_app_runtime_info_helper(cmd, app_runtime, app_runtime_version, is_linux)
    elif app_runtime and app_runtime.lower() == 'java':
        app_settings = get_site_configs(cmd=cmd, resource_group_name=resource_group, name=name, slot=slot)
        app_runtime_version = "{java_version}, {java_container}, {java_container_version}".format(
            java_version=getattr(app_settings, 'java_version', '').lower(),
            java_container=getattr(app_settings, 'java_container', '').lower(),
            java_container_version=getattr(app_settings, 'java_container_version', '').lower()
        )
        return _get_app_runtime_info_helper(cmd, app_runtime, app_runtime_version, is_linux)


def _get_functionapp_runtime_info(cmd, resource_group, name, slot, is_linux):  # pylint: disable=too-many-return-statements
    app_settings = None
    app_runtime = None
    functionapp_version = None
    app_runtime_version = None

    app_settings = get_app_settings(cmd=cmd, resource_group_name=resource_group, name=name, slot=slot)
    for app_setting in app_settings:
        if 'name' in app_setting and app_setting['name'] == 'FUNCTIONS_EXTENSION_VERSION':
            functionapp_version = app_setting["value"]
            break

    if is_linux:
        app_metadata = get_site_configs(cmd=cmd, resource_group_name=resource_group, name=name, slot=slot)
        app_runtime = getattr(app_metadata, 'linux_fx_version', None)
        return _get_functionapp_runtime_info_helper(cmd, app_runtime, None, functionapp_version, is_linux)

    app_settings = get_app_settings(cmd=cmd, resource_group_name=resource_group, name=name, slot=slot)
    for app_setting in app_settings:
        if 'name' in app_setting and app_setting['name'] == 'FUNCTIONS_WORKER_RUNTIME':
            app_runtime = app_setting["value"]
            break

    if app_runtime and app_runtime.lower() == 'node':
        app_settings = get_app_settings(cmd=cmd, resource_group_name=resource_group, name=name, slot=slot)
        for app_setting in app_settings:
            if 'name' in app_setting and app_setting['name'] == 'WEBSITE_NODE_DEFAULT_VERSION':
                app_runtime_version = app_setting['value'] if 'value' in app_setting else None
                if app_runtime_version:
                    return _get_functionapp_runtime_info_helper(cmd, app_runtime, app_runtime_version,
                                                                functionapp_version, is_linux)
    elif app_runtime and app_runtime.lower() == 'python':
        app_settings = get_site_configs(cmd=cmd, resource_group_name=resource_group, name=name, slot=slot)
        app_runtime_version = getattr(app_settings, 'python_version', '')
        return _get_functionapp_runtime_info_helper(cmd, app_runtime, app_runtime_version, functionapp_version,
                                                    is_linux)
    elif app_runtime and app_runtime.lower() == 'dotnet':
        app_settings = get_site_configs(cmd=cmd, resource_group_name=resource_group, name=name, slot=slot)
        app_runtime_version = getattr(app_settings, 'net_framework_version', '')
        return _get_functionapp_runtime_info_helper(cmd, app_runtime, app_runtime_version, functionapp_version,
                                                    is_linux)
    elif app_runtime and app_runtime.lower() == 'java':
        app_settings = get_site_configs(cmd=cmd, resource_group_name=resource_group, name=name, slot=slot)
        app_runtime_version = getattr(app_settings, 'java_version', '').lower()
        return _get_functionapp_runtime_info_helper(cmd, app_runtime, app_runtime_version, functionapp_version,
                                                    is_linux)
    elif app_runtime and app_runtime.lower() == 'powershell':
        app_settings = get_site_configs(cmd=cmd, resource_group_name=resource_group, name=name, slot=slot)
        app_runtime_version = getattr(app_settings, 'power_shell_version', '').lower()
        return _get_functionapp_runtime_info_helper(cmd, app_runtime, app_runtime_version, functionapp_version,
                                                    is_linux)
    return _get_functionapp_runtime_info_helper(cmd, app_runtime, app_runtime_version, functionapp_version, is_linux)


def _get_app_runtime_info_helper(cmd, app_runtime, app_runtime_version, is_linux):
    helper = _StackRuntimeHelper(cmd, linux=(is_linux), windows=(not is_linux))
    if not is_linux:
        matched_runtime = helper.resolve("{}|{}".format(app_runtime, app_runtime_version), is_linux)
    else:
        matched_runtime = helper.resolve(app_runtime, is_linux)
    gh_props = None if not matched_runtime else matched_runtime.github_actions_properties
    if gh_props:
        if gh_props.get("github_actions_version"):
            if is_linux:
                return {
                    "display_name": app_runtime,
                    "github_actions_version": gh_props["github_actions_version"]
                }
            if gh_props.get("app_runtime_version").lower() == app_runtime_version.lower():
                return {
                    "display_name": app_runtime,
                    "github_actions_version": gh_props["github_actions_version"]
                }
    return None


def _get_functionapp_runtime_info_helper(cmd, app_runtime, app_runtime_version, functionapp_version, is_linux):
    if is_linux:
        if len(app_runtime.split('|')) < 2:
            raise ValidationError(f"Runtime {app_runtime} is not supported.")
        app_runtime_version = app_runtime.split('|')[1]
        app_runtime = app_runtime.split('|')[0].lower()

    # Normalize versions
    functionapp_version = functionapp_version if functionapp_version else ""
    app_runtime_version = app_runtime_version if app_runtime_version else ""
    functionapp_version = re.sub(r"[^\d\.]", "", functionapp_version)
    app_runtime_version = re.sub(r"[^\d\.]", "", app_runtime_version)

    return {
        "app_runtime": app_runtime,
        "app_runtime_version": app_runtime_version,
        "functionapp_version": functionapp_version
    }


def _encrypt_github_actions_secret(public_key, secret_value):
    # Encrypt a Unicode string using the public key
    from base64 import b64encode
    public_key = public.PublicKey(public_key.encode("utf-8"), encoding.Base64Encoder())
    sealed_box = public.SealedBox(public_key)
    encrypted = sealed_box.encrypt(secret_value.encode("utf-8"))
    return b64encode(encrypted).decode("utf-8")


def show_webapp(cmd, resource_group_name, name, slot=None):  # adding this to not break extensions
    return show_app(cmd, resource_group_name, name, slot)<|MERGE_RESOLUTION|>--- conflicted
+++ resolved
@@ -104,13 +104,8 @@
                   deployment_local_git=None, docker_registry_server_password=None, docker_registry_server_user=None,
                   multicontainer_config_type=None, multicontainer_config_file=None, tags=None,
                   using_webapp_up=False, language=None, assign_identities=None,
-<<<<<<< HEAD
                   role='Contributor', scope=None, vnet=None, subnet=None, https_only=False,
-                  public_network_access=None, basic_auth=""):
-=======
-                  role='Contributor', scope=None, vnet=None, subnet=None, https_only=False, public_network_access=None,
-                  acr_use_identity=False):
->>>>>>> e589cd89
+                  public_network_access=None, acr_use_identity=False, basic_auth=""):
     from azure.mgmt.web.models import Site
     from azure.core.exceptions import ResourceNotFoundError as _ResourceNotFoundError
     SiteConfig, SkuDescription, NameValuePair = cmd.get_models(
