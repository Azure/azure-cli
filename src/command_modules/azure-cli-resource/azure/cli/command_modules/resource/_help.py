--- conflicted
+++ resolved
@@ -552,11 +552,7 @@
 helps['resource link delete'] = """
     type: command
     short-summary: Delete a link between resources.
-<<<<<<< HEAD
-    long-summary: A link-id is of the form /subscriptions/{subscription-id}/resourceGroups/{resource-group-name}/{provider-namespace}/{resource-type}/{resource-name}/Microsoft.Resources/links/{link-name}
-=======
     long-summary: A link-id is of the form /subscriptions/{SubID}/resourceGroups/{ResourceGroupID}/{ProviderNamespace}/{ResourceType}/{ResourceName}/Microsoft.Resources/links/{LinkName}
->>>>>>> f707823a
 """
 helps['resource link list'] = """
     type: command
