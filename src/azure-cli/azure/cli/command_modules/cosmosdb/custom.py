# --------------------------------------------------------------------------------------------
# Copyright (c) Microsoft Corporation. All rights reserved.
# Licensed under the MIT License. See License.txt in the project root for license information.
# --------------------------------------------------------------------------------------------

# pylint: disable=too-many-lines

from enum import Enum
from knack.log import get_logger
from knack.util import CLIError
from azure.core.exceptions import HttpResponseError, ResourceNotFoundError
from azure.cli.core.util import sdk_no_wait

from azure.mgmt.cosmosdb.models import (
    ConsistencyPolicy,
    DatabaseAccountCreateUpdateParameters,
    DatabaseAccountUpdateParameters,
    DatabaseAccountRegenerateKeyParameters,
    Location,
    DatabaseAccountKind,
    VirtualNetworkRule,
    SqlDatabaseResource,
    SqlDatabaseCreateUpdateParameters,
    SqlContainerResource,
    SqlContainerCreateUpdateParameters,
    ContainerPartitionKey,
    ResourceIdentityType,
    SqlStoredProcedureResource,
    SqlStoredProcedureCreateUpdateParameters,
    SqlTriggerResource,
    SqlTriggerCreateUpdateParameters,
    SqlUserDefinedFunctionResource,
    SqlUserDefinedFunctionCreateUpdateParameters,
    TableResource,
    TableCreateUpdateParameters,
    ManagedServiceIdentity,
    MongoDBDatabaseResource,
    MongoDBDatabaseCreateUpdateParameters,
    MongoDBCollectionResource,
    MongoDBCollectionCreateUpdateParameters,
    CassandraKeyspaceResource,
    CassandraKeyspaceCreateUpdateParameters,
    CassandraTableResource,
    CassandraTableCreateUpdateParameters,
    GremlinDatabaseResource,
    GremlinDatabaseCreateUpdateParameters,
    GremlinGraphResource,
    GremlinGraphCreateUpdateParameters,
    ThroughputSettingsResource,
    ThroughputSettingsUpdateParameters,
    AutoscaleSettings,
    PeriodicModeBackupPolicy,
    PeriodicModeProperties,
    SqlRoleAssignmentCreateUpdateParameters,
    SqlRoleDefinitionCreateUpdateParameters,
    AnalyticalStorageConfiguration,
    RestoreParameters,
    ContinuousModeBackupPolicy,
    ContinuousModeProperties,
    ContinuousBackupRestoreLocation,
    CreateMode,
    ManagedServiceIdentityUserAssignedIdentity,
    ClusterResource,
    ClusterResourceProperties,
    CommandPostBody,
    DataCenterResource,
    DataCenterResourceProperties,
    ManagedCassandraManagedServiceIdentity,
    ServiceResourceCreateUpdateParameters,
    MongoRoleDefinitionCreateUpdateParameters,
    MongoUserDefinitionCreateUpdateParameters
)

logger = get_logger(__name__)


class CosmosKeyTypes(Enum):
    keys = "keys"
    read_only_keys = "read-only-keys"
    connection_strings = "connection-strings"


DEFAULT_INDEXING_POLICY = """{
  "indexingMode": "consistent",
  "automatic": true,
  "includedPaths": [
    {
      "path": "/*"
    }
  ],
  "excludedPaths": [
    {
      "path": "/\\"_etag\\"/?"
    }
  ]
}"""


# pylint: disable=too-many-locals
def cli_cosmosdb_create(cmd,
                        client,
                        resource_group_name,
                        account_name,
                        locations=None,
                        tags=None,
                        kind=DatabaseAccountKind.global_document_db.value,
                        default_consistency_level=None,
                        max_staleness_prefix=100,
                        max_interval=5,
                        ip_range_filter=None,
                        enable_automatic_failover=None,
                        capabilities=None,
                        enable_virtual_network=None,
                        virtual_network_rules=None,
                        enable_multiple_write_locations=None,
                        disable_key_based_metadata_write_access=None,
                        key_uri=None,
                        public_network_access=None,
                        enable_analytical_storage=None,
                        enable_free_tier=None,
                        server_version=None,
                        network_acl_bypass=None,
                        network_acl_bypass_resource_ids=None,
                        backup_interval=None,
                        backup_retention=None,
                        backup_redundancy=None,
                        assign_identity=None,
                        default_identity=None,
                        analytical_storage_schema_type=None,
                        backup_policy_type=None,
                        continuous_tier=None,
                        databases_to_restore=None,
                        gremlin_databases_to_restore=None,
                        tables_to_restore=None,
                        is_restore_request=None,
                        restore_source=None,
                        restore_timestamp=None,
                        enable_partition_merge=None,
                        enable_burst_capacity=None,
                        minimal_tls_version=None):
    """Create a new Azure Cosmos DB database account."""

    from azure.cli.core.commands.client_factory import get_mgmt_service_client
    from azure.cli.core.profiles import ResourceType
    resource_client = get_mgmt_service_client(cmd.cli_ctx, ResourceType.MGMT_RESOURCE_RESOURCES)

    rg = resource_client.resource_groups.get(resource_group_name)
    resource_group_location = rg.location  # pylint: disable=no-member

    restore_timestamp_utc = None
    if restore_timestamp is not None:
        restore_timestamp_utc = _convert_to_utc_timestamp(
            restore_timestamp).isoformat()

    return _create_database_account(client=client,
                                    resource_group_name=resource_group_name,
                                    account_name=account_name,
                                    locations=locations,
                                    tags=tags,
                                    kind=kind,
                                    default_consistency_level=default_consistency_level,
                                    max_staleness_prefix=max_staleness_prefix,
                                    max_interval=max_interval,
                                    ip_range_filter=ip_range_filter,
                                    enable_automatic_failover=enable_automatic_failover,
                                    capabilities=capabilities,
                                    enable_virtual_network=enable_virtual_network,
                                    virtual_network_rules=virtual_network_rules,
                                    enable_multiple_write_locations=enable_multiple_write_locations,
                                    disable_key_based_metadata_write_access=disable_key_based_metadata_write_access,
                                    key_uri=key_uri,
                                    public_network_access=public_network_access,
                                    enable_analytical_storage=enable_analytical_storage,
                                    enable_free_tier=enable_free_tier,
                                    server_version=server_version,
                                    network_acl_bypass=network_acl_bypass,
                                    network_acl_bypass_resource_ids=network_acl_bypass_resource_ids,
                                    is_restore_request=is_restore_request,
                                    restore_source=restore_source,
                                    restore_timestamp=restore_timestamp_utc,
                                    analytical_storage_schema_type=analytical_storage_schema_type,
                                    backup_policy_type=backup_policy_type,
                                    continuous_tier=continuous_tier,
                                    backup_interval=backup_interval,
                                    backup_redundancy=backup_redundancy,
                                    assign_identity=assign_identity,
                                    default_identity=default_identity,
                                    backup_retention=backup_retention,
                                    databases_to_restore=databases_to_restore,
                                    gremlin_databases_to_restore=gremlin_databases_to_restore,
                                    tables_to_restore=tables_to_restore,
                                    arm_location=resource_group_location,
                                    enable_partition_merge=enable_partition_merge,
                                    enable_burst_capacity=enable_burst_capacity,
                                    minimal_tls_version=minimal_tls_version)


# pylint: disable=too-many-statements
# pylint: disable=too-many-branches
def _create_database_account(client,
                             resource_group_name,
                             account_name,
                             locations=None,
                             tags=None,
                             kind=DatabaseAccountKind.global_document_db.value,
                             default_consistency_level=None,
                             max_staleness_prefix=100,
                             max_interval=5,
                             ip_range_filter=None,
                             enable_automatic_failover=None,
                             capabilities=None,
                             enable_virtual_network=None,
                             virtual_network_rules=None,
                             enable_multiple_write_locations=None,
                             disable_key_based_metadata_write_access=None,
                             key_uri=None,
                             public_network_access=None,
                             enable_analytical_storage=None,
                             enable_free_tier=None,
                             server_version=None,
                             network_acl_bypass=None,
                             network_acl_bypass_resource_ids=None,
                             backup_interval=None,
                             backup_retention=None,
                             backup_redundancy=None,
                             assign_identity=None,
                             default_identity=None,
                             backup_policy_type=None,
                             continuous_tier=None,
                             analytical_storage_schema_type=None,
                             databases_to_restore=None,
                             gremlin_databases_to_restore=None,
                             tables_to_restore=None,
                             is_restore_request=None,
                             restore_source=None,
                             restore_timestamp=None,
                             arm_location=None,
                             enable_partition_merge=None,
                             enable_burst_capacity=None,
                             minimal_tls_version=None):

    consistency_policy = None
    if default_consistency_level is not None:
        consistency_policy = ConsistencyPolicy(default_consistency_level=default_consistency_level,
                                               max_staleness_prefix=max_staleness_prefix,
                                               max_interval_in_seconds=max_interval)

    if not locations:
        locations = []
        locations.append(Location(location_name=arm_location, failover_priority=0, is_zone_redundant=False))

    managed_service_identity = None
    SYSTEM_ID = '[system]'
    enable_system = False
    if assign_identity is not None:
        if assign_identity == [] or (len(assign_identity) == 1 and assign_identity[0] == '[system]'):
            enable_system = True
            managed_service_identity = ManagedServiceIdentity(type=ResourceIdentityType.system_assigned.value)
        else:
            user_identities = {}
            for x in assign_identity:
                if x != SYSTEM_ID:
                    user_identities[x] = ManagedServiceIdentityUserAssignedIdentity()  # pylint: disable=line-too-long
                else:
                    enable_system = True
            if enable_system:
                managed_service_identity = ManagedServiceIdentity(
                    type=ResourceIdentityType.system_assigned_user_assigned.value,
                    user_assigned_identities=user_identities
                )
            else:
                managed_service_identity = ManagedServiceIdentity(
                    type=ResourceIdentityType.user_assigned.value,
                    user_assigned_identities=user_identities
                )

    api_properties = {}
    if kind == DatabaseAccountKind.mongo_db.value:
        api_properties['ServerVersion'] = server_version
    elif server_version is not None:
        raise CLIError('server-version is a valid argument only when kind is MongoDB.')

    backup_policy = None
    if backup_policy_type is not None:
        if backup_policy_type.lower() == 'periodic':
            if backup_interval is None and backup_retention is None and backup_redundancy is None:
                raise CLIError(
                    '--backup-interval, --backup-retention or --backup-redundancy ' +
                    'must be specified when Backup Policy Type is Periodic.')
            backup_policy = PeriodicModeBackupPolicy()
            if backup_interval is not None or backup_retention is not None or backup_redundancy is not None:
                periodic_mode_properties = PeriodicModeProperties(
                    backup_interval_in_minutes=backup_interval,
                    backup_retention_interval_in_hours=backup_retention,
                    backup_storage_redundancy=backup_redundancy
                )
            backup_policy.periodic_mode_properties = periodic_mode_properties
        elif backup_policy_type.lower() == 'continuous':
            backup_policy = ContinuousModeBackupPolicy()
            if continuous_tier is not None:
                continuous_mode_properties = ContinuousModeProperties(
                    tier=continuous_tier
                )
            else:
                continuous_mode_properties = ContinuousModeProperties(
                    tier='Continuous30Days'
                )
            backup_policy.continuous_mode_properties = continuous_mode_properties
        else:
            raise CLIError('backup-policy-type argument is invalid.')
    elif backup_interval is not None or backup_retention is not None or backup_redundancy is not None:
        backup_policy = PeriodicModeBackupPolicy()
        periodic_mode_properties = PeriodicModeProperties(
            backup_interval_in_minutes=backup_interval,
            backup_retention_interval_in_hours=backup_retention
        )
        backup_policy.periodic_mode_properties = periodic_mode_properties

    analytical_storage_configuration = None
    if analytical_storage_schema_type is not None:
        analytical_storage_configuration = AnalyticalStorageConfiguration()
        analytical_storage_configuration.schema_type = analytical_storage_schema_type

    create_mode = CreateMode.restore.value if is_restore_request else CreateMode.default.value
    params = None
    restore_parameters = None
    if create_mode == 'Restore':
        if restore_source is None or restore_timestamp is None:
            raise CLIError('restore-source and restore-timestamp should be provided for a restore request.')

        restore_parameters = RestoreParameters(
            restore_mode='PointInTime',
            restore_source=restore_source,
            restore_timestamp_in_utc=restore_timestamp
        )

        if databases_to_restore is not None:
            restore_parameters.databases_to_restore = databases_to_restore

        if gremlin_databases_to_restore is not None:
            restore_parameters.gremlin_databases_to_restore = gremlin_databases_to_restore

        if tables_to_restore is not None:
            restore_parameters.tables_to_restore = tables_to_restore

    params = DatabaseAccountCreateUpdateParameters(
        location=arm_location,
        locations=locations,
        tags=tags,
        kind=kind,
        consistency_policy=consistency_policy,
        ip_rules=ip_range_filter,
        is_virtual_network_filter_enabled=enable_virtual_network,
        enable_automatic_failover=enable_automatic_failover,
        capabilities=capabilities,
        virtual_network_rules=virtual_network_rules,
        enable_multiple_write_locations=enable_multiple_write_locations,
        disable_key_based_metadata_write_access=disable_key_based_metadata_write_access,
        key_vault_key_uri=key_uri,
        public_network_access=public_network_access,
        api_properties=api_properties,
        enable_analytical_storage=enable_analytical_storage,
        enable_free_tier=enable_free_tier,
        network_acl_bypass=network_acl_bypass,
        network_acl_bypass_resource_ids=network_acl_bypass_resource_ids,
        backup_policy=backup_policy,
        identity=managed_service_identity,
        default_identity=default_identity,
        analytical_storage_configuration=analytical_storage_configuration,
        create_mode=create_mode,
        restore_parameters=restore_parameters,
        enable_partition_merge=enable_partition_merge,
        enable_burst_capacity=enable_burst_capacity,
        minimal_tls_version=minimal_tls_version
    )

    async_docdb_create = client.begin_create_or_update(resource_group_name, account_name, params)
    docdb_account = async_docdb_create.result()
    docdb_account = client.get(resource_group_name, account_name)  # Workaround
    return docdb_account


# pylint: disable=too-many-branches
def cli_cosmosdb_update(client,
                        resource_group_name,
                        account_name,
                        locations=None,
                        tags=None,
                        default_consistency_level=None,
                        max_staleness_prefix=None,
                        max_interval=None,
                        ip_range_filter=None,
                        enable_automatic_failover=None,
                        capabilities=None,
                        enable_virtual_network=None,
                        virtual_network_rules=None,
                        enable_multiple_write_locations=None,
                        disable_key_based_metadata_write_access=None,
                        key_uri=None,
                        public_network_access=None,
                        enable_analytical_storage=None,
                        network_acl_bypass=None,
                        network_acl_bypass_resource_ids=None,
                        server_version=None,
                        backup_interval=None,
                        backup_retention=None,
                        backup_redundancy=None,
                        default_identity=None,
                        analytical_storage_schema_type=None,
                        backup_policy_type=None,
                        continuous_tier=None,
                        enable_partition_merge=None,
                        enable_burst_capacity=None,
                        minimal_tls_version=None):
    """Update an existing Azure Cosmos DB database account. """
    existing = client.get(resource_group_name, account_name)

    update_consistency_policy = False
    if max_interval is not None or \
            max_staleness_prefix is not None or \
            default_consistency_level is not None:
        update_consistency_policy = True

    if network_acl_bypass_resource_ids is not None:
        from msrestazure.tools import is_valid_resource_id
        from azure.cli.core.azclierror import InvalidArgumentValueError
        for resource_id in network_acl_bypass_resource_ids:
            if not is_valid_resource_id(resource_id):
                raise InvalidArgumentValueError(
                    f'{resource_id} is not a valid resource ID for --network-acl-bypass-resource-ids')

    if max_staleness_prefix is None:
        max_staleness_prefix = existing.consistency_policy.max_staleness_prefix

    if max_interval is None:
        max_interval = existing.consistency_policy.max_interval_in_seconds

    if default_consistency_level is None:
        default_consistency_level = existing.consistency_policy.default_consistency_level

    consistency_policy = None
    if update_consistency_policy:
        consistency_policy = ConsistencyPolicy(default_consistency_level=default_consistency_level,
                                               max_staleness_prefix=max_staleness_prefix,
                                               max_interval_in_seconds=max_interval)

    api_properties = {'ServerVersion': server_version}

    backup_policy = None
    if backup_interval is not None or backup_retention is not None or backup_redundancy is not None:
        if isinstance(existing.backup_policy, PeriodicModeBackupPolicy):
            if backup_policy_type is not None and backup_policy_type.lower() == 'continuous':
                raise CLIError('backup-interval and backup-retention can only be set with periodic backup policy.')
            periodic_mode_properties = PeriodicModeProperties(
                backup_interval_in_minutes=backup_interval,
                backup_retention_interval_in_hours=backup_retention,
                backup_storage_redundancy=backup_redundancy
            )
            backup_policy = existing.backup_policy
            backup_policy.periodic_mode_properties = periodic_mode_properties
        else:
            raise CLIError(
                'backup-interval, backup-retention and backup_redundancy can only be set for accounts with periodic backup policy.')  # pylint: disable=line-too-long
    elif backup_policy_type is not None and backup_policy_type.lower() == 'continuous':
        if isinstance(existing.backup_policy, PeriodicModeBackupPolicy):
            backup_policy = ContinuousModeBackupPolicy()
            if continuous_tier is not None:
                continuous_mode_properties = ContinuousModeProperties(
                    tier=continuous_tier
                )
            else:
                continuous_mode_properties = ContinuousModeProperties(
                    tier='Continuous30Days'
                )
            backup_policy.continuous_mode_properties = continuous_mode_properties
        else:
            backup_policy = existing.backup_policy
            if continuous_tier is not None:
                continuous_mode_properties = ContinuousModeProperties(
                    tier=continuous_tier
                )
                backup_policy.continuous_mode_properties = continuous_mode_properties

    analytical_storage_configuration = None
    if analytical_storage_schema_type is not None:
        analytical_storage_configuration = AnalyticalStorageConfiguration()
        analytical_storage_configuration.schema_type = analytical_storage_schema_type

    params = DatabaseAccountUpdateParameters(
        locations=locations,
        tags=tags,
        consistency_policy=consistency_policy,
        ip_rules=ip_range_filter,
        is_virtual_network_filter_enabled=enable_virtual_network,
        enable_automatic_failover=enable_automatic_failover,
        capabilities=capabilities,
        virtual_network_rules=virtual_network_rules,
        enable_multiple_write_locations=enable_multiple_write_locations,
        disable_key_based_metadata_write_access=disable_key_based_metadata_write_access,
        key_vault_key_uri=key_uri,
        public_network_access=public_network_access,
        enable_analytical_storage=enable_analytical_storage,
        network_acl_bypass=network_acl_bypass,
        network_acl_bypass_resource_ids=network_acl_bypass_resource_ids,
        api_properties=api_properties,
        backup_policy=backup_policy,
        default_identity=default_identity,
        analytical_storage_configuration=analytical_storage_configuration,
        enable_partition_merge=enable_partition_merge,
        enable_burst_capacity=enable_burst_capacity,
        minimal_tls_version=minimal_tls_version)

    async_docdb_update = client.begin_update(resource_group_name, account_name, params)
    docdb_account = async_docdb_update.result()
    docdb_account = client.get(resource_group_name, account_name)  # Workaround
    return docdb_account


def cli_cosmosdb_list(client, resource_group_name=None):
    """ Lists all Azure Cosmos DB database accounts within a given resource group or subscription. """
    if resource_group_name:
        return client.list_by_resource_group(resource_group_name)

    return client.list()


# pylint: disable=line-too-long
def cli_cosmosdb_keys(client, resource_group_name, account_name, key_type=CosmosKeyTypes.keys.value):
    if key_type == CosmosKeyTypes.keys.value:
        return client.list_keys(resource_group_name, account_name)
    if key_type == CosmosKeyTypes.read_only_keys.value:
        return client.list_read_only_keys(resource_group_name, account_name)
    if key_type == CosmosKeyTypes.connection_strings.value:
        return client.list_connection_strings(resource_group_name, account_name)
    raise CLIError("az cosmosdb keys list: '{0}' is not a valid value for '--type'. See 'az cosmosdb keys list --help'.".format(key_type))


def cli_cosmosdb_regenerate_key(client, resource_group_name, account_name, key_kind):
    key_to_regenerate = DatabaseAccountRegenerateKeyParameters(key_kind=key_kind)
    return client.begin_regenerate_key(resource_group_name, account_name, key_to_regenerate)


def _handle_exists_exception(http_response_error):
    if http_response_error.status_code == 404:
        return False
    raise http_response_error


def cli_cosmosdb_sql_database_create(client,
                                     resource_group_name,
                                     account_name,
                                     database_name,
                                     throughput=None,
                                     max_throughput=None):
    """Creates an Azure Cosmos DB SQL database"""
    options = _get_options(throughput, max_throughput)

    sql_database_resource = SqlDatabaseCreateUpdateParameters(
        resource=SqlDatabaseResource(id=database_name),
        options=options)

    return client.begin_create_update_sql_database(resource_group_name,
                                                   account_name,
                                                   database_name,
                                                   sql_database_resource)


def cli_cosmosdb_sql_database_exists(client,
                                     resource_group_name,
                                     account_name,
                                     database_name):
    """Checks if an Azure Cosmos DB SQL database exists"""
    try:
        client.get_sql_database(resource_group_name, account_name, database_name)
    except HttpResponseError as ex:
        return _handle_exists_exception(ex)

    return True


def _populate_sql_container_definition(sql_container_resource,
                                       partition_key_path,
                                       default_ttl,
                                       indexing_policy,
                                       unique_key_policy,
                                       client_encryption_policy,
                                       partition_key_version,
                                       conflict_resolution_policy,
                                       analytical_storage_ttl):
    if all(arg is None for arg in
           [partition_key_path, partition_key_version, default_ttl, indexing_policy, unique_key_policy, client_encryption_policy, conflict_resolution_policy, analytical_storage_ttl]):
        return False

    if partition_key_path is not None:
        container_partition_key = ContainerPartitionKey()
        container_partition_key.paths = [partition_key_path]
        container_partition_key.kind = 'Hash'
        if partition_key_version is not None:
            container_partition_key.version = partition_key_version
        sql_container_resource.partition_key = container_partition_key

    if default_ttl is not None:
        sql_container_resource.default_ttl = default_ttl

    if indexing_policy is not None:
        sql_container_resource.indexing_policy = indexing_policy

    if unique_key_policy is not None:
        sql_container_resource.unique_key_policy = unique_key_policy

    if client_encryption_policy is not None:
        sql_container_resource.client_encryption_policy = client_encryption_policy

    if conflict_resolution_policy is not None:
        sql_container_resource.conflict_resolution_policy = conflict_resolution_policy

    if analytical_storage_ttl is not None:
        sql_container_resource.analytical_storage_ttl = analytical_storage_ttl

    return True


def cli_cosmosdb_sql_container_create(client,
                                      resource_group_name,
                                      account_name,
                                      database_name,
                                      container_name,
                                      partition_key_path,
                                      partition_key_version=None,
                                      default_ttl=None,
                                      indexing_policy=DEFAULT_INDEXING_POLICY,
                                      client_encryption_policy=None,
                                      throughput=None,
                                      max_throughput=None,
                                      unique_key_policy=None,
                                      conflict_resolution_policy=None,
                                      analytical_storage_ttl=None):
    """Creates an Azure Cosmos DB SQL container """
    sql_container_resource = SqlContainerResource(id=container_name)

    _populate_sql_container_definition(sql_container_resource,
                                       partition_key_path,
                                       default_ttl,
                                       indexing_policy,
                                       unique_key_policy,
                                       client_encryption_policy,
                                       partition_key_version,
                                       conflict_resolution_policy,
                                       analytical_storage_ttl)

    options = _get_options(throughput, max_throughput)

    sql_container_create_update_resource = SqlContainerCreateUpdateParameters(
        resource=sql_container_resource,
        options=options)

    return client.begin_create_update_sql_container(resource_group_name,
                                                    account_name,
                                                    database_name,
                                                    container_name,
                                                    sql_container_create_update_resource)


def cli_cosmosdb_sql_container_update(client,
                                      resource_group_name,
                                      account_name,
                                      database_name,
                                      container_name,
                                      default_ttl=None,
                                      indexing_policy=None,
                                      analytical_storage_ttl=None):
    """Updates an Azure Cosmos DB SQL container """
    logger.debug('reading SQL container')
    sql_container = client.get_sql_container(resource_group_name, account_name, database_name, container_name)

    sql_container_resource = SqlContainerResource(id=container_name)
    sql_container_resource.partition_key = sql_container.resource.partition_key
    sql_container_resource.indexing_policy = sql_container.resource.indexing_policy
    sql_container_resource.default_ttl = sql_container.resource.default_ttl
    sql_container_resource.unique_key_policy = sql_container.resource.unique_key_policy
    sql_container_resource.conflict_resolution_policy = sql_container.resource.conflict_resolution_policy

    # client encryption policy is immutable
    sql_container_resource.client_encryption_policy = sql_container.resource.client_encryption_policy

    if _populate_sql_container_definition(sql_container_resource,
                                          None,
                                          default_ttl,
                                          indexing_policy,
                                          None,
                                          None,
                                          None,
                                          None,
                                          analytical_storage_ttl):
        logger.debug('replacing SQL container')

    sql_container_create_update_resource = SqlContainerCreateUpdateParameters(
        resource=sql_container_resource,
        options={})

    return client.begin_create_update_sql_container(resource_group_name,
                                                    account_name,
                                                    database_name,
                                                    container_name,
                                                    sql_container_create_update_resource)


def cli_cosmosdb_sql_container_exists(client,
                                      resource_group_name,
                                      account_name,
                                      database_name,
                                      container_name):
    """Checks if an Azure Cosmos DB SQL container exists"""
    try:
        client.get_sql_container(resource_group_name, account_name, database_name, container_name)
    except HttpResponseError as ex:
        return _handle_exists_exception(ex)

    return True


def cli_cosmosdb_sql_stored_procedure_create_update(client,
                                                    resource_group_name,
                                                    account_name,
                                                    database_name,
                                                    container_name,
                                                    stored_procedure_name,
                                                    stored_procedure_body):
    """Creates or Updates an Azure Cosmos DB SQL stored procedure """
    sql_stored_procedure_resource = SqlStoredProcedureResource(id=stored_procedure_name)
    sql_stored_procedure_resource.body = stored_procedure_body

    sql_stored_procedure_create_update_resource = SqlStoredProcedureCreateUpdateParameters(
        resource=sql_stored_procedure_resource,
        options={})

    return client.begin_create_update_sql_stored_procedure(resource_group_name,
                                                           account_name,
                                                           database_name,
                                                           container_name,
                                                           stored_procedure_name,
                                                           sql_stored_procedure_create_update_resource)


def cli_cosmosdb_sql_user_defined_function_create_update(client,
                                                         resource_group_name,
                                                         account_name,
                                                         database_name,
                                                         container_name,
                                                         user_defined_function_name,
                                                         user_defined_function_body):
    """Creates or Updates an Azure Cosmos DB SQL user defined function """
    sql_user_defined_function_resource = SqlUserDefinedFunctionResource(id=user_defined_function_name)
    sql_user_defined_function_resource.body = user_defined_function_body

    sql_user_defined_function_create_update_resource = SqlUserDefinedFunctionCreateUpdateParameters(
        resource=sql_user_defined_function_resource,
        options={})

    return client.begin_create_update_sql_user_defined_function(resource_group_name,
                                                                account_name,
                                                                database_name,
                                                                container_name,
                                                                user_defined_function_name,
                                                                sql_user_defined_function_create_update_resource)


def _populate_sql_trigger_definition(sql_trigger_resource,
                                     trigger_body,
                                     trigger_operation,
                                     trigger_type):
    if all(arg is None for arg in
           [trigger_body, trigger_operation, trigger_type]):
        return False

    if trigger_body is not None:
        sql_trigger_resource.body = trigger_body

    if trigger_operation is not None:
        sql_trigger_resource.trigger_operation = trigger_operation

    if trigger_type is not None:
        sql_trigger_resource.trigger_type = trigger_type

    return True


def cli_cosmosdb_sql_trigger_create(client,
                                    resource_group_name,
                                    account_name,
                                    database_name,
                                    container_name,
                                    trigger_name,
                                    trigger_body,
                                    trigger_type=None,
                                    trigger_operation=None):
    """Creates an Azure Cosmos DB SQL trigger """
    if trigger_operation is None:
        trigger_operation = "All"

    if trigger_type is None:
        trigger_type = "Pre"

    sql_trigger_resource = SqlTriggerResource(id=trigger_name)
    sql_trigger_resource.body = trigger_body
    sql_trigger_resource.trigger_type = trigger_type
    sql_trigger_resource.trigger_operation = trigger_operation

    sql_trigger_create_update_resource = SqlTriggerCreateUpdateParameters(
        resource=sql_trigger_resource,
        options={})

    return client.begin_create_update_sql_trigger(resource_group_name,
                                                  account_name,
                                                  database_name,
                                                  container_name,
                                                  trigger_name,
                                                  sql_trigger_create_update_resource)


def cli_cosmosdb_sql_trigger_update(client,
                                    resource_group_name,
                                    account_name,
                                    database_name,
                                    container_name,
                                    trigger_name,
                                    trigger_body=None,
                                    trigger_type=None,
                                    trigger_operation=None):
    """Updates an Azure Cosmos DB SQL trigger """
    logger.debug('reading SQL trigger')
    sql_trigger = client.get_sql_trigger(resource_group_name, account_name, database_name, container_name, trigger_name)

    sql_trigger_resource = SqlTriggerResource(id=trigger_name)
    sql_trigger_resource.body = sql_trigger.resource.body
    sql_trigger_resource.trigger_operation = sql_trigger.resource.trigger_operation
    sql_trigger_resource.trigger_type = sql_trigger.resource.trigger_type

    if _populate_sql_trigger_definition(sql_trigger_resource,
                                        trigger_body,
                                        trigger_operation,
                                        trigger_type):
        logger.debug('replacing SQL trigger')

    sql_trigger_create_update_resource = SqlTriggerCreateUpdateParameters(
        resource=sql_trigger_resource,
        options={})

    return client.begin_create_update_sql_trigger(resource_group_name,
                                                  account_name,
                                                  database_name,
                                                  container_name,
                                                  trigger_name,
                                                  sql_trigger_create_update_resource)


def cli_cosmosdb_gremlin_database_create(client,
                                         resource_group_name,
                                         account_name,
                                         database_name,
                                         throughput=None,
                                         max_throughput=None):
    """Creates an Azure Cosmos DB Gremlin database"""
    options = _get_options(throughput, max_throughput)

    gremlin_database_resource = GremlinDatabaseCreateUpdateParameters(
        resource=GremlinDatabaseResource(id=database_name),
        options=options)

    return client.begin_create_update_gremlin_database(resource_group_name,
                                                       account_name,
                                                       database_name,
                                                       gremlin_database_resource)


def cli_cosmosdb_gremlin_database_exists(client,
                                         resource_group_name,
                                         account_name,
                                         database_name):
    """Checks if an Azure Cosmos DB Gremlin database exists"""
    try:
        client.get_gremlin_database(resource_group_name, account_name, database_name)
    except HttpResponseError as ex:
        return _handle_exists_exception(ex)

    return True


def _populate_gremlin_graph_definition(gremlin_graph_resource,
                                       partition_key_path,
                                       default_ttl,
                                       indexing_policy,
                                       conflict_resolution_policy,
                                       analytical_storage_ttl):
    if all(arg is None for arg in [partition_key_path, default_ttl, indexing_policy, conflict_resolution_policy, analytical_storage_ttl]):
        return False

    if partition_key_path is not None:
        graph_partition_key = ContainerPartitionKey()
        graph_partition_key.paths = [partition_key_path]
        graph_partition_key.kind = 'Hash'
        gremlin_graph_resource.partition_key = graph_partition_key

    if default_ttl is not None:
        gremlin_graph_resource.default_ttl = default_ttl

    if indexing_policy is not None:
        gremlin_graph_resource.indexing_policy = indexing_policy

    if conflict_resolution_policy is not None:
        gremlin_graph_resource.conflict_resolution_policy = conflict_resolution_policy

    if analytical_storage_ttl is not None:
        gremlin_graph_resource.analytical_storage_ttl = analytical_storage_ttl

    return True


def cli_cosmosdb_gremlin_graph_create(client,
                                      resource_group_name,
                                      account_name,
                                      database_name,
                                      graph_name,
                                      partition_key_path,
                                      default_ttl=None,
                                      indexing_policy=DEFAULT_INDEXING_POLICY,
                                      throughput=None,
                                      max_throughput=None,
                                      conflict_resolution_policy=None,
                                      analytical_storage_ttl=None):
    """Creates an Azure Cosmos DB Gremlin graph """
    gremlin_graph_resource = GremlinGraphResource(id=graph_name)

    _populate_gremlin_graph_definition(gremlin_graph_resource,
                                       partition_key_path,
                                       default_ttl,
                                       indexing_policy,
                                       conflict_resolution_policy,
                                       analytical_storage_ttl)

    options = _get_options(throughput, max_throughput)

    gremlin_graph_create_update_resource = GremlinGraphCreateUpdateParameters(
        resource=gremlin_graph_resource,
        options=options)

    return client.begin_create_update_gremlin_graph(resource_group_name,
                                                    account_name,
                                                    database_name,
                                                    graph_name,
                                                    gremlin_graph_create_update_resource)


def cli_cosmosdb_gremlin_graph_update(client,
                                      resource_group_name,
                                      account_name,
                                      database_name,
                                      graph_name,
                                      default_ttl=None,
                                      indexing_policy=None,
                                      analytical_storage_ttl=None):
    """Updates an Azure Cosmos DB Gremlin graph """
    logger.debug('reading Gremlin graph')
    gremlin_graph = client.get_gremlin_graph(resource_group_name, account_name, database_name, graph_name)

    gremlin_graph_resource = GremlinGraphResource(id=graph_name)
    gremlin_graph_resource.partition_key = gremlin_graph.resource.partition_key
    gremlin_graph_resource.indexing_policy = gremlin_graph.resource.indexing_policy
    gremlin_graph_resource.default_ttl = gremlin_graph.resource.default_ttl
    gremlin_graph_resource.unique_key_policy = gremlin_graph.resource.unique_key_policy
    gremlin_graph_resource.conflict_resolution_policy = gremlin_graph.resource.conflict_resolution_policy
    gremlin_graph_resource.analytical_storage_ttl = gremlin_graph.resource.analytical_storage_ttl

    if _populate_gremlin_graph_definition(gremlin_graph_resource,
                                          None,
                                          default_ttl,
                                          indexing_policy,
                                          None,
                                          analytical_storage_ttl):
        logger.debug('replacing Gremlin graph')

    gremlin_graph_create_update_resource = GremlinGraphCreateUpdateParameters(
        resource=gremlin_graph_resource,
        options={})

    return client.begin_create_update_gremlin_graph(resource_group_name,
                                                    account_name,
                                                    database_name,
                                                    graph_name,
                                                    gremlin_graph_create_update_resource)


def cli_cosmosdb_gremlin_graph_exists(client,
                                      resource_group_name,
                                      account_name,
                                      database_name,
                                      graph_name):
    """Checks if an Azure Cosmos DB Gremlin graph exists"""
    try:
        client.get_gremlin_graph(resource_group_name, account_name, database_name, graph_name)
    except HttpResponseError as ex:
        return _handle_exists_exception(ex)

    return True


def cli_cosmosdb_mongodb_database_create(client,
                                         resource_group_name,
                                         account_name,
                                         database_name,
                                         throughput=None,
                                         max_throughput=None):
    """Create an Azure Cosmos DB MongoDB database"""
    options = _get_options(throughput, max_throughput)

    mongodb_database_resource = MongoDBDatabaseCreateUpdateParameters(
        resource=MongoDBDatabaseResource(id=database_name),
        options=options)

    return client.begin_create_update_mongo_db_database(resource_group_name,
                                                        account_name,
                                                        database_name,
                                                        mongodb_database_resource)


def cli_cosmosdb_mongodb_database_exists(client,
                                         resource_group_name,
                                         account_name,
                                         database_name):
    """Checks if an Azure Cosmos DB MongoDB database exists"""
    try:
        client.get_mongo_db_database(resource_group_name, account_name, database_name)
    except HttpResponseError as ex:
        return _handle_exists_exception(ex)

    return True


def _populate_mongodb_collection_definition(mongodb_collection_resource, shard_key_path, indexes, analytical_storage_ttl):
    if all(arg is None for arg in [shard_key_path, indexes, analytical_storage_ttl]):
        return False

    if shard_key_path is not None:
        mongodb_collection_resource.shard_key = {shard_key_path: "Hash"}

    if indexes is not None:
        mongodb_collection_resource.indexes = indexes

    if analytical_storage_ttl is not None:
        mongodb_collection_resource.analytical_storage_ttl = analytical_storage_ttl

    return True


def cli_cosmosdb_mongodb_collection_create(client,
                                           resource_group_name,
                                           account_name,
                                           database_name,
                                           collection_name,
                                           shard_key_path=None,
                                           indexes=None,
                                           throughput=None,
                                           max_throughput=None,
                                           analytical_storage_ttl=None):
    """Create an Azure Cosmos DB MongoDB collection"""
    mongodb_collection_resource = MongoDBCollectionResource(id=collection_name)

    _populate_mongodb_collection_definition(mongodb_collection_resource, shard_key_path, indexes, analytical_storage_ttl)

    options = _get_options(throughput, max_throughput)

    mongodb_collection_create_update_resource = MongoDBCollectionCreateUpdateParameters(
        resource=mongodb_collection_resource,
        options=options)

    return client.begin_create_update_mongo_db_collection(resource_group_name,
                                                          account_name,
                                                          database_name,
                                                          collection_name,
                                                          mongodb_collection_create_update_resource)


def cli_cosmosdb_mongodb_collection_update(client,
                                           resource_group_name,
                                           account_name,
                                           database_name,
                                           collection_name,
                                           indexes=None,
                                           analytical_storage_ttl=None):
    """Updates an Azure Cosmos DB MongoDB collection """
    logger.debug('reading MongoDB collection')
    mongodb_collection = client.get_mongo_db_collection(resource_group_name,
                                                        account_name,
                                                        database_name,
                                                        collection_name)
    mongodb_collection_resource = MongoDBCollectionResource(id=collection_name)
    mongodb_collection_resource.shard_key = mongodb_collection.resource.shard_key
    mongodb_collection_resource.indexes = mongodb_collection.resource.indexes
    mongodb_collection_resource.analytical_storage_ttl = mongodb_collection.resource.analytical_storage_ttl

    if _populate_mongodb_collection_definition(mongodb_collection_resource, None, indexes, analytical_storage_ttl):
        logger.debug('replacing MongoDB collection')

    mongodb_collection_create_update_resource = MongoDBCollectionCreateUpdateParameters(
        resource=mongodb_collection_resource,
        options={})

    return client.begin_create_update_mongo_db_collection(resource_group_name,
                                                          account_name,
                                                          database_name,
                                                          collection_name,
                                                          mongodb_collection_create_update_resource)


def cli_cosmosdb_mongodb_collection_exists(client,
                                           resource_group_name,
                                           account_name,
                                           database_name,
                                           collection_name):
    """Checks if an Azure Cosmos DB MongoDB collection exists"""
    try:
        client.get_mongo_db_collection(resource_group_name, account_name, database_name, collection_name)
    except HttpResponseError as ex:
        return _handle_exists_exception(ex)

    return True


def cli_cosmosdb_cassandra_keyspace_create(client,
                                           resource_group_name,
                                           account_name,
                                           keyspace_name,
                                           throughput=None,
                                           max_throughput=None):
    """Create an Azure Cosmos DB Cassandra keyspace"""
    options = _get_options(throughput, max_throughput)

    cassandra_keyspace_resource = CassandraKeyspaceCreateUpdateParameters(
        resource=CassandraKeyspaceResource(id=keyspace_name),
        options=options)

    return client.begin_create_update_cassandra_keyspace(resource_group_name,
                                                         account_name,
                                                         keyspace_name,
                                                         cassandra_keyspace_resource)


def cli_cosmosdb_cassandra_keyspace_exists(client,
                                           resource_group_name,
                                           account_name,
                                           keyspace_name):
    """Checks if an Azure Cosmos DB Cassandra keyspace exists"""
    try:
        client.get_cassandra_keyspace(resource_group_name, account_name, keyspace_name)
    except HttpResponseError as ex:
        return _handle_exists_exception(ex)

    return True


def _populate_cassandra_table_definition(cassandra_table_resource, default_ttl, schema, analytical_storage_ttl):
    if all(arg is None for arg in [default_ttl, schema, analytical_storage_ttl]):
        return False

    if default_ttl is not None:
        cassandra_table_resource.default_ttl = default_ttl

    if schema is not None:
        cassandra_table_resource.schema = schema

    if analytical_storage_ttl is not None:
        cassandra_table_resource.analytical_storage_ttl = analytical_storage_ttl

    return True


def cli_cosmosdb_cassandra_table_create(client,
                                        resource_group_name,
                                        account_name,
                                        keyspace_name,
                                        table_name,
                                        schema,
                                        default_ttl=None,
                                        throughput=None,
                                        max_throughput=None,
                                        analytical_storage_ttl=None):
    """Create an Azure Cosmos DB Cassandra table"""
    cassandra_table_resource = CassandraTableResource(id=table_name)

    _populate_cassandra_table_definition(cassandra_table_resource, default_ttl, schema, analytical_storage_ttl)

    options = _get_options(throughput, max_throughput)

    cassandra_table_create_update_resource = CassandraTableCreateUpdateParameters(
        resource=cassandra_table_resource,
        options=options)

    return client.begin_create_update_cassandra_table(resource_group_name,
                                                      account_name,
                                                      keyspace_name,
                                                      table_name,
                                                      cassandra_table_create_update_resource)


def cli_cosmosdb_cassandra_table_update(client,
                                        resource_group_name,
                                        account_name,
                                        keyspace_name,
                                        table_name,
                                        default_ttl=None,
                                        schema=None,
                                        analytical_storage_ttl=None):
    """Update an Azure Cosmos DB Cassandra table"""
    logger.debug('reading Cassandra table')
    cassandra_table = client.get_cassandra_table(resource_group_name, account_name, keyspace_name, table_name)

    cassandra_table_resource = CassandraTableResource(id=table_name)
    cassandra_table_resource.default_ttl = cassandra_table.resource.default_ttl
    cassandra_table_resource.schema = cassandra_table.resource.schema
    cassandra_table_resource.analytical_storage_ttl = cassandra_table.resource.analytical_storage_ttl

    if _populate_cassandra_table_definition(cassandra_table_resource, default_ttl, schema, analytical_storage_ttl):
        logger.debug('replacing Cassandra table')

    cassandra_table_create_update_resource = CassandraTableCreateUpdateParameters(
        resource=cassandra_table_resource,
        options={})

    return client.begin_create_update_cassandra_table(resource_group_name,
                                                      account_name,
                                                      keyspace_name,
                                                      table_name,
                                                      cassandra_table_create_update_resource)


def cli_cosmosdb_cassandra_table_exists(client,
                                        resource_group_name,
                                        account_name,
                                        keyspace_name,
                                        table_name):
    """Checks if an Azure Cosmos DB Cassandra table exists"""
    try:
        client.get_cassandra_table(resource_group_name, account_name, keyspace_name, table_name)
    except HttpResponseError as ex:
        return _handle_exists_exception(ex)

    return True


def cli_cosmosdb_table_create(client,
                              resource_group_name,
                              account_name,
                              table_name,
                              throughput=None,
                              max_throughput=None):
    """Create an Azure Cosmos DB table"""
    options = _get_options(throughput, max_throughput)

    table = TableCreateUpdateParameters(
        resource=TableResource(id=table_name),
        options=options)

    return client.begin_create_update_table(resource_group_name, account_name, table_name, table)


def cli_cosmosdb_table_exists(client,
                              resource_group_name,
                              account_name,
                              table_name):
    """Checks if an Azure Cosmos DB table exists"""
    try:
        client.get_table(resource_group_name, account_name, table_name)
    except HttpResponseError as ex:
        return _handle_exists_exception(ex)

    return True


def cli_cosmosdb_sql_database_throughput_update(client,
                                                resource_group_name,
                                                account_name,
                                                database_name,
                                                throughput=None,
                                                max_throughput=None):
    """Update an Azure Cosmos DB SQL database throughput"""
    throughput_update_resource = _get_throughput_settings_update_parameters(throughput, max_throughput)
    return client.begin_update_sql_database_throughput(resource_group_name,
                                                       account_name,
                                                       database_name,
                                                       throughput_update_resource)


def cli_cosmosdb_sql_database_throughput_migrate(client,
                                                 resource_group_name,
                                                 account_name,
                                                 database_name,
                                                 throughput_type):
    if throughput_type == "autoscale":
        return client.begin_migrate_sql_database_to_autoscale(resource_group_name, account_name, database_name)
    return client.begin_migrate_sql_database_to_manual_throughput(resource_group_name, account_name, database_name)


def cli_cosmosdb_sql_container_throughput_update(client,
                                                 resource_group_name,
                                                 account_name,
                                                 database_name,
                                                 container_name,
                                                 throughput=None,
                                                 max_throughput=None):
    """Update an Azure Cosmos DB SQL container throughput"""
    throughput_update_resource = _get_throughput_settings_update_parameters(throughput, max_throughput)
    return client.begin_update_sql_container_throughput(resource_group_name,
                                                        account_name,
                                                        database_name,
                                                        container_name,
                                                        throughput_update_resource)


def cli_cosmosdb_sql_container_throughput_migrate(client,
                                                  resource_group_name,
                                                  account_name,
                                                  database_name,
                                                  container_name,
                                                  throughput_type):
    """Migrate an Azure Cosmos DB SQL container throughput"""
    if throughput_type == "autoscale":
        return client.begin_migrate_sql_container_to_autoscale(resource_group_name, account_name,
                                                               database_name, container_name)
    return client.begin_migrate_sql_container_to_manual_throughput(resource_group_name, account_name,
                                                                   database_name, container_name)


def cli_cosmosdb_mongodb_database_throughput_update(client,
                                                    resource_group_name,
                                                    account_name,
                                                    database_name,
                                                    throughput=None,
                                                    max_throughput=None):
    """Update an Azure Cosmos DB MongoDB database throughput"""
    throughput_update_resource = _get_throughput_settings_update_parameters(throughput, max_throughput)
    return client.begin_update_mongo_db_database_throughput(resource_group_name,
                                                            account_name,
                                                            database_name,
                                                            throughput_update_resource)


def cli_cosmosdb_mongodb_database_throughput_migrate(client,
                                                     resource_group_name,
                                                     account_name,
                                                     database_name,
                                                     throughput_type):
    """Migrate an Azure Cosmos DB MongoDB database throughput"""
    if throughput_type == "autoscale":
        return client.begin_migrate_mongo_db_database_to_autoscale(resource_group_name, account_name, database_name)
    return client.begin_migrate_mongo_db_database_to_manual_throughput(resource_group_name, account_name, database_name)


def cli_cosmosdb_mongodb_collection_throughput_update(client,
                                                      resource_group_name,
                                                      account_name,
                                                      database_name,
                                                      collection_name,
                                                      throughput=None,
                                                      max_throughput=None):
    """Update an Azure Cosmos DB MongoDB collection throughput"""
    throughput_update_resource = _get_throughput_settings_update_parameters(throughput, max_throughput)
    return client.begin_update_mongo_db_collection_throughput(resource_group_name,
                                                              account_name,
                                                              database_name,
                                                              collection_name,
                                                              throughput_update_resource)


def cli_cosmosdb_mongodb_collection_throughput_migrate(client,
                                                       resource_group_name,
                                                       account_name,
                                                       database_name,
                                                       collection_name,
                                                       throughput_type):
    """Migrate an Azure Cosmos DB MongoDB collection throughput"""
    if throughput_type == "autoscale":
        return client.begin_migrate_mongo_db_collection_to_autoscale(resource_group_name, account_name,
                                                                     database_name, collection_name)
    return client.begin_migrate_mongo_db_collection_to_manual_throughput(resource_group_name, account_name,
                                                                         database_name, collection_name)


def cli_cosmosdb_cassandra_keyspace_throughput_update(client,
                                                      resource_group_name,
                                                      account_name,
                                                      keyspace_name,
                                                      throughput=None,
                                                      max_throughput=None):
    """Update an Azure Cosmos DB Cassandra keyspace throughput"""
    throughput_update_resource = _get_throughput_settings_update_parameters(throughput, max_throughput)
    return client.begin_update_cassandra_keyspace_throughput(resource_group_name,
                                                             account_name,
                                                             keyspace_name,
                                                             throughput_update_resource)


def cli_cosmosdb_cassandra_keyspace_throughput_migrate(client,
                                                       resource_group_name,
                                                       account_name,
                                                       keyspace_name,
                                                       throughput_type):
    """Migrate an Azure Cosmos DB Cassandra keyspace throughput"""
    if throughput_type == "autoscale":
        return client.begin_migrate_cassandra_keyspace_to_autoscale(resource_group_name, account_name, keyspace_name)
    return client.begin_migrate_cassandra_keyspace_to_manual_throughput(resource_group_name,
                                                                        account_name, keyspace_name)


def cli_cosmosdb_cassandra_table_throughput_update(client,
                                                   resource_group_name,
                                                   account_name,
                                                   keyspace_name,
                                                   table_name,
                                                   throughput=None,
                                                   max_throughput=None):
    """Update an Azure Cosmos DB Cassandra table throughput"""
    throughput_update_resource = _get_throughput_settings_update_parameters(throughput, max_throughput)
    return client.begin_update_cassandra_table_throughput(resource_group_name,
                                                          account_name,
                                                          keyspace_name,
                                                          table_name,
                                                          throughput_update_resource)


def cli_cosmosdb_cassandra_table_throughput_migrate(client,
                                                    resource_group_name,
                                                    account_name,
                                                    keyspace_name,
                                                    table_name,
                                                    throughput_type):
    """Migrate an Azure Cosmos DB Cassandra table throughput"""
    if throughput_type == "autoscale":
        return client.begin_migrate_cassandra_table_to_autoscale(resource_group_name, account_name,
                                                                 keyspace_name, table_name)
    return client.begin_migrate_cassandra_table_to_manual_throughput(resource_group_name, account_name,
                                                                     keyspace_name, table_name)


def cli_cosmosdb_gremlin_database_throughput_update(client,
                                                    resource_group_name,
                                                    account_name,
                                                    database_name,
                                                    throughput=None,
                                                    max_throughput=None):
    """Update an Azure Cosmos DB Gremlin database throughput"""
    throughput_update_resource = _get_throughput_settings_update_parameters(throughput, max_throughput)
    return client.begin_update_gremlin_database_throughput(resource_group_name,
                                                           account_name,
                                                           database_name,
                                                           throughput_update_resource)


def cli_cosmosdb_gremlin_database_throughput_migrate(client,
                                                     resource_group_name,
                                                     account_name,
                                                     database_name,
                                                     throughput_type):
    """Migrate an Azure Cosmos DB Gremlin database throughput"""
    if throughput_type == "autoscale":
        return client.begin_migrate_gremlin_database_to_autoscale(resource_group_name, account_name, database_name)
    return client.begin_migrate_gremlin_database_to_manual_throughput(resource_group_name, account_name, database_name)


def cli_cosmosdb_gremlin_graph_throughput_update(client,
                                                 resource_group_name,
                                                 account_name,
                                                 database_name,
                                                 graph_name,
                                                 throughput=None,
                                                 max_throughput=None):
    """Update an Azure Cosmos DB Gremlin graph throughput"""
    throughput_update_resource = _get_throughput_settings_update_parameters(throughput, max_throughput)
    return client.begin_update_gremlin_graph_throughput(resource_group_name,
                                                        account_name,
                                                        database_name,
                                                        graph_name,
                                                        throughput_update_resource)


def cli_cosmosdb_gremlin_graph_throughput_migrate(client,
                                                  resource_group_name,
                                                  account_name,
                                                  database_name,
                                                  graph_name,
                                                  throughput_type):
    """Migrate an Azure Cosmos DB Gremlin database throughput"""
    if throughput_type == "autoscale":
        return client.begin_migrate_gremlin_graph_to_autoscale(resource_group_name, account_name,
                                                               database_name, graph_name)
    return client.begin_migrate_gremlin_graph_to_manual_throughput(resource_group_name, account_name,
                                                                   database_name, graph_name)


def cli_cosmosdb_table_throughput_update(client,
                                         resource_group_name,
                                         account_name,
                                         table_name,
                                         throughput=None,
                                         max_throughput=None):
    """Update an Azure Cosmos DB table throughput"""
    throughput_update_resource = _get_throughput_settings_update_parameters(throughput, max_throughput)
    return client.begin_update_table_throughput(resource_group_name, account_name, table_name,
                                                throughput_update_resource)


def cli_cosmosdb_table_throughput_migrate(client,
                                          resource_group_name,
                                          account_name,
                                          table_name,
                                          throughput_type):
    """Migrate an Azure Cosmos DB table throughput"""
    if throughput_type == "autoscale":
        return client.begin_migrate_table_to_autoscale(resource_group_name, account_name, table_name)
    return client.begin_migrate_table_to_manual_throughput(resource_group_name, account_name, table_name)


def _get_throughput_settings_update_parameters(throughput=None, max_throughput=None):
    throughput_resource = None
    if throughput and max_throughput:
        raise CLIError("Please provide max-throughput if your resource is autoscale enabled otherwise provide throughput.")
    if throughput:
        throughput_resource = ThroughputSettingsResource(throughput=throughput)
    elif max_throughput:
        throughput_resource = ThroughputSettingsResource(autoscale_settings=AutoscaleSettings(max_throughput=max_throughput))

    return ThroughputSettingsUpdateParameters(resource=throughput_resource)


def cli_cosmosdb_network_rule_list(client, resource_group_name, account_name):
    """ Lists the virtual network accounts associated with a Cosmos DB account """
    cosmos_db_account = client.get(resource_group_name, account_name)
    return cosmos_db_account.virtual_network_rules


def cli_cosmosdb_identity_show(client, resource_group_name, account_name):
    """ Show the identity associated with a Cosmos DB account """

    cosmos_db_account = client.get(resource_group_name, account_name)
    return cosmos_db_account.identity


def cli_cosmosdb_identity_assign(client,
                                 resource_group_name,
                                 account_name,
                                 identities=None):
    """ Update the identities associated with a Cosmos DB account """

    existing = client.get(resource_group_name, account_name)

    SYSTEM_ID = '[system]'
    enable_system = identities is None or SYSTEM_ID in identities
    new_user_identities = []
    if identities is not None:
        new_user_identities = [x for x in identities if x != SYSTEM_ID]

    only_enabling_system = enable_system and len(new_user_identities) == 0
    system_already_added = existing.identity.type == ResourceIdentityType.system_assigned or existing.identity.type == ResourceIdentityType.system_assigned_user_assigned
    if only_enabling_system and system_already_added:
        return existing.identity

    if existing.identity and existing.identity.type == ResourceIdentityType.system_assigned_user_assigned:
        identity_type = ResourceIdentityType.system_assigned_user_assigned
    elif existing.identity and existing.identity.type == ResourceIdentityType.system_assigned and new_user_identities:
        identity_type = ResourceIdentityType.system_assigned_user_assigned
    elif existing.identity and existing.identity.type == ResourceIdentityType.user_assigned and enable_system:
        identity_type = ResourceIdentityType.system_assigned_user_assigned
    elif new_user_identities and enable_system:
        identity_type = ResourceIdentityType.system_assigned_user_assigned
    elif new_user_identities:
        identity_type = ResourceIdentityType.user_assigned
    else:
        identity_type = ResourceIdentityType.system_assigned

    if identity_type in [ResourceIdentityType.system_assigned, ResourceIdentityType.none]:
        new_identity = ManagedServiceIdentity(type=identity_type.value)
    else:
        new_assigned_identities = existing.identity.user_assigned_identities or {}
        for identity in new_user_identities:
            new_assigned_identities[identity] = ManagedServiceIdentityUserAssignedIdentity()

        new_identity = ManagedServiceIdentity(type=identity_type.value, user_assigned_identities=new_assigned_identities)

    params = DatabaseAccountUpdateParameters(identity=new_identity)
    async_cosmos_db_update = client.begin_update(resource_group_name, account_name, params)
    cosmos_db_account = async_cosmos_db_update.result()
    return cosmos_db_account.identity


def cli_cosmosdb_identity_remove(client,
                                 resource_group_name,
                                 account_name,
                                 identities=None):
    """ Remove the identities associated with a Cosmos DB account """

    existing = client.get(resource_group_name, account_name)

    SYSTEM_ID = '[system]'
    remove_system_assigned_identity = False
    if not identities:
        remove_system_assigned_identity = True
    elif SYSTEM_ID in identities:
        remove_system_assigned_identity = True
        identities.remove(SYSTEM_ID)

    if existing.identity is None:
        return ManagedServiceIdentity(type=ResourceIdentityType.none.value)
    if existing.identity.user_assigned_identities:
        existing_identities = existing.identity.user_assigned_identities.keys()
    else:
        existing_identities = []
    if identities:
        identities_to_remove = identities
    else:
        identities_to_remove = []
    non_existing = [x for x in identities_to_remove if x not in set(existing_identities)]

    if non_existing:
        raise CLIError("'{}' are not associated with '{}'".format(','.join(non_existing), account_name))
    identities_remaining = [x for x in existing_identities if x not in set(identities_to_remove)]
    if remove_system_assigned_identity and ((not existing.identity) or (existing.identity and existing.identity.type in [ResourceIdentityType.none, ResourceIdentityType.user_assigned])):
        raise CLIError("System-assigned identity is not associated with '{}'".format(account_name))

    if identities_remaining and not remove_system_assigned_identity and existing.identity.type == ResourceIdentityType.system_assigned_user_assigned:
        set_type = ResourceIdentityType.system_assigned_user_assigned
    elif identities_remaining and remove_system_assigned_identity and existing.identity.type == ResourceIdentityType.system_assigned_user_assigned:
        set_type = ResourceIdentityType.user_assigned
    elif identities_remaining and not remove_system_assigned_identity and existing.identity.type == ResourceIdentityType.user_assigned:
        set_type = ResourceIdentityType.user_assigned
    elif not identities_remaining and not remove_system_assigned_identity and existing.identity.type == ResourceIdentityType.system_assigned_user_assigned:
        set_type = ResourceIdentityType.system_assigned
    elif not identities_remaining and not remove_system_assigned_identity and existing.identity.type == ResourceIdentityType.system_assigned:
        set_type = ResourceIdentityType.system_assigned
    else:
        set_type = ResourceIdentityType.none

    new_user_identities = {}
    for identity in identities_remaining:
        new_user_identities[identity] = ManagedServiceIdentityUserAssignedIdentity()
    if set_type in [ResourceIdentityType.system_assigned_user_assigned, ResourceIdentityType.user_assigned]:
        for removed_identity in identities_to_remove:
            new_user_identities[removed_identity] = None
    if not new_user_identities:
        new_user_identities = None

    params = DatabaseAccountUpdateParameters(identity=ManagedServiceIdentity(type=set_type, user_assigned_identities=new_user_identities))
    async_cosmos_db_update = client.begin_update(resource_group_name, account_name, params)
    cosmos_db_account = async_cosmos_db_update.result()
    return cosmos_db_account.identity


def _get_virtual_network_id(cmd, resource_group_name, subnet, virtual_network):
    from azure.cli.core.commands.client_factory import get_subscription_id
    from msrestazure.tools import is_valid_resource_id, resource_id
    if not is_valid_resource_id(subnet):
        if virtual_network is None:
            raise CLIError("usage error: --subnet ID | --subnet NAME --vnet-name NAME")
        subnet = resource_id(
            subscription=get_subscription_id(cmd.cli_ctx),
            resource_group=resource_group_name,
            namespace='Microsoft.Network', type='virtualNetworks',
            name=virtual_network, child_type_1='subnets', child_name_1=subnet
        )
    return subnet


def cli_cosmosdb_network_rule_add(cmd,
                                  client,
                                  resource_group_name,
                                  account_name,
                                  subnet,
                                  virtual_network=None,
                                  ignore_missing_vnet_service_endpoint=False):
    """ Adds a virtual network rule to an existing Cosmos DB database account """
    subnet = _get_virtual_network_id(cmd, resource_group_name, subnet, virtual_network)
    existing = client.get(resource_group_name, account_name)

    virtual_network_rules = []
    rule_already_exists = False
    for rule in existing.virtual_network_rules:
        virtual_network_rules.append(
            VirtualNetworkRule(id=rule.id,
                               ignore_missing_v_net_service_endpoint=rule.ignore_missing_v_net_service_endpoint))
        if rule.id == subnet:
            rule_already_exists = True
            logger.warning("The rule exists and will be overwritten")

    if not rule_already_exists:
        virtual_network_rules.append(
            VirtualNetworkRule(id=subnet,
                               ignore_missing_v_net_service_endpoint=ignore_missing_vnet_service_endpoint))

    params = DatabaseAccountUpdateParameters(virtual_network_rules=virtual_network_rules)

    async_docdb_update = client.begin_update(resource_group_name, account_name, params)
    docdb_account = async_docdb_update.result()
    docdb_account = client.get(resource_group_name, account_name)  # Workaround
    return docdb_account


def cli_cosmosdb_network_rule_remove(cmd,
                                     client,
                                     resource_group_name,
                                     account_name,
                                     subnet,
                                     virtual_network=None):
    """ Remove a virtual network rule from an existing Cosmos DB database account """
    subnet = _get_virtual_network_id(cmd, resource_group_name, subnet, virtual_network)
    existing = client.get(resource_group_name, account_name)

    virtual_network_rules = []
    rule_removed = False
    for rule in existing.virtual_network_rules:
        if rule.id.lower() != subnet.lower():
            virtual_network_rules.append(
                VirtualNetworkRule(id=rule.id,
                                   ignore_missing_v_net_service_endpoint=rule.ignore_missing_v_net_service_endpoint))
        else:
            rule_removed = True
    if not rule_removed:
        raise CLIError("This rule does not exist for the Cosmos DB account")

    params = DatabaseAccountUpdateParameters(virtual_network_rules=virtual_network_rules)

    async_docdb_update = client.begin_update(resource_group_name, account_name, params)
    docdb_account = async_docdb_update.result()
    docdb_account = client.get(resource_group_name, account_name)  # Workaround
    return docdb_account


def _update_private_endpoint_connection_status(client, resource_group_name, account_name,
                                               private_endpoint_connection_name, is_approved=True, description=None):
    private_endpoint_connection = client.get(resource_group_name=resource_group_name, account_name=account_name,
                                             private_endpoint_connection_name=private_endpoint_connection_name)

    new_status = "Approved" if is_approved else "Rejected"
    private_endpoint_connection.private_link_service_connection_state.status = new_status
    private_endpoint_connection.private_link_service_connection_state.description = description

    return client.begin_create_or_update(resource_group_name=resource_group_name,
                                         account_name=account_name,
                                         private_endpoint_connection_name=private_endpoint_connection_name,
                                         parameters=private_endpoint_connection)


def approve_private_endpoint_connection(client, resource_group_name, account_name, private_endpoint_connection_name,
                                        description=None):
    """Approve a private endpoint connection request for Azure Cosmos DB."""

    return _update_private_endpoint_connection_status(
        client, resource_group_name, account_name, private_endpoint_connection_name, is_approved=True,
        description=description
    )


def reject_private_endpoint_connection(client, resource_group_name, account_name, private_endpoint_connection_name,
                                       description=None):
    """Reject a private endpoint connection request for Azure Cosmos DB."""

    return _update_private_endpoint_connection_status(
        client, resource_group_name, account_name, private_endpoint_connection_name, is_approved=False,
        description=description
    )


def _get_options(throughput=None, max_throughput=None):
    options = {}
    if throughput and max_throughput:
        raise CLIError("Please provide max-throughput if your resource is autoscale enabled otherwise provide throughput.")
    if throughput:
        options['throughput'] = throughput
    if max_throughput:
        options['autoscaleSettings'] = AutoscaleSettings(max_throughput=max_throughput)
    return options


# pylint: disable=too-many-statements
def cli_cosmosdb_restore(cmd,
                         client,
                         resource_group_name,
                         account_name,
                         target_database_account_name,
                         restore_timestamp,
                         location,
                         assign_identity=None,
                         default_identity=None,
                         databases_to_restore=None,
                         gremlin_databases_to_restore=None,
                         tables_to_restore=None,
                         public_network_access=None):
    from azure.cli.command_modules.cosmosdb._client_factory import cf_restorable_database_accounts
    restorable_database_accounts_client = cf_restorable_database_accounts(cmd.cli_ctx, [])
    restorable_database_accounts = restorable_database_accounts_client.list()
    restorable_database_accounts_list = list(restorable_database_accounts)
    target_restorable_account = None
    restore_timestamp_datetime_utc = _convert_to_utc_timestamp(restore_timestamp)

    # If restore timestamp is timezone aware, get the utcnow as timezone aware as well
    from datetime import datetime, timezone
    current_dateTime = datetime.utcnow()
    if restore_timestamp_datetime_utc.tzinfo is not None and restore_timestamp_datetime_utc.tzinfo.utcoffset(restore_timestamp_datetime_utc) is not None:
        current_dateTime = datetime.now(timezone.utc)

    # Fail if provided restoretimesamp is greater than current timestamp
    if restore_timestamp_datetime_utc > current_dateTime:
        raise CLIError("Restore timestamp {} should be less than current timestamp {}".format(restore_timestamp_datetime_utc, current_dateTime))

    is_source_restorable_account_deleted = False
    for account in restorable_database_accounts_list:
        if account.account_name == account_name:
            if account.deletion_time is not None:
                if account.deletion_time >= restore_timestamp_datetime_utc >= account.creation_time:
                    target_restorable_account = account
                    is_source_restorable_account_deleted = True
                    break
            else:
                if restore_timestamp_datetime_utc >= account.creation_time:
                    target_restorable_account = account
                    break

    if target_restorable_account is None:
        raise CLIError("Cannot find a database account with name {} that is online at {}".format(account_name, restore_timestamp))

    # Validate if source account is empty only for live account restores. For deleted account restores the api will not work
    if not is_source_restorable_account_deleted:
        restorable_resources = None
        api_type = target_restorable_account.api_type.lower()
        arm_location_normalized = target_restorable_account.location.lower().replace(" ", "")
        if api_type == "sql":
            try:
                from azure.cli.command_modules.cosmosdb._client_factory import cf_restorable_sql_resources
                restorable_sql_resources_client = cf_restorable_sql_resources(cmd.cli_ctx, [])
                restorable_resources = restorable_sql_resources_client.list(
                    arm_location_normalized,
                    target_restorable_account.name,
                    location,
                    restore_timestamp_datetime_utc)
            except ResourceNotFoundError:
                raise CLIError("Cannot find a database account with name {} that is online at {} in location {}".format(account_name, restore_timestamp, location))
        elif api_type == "mongodb":
            try:
                from azure.cli.command_modules.cosmosdb._client_factory import cf_restorable_mongodb_resources
                restorable_mongodb_resources_client = cf_restorable_mongodb_resources(cmd.cli_ctx, [])
                restorable_resources = restorable_mongodb_resources_client.list(
                    arm_location_normalized,
                    target_restorable_account.name,
                    location,
                    restore_timestamp_datetime_utc)
            except ResourceNotFoundError:
                raise CLIError("Cannot find a database account with name {} that is online at {} in location {}".format(account_name, restore_timestamp, location))
        elif "sql" in api_type and "gremlin" in api_type:
            try:
                from azure.cli.command_modules.cosmosdb._client_factory import cf_restorable_gremlin_resources
                restorable_gremlin_resources_client = cf_restorable_gremlin_resources(cmd.cli_ctx, [])
                restorable_resources = restorable_gremlin_resources_client.list(
                    target_restorable_account.location,
                    target_restorable_account.name,
                    location,
                    restore_timestamp_datetime_utc)
            except ResourceNotFoundError:
                raise CLIError("Cannot find a database account with name {} that is online at {} in location {}".format(account_name, restore_timestamp, location))
        elif "sql" in api_type and "table" in api_type:
            try:
                from azure.cli.command_modules.cosmosdb._client_factory import cf_restorable_table_resources
                restorable_table_resources_client = cf_restorable_table_resources(cmd.cli_ctx, [])
                restorable_resources = restorable_table_resources_client.list(
                    target_restorable_account.location,
                    target_restorable_account.name,
                    location,
                    restore_timestamp_datetime_utc)
            except ResourceNotFoundError:
                raise CLIError("Cannot find a database account with name {} that is online at {} in location {}".format(account_name, restore_timestamp, location))
        else:
            raise CLIError("Provided API Type {} is not supported for account {}".format(target_restorable_account.api_type, account_name))

        if restorable_resources is None or not any(restorable_resources):
            raise CLIError("Database account {} contains no restorable resources in location {} at given restore timestamp {}".format(target_restorable_account, location, restore_timestamp_datetime_utc))

    # Trigger restore
    locations = []
    locations.append(Location(location_name=location, failover_priority=0))

    return _create_database_account(client,
                                    resource_group_name=resource_group_name,
                                    account_name=target_database_account_name,
                                    locations=locations,
                                    assign_identity=assign_identity,
                                    default_identity=default_identity,
                                    is_restore_request=True,
                                    restore_source=target_restorable_account.id,
                                    restore_timestamp=restore_timestamp_datetime_utc.isoformat(),
                                    databases_to_restore=databases_to_restore,
                                    gremlin_databases_to_restore=gremlin_databases_to_restore,
                                    tables_to_restore=tables_to_restore,
                                    arm_location=target_restorable_account.location,
                                    public_network_access=public_network_access)


def _convert_to_utc_timestamp(timestamp_string):
    import dateutil
    import datetime
    import dateutil.parser
    timestamp_datetime = dateutil.parser.parse(timestamp_string)
    timestamp_datetime_utc = None
    # Convert to utc only if timezone aware
    if timestamp_datetime.tzinfo is not None and timestamp_datetime.tzinfo.utcoffset(timestamp_datetime) is not None:
        timestamp_datetime_utc = timestamp_datetime.astimezone(datetime.timezone.utc)
    else:
        timestamp_datetime_utc = timestamp_datetime
    return timestamp_datetime_utc


def cli_cosmosdb_restorable_database_account_list(client,
                                                  location=None,
                                                  account_name=None):
    restorable_database_accounts = None
    if location is not None:
        restorable_database_accounts = client.list_by_location(location)
    else:
        restorable_database_accounts = client.list()

    if account_name is None:
        return restorable_database_accounts

    matching_restorable_accounts = []
    restorable_database_accounts_list = list(restorable_database_accounts)
    for account in restorable_database_accounts_list:
        if account.account_name == account_name:
            matching_restorable_accounts.append(account)
    return matching_restorable_accounts


def cli_sql_retrieve_latest_backup_time(client,
                                        resource_group_name,
                                        account_name,
                                        database_name,
                                        container_name,
                                        location):
    try:
        client.get_sql_database(resource_group_name, account_name, database_name)
    except Exception as ex:
        if ex.error.code == "NotFound":
            raise CLIError("(NotFound) Database with name '{}' could not be found.".format(database_name))
        raise CLIError("{}".format(str(ex)))

    try:
        client.get_sql_container(resource_group_name, account_name, database_name, container_name)
    except Exception as ex:
        if ex.error.code == "NotFound":
            raise CLIError("(NotFound) Container with name '{}' under database '{}' could not be found.".format(container_name, database_name))
        raise CLIError("{}".format(str(ex)))

    restoreLocation = ContinuousBackupRestoreLocation(
        location=location
    )

    asyc_backupInfo = client.begin_retrieve_continuous_backup_information(resource_group_name,
                                                                          account_name,
                                                                          database_name,
                                                                          container_name,
                                                                          restoreLocation)
    return asyc_backupInfo.result()


def cli_mongo_db_retrieve_latest_backup_time(client,
                                             resource_group_name,
                                             account_name,
                                             database_name,
                                             collection_name,
                                             location):
    try:
        client.get_mongo_db_database(resource_group_name, account_name, database_name)
    except Exception as ex:
        if ex.error.code == "NotFound":
            raise CLIError("(NotFound) Database with name '{}' could not be found.".format(database_name))
        raise CLIError("{}".format(str(ex)))

    try:
        client.get_mongo_db_collection(resource_group_name, account_name, database_name, collection_name)
    except Exception as ex:
        if ex.error.code == "NotFound":
            raise CLIError("(NotFound) Collection with name '{}' under database '{}' could not be found.".format(collection_name, database_name))
        raise CLIError("{}".format(str(ex)))

    restoreLocation = ContinuousBackupRestoreLocation(
        location=location
    )

    asyc_backupInfo = client.begin_retrieve_continuous_backup_information(resource_group_name,
                                                                          account_name,
                                                                          database_name,
                                                                          collection_name,
                                                                          restoreLocation)
    return asyc_backupInfo.result()


# latest restorable timestamp for gremlin graph and table
def cli_gremlin_retrieve_latest_backup_time(client,
                                            resource_group_name,
                                            account_name,
                                            database_name,
                                            graph_name,
                                            location):
    try:
        client.get_gremlin_database(resource_group_name, account_name, database_name)
    except Exception as ex:
        if ex.error.code == "NotFound":
            raise CLIError("(NotFound) Database with name '{}' could not be found.".format(database_name))
        raise CLIError("{}".format(str(ex)))

    try:
        client.get_gremlin_graph(resource_group_name, account_name, database_name, graph_name)
    except Exception as ex:
        if ex.error.code == "NotFound":
            raise CLIError("(NotFound) Graph with name '{}' under database '{}' could not be found.".format(graph_name, database_name))
        raise CLIError("{}".format(str(ex)))

    restoreLocation = ContinuousBackupRestoreLocation(
        location=location
    )

    asyc_backupInfo = client.begin_retrieve_continuous_backup_information(resource_group_name,
                                                                          account_name,
                                                                          database_name,
                                                                          graph_name,
                                                                          restoreLocation)
    return asyc_backupInfo.result()


def cli_table_retrieve_latest_backup_time(client,
                                          resource_group_name,
                                          account_name,
                                          table_name,
                                          location):
    try:
        client.get_table(resource_group_name, account_name, table_name)
    except Exception as ex:
        if ex.error.code == "NotFound":
            raise CLIError("(NotFound) Table with name '{}' could not be found.".format(table_name))
        raise CLIError("{}".format(str(ex)))

    restoreLocation = ContinuousBackupRestoreLocation(
        location=location
    )

    asyc_backupInfo = client.begin_retrieve_continuous_backup_information(resource_group_name,
                                                                          account_name,
                                                                          table_name,
                                                                          restoreLocation)
    return asyc_backupInfo.result()


######################
# data plane APIs
######################

# database operations


def _get_database_link(database_id):
    return 'dbs/{}'.format(database_id)


def _get_collection_link(database_id, collection_id):
    return 'dbs/{}/colls/{}'.format(database_id, collection_id)


def _get_offer_link(database_id, offer_id):
    return 'dbs/{}/colls/{}'.format(database_id, offer_id)


def cli_cosmosdb_database_exists(client, database_id):
    """Returns a boolean indicating whether the database exists """
    return len(list(client.QueryDatabases(
        {'query': 'SELECT * FROM root r WHERE r.id=@id',
         'parameters': [{'name': '@id', 'value': database_id}]}))) > 0


def cli_cosmosdb_database_show(client, database_id):
    """Shows an Azure Cosmos DB database """
    return client.ReadDatabase(_get_database_link(database_id))


def cli_cosmosdb_database_list(client):
    """Lists all Azure Cosmos DB databases """
    return list(client.ReadDatabases())


def cli_cosmosdb_database_create(client, database_id, throughput=None):
    """Creates an Azure Cosmos DB database """
    return client.CreateDatabase({'id': database_id}, {'offerThroughput': throughput})


def cli_cosmosdb_database_delete(client, database_id):
    """Deletes an Azure Cosmos DB database """
    client.DeleteDatabase(_get_database_link(database_id))


# collection operations

def cli_cosmosdb_collection_exists(client, database_id, collection_id):
    """Returns a boolean indicating whether the collection exists """
    return len(list(client.QueryContainers(
        _get_database_link(database_id),
        {'query': 'SELECT * FROM root r WHERE r.id=@id',
         'parameters': [{'name': '@id', 'value': collection_id}]}))) > 0


def cli_cosmosdb_collection_show(client, database_id, collection_id):
    """Shows an Azure Cosmos DB collection and its offer """
    collection = client.ReadContainer(_get_collection_link(database_id, collection_id))
    offer = _find_offer(client, collection['_self'])
    return {'collection': collection, 'offer': offer}


def cli_cosmosdb_collection_list(client, database_id):
    """Lists all Azure Cosmos DB collections """
    return list(client.ReadContainers(_get_database_link(database_id)))


def cli_cosmosdb_collection_delete(client, database_id, collection_id):
    """Deletes an Azure Cosmos DB collection """
    client.DeleteContainer(_get_collection_link(database_id, collection_id))


def _populate_collection_definition(collection,
                                    partition_key_path=None,
                                    default_ttl=None,
                                    indexing_policy=None,
                                    client_encryption_policy=None):
    if all(arg is None for arg in [partition_key_path, default_ttl, indexing_policy]):
        return False

    if partition_key_path is not None:
        if 'partitionKey' not in collection:
            collection['partitionKey'] = {}
        collection['partitionKey'] = {'paths': [partition_key_path], 'kind': 'Hash'}

    if default_ttl is not None:
        if default_ttl == 0 and "defaultTtl" in collection:
            del collection['defaultTtl']
        elif default_ttl != 0:
            collection['defaultTtl'] = default_ttl

    if indexing_policy is not None:
        collection['indexingPolicy'] = indexing_policy

    if client_encryption_policy is not None:
        collection['clientEncryptionPolicy'] = client_encryption_policy

    return True


def cli_cosmosdb_collection_create(client,
                                   database_id,
                                   collection_id,
                                   throughput=None,
                                   partition_key_path=None,
                                   default_ttl=None,
                                   indexing_policy=DEFAULT_INDEXING_POLICY,
                                   client_encryption_policy=None):
    """Creates an Azure Cosmos DB collection """
    collection = {'id': collection_id}

    options = {}
    if throughput:
        options['offerThroughput'] = throughput

    _populate_collection_definition(collection,
                                    partition_key_path,
                                    default_ttl,
                                    indexing_policy,
                                    client_encryption_policy)

    created_collection = client.CreateContainer(_get_database_link(database_id), collection,
                                                options)
    offer = _find_offer(client, created_collection['_self'])
    return {'collection': created_collection, 'offer': offer}


def _find_offer(client, collection_self_link):
    logger.debug('finding offer')
    offers = client.ReadOffers()
    for o in offers:
        if o['resource'] == collection_self_link:
            return o
    return None


def cli_cosmosdb_collection_update(client,
                                   database_id,
                                   collection_id,
                                   throughput=None,
                                   default_ttl=None,
                                   indexing_policy=None):
    """Updates an Azure Cosmos DB collection """
    logger.debug('reading collection')
    collection = client.ReadContainer(_get_collection_link(database_id, collection_id))
    result = {}

    if (_populate_collection_definition(collection,
                                        None,
                                        default_ttl,
                                        indexing_policy)):
        logger.debug('replacing collection')
        result['collection'] = client.ReplaceContainer(
            _get_collection_link(database_id, collection_id), collection)

    if throughput:
        logger.debug('updating offer')
        offer = _find_offer(client, collection['_self'])

        if offer is None:
            raise CLIError("Cannot find offer for collection {}".format(collection_id))

        if 'content' not in offer:
            offer['content'] = {}
        offer['content']['offerThroughput'] = throughput

        result['offer'] = client.ReplaceOffer(offer['_self'], offer)
    return result


def cli_cosmosdb_mongo_role_definition_create(client,
                                              resource_group_name,
                                              account_name,
                                              mongo_role_definition_body):
    '''Creates an Azure Cosmos DB Mongo Role Definition '''
    mongo_role_definition_create_resource = MongoRoleDefinitionCreateUpdateParameters(
        role_name=mongo_role_definition_body['RoleName'],
        type=mongo_role_definition_body['Type'],
        database_name=mongo_role_definition_body['DatabaseName'],
        privileges=mongo_role_definition_body['Privileges'],
        roles=mongo_role_definition_body['Roles'])

    return client.begin_create_update_mongo_role_definition(mongo_role_definition_body['Id'], resource_group_name, account_name, mongo_role_definition_create_resource)


def cli_cosmosdb_mongo_role_definition_update(client,
                                              resource_group_name,
                                              account_name,
                                              mongo_role_definition_body):
    '''Update an existing Azure Cosmos DB Mongo Role Definition'''
    logger.debug('reading Mongo role definition')
    mongo_role_definition = client.get_mongo_role_definition(mongo_role_definition_body['Id'], resource_group_name, account_name)

    if mongo_role_definition_body['RoleName'] != mongo_role_definition.role_name:
        raise CLIError('No Mongo Role Definition found with name [{}].'.format(mongo_role_definition_body['RoleName']))

    mongo_role_definition_update_resource = MongoRoleDefinitionCreateUpdateParameters(
        role_name=mongo_role_definition.role_name,
        type=mongo_role_definition_body['Type'],
        database_name=mongo_role_definition_body['DatabaseName'],
        privileges=mongo_role_definition_body['Privileges'],
        roles=mongo_role_definition_body['Roles'])

    return client.begin_create_update_mongo_role_definition(mongo_role_definition_body['Id'], resource_group_name, account_name, mongo_role_definition_update_resource)


def cli_cosmosdb_mongo_role_definition_exists(client,
                                              resource_group_name,
                                              account_name,
                                              mongo_role_definition_id):
    """Checks if an Azure Cosmos DB Mongo Role Definition exists"""
    try:
        client.get_mongo_role_definition(mongo_role_definition_id, resource_group_name, account_name)
    except ResourceNotFoundError:
        return False

    return True


def cli_cosmosdb_mongo_user_definition_create(client,
                                              resource_group_name,
                                              account_name,
                                              mongo_user_definition_body):
    '''Creates an Azure Cosmos DB Mongo User Definition '''
    mongo_user_definition_create_resource = MongoUserDefinitionCreateUpdateParameters(
        user_name=mongo_user_definition_body['UserName'],
        password=mongo_user_definition_body['Password'],
        database_name=mongo_user_definition_body['DatabaseName'],
        custom_data=mongo_user_definition_body['CustomData'],
        mechanisms=mongo_user_definition_body['Mechanisms'],
        roles=mongo_user_definition_body['Roles'])

    return client.begin_create_update_mongo_user_definition(mongo_user_definition_body['Id'], resource_group_name, account_name, mongo_user_definition_create_resource)


def cli_cosmosdb_mongo_user_definition_update(client,
                                              resource_group_name,
                                              account_name,
                                              mongo_user_definition_body,
                                              no_wait=False):
    '''Update an existing Azure Cosmos DB Mongo User Definition'''
    logger.debug('reading Mongo user definition')
    mongo_user_definition = client.get_mongo_user_definition(mongo_user_definition_body['Id'], resource_group_name, account_name)

    mongo_user_definition_update_resource = MongoUserDefinitionCreateUpdateParameters(
        user_name=mongo_user_definition.user_name,
        password=mongo_user_definition_body['Password'],
        database_name=mongo_user_definition_body['DatabaseName'],
        custom_data=mongo_user_definition_body['CustomData'],
        mechanisms=mongo_user_definition_body['Mechanisms'],
        roles=mongo_user_definition_body['Roles'])

    return sdk_no_wait(no_wait, client.begin_create_update_mongo_user_definition, mongo_user_definition_body['Id'], resource_group_name, account_name, mongo_user_definition_update_resource)


def cli_cosmosdb_mongo_user_definition_exists(client,
                                              resource_group_name,
                                              account_name,
                                              mongo_user_definition_id):
    """Checks if an Azure Cosmos DB Mongo User Definition exists"""
    try:
        client.get_mongo_user_definition(mongo_user_definition_id, resource_group_name, account_name)
    except ResourceNotFoundError:
        return False

    return True


def cli_cosmosdb_sql_role_definition_create(client,
                                            resource_group_name,
                                            account_name,
                                            role_definition_body,
                                            no_wait=False):
    '''Creates an Azure Cosmos DB SQL Role Definition '''
    role_definition_create_resource = SqlRoleDefinitionCreateUpdateParameters(
        role_name=role_definition_body['RoleName'],
        type=role_definition_body['Type'],
        assignable_scopes=role_definition_body['AssignableScopes'],
        permissions=role_definition_body['Permissions'])

    return sdk_no_wait(no_wait, client.begin_create_update_sql_role_definition, role_definition_body['Id'], resource_group_name, account_name, role_definition_create_resource)


def cli_cosmosdb_sql_role_definition_update(client,
                                            resource_group_name,
                                            account_name,
                                            role_definition_body,
                                            no_wait=False):
    '''Update an existing Azure Cosmos DB Sql Role Definition'''
    logger.debug('reading SQL role definition')
    role_definition = client.get_sql_role_definition(role_definition_body['Id'], resource_group_name, account_name)

    if role_definition_body['RoleName'] is not None:
        role_definition.role_name = role_definition_body['RoleName']

    if role_definition_body['AssignableScopes'] is not None:
        role_definition.assignable_scopes = role_definition_body['AssignableScopes']

    if role_definition_body['Permissions'] is not None:
        role_definition.permissions = role_definition_body['Permissions']

    role_definition_update_resource = SqlRoleDefinitionCreateUpdateParameters(
        role_name=role_definition.role_name,
        type=role_definition_body['Type'],
        assignable_scopes=role_definition.assignable_scopes,
        permissions=role_definition.permissions)

    return sdk_no_wait(no_wait, client.begin_create_update_sql_role_definition, role_definition_body['Id'], resource_group_name, account_name, role_definition_update_resource)


def cli_cosmosdb_sql_role_definition_exists(client,
                                            resource_group_name,
                                            account_name,
                                            role_definition_id):
    """Checks if an Azure Cosmos DB Sql Role Definition exists"""
    try:
        client.get_sql_role_definition(role_definition_id, resource_group_name, account_name)
    except ResourceNotFoundError:
        return False

    return True


def cli_cosmosdb_sql_role_assignment_create(client,
                                            resource_group_name,
                                            account_name,
                                            scope,
                                            principal_id,
                                            role_assignment_id=None,
                                            role_definition_name=None,
                                            role_definition_id=None,
                                            no_wait=False):
    """Creates an Azure Cosmos DB Sql Role Assignment"""

    if role_definition_id is not None and role_definition_name is not None:
        raise CLIError('Can only provide one out of role_definition_id and role_definition_name.')

    if role_definition_id is None and role_definition_name is None:
        raise CLIError('Providing one out of role_definition_id and role_definition_name is required.')

    if role_definition_name is not None:
        role_definition_id = get_associated_role_definition_id(client, resource_group_name, account_name, role_definition_name)

    sql_role_assignment_create_update_parameters = SqlRoleAssignmentCreateUpdateParameters(
        role_definition_id=role_definition_id,
        scope=scope,
        principal_id=principal_id)

    return sdk_no_wait(no_wait, client.begin_create_update_sql_role_assignment, role_assignment_id, resource_group_name, account_name, sql_role_assignment_create_update_parameters)


def cli_cosmosdb_sql_role_assignment_update(client,
                                            resource_group_name,
                                            account_name,
                                            role_assignment_id,
                                            scope=None,
                                            principal_id=None,
                                            role_definition_name=None,
                                            role_definition_id=None,
                                            no_wait=False):
    """Updates an Azure Cosmos DB Sql Role Assignment"""

    if role_definition_id is not None and role_definition_name is not None:
        raise CLIError('Can only provide one out of role_definition_id and role_definition_name.')

    logger.debug('reading Sql Role Assignment')
    role_assignment = client.get_sql_role_assignment(role_assignment_id, resource_group_name, account_name)

    logger.debug('replacing Sql Role Assignment')

    if role_definition_name is not None:
        role_definition_id = get_associated_role_definition_id(client, resource_group_name, account_name, role_definition_name)

    sql_role_assignment_create_update_parameters = SqlRoleAssignmentCreateUpdateParameters(
        role_definition_id=role_definition_id if role_definition_id is not None else role_assignment.role_definition_id,
        scope=scope if scope is not None else role_assignment.scope,
        principal_id=principal_id if principal_id is not None else role_assignment.principal_id)

    return sdk_no_wait(no_wait, client.begin_create_update_sql_role_assignment, role_assignment_id, resource_group_name, account_name, sql_role_assignment_create_update_parameters)


def cli_cosmosdb_sql_role_assignment_exists(client,
                                            resource_group_name,
                                            account_name,
                                            role_assignment_id):
    """Checks if an Azure Cosmos DB Sql Role Assignment exists"""
    try:
        client.get_sql_role_assignment(role_assignment_id, resource_group_name, account_name)
    except ResourceNotFoundError:
        return False

    return True


def get_associated_role_definition_id(client,
                                      resource_group_name,
                                      account_name,
                                      role_definition_name=None):
    logger.debug('reading Sql Role Definition')

    role_definitions = client.list_sql_role_definitions(resource_group_name, account_name)
    matching_role_definition = next((role_definition for role_definition in role_definitions if role_definition.role_name.lower() == role_definition_name.lower()), None)
    if matching_role_definition is None:
        raise CLIError('No Role Definition found with name [{}].'.format(role_definition_name))

    return matching_role_definition.id


def cli_cosmosdb_managed_cassandra_cluster_create(client,
                                                  resource_group_name,
                                                  cluster_name,
                                                  location,
                                                  delegated_management_subnet_id,
                                                  tags=None,
                                                  identity_type='None',
                                                  cluster_name_override=None,
                                                  initial_cassandra_admin_password=None,
                                                  client_certificates=None,
                                                  external_gossip_certificates=None,
                                                  external_seed_nodes=None,
                                                  restore_from_backup_id=None,
                                                  cassandra_version=None,
                                                  authentication_method=None,
                                                  hours_between_backups=None,
                                                  repair_enabled=None):

    """Creates an Azure Managed Cassandra Cluster"""

    if authentication_method != 'None' and initial_cassandra_admin_password is None and external_gossip_certificates is None:
        raise CLIError('At least one out of the Initial Cassandra Admin Password or External Gossip Certificates is required.')

    if initial_cassandra_admin_password is not None and external_gossip_certificates is not None:
        raise CLIError('Only one out of the Initial Cassandra Admin Password or External Gossip Certificates has to be specified.')

    cluster_properties = ClusterResourceProperties(
        delegated_management_subnet_id=delegated_management_subnet_id,
        cluster_name_override=cluster_name_override,
        initial_cassandra_admin_password=initial_cassandra_admin_password,
        client_certificates=client_certificates,
        external_gossip_certificates=external_gossip_certificates,
        external_seed_nodes=external_seed_nodes,
        restore_from_backup_id=restore_from_backup_id,
        cassandra_version=cassandra_version,
        authentication_method=authentication_method,
        hours_between_backups=hours_between_backups,
        repair_enabled=repair_enabled)

    managed_service_identity_parameter = ManagedCassandraManagedServiceIdentity(
        type=identity_type
    )

    cluster_resource_create_update_parameters = ClusterResource(
        location=location,
        tags=tags,
        identity=managed_service_identity_parameter,
        properties=cluster_properties)

    return client.begin_create_update(resource_group_name, cluster_name, cluster_resource_create_update_parameters)


def cli_cosmosdb_managed_cassandra_cluster_update(client,
                                                  resource_group_name,
                                                  cluster_name,
                                                  tags=None,
                                                  identity_type=None,
                                                  client_certificates=None,
                                                  external_gossip_certificates=None,
                                                  external_seed_nodes=None,
                                                  cassandra_version=None,
                                                  authentication_method=None,
                                                  hours_between_backups=None,
                                                  repair_enabled=None):

    """Updates an Azure Managed Cassandra Cluster"""

    cluster_resource = client.get(resource_group_name, cluster_name)

    if client_certificates is None:
        client_certificates = cluster_resource.properties.client_certificates

    if external_gossip_certificates is None:
        external_gossip_certificates = cluster_resource.properties.external_gossip_certificates

    if external_seed_nodes is None:
        external_seed_nodes = cluster_resource.properties.external_seed_nodes

    if cassandra_version is None:
        cassandra_version = cluster_resource.properties.cassandra_version

    if authentication_method is None:
        authentication_method = cluster_resource.properties.authentication_method

    if hours_between_backups is None:
        hours_between_backups = cluster_resource.properties.hours_between_backups

    if repair_enabled is None:
        repair_enabled = cluster_resource.properties.repair_enabled

    if tags is None:
        tags = cluster_resource.tags

    identity = cluster_resource.identity

    if identity_type is not None:
        identity = ManagedCassandraManagedServiceIdentity(type=identity_type)

    cluster_properties = ClusterResourceProperties(
        provisioning_state=cluster_resource.properties.provisioning_state,
        restore_from_backup_id=cluster_resource.properties.restore_from_backup_id,
        delegated_management_subnet_id=cluster_resource.properties.delegated_management_subnet_id,
        cassandra_version=cassandra_version,
        cluster_name_override=cluster_resource.properties.cluster_name_override,
        authentication_method=authentication_method,
        initial_cassandra_admin_password=cluster_resource.properties.initial_cassandra_admin_password,
        hours_between_backups=hours_between_backups,
        repair_enabled=repair_enabled,
        client_certificates=client_certificates,
        external_gossip_certificates=external_gossip_certificates,
        gossip_certificates=cluster_resource.properties.gossip_certificates,
        external_seed_nodes=external_seed_nodes,
        seed_nodes=cluster_resource.properties.seed_nodes
    )

    cluster_resource_create_update_parameters = ClusterResource(
        location=cluster_resource.location,
        tags=tags,
        identity=identity,
        properties=cluster_properties)

    return client.begin_create_update(resource_group_name, cluster_name, cluster_resource_create_update_parameters)


def cli_cosmosdb_managed_cassandra_cluster_list(client,
                                                resource_group_name=None):

    """List Azure Managed Cassandra Clusters by resource group and subscription."""

    if resource_group_name is None:
        return client.list_by_subscription()

    return client.list_by_resource_group(resource_group_name)


def cli_cosmosdb_managed_cassandra_cluster_invoke_command(client,
                                                          resource_group_name,
                                                          cluster_name,
                                                          command_name,
                                                          host,
                                                          arguments=None,
                                                          cassandra_stop_start=None,
                                                          readwrite=None):

    """Invokes a command in Azure Managed Cassandra Cluster host"""

    cluster_invoke_command = CommandPostBody(
        command=command_name,
        host=host,
        arguments=arguments,
        cassandra_stop_start=cassandra_stop_start,
        readwrite=readwrite
    )

    return client.begin_invoke_command(resource_group_name, cluster_name, cluster_invoke_command)


def cli_cosmosdb_managed_cassandra_cluster_status(client,
                                                  resource_group_name,
                                                  cluster_name):

    """Get Azure Managed Cassandra Cluster Node Status"""

    return client.status(resource_group_name, cluster_name)


def cli_cosmosdb_managed_cassandra_cluster_deallocate(client,
                                                      resource_group_name,
                                                      cluster_name):

    """Deallocate Azure Managed Cassandra Cluster"""

    return client.begin_deallocate(resource_group_name, cluster_name)


def cli_cosmosdb_managed_cassandra_cluster_start(client,
                                                 resource_group_name,
                                                 cluster_name):

    """Start Azure Managed Cassandra Cluster"""

    return client.begin_start(resource_group_name, cluster_name)


def cli_cosmosdb_managed_cassandra_datacenter_create(client,
                                                     resource_group_name,
                                                     cluster_name,
                                                     data_center_name,
                                                     data_center_location,
                                                     delegated_subnet_id,
                                                     node_count,
                                                     base64_encoded_cassandra_yaml_fragment=None,
                                                     managed_disk_customer_key_uri=None,
                                                     backup_storage_customer_key_uri=None,
                                                     sku=None,
                                                     disk_sku=None,
                                                     disk_capacity=None,
                                                     availability_zone=None):

    """Creates an Azure Managed Cassandra DataCenter"""

    data_center_properties = DataCenterResourceProperties(
        data_center_location=data_center_location,
        delegated_subnet_id=delegated_subnet_id,
        node_count=node_count,
        base64_encoded_cassandra_yaml_fragment=base64_encoded_cassandra_yaml_fragment,
        sku=sku,
        disk_sku=disk_sku,
        disk_capacity=disk_capacity,
        availability_zone=availability_zone,
        managed_disk_customer_key_uri=managed_disk_customer_key_uri,
        backup_storage_customer_key_uri=backup_storage_customer_key_uri
    )

    data_center_resource = DataCenterResource(
        properties=data_center_properties
    )

    return client.begin_create_update(resource_group_name, cluster_name, data_center_name, data_center_resource)


def cli_cosmosdb_managed_cassandra_datacenter_update(client,
                                                     resource_group_name,
                                                     cluster_name,
                                                     data_center_name,
                                                     node_count=None,
                                                     sku=None,
                                                     base64_encoded_cassandra_yaml_fragment=None,
                                                     managed_disk_customer_key_uri=None,
                                                     backup_storage_customer_key_uri=None):

    """Updates an Azure Managed Cassandra DataCenter"""

    data_center_resource = client.get(resource_group_name, cluster_name, data_center_name)

    if node_count is None:
        node_count = data_center_resource.properties.node_count

    if sku is None:
        sku = data_center_resource.properties.sku

    if base64_encoded_cassandra_yaml_fragment is None:
        base64_encoded_cassandra_yaml_fragment = data_center_resource.properties.base64_encoded_cassandra_yaml_fragment

    if managed_disk_customer_key_uri is None:
        managed_disk_customer_key_uri = data_center_resource.properties.managed_disk_customer_key_uri

    if backup_storage_customer_key_uri is None:
        backup_storage_customer_key_uri = data_center_resource.properties.backup_storage_customer_key_uri

    data_center_properties = DataCenterResourceProperties(
        data_center_location=data_center_resource.properties.data_center_location,
        delegated_subnet_id=data_center_resource.properties.delegated_subnet_id,
        node_count=node_count,
        sku=sku,
        seed_nodes=data_center_resource.properties.seed_nodes,
        base64_encoded_cassandra_yaml_fragment=base64_encoded_cassandra_yaml_fragment,
        managed_disk_customer_key_uri=managed_disk_customer_key_uri,
        backup_storage_customer_key_uri=backup_storage_customer_key_uri
    )

    data_center_resource = DataCenterResource(
        properties=data_center_properties
    )

    return client.begin_create_update(resource_group_name, cluster_name, data_center_name, data_center_resource)

<<<<<<< HEAD
def _handle_exists_exception(http_response_error):
    if http_response_error.status_code == 404:
        return False
    raise http_response_error


def cli_cosmosdb_sql_database_restore(cmd,
                                      client,
                                      resource_group_name,
                                      account_name,
                                      database_name,
                                      restore_timestamp=None):
    from azure.cli.command_modules.cosmosdb._client_factory import cf_restorable_database_accounts
    restorable_database_accounts_client = cf_restorable_database_accounts(cmd.cli_ctx, [])
    restorable_database_accounts = restorable_database_accounts_client.list()
    restorable_database_accounts_list = list(restorable_database_accounts)
    restore_timestamp_datetime_utc = _convert_to_utc_timestamp(restore_timestamp)
    restorable_database_account = None

    for account in restorable_database_accounts_list:
        if account.account_name == account_name:
            if account.deletion_time is not None:
                if account.deletion_time >= restore_timestamp_datetime_utc >= account.creation_time:
                    raise CLIError("Cannot perform inaccount restore on a deleted database account {}".format(account_name))
            else:
                if restore_timestamp_datetime_utc >= account.creation_time:
                    restorable_database_account = account
                    break

    if restorable_database_account is None:
        raise CLIError("Cannot find a database account with name {} that is online at {}".format(account_name, restore_timestamp))

    # """Restores the deleted Azure Cosmos DB SQL database"""
    create_mode = CreateMode.restore.value
    restore_parameters = RestoreParameters(
        restore_source=restorable_database_account.id,
        restore_timestamp_in_utc=restore_timestamp
    )

    sql_database_resource = SqlDatabaseCreateUpdateParameters(
        resource=SqlDatabaseResource(
            id=database_name,
            create_mode=create_mode,
            restore_parameters=restore_parameters)
    )

    return client.begin_create_update_sql_database(resource_group_name,
                                                   account_name,
                                                   database_name,
                                                   sql_database_resource)


def cli_cosmosdb_sql_container_restore(cmd,
                                       client,
                                       resource_group_name,
                                       account_name,
                                       database_name,
                                       container_name,
                                       restore_timestamp=None):
    from azure.cli.command_modules.cosmosdb._client_factory import cf_restorable_database_accounts
    # """Restores the deleted Azure Cosmos DB SQL container """
    restorable_database_accounts_client = cf_restorable_database_accounts(cmd.cli_ctx, [])
    restorable_database_accounts = restorable_database_accounts_client.list()
    restorable_database_accounts_list = list(restorable_database_accounts)
    restore_timestamp_datetime_utc = _convert_to_utc_timestamp(restore_timestamp)
    restorable_database_account = None

    for account in restorable_database_accounts_list:
        if account.account_name == account_name:
            if account.deletion_time is not None:
                if account.deletion_time >= restore_timestamp_datetime_utc >= account.creation_time:
                    raise CLIError("Cannot perform inaccount restore on a deleted database account {}".format(account_name))
            else:
                if restore_timestamp_datetime_utc >= account.creation_time:
                    restorable_database_account = account
                    break

    if restorable_database_account is None:
        raise CLIError("Cannot find a database account with name {} that is online at {}".format(account_name, restore_timestamp))

    # """Restores the deleted Azure Cosmos DB SQL container"""
    create_mode = CreateMode.restore.value
    restore_parameters = RestoreParameters(
        restore_source=restorable_database_account.id,
        restore_timestamp_in_utc=restore_timestamp
    )

    sql_container_resource = SqlContainerResource(
        id=container_name,
        create_mode=create_mode,
        restore_parameters=restore_parameters)

    sql_container_create_update_resource = SqlContainerCreateUpdateParameters(
        resource=sql_container_resource,
        options={})

    return client.begin_create_update_sql_container(resource_group_name,
                                                    account_name,
                                                    database_name,
                                                    container_name,
                                                    sql_container_create_update_resource)


def cli_cosmosdb_mongodb_database_restore(cmd,
                                          client,
                                          resource_group_name,
                                          account_name,
                                          database_name,
                                          restore_timestamp=None):
    from azure.cli.command_modules.cosmosdb._client_factory import cf_restorable_database_accounts
    # """Restores the deleted Azure Cosmos DB MongoDB database"""
    restorable_database_accounts_client = cf_restorable_database_accounts(cmd.cli_ctx, [])
    restorable_database_accounts = restorable_database_accounts_client.list()
    restorable_database_accounts_list = list(restorable_database_accounts)
    restore_timestamp_datetime_utc = _convert_to_utc_timestamp(restore_timestamp)
    restorable_database_account = None

    for account in restorable_database_accounts_list:
        if account.account_name == account_name:
            if account.deletion_time is not None:
                if account.deletion_time >= restore_timestamp_datetime_utc >= account.creation_time:
                    raise CLIError("Cannot perform inaccount restore on a deleted database account {}".format(account_name))
            else:
                if restore_timestamp_datetime_utc >= account.creation_time:
                    restorable_database_account = account
                    break

    if restorable_database_account is None:
        raise CLIError("Cannot find a database account with name {} that is online at {}".format(account_name, restore_timestamp))

    # """Restores the deleted Azure Cosmos DB MongoDB database"""
    create_mode = CreateMode.restore.value
    restore_parameters = RestoreParameters(
        restore_source=restorable_database_account.id,
        restore_timestamp_in_utc=restore_timestamp
    )

    mongodb_database_resource = MongoDBDatabaseCreateUpdateParameters(
        resource=MongoDBDatabaseResource(id=database_name,
                                         create_mode=create_mode,
                                         restore_parameters=restore_parameters),
        options={})

    return client.begin_create_update_mongo_db_database(resource_group_name,
                                                        account_name,
                                                        database_name,
                                                        mongodb_database_resource)


def cli_cosmosdb_mongodb_collection_restore(cmd,
                                            client,
                                            resource_group_name,
                                            account_name,
                                            database_name,
                                            collection_name,
                                            restore_timestamp=None):
    from azure.cli.command_modules.cosmosdb._client_factory import cf_restorable_database_accounts
    # """Restores the Azure Cosmos DB MongoDB collection """
    restorable_database_accounts_client = cf_restorable_database_accounts(cmd.cli_ctx, [])
    restorable_database_accounts = restorable_database_accounts_client.list()
    restorable_database_accounts_list = list(restorable_database_accounts)
    restore_timestamp_datetime_utc = _convert_to_utc_timestamp(restore_timestamp)
    restorable_database_account = None

    for account in restorable_database_accounts_list:
        if account.account_name == account_name:
            if account.deletion_time is not None:
                if account.deletion_time >= restore_timestamp_datetime_utc >= account.creation_time:
                    raise CLIError("Cannot perform inaccount restore on a deleted database account {}".format(account_name))
            else:
                if restore_timestamp_datetime_utc >= account.creation_time:
                    restorable_database_account = account
                    break

    if restorable_database_account is None:
        raise CLIError("Cannot find a database account with name {} that is online at {}".format(account_name, restore_timestamp))

    # """Restores the deleted Azure Cosmos DB MongoDB collection"""
    create_mode = CreateMode.restore.value
    restore_parameters = RestoreParameters(
        restore_source=restorable_database_account.id,
        restore_timestamp_in_utc=restore_timestamp
    )

    mongodb_collection_resource = MongoDBCollectionResource(id=collection_name,
                                                            create_mode=create_mode,
                                                            restore_parameters=restore_parameters
                                                            )

    mongodb_collection_create_update_resource = MongoDBCollectionCreateUpdateParameters(
        resource=mongodb_collection_resource,
        options={})

    return client.begin_create_update_mongo_db_collection(resource_group_name,
                                                          account_name,
                                                          database_name,
                                                          collection_name,
                                                          mongodb_collection_create_update_resource)

def cli_cosmosdb_gremlin_database_restore(cmd,
                                          client,
                                          resource_group_name,
                                          account_name,
                                          database_name,
                                          restore_timestamp=None):
    from azure.cli.command_modules.cosmosdb._client_factory import cf_restorable_database_accounts
    restorable_database_accounts_client = cf_restorable_database_accounts(cmd.cli_ctx, [])
    restorable_database_accounts = restorable_database_accounts_client.list()
    restorable_database_accounts_list = list(restorable_database_accounts)
    restore_timestamp_datetime_utc = _convert_to_utc_timestamp(restore_timestamp)
    restorable_database_account = None

    for account in restorable_database_accounts_list:
        if account.account_name == account_name:
            if account.deletion_time is not None:
                if account.deletion_time >= restore_timestamp_datetime_utc >= account.creation_time:
                    raise CLIError("Cannot perform inaccount restore on a deleted database account {}".format(account_name))
            else:
                if restore_timestamp_datetime_utc >= account.creation_time:
                    restorable_database_account = account
                    break

    if restorable_database_account is None:
        raise CLIError("Cannot find a Gremlin database account with name {} that is online at {}".format(account_name, restore_timestamp))

    # """Restores the deleted Azure Cosmos DB Gremlin database"""
    create_mode = CreateMode.restore.value
    restore_parameters = RestoreParameters(
        restore_source=restorable_database_account.id,
        restore_timestamp_in_utc=restore_timestamp
    )

    gremlin_database_resource = GremlinDatabaseCreateUpdateParameters(
        resource=SqlDatabaseResource(
            id=database_name,
            create_mode=create_mode,
            restore_parameters=restore_parameters)
    )

    return client.begin_create_update_gremlin_database(resource_group_name,
                                                       account_name,
                                                       database_name,
                                                       gremlin_database_resource)


def cli_cosmosdb_gremlin_graph_restore(cmd,
                                       client,
                                       resource_group_name,
                                       account_name,
                                       database_name,
                                       graph_name,
                                       restore_timestamp=None):
    from azure.cli.command_modules.cosmosdb._client_factory import cf_restorable_database_accounts
    # """Restores the deleted Azure Cosmos DB Gremlin graph """
    restorable_database_accounts_client = cf_restorable_database_accounts(cmd.cli_ctx, [])
    restorable_database_accounts = restorable_database_accounts_client.list()
    restorable_database_accounts_list = list(restorable_database_accounts)
    restore_timestamp_datetime_utc = _convert_to_utc_timestamp(restore_timestamp)
    restorable_database_account = None

    for account in restorable_database_accounts_list:
        if account.account_name == account_name:
            if account.deletion_time is not None:
                if account.deletion_time >= restore_timestamp_datetime_utc >= account.creation_time:
                    raise CLIError("Cannot perform inaccount restore on a deleted gremlin database account {}".format(account_name))
            else:
                if restore_timestamp_datetime_utc >= account.creation_time:
                    restorable_database_account = account
                    break

    if restorable_database_account is None:
        raise CLIError("Cannot find a database account with name {} that is online at {}".format(account_name, restore_timestamp))

    # """Restores the deleted Azure Cosmos DB Gremlin graph"""
    create_mode = CreateMode.restore.value
    restore_parameters = RestoreParameters(
        restore_source=restorable_database_account.id,
        restore_timestamp_in_utc=restore_timestamp
    )

    gremlin_graph_resource = GremlinGraphResource(
        id=graph_name,
        create_mode=create_mode,
        restore_parameters=restore_parameters)

    gremlin_graph_create_update_resource = GremlinGraphCreateUpdateParameters(
        resource=gremlin_graph_resource,
        options={})

    return client.begin_create_update_gremlin_graph(resource_group_name,
                                                    account_name,
                                                    database_name,
                                                    graph_name,
                                                    gremlin_graph_create_update_resource)


def cli_cosmosdb_table_restore(cmd,
                               client,
                               resource_group_name,
                               account_name,
                               table_name,
                               restore_timestamp=None):
    from azure.cli.command_modules.cosmosdb._client_factory import cf_restorable_database_accounts
    # """Restores the deleted Azure Cosmos DB Table"""
    restorable_database_accounts_client = cf_restorable_database_accounts(cmd.cli_ctx, [])
    restorable_database_accounts = restorable_database_accounts_client.list()
    restorable_database_accounts_list = list(restorable_database_accounts)
    restore_timestamp_datetime_utc = _convert_to_utc_timestamp(restore_timestamp)
    restorable_database_account = None

    for account in restorable_database_accounts_list:
        if account.account_name == account_name:
            if account.deletion_time is not None:
                if account.deletion_time >= restore_timestamp_datetime_utc >= account.creation_time:
                    raise CLIError("Cannot perform inaccount restore on a deleted table {}".format(account_name))
            else:
                if restore_timestamp_datetime_utc >= account.creation_time:
                    restorable_database_account = account
                    break

    if restorable_database_account is None:
        raise CLIError("Cannot find a account with name {} that is online at {}".format(account_name, restore_timestamp))

    # """Restores the deleted Azure Cosmos DB Table"""
    create_mode = CreateMode.restore.value
    restore_parameters = RestoreParameters(
        restore_source=restorable_database_account.id,
        restore_timestamp_in_utc=restore_timestamp
    )

    table_resource = TableCreateUpdateParameters(
        resource=TableResource(id=table_name,
                               create_mode=create_mode,
                               restore_parameters=restore_parameters),
        options={})

    return client.begin_create_update_table(resource_group_name,
                                            account_name,
                                            table_name,
                                            table_resource)
=======

# Create function for CosmosDB ComputeV2 services
def cli_cosmosdb_service_create(client,
                                account_name,
                                resource_group_name,
                                service_name,
                                instance_count=1,
                                instance_size="Cosmos.D4s"):
    service_kind = "SqlDedicatedGateway"
    params = ServiceResourceCreateUpdateParameters(service_type=service_kind,
                                                   instance_count=instance_count,
                                                   instance_size=instance_size)

    return client.begin_create(resource_group_name, account_name, service_name, create_update_parameters=params)


def cli_cosmosdb_service_update(client,
                                account_name,
                                resource_group_name,
                                service_name,
                                instance_count,
                                instance_size=None):
    service_kind = "SqlDedicatedGateway"
    params = ServiceResourceCreateUpdateParameters(service_type=service_kind,
                                                   instance_count=instance_count,
                                                   instance_size=instance_size)

    return client.begin_create(resource_group_name, account_name, service_name, create_update_parameters=params)
>>>>>>> ccf2bd49
<|MERGE_RESOLUTION|>--- conflicted
+++ resolved
@@ -2730,12 +2730,10 @@
 
     return client.begin_create_update(resource_group_name, cluster_name, data_center_name, data_center_resource)
 
-<<<<<<< HEAD
 def _handle_exists_exception(http_response_error):
     if http_response_error.status_code == 404:
         return False
     raise http_response_error
-
 
 def cli_cosmosdb_sql_database_restore(cmd,
                                       client,
@@ -3071,7 +3069,6 @@
                                             account_name,
                                             table_name,
                                             table_resource)
-=======
 
 # Create function for CosmosDB ComputeV2 services
 def cli_cosmosdb_service_create(client,
@@ -3099,5 +3096,4 @@
                                                    instance_count=instance_count,
                                                    instance_size=instance_size)
 
-    return client.begin_create(resource_group_name, account_name, service_name, create_update_parameters=params)
->>>>>>> ccf2bd49
+    return client.begin_create(resource_group_name, account_name, service_name, create_update_parameters=params)