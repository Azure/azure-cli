--- conflicted
+++ resolved
@@ -1,11 +1,7 @@
 {
   "Color": "Red",
   "Region": "West US",
-<<<<<<< HEAD
-  "FeatureManagement": {
-=======
   "feature_management": {
->>>>>>> c9e1b504
     "Beta": false,
     "Percentage": true,
     "Timestamp": {
@@ -13,25 +9,15 @@
         {
           "Name": "Local Tests",
           "Parameters": {
-<<<<<<< HEAD
-            "EndTime": "2019-09-01T00:00:00Z",
-            "StartTime": "2019-01-01T00:00:00Z"
-=======
             "StartTime": "2019-01-01T00:00:00Z",
             "EndTime": "2019-09-01T00:00:00Z"
->>>>>>> c9e1b504
           }
         },
         {
           "Name": "Production Tests",
           "Parameters": {
-<<<<<<< HEAD
-            "EndTime": "2019-11-01T00:00:00Z",
-            "StartTime": "2019-09-02T00:00:00Z"
-=======
             "StartTime": "2019-09-02T00:00:00Z",
             "EndTime": "2019-11-01T00:00:00Z"
->>>>>>> c9e1b504
           }
         }
       ]
