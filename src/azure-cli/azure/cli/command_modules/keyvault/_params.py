# --------------------------------------------------------------------------------------------
# Copyright (c) Microsoft Corporation. All rights reserved.
# Licensed under the MIT License. See License.txt in the project root for license information.
# --------------------------------------------------------------------------------------------
from enum import Enum

from argcomplete.completers import FilesCompleter

from knack.arguments import CLIArgumentType

import azure.cli.core.commands.arm  # pylint: disable=unused-import
from azure.cli.core.commands.validators import get_default_location_from_resource_group, validate_file_or_dict
from azure.cli.core.commands.parameters import (
    get_resource_name_completion_list, resource_group_name_type, tags_type, file_type, get_three_state_flag,
    get_enum_type)
from azure.cli.core.util import get_json_object
from azure.cli.core.profiles import ResourceType

from azure.cli.command_modules.keyvault._completers import (
    get_keyvault_name_completion_list, get_keyvault_version_completion_list)
from azure.cli.command_modules.keyvault._validators import (
    datetime_type, certificate_type, validate_retention_days_on_creation,
    get_vault_base_url_type, get_hsm_base_url_type, validate_key_import_type,
    validate_key_import_source, validate_key_type, validate_policy_permissions, validate_principal,
    validate_resource_group_name, validate_x509_certificate_chain,
    secret_text_encoding_values, secret_binary_encoding_values, validate_subnet, validate_ip_address,
    validate_vault_or_hsm,
    validate_deleted_vault_or_hsm_name, validate_encryption, validate_decryption,
    validate_vault_name_and_hsm_name, set_vault_base_url, validate_keyvault_resource_id,
    process_hsm_name, KeyEncryptionDataType, process_key_release_policy, process_certificate_policy,
    process_certificate_import)

# CUSTOM CHOICE LISTS

secret_encoding_values = secret_text_encoding_values + secret_binary_encoding_values
key_format_values = certificate_format_values = ['PEM', 'DER']


# pylint: disable=too-many-locals, too-many-branches, too-many-statements, line-too-long
def load_arguments(self, _):

    JsonWebKeyType = self.get_sdk('KeyType', resource_type=ResourceType.DATA_KEYVAULT_KEYS, mod='_enums')
    KeyCurveName = self.get_sdk('KeyCurveName', resource_type=ResourceType.DATA_KEYVAULT_KEYS, mod='_enums')
    EncryptionAlgorithm = self.get_sdk('EncryptionAlgorithm', resource_type=ResourceType.DATA_KEYVAULT_KEYS, mod='crypto._enums')
    SignatureAlgorithm = self.get_sdk('SignatureAlgorithm', resource_type=ResourceType.DATA_KEYVAULT_KEYS, mod='crypto._enums')

    class CLIJsonWebKeyOperation(str, Enum):
        encrypt = "encrypt"
        decrypt = "decrypt"
        sign = "sign"
        verify = "verify"
        wrap_key = "wrapKey"
        unwrap_key = "unwrapKey"
        import_ = "import"
        export = "export"

    JsonWebKeyOperation = CLIJsonWebKeyOperation  # TODO: Remove this patch when new SDK is released

    class CLIKeyTypeForBYOKImport(str, Enum):
        ec = "EC"  #: Elliptic Curve.
        rsa = "RSA"  #: RSA (https://tools.ietf.org/html/rfc3447)
        oct = "oct"  #: Octet sequence (used to represent symmetric keys)

    class CLISecurityDomainOperation(str, Enum):
        download = "download"  #: Download operation
        upload = "upload"  #: Upload operation
        restore_blob = "restore_blob"  #: Restore blob operation

    (KeyPermissions, SecretPermissions, CertificatePermissions, StoragePermissions,
     NetworkRuleBypassOptions, NetworkRuleAction, PublicNetworkAccess) = self.get_models(
        'KeyPermissions', 'SecretPermissions', 'CertificatePermissions', 'StoragePermissions',
        'NetworkRuleBypassOptions', 'NetworkRuleAction', 'PublicNetworkAccess',
        resource_type=ResourceType.MGMT_KEYVAULT)

    # ARGUMENT DEFINITIONS
    vault_name_type = CLIArgumentType(
        help='Name of the Vault.', options_list=['--vault-name'], metavar='NAME', id_part=None,
        completer=get_resource_name_completion_list('Microsoft.KeyVault/vaults'))

    deleted_vault_name_type = CLIArgumentType(
        help='Name of the deleted Vault.', options_list=['--vault-name'], metavar='NAME', id_part=None)

    hsm_name_type = CLIArgumentType(help='Name of the HSM.',
                                    options_list=['--hsm-name'], id_part=None)
    hsm_url_type = CLIArgumentType(help='Name of the HSM.', type=get_hsm_base_url_type(self.cli_ctx),
                                   options_list=['--hsm-name'], id_part=None)

    mgmt_plane_hsm_name_type = CLIArgumentType(help='Name of the HSM. (--hsm-name and --name/-n are mutually '
                                                    'exclusive, please specify just one of them)',
                                               options_list=['--hsm-name'], id_part=None,
                                               validator=validate_vault_name_and_hsm_name)

    data_plane_hsm_name_type = CLIArgumentType(help='Name of the HSM. (--hsm-name and --vault-name are '
                                                    'mutually exclusive, please specify just one of them)',
                                               type=get_hsm_base_url_type(self.cli_ctx),
                                               options_list=['--hsm-name'], id_part=None,
                                               validator=set_vault_base_url)

    deleted_hsm_name_type = CLIArgumentType(help='Name of the deleted HSM. (--hsm-name and --name/-n are '
                                                 'mutually exclusive, please specify just one of them)',
                                            options_list=['--hsm-name'], id_part=None,
                                            validator=validate_vault_name_and_hsm_name)

    # region vault (management)
    with self.argument_context('keyvault') as c:
        c.argument('resource_group_name', resource_group_name_type, id_part=None, required=False,
                   help='Proceed only if Key Vault belongs to the specified resource group.',
                   validator=validate_resource_group_name)
        c.argument('vault_name', vault_name_type, options_list=['--name', '-n'])
        c.argument('object_id', help='a GUID that identifies the principal that will receive permissions')
        c.argument('spn', help='name of a service principal that will receive permissions')
        c.argument('upn', help='name of a user principal that will receive permissions')
        c.argument('tags', tags_type)
        c.argument('enabled_for_deployment', arg_type=get_three_state_flag(),
                   help='[Vault Only] Property to specify whether Azure Virtual Machines are permitted to retrieve '
                        'certificates stored as secrets from the key vault.')
        c.argument('enabled_for_disk_encryption', arg_type=get_three_state_flag(),
                   help='[Vault Only] Property to specify whether Azure Disk Encryption is permitted to retrieve '
                        'secrets from the vault and unwrap keys.')
        c.argument('enabled_for_template_deployment', arg_type=get_three_state_flag(),
                   help='[Vault Only] Property to specify whether Azure Resource Manager is permitted to retrieve '
                        'secrets from the key vault.')
        c.argument('enable_rbac_authorization', arg_type=get_three_state_flag(),
                   help='Property that controls how data actions are authorized. When true, the key vault will use '
                        'Role Based Access Control (RBAC) for authorization of data actions, and the access policies '
                        'specified in vault properties will be ignored. When false, the key vault will use the access '
                        'policies specified in vault properties, and any policy stored on Azure Resource Manager will '
                        'be ignored. If null or not specified, the vault is created with the default value of true. '
                        'Note that management actions are always authorized with RBAC.')
        c.argument('enable_purge_protection', arg_type=get_three_state_flag(),
                   help='Property specifying whether protection against purge is enabled for this vault/managed HSM '
                        'pool. Setting this property to true activates protection against purge for this vault/managed '
                        'HSM pool and its content - only the Key Vault/Managed HSM service may initiate a hard, '
                        'irrecoverable deletion. The setting is effective only if soft delete is also enabled. '
                        'Enabling this functionality is irreversible.')
        c.argument('public_network_access', arg_type=get_enum_type(PublicNetworkAccess),
                   help='Control permission for data plane traffic coming from public networks '
                        'while private endpoint is enabled')

    with self.argument_context('keyvault', arg_group='Network Rule', min_api='2018-02-14') as c:
        c.argument('bypass', arg_type=get_enum_type(NetworkRuleBypassOptions),
                   help='Bypass traffic for space-separated uses.')
        c.argument('default_action', arg_type=get_enum_type(NetworkRuleAction),
                   help='Default action to apply when no rule matches.')

    with self.argument_context('keyvault check-name') as c:
        c.argument('name', options_list=['--name', '-n'],
                   help='The name of the HSM within the specified resource group')
        c.argument('resource_type', arg_type=get_enum_type(['hsm']), help='Type of resource. ')

    for item in ['show', 'delete', 'create']:
        with self.argument_context('keyvault {}'.format(item)) as c:
            c.argument('hsm_name', mgmt_plane_hsm_name_type)

    with self.argument_context('keyvault create') as c:
        c.argument('resource_group_name', resource_group_name_type, required=True, completer=None, validator=None)
        c.argument('vault_name', vault_name_type, options_list=['--name', '-n'])
        c.argument('administrators', nargs='+',
                   help='[HSM Only] Administrator role for data plane operations for Managed HSM. '
                        'It accepts a space separated list of OIDs that will be assigned.')
        c.argument('sku', help='Required. SKU details. Allowed values for Vault: premium, standard. Default: standard.'
                               ' Allowed values for HSM: Standard_B1, Custom_B32, Custom_B6, Custom_C42, Custom_C10. Default: Standard_B1')
        c.argument('no_self_perms', arg_type=get_three_state_flag(),
                   help='[Vault Only] Don\'t add permissions for the current user/service principal in the new vault.')
        c.argument('location', validator=get_default_location_from_resource_group)
        c.argument('retention_days', validator=validate_retention_days_on_creation,
                   help='Soft delete data retention days. It accepts >=7 and <=90. '
                        'Defaults to 90 for keyvault creation. Required for MHSM creation')
        c.argument('user_identities', options_list=['--mi-user-assigned'], nargs='*',
                   min_api='2023-07-01', resource_type=ResourceType.MGMT_KEYVAULT, operation_group="managed_hsms",
                   help="[HSM Only] Enable user-assigned managed identities for managed HSM. "
                        "Accept space-separated list of identity resource IDs.")

    with self.argument_context('keyvault create', arg_group='Network Rule') as c:
        c.argument('network_acls', type=validate_file_or_dict,
                   help='Network ACLs. It accepts a JSON filename or a JSON string. JSON format: '
                        '`{\\"ip\\":[<ip1>, <ip2>...],\\"vnet\\":[<vnet_name_1>/<subnet_name_1>,<subnet_id2>...]}`')
        c.argument('network_acls_ips', nargs='*', help='Network ACLs IP rules. Space-separated list of IP addresses.')
        c.argument('network_acls_vnets', nargs='*', help='Network ACLS VNet rules. Space-separated list of '
                                                         'Vnet/subnet pairs or subnet resource ids.')

    with self.argument_context('keyvault update') as c:
        c.argument('vault_name', vault_name_type, options_list=['--name', '-n'])
        c.argument('retention_days', help='Soft delete data retention days. It accepts >=7 and <=90.')

    with self.argument_context('keyvault update-hsm', resource_type=ResourceType.MGMT_KEYVAULT, operation_group="managed_hsms") as c:
        c.argument('name', hsm_name_type)
        c.argument('enable_purge_protection', options_list=['--enable-purge-protection', '-e'])
        c.argument('secondary_locations', nargs='+',
                   help='--secondary-locations extends/contracts an HSM pool to listed regions. The primary location '
                        'where the resource was originally created CANNOT be removed.')
        c.argument('user_identities', options_list=['--mi-user-assigned'],
                   nargs='*', min_api='2023-07-01',
                   help="Enable user-assigned managed identities for managed HSM. "
                        "Accept space-separated list of identity resource IDs.")

    with self.argument_context('keyvault wait-hsm') as c:
        c.argument('hsm_name', hsm_name_type)
        c.argument('resource_group_name', options_list=['--resource-group', '-g'],
                   help='Proceed only if HSM belongs to the specified resource group.')

    with self.argument_context('keyvault recover') as c:
        c.argument('vault_name', deleted_vault_name_type, options_list=['--name', '-n'],
                   validator=validate_deleted_vault_or_hsm_name)
        c.argument('hsm_name', deleted_hsm_name_type)
        c.argument('resource_group_name', resource_group_name_type, id_part=None, required=False,
                   help='Resource group of the deleted Vault or HSM')
        c.argument('location', help='Location of the deleted Vault or HSM', required=False)

    with self.argument_context('keyvault purge') as c:
        c.argument('vault_name', deleted_vault_name_type, options_list=['--name', '-n'],
                   validator=validate_deleted_vault_or_hsm_name)
        c.argument('hsm_name', deleted_hsm_name_type)
        c.argument('location', help='Location of the deleted Vault or HSM', required=False)

    with self.argument_context('keyvault list') as c:
        c.argument('resource_group_name', resource_group_name_type, validator=None)
        c.argument('resource_type', help='When --resource-type is not present the command will list all Vaults and HSMs.'
                                         ' Possible values for --resource-type are vault and hsm.')

    with self.argument_context('keyvault list-deleted') as c:
        c.argument('resource_type', help='When --resource-type is not present the command will list all deleted Vaults '
                                         'and HSMs. Possible values for --resource-type are vault and hsm.')

    with self.argument_context('keyvault show-deleted') as c:
        c.argument('vault_name', deleted_vault_name_type, options_list=['--name', '-n'],
                   validator=validate_deleted_vault_or_hsm_name)
        c.argument('hsm_name', deleted_hsm_name_type)
        c.argument('location', help='Location of the deleted Vault or HSM', required=False)

    for item in ['set-policy', 'delete-policy']:
        with self.argument_context('keyvault {}'.format(item)) as c:
            c.argument('object_id', validator=validate_principal)
            c.argument('application_id', help='Application ID of the client making request on behalf of a principal. '
                                              'Exposed for compound identity using on-behalf-of authentication flow.')

    with self.argument_context('keyvault set-policy', arg_group='Permission') as c:
        c.argument('key_permissions', arg_type=get_enum_type(KeyPermissions), metavar='PERM', nargs='*',
                   help='Space-separated list of key permissions to assign.', validator=validate_policy_permissions)
        c.argument('secret_permissions', arg_type=get_enum_type(SecretPermissions), metavar='PERM', nargs='*',
                   help='Space-separated list of secret permissions to assign.')
        c.argument('certificate_permissions', arg_type=get_enum_type(CertificatePermissions), metavar='PERM', nargs='*',
                   help='Space-separated list of certificate permissions to assign.')
        c.argument('storage_permissions', arg_type=get_enum_type(StoragePermissions), metavar='PERM', nargs='*',
                   help='Space-separated list of storage permissions to assign.')

    with self.argument_context('keyvault network-rule', min_api='2018-02-14') as c:
        c.argument('ip_address', help='IPv4 address or CIDR range.')
        c.argument('subnet', help='Name or ID of subnet. If name is supplied, `--vnet-name` must be supplied.')
        c.argument('vnet_name', help='Name of a virtual network.', validator=validate_subnet)

    for item in ['add', 'remove']:
        with self.argument_context('keyvault network-rule {}'.format(item), min_api='2018-02-14') as c:
            c.argument('ip_address', nargs='*', help='IPv4 address or CIDR range. Can supply a list: --ip-address ip1 '
                                                     '[ip2]...', validator=validate_ip_address)

    for item in ['approve', 'reject', 'delete', 'show', 'wait']:
        with self.argument_context('keyvault private-endpoint-connection {}'.format(item), min_api='2018-02-14') as c:
            c.extra('connection_id', options_list=['--id'], required=False,
                    help='The ID of the private endpoint connection associated with the Key Vault/HSM. '
                         'If specified --vault-name/--hsm-name and --name/-n, this should be omitted.')
            c.argument('description', help='Comments for the {} operation.'.format(item))
            c.argument('private_endpoint_connection_name', options_list=['--name', '-n'], required=False,
                       help='The name of the private endpoint connection associated with the Key Vault/HSM. '
                            'Required if --id is not specified')
            c.argument('vault_name', vault_name_type, required=False,
                       help='Name of the Key Vault. Required if --id is not specified')
            c.argument('hsm_name', mgmt_plane_hsm_name_type, min_api='2021-04-01-preview',
                       help='Name of the HSM. Required if --id is not specified.'
                            '(--hsm-name and --vault-name are mutually exclusive, please specify just one of them)')

    with self.argument_context('keyvault private-endpoint-connection list') as c:
        c.argument("hsm_name", hsm_name_type)

    with self.argument_context('keyvault private-link-resource', min_api='2018-02-14', max_api='2020-04-01-preview') as c:
        c.argument('vault_name', vault_name_type, required=True)
    with self.argument_context('keyvault private-link-resource', min_api='2021-04-01-preview') as c:
        c.argument('vault_name', vault_name_type)
        c.argument('hsm_name', mgmt_plane_hsm_name_type)
    # endregion

    # region keys
    with self.argument_context('keyvault key') as c:
        c.argument('key_ops', arg_type=get_enum_type(JsonWebKeyOperation), options_list=['--ops'], nargs='*',
                   help='Space-separated list of permitted JSON web key operations.')

    # keys track2
    for scope in ['create', 'import', 'set-attributes', 'show', 'show-deleted', 'delete', 'list', 'list-deleted',
                  'list-versions', 'encrypt', 'decrypt', 'sign', 'verify', 'recover', 'purge', 'download',
                  'backup', 'restore', 'rotate', 'get-attestation', 'rotation-policy show', 'rotation-policy update']:
        with self.argument_context('keyvault key {}'.format(scope), arg_group='Id') as c:
            c.argument('name', options_list=['--name', '-n'], id_part='child_name_1',
                       required=False, completer=get_keyvault_name_completion_list('key'),
                       help='Name of the key. Required if --id is not specified.')
            c.argument('version', options_list=['--version', '-v'],
                       help='The key version. If omitted, uses the latest version.', default='',
                       required=False, completer=get_keyvault_version_completion_list('key'))
            c.extra('vault_base_url', vault_name_type, type=get_vault_base_url_type(self.cli_ctx), id_part=None)
            c.extra('hsm_name', data_plane_hsm_name_type, required=False)
            c.extra('identifier', options_list=['--id'],
                    help='Id of the key. If specified all other \'Id\' arguments should be omitted.',
                    validator=validate_keyvault_resource_id('key'))

    for item in ['list', 'list-deleted', 'restore']:
        with self.argument_context(f'keyvault key {item}') as c:
            c.extra('hsm_name', hsm_url_type, required=False, arg_group='Id',
                    help='Name of the HSM. Can be omitted if --id is specified.')
            c.extra('identifier', options_list=['--id'], validator=validate_vault_or_hsm, arg_group='Id',
                    help='Full URI of the Vault or HSM. If specified all other \'Id\' arguments should be omitted.')

    for item in ['recover', 'purge']:
        with self.argument_context(f'keyvault key {item}') as c:
            c.extra('identifier', options_list=['--id'], arg_group='Id',
                    help='The recovery id of the key. If specified all other \'Id\' arguments should be omitted.',
                    validator=validate_keyvault_resource_id('key'))

    with self.argument_context('keyvault key get-attestation') as c:
        c.argument('file_path', options_list=['--file', '-f'], type=file_type, completer=FilesCompleter(),
                   help="File to receive the key's attestation if you want to save it.")
        c.extra('hsm_name', data_plane_hsm_name_type, required=False, arg_group='Id',
                help='Name of the HSM. Required if --id is not specified.')
        c.ignore('vault_base_url')

    with self.argument_context('keyvault key list') as c:
        c.extra('include_managed', arg_type=get_three_state_flag(), default=False,
                help='Include managed keys.')
        c.argument('maxresults', options_list=['--maxresults'], type=int, help='Maximum number of results to return.')

    for item in ['list-versions', 'list-deleted']:
        with self.argument_context(f'keyvault key {item}') as c:
            c.extra('max_page_size', options_list=['--maxresults'], type=int, help='Maximum number of results to return.')

    for item in ['create', 'import']:
        with self.argument_context('keyvault key {}'.format(item)) as c:
            c.argument('protection', arg_type=get_enum_type(['software', 'hsm']), options_list=['--protection', '-p'],
                       help='Specifies the type of key protection.')
            c.argument('disabled', arg_type=get_three_state_flag(), help='Create key in disabled state.')
            c.argument('key_size', options_list=['--size'], type=int,
                       help='The key size in bits. For example: 2048, 3072, or 4096 for RSA. 128, 192, or 256 for oct.')
            c.argument('expires', default=None, help='Expiration UTC datetime  (Y-m-d\'T\'H:M:S\'Z\').',
                       type=datetime_type)
            c.argument('not_before', default=None, type=datetime_type,
                       help='Key not usable before the provided UTC datetime  (Y-m-d\'T\'H:M:S\'Z\').')
            c.argument('exportable', arg_type=get_three_state_flag(),
                       help='Whether the private key can be exported. To create key with release policy, '
                            '"exportable" must be true and caller must have "export" permission.')
            c.argument('release_policy', options_list=['--policy'], type=file_type, completer=FilesCompleter(),
                       validator=process_key_release_policy,
                       help='The policy rules under which the key can be exported. '
                            'Policy definition as JSON, or a path to a file containing JSON policy definition.')
            c.extra('default_cvm_policy', action='store_true',
                    help='Use default policy under which the key can be exported for CVM disk encryption.')
            c.extra('immutable', arg_type=get_three_state_flag(), is_preview=True,
                    help='Mark a release policy as immutable. '
                         'An immutable release policy cannot be changed or updated after being marked immutable. '
                         'Release policies are mutable by default.')

    with self.argument_context('keyvault key create') as c:
        c.argument('kty', arg_type=get_enum_type(JsonWebKeyType), validator=validate_key_type,
                   help='The type of key to create. For valid values, see: https://learn.microsoft.com/rest/api/keyvault/keys/create-key/create-key#jsonwebkeytype')
        c.argument('curve', arg_type=get_enum_type(KeyCurveName),
                   help='Elliptic curve name. For valid values, see: https://learn.microsoft.com/rest/api/keyvault/keys/create-key/create-key#jsonwebkeycurvename')

    with self.argument_context('keyvault key import') as c:
        c.argument('kty', arg_type=get_enum_type(CLIKeyTypeForBYOKImport), validator=validate_key_import_type,
                   help='The type of key to import (only for BYOK).')
        c.argument('curve', arg_type=get_enum_type(KeyCurveName), validator=validate_key_import_type,
                   help='The curve name of the key to import (only for BYOK).')

    with self.argument_context('keyvault key import', arg_group='Key Source') as c:
        c.argument('pem_file', type=file_type, help='PEM file containing the key to be imported.', completer=FilesCompleter(), validator=validate_key_import_source)
        c.argument('pem_string', type=file_type, help='PEM string containing the key to be imported.', validator=validate_key_import_source)
        c.argument('pem_password', help='Password of PEM file.')
        c.argument('byok_file', type=file_type, help='BYOK file containing the key to be imported. Must not be password protected.', completer=FilesCompleter(), validator=validate_key_import_source)
        c.argument('byok_string', type=file_type, help='BYOK string containing the key to be imported. Must not be password protected.', validator=validate_key_import_source)

    with self.argument_context('keyvault key download') as c:
        c.argument('file_path', options_list=['--file', '-f'], type=file_type, completer=FilesCompleter(),
                   help='File to receive the key contents.')
        c.argument('encoding', arg_type=get_enum_type(key_format_values), options_list=['--encoding', '-e'],
                   help='Encoding of the key, default: PEM', default='PEM')

    with self.argument_context('keyvault key backup') as c:
        c.argument('file_path', options_list=['--file', '-f'], type=file_type, completer=FilesCompleter(),
                   help='Local file path in which to store key backup.')

    with self.argument_context('keyvault key restore') as c:
        c.argument('file_path', options_list=['--file', '-f'], type=file_type, completer=FilesCompleter(),
                   help='Local key backup from which to restore key.')

    with self.argument_context('keyvault key restore', arg_group='Storage Id') as c:
        c.argument('storage_resource_uri', options_list=['--storage-resource-uri', '-u'],
                   help='Azure Blob storage container Uri. If specified, all '
                        'other \'Storage Id\' arguments should be omitted')
        c.argument('storage_account_name', help='Name of Azure Storage Account.')
        c.argument('blob_container_name', help='Name of Blob Container.')

    with self.argument_context('keyvault key restore', arg_group='Restoring keys from storage account') as c:
        c.argument('token', options_list=['--storage-container-SAS-token', '-t'],
                   help='The SAS token pointing to an Azure Blob storage container')
        c.argument('backup_folder', help='Name of the blob container which contains the backup')
        c.argument('name', options_list=['--name', '-n'],
                   help='Name of the key. (Only for restoring from storage account)')

    for scope in ['encrypt', 'decrypt']:
        with self.argument_context('keyvault key {}'.format(scope)) as c:
            c.argument('algorithm', options_list=['--algorithm', '-a'], arg_type=get_enum_type(EncryptionAlgorithm),
                       help='Algorithm identifier')

    with self.argument_context('keyvault key encrypt') as c:
        c.argument('value', help='The value to be encrypted. Default data type is Base64 encoded string.',
                   validator=validate_encryption)
        c.extra('data_type', help='The type of the original data.', arg_type=get_enum_type(KeyEncryptionDataType),
                default='base64')
        c.argument('iv', help='Initialization vector. Required for only AES-CBC(PAD) encryption.')
        c.argument('aad', help='Optional data that is authenticated but not encrypted. For use with AES-GCM encryption.')

    with self.argument_context('keyvault key decrypt') as c:
        c.argument('value', help='The value to be decrypted, which should be the result of "az keyvault encrypt"',
                   validator=validate_decryption)
        c.extra('data_type', help='The type of the original data.', arg_type=get_enum_type(KeyEncryptionDataType),
                default='base64')
        c.argument('iv', help='The initialization vector used during encryption. Required for AES decryption.')
        c.argument('aad', help='Optional data that is authenticated but not encrypted. For use with AES-GCM decryption.')
        c.argument('tag', help='The authentication tag generated during encryption. Required for only AES-GCM decryption.')

    for scope in ['sign', 'verify']:
        with self.argument_context('keyvault key {}'.format(scope)) as c:
            c.argument('algorithm', options_list=['--algorithm', '-a'], arg_type=get_enum_type(SignatureAlgorithm),
                       help='Algorithm identifier')
            c.argument('digest', help='The value to sign')
            c.argument('signature', help='signature to verify')

    with self.argument_context('keyvault key random') as c:
        c.extra('hsm_name', hsm_url_type, arg_group='Id', required=False)
        c.extra('identifier', options_list=['--id'], arg_group='Id',
                help='Full URI of the HSM.', validator=validate_vault_or_hsm)
        c.argument('count', type=int, help='The requested number of random bytes.')

    with self.argument_context('keyvault key set-attributes') as c:
        c.extra('enabled', help='Enable the key.', arg_type=get_three_state_flag())
        c.extra('expires_on', options_list=['--expires'], default=None, type=datetime_type,
                help='Expiration UTC datetime  (Y-m-d\'T\'H:M:S\'Z\').')
        c.extra('not_before', default=None, type=datetime_type,
                help='Key not usable before the provided UTC datetime  (Y-m-d\'T\'H:M:S\'Z\').')
        c.extra('key_operations', arg_type=get_enum_type(JsonWebKeyOperation), options_list=['--ops'], nargs='*',
                help='Space-separated list of permitted JSON web key operations.')
        c.extra('release_policy', options_list=['--policy'], type=file_type, completer=FilesCompleter(),
                validator=process_key_release_policy, is_preview=True,
                help='The policy rules under which the key can be exported. '
                     'Policy definition as JSON, or a path to a file containing JSON policy definition.')
        c.extra('immutable', arg_type=get_three_state_flag(), is_preview=True,
                help='Mark a release policy as immutable. '
                     'An immutable release policy cannot be changed or updated after being marked immutable. '
                     'Release policies are mutable by default.')
        c.extra('tags', tags_type)

    with self.argument_context('keyvault key rotation-policy') as c:
        c.argument('key_name', options_list=['--name', '-n'], id_part='child_name_1',
                   required=False, completer=get_keyvault_name_completion_list('key'),
                   help='Name of the key. Required if --id is not specified.')

    with self.argument_context('keyvault key rotation-policy update') as c:
        c.argument('value', type=file_type, completer=FilesCompleter(),
                   help='The rotation policy file definition as JSON, or a path to a file containing JSON policy definition.')
    # endregion

    # region KeyVault shared between Secret and Certificate track2
    for item in ['secret', 'certificate']:
        for cmd in ['backup', 'decrypt', 'delete', 'download', 'encrypt', 'list-versions', 'set-attributes', 'show',
                    'list', 'list-deleted']:
            with self.argument_context('keyvault {} {}'.format(item, cmd), arg_group='Id') as c:
                try:
                    if cmd in ['list', 'list-deleted']:
                        c.extra('identifier', options_list=['--id'],
                                help='Full URI of the Vault. '
                                     'If specified all other \'Id\' arguments should be omitted.',
                                validator=validate_vault_or_hsm)
                    else:
                        c.extra('identifier', options_list=['--id'],
                                help='Id of the {}. '
                                     'If specified all other \'Id\' arguments should be omitted.'.format(item),
                                validator=validate_keyvault_resource_id(item))
                except ValueError:
                    pass
                if item == 'secret':
                    c.argument('name', options_list=['--name', '-n'], required=False,
                               help='Name of the {}. Required if --id is not specified.'.format(item))
                elif item == 'certificate':
                    c.argument('{}_name'.format(item), options_list=['--name', '-n'], required=False,
                               help='Name of the {}. Required if --id is not specified.'.format(item))
                c.extra('vault_base_url', vault_name_type, type=get_vault_base_url_type(self.cli_ctx), id_part=None,
                        options_list=['--vault-name'], help='Name of the Key Vault. Required if --id is not specified')
                c.argument('version', options_list=['--version', '-v'],
                           help='The {} version. If omitted, uses the latest version.'.format(item), default='',
                           required=False, arg_group='Id', completer=get_keyvault_version_completion_list(item))

        for cmd in ['purge', 'recover', 'show-deleted']:
            with self.argument_context('keyvault {} {}'.format(item, cmd), arg_group='Id') as c:
                c.extra('identifier', options_list=['--id'],
                        help='The recovery id of the {}. '
                             'If specified all other \'Id\' arguments should be omitted.'.format(item),
                        validator=validate_keyvault_resource_id(item))
                if item == 'secret':
                    c.argument('name', options_list=['--name', '-n'], required=False,
                               help='Name of the {}. Required if --id is not specified.'.format(item))
                elif item == 'certificate':
                    c.argument('{}_name'.format(item), options_list=['--name', '-n'], required=False,
                               help='Name of the {}. Required if --id is not specified.'.format(item))
                c.extra('vault_base_url', vault_name_type, type=get_vault_base_url_type(self.cli_ctx), id_part=None,
                        options_list=['--vault-name'], required=False,
                        help='Name of the Vault. Required if --id is not specified.')
                c.argument('version', required=False)

        for scope in ['list', 'list-versions', 'list-deleted']:
            with self.argument_context('keyvault {} {}'.format(item, scope)) as c:
                c.extra('max_page_size', options_list=['--maxresults'], type=int,
                        help='Maximum number of results to return in a page. '
                             'If not specified, the service will return up to 25 results.')

    with self.argument_context('keyvault secret list') as c:
        c.extra('include_managed', arg_type=get_three_state_flag(), default=False,
                help='Include managed secrets. Default: false')

    for cmd in ['set', 'set-attributes']:
        with self.argument_context('keyvault secret {}'.format(cmd)) as c:
            c.extra('content_type', options_list=['--description', '--content-type'],
                    help='Description of the secret contents (e.g. password, connection string, etc)')
            c.extra('expires_on', options_list=['--expires'], type=datetime_type,
                    help='Expiration UTC datetime (Y-m-d\'T\'H:M:S\'Z\').')
            c.extra('not_before', type=datetime_type,
                    help='Secret not usable before the provided UTC datetime (Y-m-d\'T\'H:M:S\'Z\').')
            c.extra('tags', tags_type)

    with self.argument_context('keyvault secret set') as c:
        c.argument('name', options_list=['--name', '-n'], required=True, arg_group='Id',
                   help='Name of the secret.')
        c.extra('vault_base_url', vault_name_type, required=True, arg_group='Id',
                type=get_vault_base_url_type(self.cli_ctx), id_part=None)
        c.extra('disabled', help='Create secret in disabled state.', arg_type=get_three_state_flag())

    with self.argument_context('keyvault secret set', arg_group='Content Source') as c:
        c.argument('value', options_list=['--value'],
                   help="Plain text secret value. Cannot be used with '--file' or '--encoding'", required=False)
        c.extra('file_path', options_list=['--file', '-f'], type=file_type,
                help="Source file for secret. Use in conjunction with '--encoding'", completer=FilesCompleter())
        c.extra('encoding', arg_type=get_enum_type(secret_encoding_values, default='utf-8'),
                options_list=['--encoding', '-e'],
                help='Source file encoding. The value is saved as a tag (`file-encoding=<val>`) '
                     'and used during download to automatically encode the resulting file.')

    with self.argument_context('keyvault secret set-attributes') as c:
        c.extra('content_type', options_list=['--content-type'],
                help='Type of the secret value such as a password.')
        c.extra('enabled', help='Enable the secret.', arg_type=get_three_state_flag())

    with self.argument_context('keyvault secret download') as c:
        c.argument('encoding', arg_type=get_enum_type(secret_encoding_values), options_list=['--encoding', '-e'],
                   help="Encoding of the secret. By default, will look for the 'file-encoding' tag on the secret. "
                        "Otherwise will assume 'utf-8'.", default=None)
<<<<<<< HEAD
        c.argument('overwrite', arg_type=get_three_state_flag(), options_list=['--overwrite'], help="Overwrite the file if it exists.")
=======
        c.argument('overwrite', action='store_true', options_list=['--overwrite'], help="Overwrite the file if it exists.")
>>>>>>> b9a29e8c

    for scope in ['download', 'backup', 'restore']:
        with self.argument_context('keyvault secret {}'.format(scope)) as c:
            c.argument('file_path', options_list=['--file', '-f'], type=file_type, completer=FilesCompleter(),
                       help='File to receive the secret contents.')

    with self.argument_context('keyvault secret restore') as c:
        c.extra('vault_base_url', vault_name_type, required=True, arg_group='Id',
                type=get_vault_base_url_type(self.cli_ctx), id_part=None)
    # endregion

    # region keyvault security-domain
    for scope in ['init-recovery', 'download', 'upload', 'wait']:
        with self.argument_context('keyvault security-domain {}'.format(scope), arg_group='HSM Id') as c:
            c.extra('hsm_name', hsm_url_type, required=False,
                    help='Name of the HSM. Can be omitted if --id is specified.')
            c.extra('identifier', options_list=['--id'], validator=validate_vault_or_hsm, help='Full URI of the HSM.')
            c.ignore('vault_base_url')

    with self.argument_context('keyvault security-domain init-recovery') as c:
        c.argument('sd_exchange_key', help='Local file path to store the exported key.')

    with self.argument_context('keyvault security-domain upload') as c:
        c.argument('sd_file', help='This file contains security domain encrypted using SD Exchange file downloaded '
                                   'in security-domain init-recovery command.')
        c.argument('restore_blob', help='Indicator if blob is already restored.')
        c.argument('sd_exchange_key', help='The exchange key for security domain.')
        c.argument('sd_wrapping_keys', nargs='*',
                   help='Space-separated file paths to PEM files containing private keys.')
        c.argument('passwords', nargs='*', help='Space-separated password list for --sd-wrapping-keys. '
                                                'CLI will match them in order. Can be omitted if your keys are without '
                                                'password protection.')

    with self.argument_context('keyvault security-domain restore-blob') as c:
        c.argument('sd_file', help='This file contains security domain encrypted using SD Exchange file downloaded '
                                   'in security-domain init-recovery command.')
        c.argument('sd_exchange_key', help='The exchange key for security domain.')
        c.argument('sd_wrapping_keys', nargs='*',
                   help='Space-separated file paths to PEM files containing private keys.')
        c.argument('passwords', nargs='*', help='Space-separated password list for --sd-wrapping-keys. '
                                                'CLI will match them in order. Can be omitted if your keys are without '
                                                'password protection.')
        c.argument('sd_file_restore_blob', help='Local file path to store the security domain encrypted with the exchange key.')

    with self.argument_context('keyvault security-domain download') as c:
        c.argument('sd_wrapping_keys', nargs='*',
                   help='Space-separated file paths to PEM files containing public keys.')
        c.argument('security_domain_file',
                   help='Path to a file where the JSON blob returned by this command is stored.')
        c.argument('sd_quorum', type=int, help='The minimum number of shares required to decrypt the security domain '
                                               'for recovery.')

    with self.argument_context('keyvault security-domain wait') as c:
        c.argument('target_operation', arg_type=get_enum_type(CLISecurityDomainOperation),
                   help='Target operation that needs waiting.')
    # endregion

    # region keyvault backup/restore
    for item in ['backup', 'restore']:
        for scope in ['start']:  # TODO add 'status' when SDK is ready
            with self.argument_context('keyvault {} {}'.format(item, scope), arg_group='HSM Id') as c:
                c.argument('hsm_name', hsm_url_type, required=False,
                           help='Name of the HSM. Can be omitted if --id is specified.')
                c.extra('identifier', options_list=['--id'], validator=validate_vault_or_hsm, help='Full URI of the HSM.')
                c.ignore('cls')

    with self.argument_context('keyvault backup start', arg_group='Storage Id') as c:
        c.argument('storage_resource_uri', required=False,
                   help='Azure Blob storage container Uri. If specified all other \'Storage Id\' arguments '
                        'should be omitted')
        c.extra('storage_account_name', help='Name of Azure Storage Account.')
        c.extra('blob_container_name', help='Name of Blob Container.')

    for command_group in ['backup', 'restore']:
        with self.argument_context('keyvault {} start'.format(command_group)) as c:
            c.argument('token', options_list=['--storage-container-SAS-token', '-t'],
                       help='The SAS token pointing to an Azure Blob storage container')
            c.argument('use_managed_identity', arg_type=get_three_state_flag(),
                       help='If True, Managed HSM will use the configured user-assigned managed identity to '
                            'authenticate with Azure Storage. Otherwise, a `sas_token` has to be specified.')

    with self.argument_context('keyvault restore start') as c:
        c.argument('folder_to_restore', options_list=['--backup-folder'],
                   help='Name of the blob container which contains the backup')
        c.argument('key_name', options_list=['--key-name', '--key'],
                   help='Name of a single key in the backup. When set, only this key will be restored')

    with self.argument_context('keyvault restore start', arg_group='Storage Id') as c:
        c.extra('storage_resource_uri', required=False,
                help='Azure Blob storage container Uri. If specified all other \'Storage Id\' '
                     'arguments should be omitted')
        c.extra('storage_account_name', help='Name of Azure Storage Account.')
        c.extra('blob_container_name', help='Name of Blob Container.')

    # endregion

    # KeyVault Certificate
    with self.argument_context('keyvault certificate issuer admin') as c:
        c.argument('email', help='Admin e-mail address. Must be unique within the vault.')
        c.argument('name', help='Full admin name.')
        c.argument('phone', help='Admin phone number.')
        c.argument('first_name', help='Admin first name.')
        c.argument('last_name', help='Admin last name.')
    # endregion

    # region KeyVault Certificate track2
    with self.argument_context('keyvault certificate create') as c:
        c.argument('certificate_name', options_list=['--name', '-n'], required=True, arg_group='Id',
                   help='Name of the certificate.')
        c.extra('vault_base_url', vault_name_type, required=True, arg_group='Id',
                type=get_vault_base_url_type(self.cli_ctx), id_part=None)
        c.extra('disabled', help='Create certificate in disabled state.', arg_type=get_three_state_flag())
        c.extra('validity', type=int,
                help='Number of months the certificate is valid for. Overrides the value specified with --policy/-p')
        c.argument('policy', options_list=['--policy', '-p'],
                   help='JSON encoded policy definition. Use @{file} to load from a file(e.g. @my_policy.json).',
                   type=get_json_object, validator=process_certificate_policy)

    with self.argument_context('keyvault certificate set-attributes') as c:
        c.extra('enabled', help='Enable the certificate.', arg_type=get_three_state_flag())
        c.extra('policy', options_list=['--policy', '-p'],
                help='JSON encoded policy definition. Use @{file} to load from a file(e.g. @my_policy.json).',
                type=get_json_object, validator=process_certificate_policy)
        c.extra('tags', tags_type)

    for cmd in ['list', 'list-deleted']:
        with self.argument_context('keyvault certificate {}'.format(cmd)) as c:
            c.extra('include_pending', arg_type=get_three_state_flag(),
                    help='Specifies whether to include certificates which are not completely provisioned.')

    with self.argument_context('keyvault certificate import') as c:
        c.argument('certificate_name', options_list=['--name', '-n'], required=True, arg_group='Id',
                   help='Name of the certificate.')
        c.extra('vault_base_url', vault_name_type, required=True, arg_group='Id',
                type=get_vault_base_url_type(self.cli_ctx), id_part=None)
        c.argument('certificate_bytes', options_list=['--file', '-f'], completer=FilesCompleter(),
                   help='PKCS12 file or PEM file containing the certificate and private key.',
                   type=certificate_type)
        c.extra('password', help="If the private key in certificate is encrypted, the password used for encryption.")
        c.extra('disabled', arg_type=get_three_state_flag(), help='Import the certificate in disabled state.',
                validator=process_certificate_import)
        c.extra('policy', options_list=['--policy', '-p'],
                help='JSON encoded policy definition. Use @{file} to load from a file(e.g. @my_policy.json).',
                type=get_json_object, validator=process_certificate_policy)
        c.extra('tags', tags_type)

    with self.argument_context('keyvault certificate backup') as c:
        c.argument('file_path', options_list=['--file', '-f'], type=file_type, completer=FilesCompleter(),
                   help='Local file path in which to store certificate backup.')

    with self.argument_context('keyvault certificate restore') as c:
        c.argument('file_path', options_list=['--file', '-f'], type=file_type, completer=FilesCompleter(),
                   help='Local certificate backup from which to restore certificate.')
        c.extra('vault_base_url', vault_name_type, type=get_vault_base_url_type(self.cli_ctx), id_part=None,
                options_list=['--vault-name'], arg_group='Id', help='Name of the Key Vault.')

    with self.argument_context('keyvault certificate download') as c:
        c.argument('file_path', options_list=['--file', '-f'], type=file_type, completer=FilesCompleter(),
                   help='File to receive the binary certificate contents.')
        c.argument('encoding', arg_type=get_enum_type(certificate_format_values), options_list=['--encoding', '-e'],
                   help='Encoding of the certificate. DER will create a binary DER formatted x509 certificate, '
                        'and PEM will create a base64 PEM x509 certificate.')

    # TODO: Fix once service side issue is fixed that there is no way to list pending certificates
    with self.argument_context('keyvault certificate pending') as c:
        c.argument('certificate_name', options_list=['--name', '-n'], arg_group='Id',
                   help='Name of the pending certificate.',
                   id_part='child_name_1', completer=None)

    for item in ['merge', 'show', 'delete']:
        with self.argument_context('keyvault certificate pending {}'.format(item)) as c:
            c.extra('vault_base_url', vault_name_type, required=True, arg_group='Id',
                    type=get_vault_base_url_type(self.cli_ctx), id_part=None)

    with self.argument_context('keyvault certificate pending merge') as c:
        c.argument('x509_certificates', options_list=['--file', '-f'], type=file_type, completer=FilesCompleter(),
                   help='File containing the certificate or certificate chain to merge.',
                   validator=validate_x509_certificate_chain)
        c.extra('disabled', arg_type=get_three_state_flag(), help='Create certificate in disabled state.',
                validator=process_certificate_import)
        c.extra('tags', tags_type)

    with self.argument_context('keyvault certificate contact') as c:
        c.argument('email', help='Contact e-mail address. Must be unique.')
        c.argument('name', help='Full contact name.')
        c.argument('phone', help='Contact phone number.')

    for item in ['list', 'add', 'delete']:
        with self.argument_context('keyvault certificate contact {}'.format(item)) as c:
            c.extra('vault_base_url', vault_name_type, required=True, arg_group='Id',
                    type=get_vault_base_url_type(self.cli_ctx), id_part=None)

    with self.argument_context('keyvault certificate issuer') as c:
        c.argument('issuer_name', help='Certificate issuer name.')
        c.argument('disabled', arg_type=get_three_state_flag(), help='Set issuer to disabled state.')
        c.argument('enabled', arg_type=get_three_state_flag(), help='Set issuer enabled state.')

    with self.argument_context('keyvault certificate issuer', arg_group='Issuer Credential') as c:
        c.argument('account_id')
        c.argument('password')

    with self.argument_context('keyvault certificate issuer', arg_group='Organization Detail') as c:
        c.argument('organization_id')
        c.argument('admin_first_name')
        c.argument('admin_last_name')
        c.argument('admin_email')
        c.argument('admin_phone')

    for item in ['create', 'show', 'list', 'delete', 'update']:
        with self.argument_context('keyvault certificate issuer {}'.format(item)) as c:
            c.extra('vault_base_url', vault_name_type, required=True, arg_group='Id',
                    type=get_vault_base_url_type(self.cli_ctx), id_part=None)

    for item in ['add', 'list', 'delete']:
        with self.argument_context('keyvault certificate issuer admin {}'.format(item)) as c:
            c.extra('vault_base_url', vault_name_type, required=True, arg_group='Id',
                    type=get_vault_base_url_type(self.cli_ctx), id_part=None)
    # endregion

    # region KeyVault Role
    with self.argument_context('keyvault role') as c:
        c.argument('scope',
                   help='scope at which the role assignment or definition applies to, '
                        'e.g., "/" or "/keys" or "/keys/{keyname}"')

    with self.argument_context('keyvault role', arg_group='Id') as c:
        c.argument('hsm_name', hsm_url_type)
        c.argument('identifier', options_list=['--id'],
                   help='Full URI of the HSM. If specified all other \'Id\' arguments should be omitted.',
                   validator=process_hsm_name)

    with self.argument_context('keyvault role assignment') as c:
        c.argument('role_assignment_name', options_list=['--name', '-n'], help='Name of the role assignment.')
        c.argument('assignee', help='represent a user, group, or service principal. '
                                    'supported format: object id, user sign-in name, or service principal name')
        c.argument('assignee_object_id',
                   help='Use this parameter instead of \'--assignee\' to bypass graph permission issues. '
                        'This parameter only works with object ids for users, groups, service principals, and '
                        'managed identities. For managed identities use the principal id. For service principals, '
                        'use the object id and not the app id.')
        c.argument('ids', nargs='+', help='space-separated role assignment ids')
        c.argument('role', help='role name or id')

    with self.argument_context('keyvault role definition') as c:
        c.argument('hsm_name', hsm_url_type)
        c.argument('role_definition', help='Description of a role as JSON, or a path to a file containing a JSON description.')
        c.argument('role_id', help='The role definition ID.')
        c.argument('role_definition_name', options_list=['--name', '-n'], help='The role definition name. '
                   'This is a GUID in the "name" property of a role definition.')

    with self.argument_context('keyvault role definition list') as c:
        c.argument('custom_role_only', arg_type=get_three_state_flag(), help='Only show custom role definitions.')

    class PrincipalType(str, Enum):  # Copied from azure.mgmt.authorization v2018_09_01_preview
        user = "User"
        group = "Group"
        service_principal = "ServicePrincipal"
        unknown = "Unknown"
        directory_role_template = "DirectoryRoleTemplate"
        foreign_group = "ForeignGroup"
        application = "Application"
        msi = "MSI"
        directory_object_or_group = "DirectoryObjectOrGroup"
        everyone = "Everyone"

    with self.argument_context('keyvault role assignment create') as c:
        c.argument('assignee_principal_type', options_list=['--assignee-principal-type', '-t'],
                   arg_type=get_enum_type(PrincipalType), help='The principal type of assignee.')
    # endregion

    with self.argument_context('keyvault region') as c:
        c.argument('name', hsm_name_type)
        c.argument('region_name', options_list=['--region-name', '--region', '-r'],
                   help='The region name.')

    for item in ['list', 'show', 'update']:
        with self.argument_context(f'keyvault setting {item}', arg_group='Id') as c:
            c.extra('hsm_name', hsm_url_type)
            c.extra('identifier', options_list=['--id'],
                    help='Full URI of the HSM. If specified all other \'Id\' arguments should be omitted.',
                    validator=process_hsm_name)

    with self.argument_context('keyvault setting') as c:
        c.argument('name', options_list=['--name', '-n'], help='Name of the setting.')
        c.argument('value', help='Value of the setting.')
        c.argument('setting_type', options_list=['--setting-type', '--type'],
                   arg_type=get_enum_type(['boolean', 'string']), help='Type of the setting value.')<|MERGE_RESOLUTION|>--- conflicted
+++ resolved
@@ -558,11 +558,7 @@
         c.argument('encoding', arg_type=get_enum_type(secret_encoding_values), options_list=['--encoding', '-e'],
                    help="Encoding of the secret. By default, will look for the 'file-encoding' tag on the secret. "
                         "Otherwise will assume 'utf-8'.", default=None)
-<<<<<<< HEAD
-        c.argument('overwrite', arg_type=get_three_state_flag(), options_list=['--overwrite'], help="Overwrite the file if it exists.")
-=======
         c.argument('overwrite', action='store_true', options_list=['--overwrite'], help="Overwrite the file if it exists.")
->>>>>>> b9a29e8c
 
     for scope in ['download', 'backup', 'restore']:
         with self.argument_context('keyvault secret {}'.format(scope)) as c:
