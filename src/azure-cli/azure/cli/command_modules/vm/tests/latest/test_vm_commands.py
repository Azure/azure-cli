--- conflicted
+++ resolved
@@ -4349,46 +4349,6 @@
         ])
 
 
-<<<<<<< HEAD
-    @ResourceGroupPreparer(location='eastus')
-    def test_replication_mode(self, resource_group):
-        self.kwargs.update({
-            'sig_name': self.create_random_name('sig_', 10),
-            'img_def_name': self.create_random_name('def_', 10),
-            'pub_name': self.create_random_name('pub_', 10),
-            'of_name': self.create_random_name('of_', 10),
-            'sku_name': self.create_random_name('sku_', 10),
-            'vm_name': self.create_random_name('vm_', 10),
-            'img_name': self.create_random_name('img_', 10),
-            'img_ver_name': self.create_random_name('ver_', 10)
-        })
-
-        self.cmd('sig create -g {rg} -r {sig_name}')
-        self.cmd('sig image-definition create -g {rg} --gallery-name {sig_name} '
-                 '--gallery-image-definition {img_def_name} --os-type linux -p {pub_name} -f {of_name} -s {sku_name}')
-        self.cmd('vm create -g {rg} -n {vm_name} --image Ubuntults')
-        self.cmd('vm deallocate -g {rg} -n {vm_name}')
-        self.cmd('vm generalize -g {rg} -n {vm_name}')
-        self.cmd('image create -g {rg} -n {img_name} --source {vm_name}')
-        self.cmd('sig image-version create --replication-mode Full -g {rg} -r {sig_name}'
-                 ' -i {img_def_name} -e 1.1.1 --managed-image {img_name}', checks=[
-            self.check('name', '1.1.1'),
-            self.check('publishingProfile.replicationMode', 'Full')
-        ])
-        self.cmd('sig image-version show -g {rg} -r {sig_name} -i {img_def_name} -e 1.1.1', checks=[
-            self.check('name', '1.1.1'),
-            self.check('publishingProfile.replicationMode', 'Full')
-        ])
-        self.cmd('sig image-version create --replication-mode Shallow -g {rg} -r {sig_name}'
-                 ' -i {img_def_name} -e 1.1.2 --managed-image {img_name}', checks=[
-            self.check('name', '1.1.2'),
-            self.check('publishingProfile.replicationMode', 'Shallow')
-        ])
-        self.cmd('sig image-version show -g {rg} -r {sig_name} -i {img_def_name} -e 1.1.2', checks=[
-            self.check('name', '1.1.2'),
-            self.check('publishingProfile.replicationMode', 'Shallow')
-        ])
-=======
     @ResourceGroupPreparer(location='westus')
     def test_gallery_soft_delete(self, resource_group):
         self.kwargs.update({
@@ -4426,7 +4386,6 @@
         self.cmd('sig delete -g {rg} -r {gallery_name}')
 
 
->>>>>>> 640403b7
 # endregion
 
 
