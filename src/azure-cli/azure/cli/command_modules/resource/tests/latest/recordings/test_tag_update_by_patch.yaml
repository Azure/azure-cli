interactions:
- request:
    body: null
    headers:
      Accept:
      - application/json
      Accept-Encoding:
      - gzip, deflate
      CommandName:
      - resource create
      Connection:
      - keep-alive
      ParameterSetName:
      - -g -n --resource-type --is-full-object -p
      User-Agent:
<<<<<<< HEAD
      - python/3.8.2 (Windows-10-10.0.18362-SP0) msrest/0.6.11 msrest_azure/0.6.3
        azure-mgmt-resource/9.0.0 Azure-SDK-For-Python AZURECLI/2.3.1 (MSI)
=======
      - python/3.8.0 (Windows-10-10.0.18362-SP0) msrest/0.6.9 msrest_azure/0.6.3 azure-mgmt-resource/9.0.0
        Azure-SDK-For-Python AZURECLI/2.5.1
>>>>>>> 86123686
      accept-language:
      - en-US
    method: GET
    uri: https://management.azure.com/subscriptions/00000000-0000-0000-0000-000000000000/providers/Microsoft.RecoveryServices?api-version=2019-10-01
  response:
    body:
      string: '{"id":"/subscriptions/00000000-0000-0000-0000-000000000000/providers/Microsoft.RecoveryServices","namespace":"Microsoft.RecoveryServices","authorizations":[{"applicationId":"262044b1-e2ce-469f-a196-69ab7ada62d3","roleDefinitionId":"21CEC436-F7D0-4ADE-8AD8-FEC5668484CC"},{"applicationId":"b8340c3b-9267-498f-b21a-15d5547fd85e","roleDefinitionId":"8A00C8EA-8F1B-45A7-8F64-F4CC61EEE9B6"},{"applicationId":"3b2fa68d-a091-48c9-95be-88d572e08fb7","roleDefinitionId":"47d68fae-99c7-4c10-b9db-2316116a061e"},{"applicationId":"9bdab391-7bbe-42e8-8132-e4491dc29cc0","roleDefinitionId":"0383f7f5-023d-4379-b2c7-9ef786459969"}],"resourceTypes":[{"resourceType":"vaults","locations":["West
        US","East US","North Europe","West Europe","Brazil South","East Asia","Southeast
        Asia","North Central US","South Central US","Japan East","Japan West","Australia
        East","Australia Southeast","Central US","East US 2","Central India","South
        India","West India","Canada Central","Canada East","West Central US","West
        US 2","UK South","UK West","Korea Central","Korea South","France Central","Australia
        Central","South Africa North","UAE North","Switzerland North","Germany West
<<<<<<< HEAD
        Central","Norway East"],"apiVersions":["2020-02-02-preview","2020-02-02","2019-06-15","2019-05-13-preview","2019-05-13","2018-12-20-preview","2018-07-10-preview","2018-07-10","2018-01-10","2017-07-01-preview","2017-07-01","2016-12-01","2016-08-10","2016-06-01","2016-05-01","2015-12-15","2015-12-10","2015-11-10","2015-08-15","2015-08-10","2015-06-10","2015-03-15"],"apiProfiles":[{"profileVersion":"2018-06-01-profile","apiVersion":"2018-01-10"}],"capabilities":"CrossResourceGroupResourceMove,
=======
        Central","Norway East","Central US EUAP","East US 2 EUAP"],"apiVersions":["2020-02-02-preview","2020-02-02","2019-06-15","2019-05-13-preview","2019-05-13","2018-12-20-preview","2018-07-10-preview","2018-07-10","2018-01-10","2017-07-01-preview","2017-07-01","2016-12-01","2016-08-10","2016-06-01","2016-05-01","2015-12-15","2015-12-10","2015-11-10","2015-08-15","2015-08-10","2015-06-10","2015-03-15"],"apiProfiles":[{"profileVersion":"2018-06-01-profile","apiVersion":"2018-01-10"}],"capabilities":"CrossResourceGroupResourceMove,
>>>>>>> 86123686
        CrossSubscriptionResourceMove, SystemAssignedResourceIdentity, SupportsTags,
        SupportsLocation"},{"resourceType":"operations","locations":[],"apiVersions":["2020-02-02-preview","2020-02-02","2019-06-15","2019-05-13-preview","2019-05-13","2018-07-10-preview","2018-07-10","2018-01-10","2017-09-01","2017-07-01-preview","2017-07-01","2016-12-01","2016-08-10","2016-06-01","2015-12-15","2015-12-10","2015-11-10","2015-08-15","2015-08-10","2015-06-10","2015-03-15"],"apiProfiles":[{"profileVersion":"2018-06-01-profile","apiVersion":"2016-08-10"}],"capabilities":"None"},{"resourceType":"locations","locations":[],"apiVersions":["2017-07-01","2016-06-01"],"apiProfiles":[{"profileVersion":"2018-06-01-profile","apiVersion":"2016-06-01"}],"capabilities":"None"},{"resourceType":"locations/backupStatus","locations":["West
        US","East US","North Europe","West Europe","Brazil South","East Asia","Southeast
        Asia","North Central US","South Central US","Japan East","Japan West","Australia
        East","Australia Southeast","Central US","East US 2","Central India","South
        India","West India","West Central US","Canada Central","Canada East","West
        US 2","UK South","UK West","Korea Central","Korea South","France Central","Australia
        Central","South Africa North","UAE North","Switzerland North","Germany West
<<<<<<< HEAD
        Central","Norway East"],"apiVersions":["2017-07-01","2016-06-01"],"apiProfiles":[{"profileVersion":"2018-06-01-profile","apiVersion":"2016-06-01"}],"capabilities":"None"},{"resourceType":"locations/checkNameAvailability","locations":["West
=======
        Central","Norway East","Central US EUAP","East US 2 EUAP"],"apiVersions":["2017-07-01","2016-06-01"],"apiProfiles":[{"profileVersion":"2018-06-01-profile","apiVersion":"2016-06-01"}],"capabilities":"None"},{"resourceType":"locations/checkNameAvailability","locations":["West
>>>>>>> 86123686
        US","East US","North Europe","West Europe","Brazil South","East Asia","Southeast
        Asia","North Central US","South Central US","Japan East","Japan West","Australia
        East","Australia Southeast","Central US","East US 2","Central India","South
        India","West India","West Central US","Canada Central","Canada East","West
        US 2","UK South","UK West","Korea Central","Korea South","France Central","Australia
        Central","South Africa North","UAE North","Switzerland North","Germany West
<<<<<<< HEAD
        Central","Norway East"],"apiVersions":["2018-01-10"],"apiProfiles":[{"profileVersion":"2018-06-01-profile","apiVersion":"2018-01-10"}],"capabilities":"None"},{"resourceType":"locations/allocatedStamp","locations":["West
=======
        Central","Norway East","Central US EUAP","East US 2 EUAP"],"apiVersions":["2018-01-10"],"apiProfiles":[{"profileVersion":"2018-06-01-profile","apiVersion":"2018-01-10"}],"capabilities":"None"},{"resourceType":"locations/allocatedStamp","locations":["West
>>>>>>> 86123686
        US","East US","North Europe","West Europe","Brazil South","East Asia","Southeast
        Asia","North Central US","South Central US","Japan East","Japan West","Australia
        East","Australia Southeast","Central US","East US 2","Central India","South
        India","West India","West Central US","Canada Central","Canada East","West
        US 2","UK South","UK West","Korea Central","Korea South","France Central","Australia
        Central","South Africa North","UAE North","Switzerland North","Germany West
<<<<<<< HEAD
        Central","Norway East"],"apiVersions":["2016-06-01"],"apiProfiles":[{"profileVersion":"2018-06-01-profile","apiVersion":"2016-06-01"}],"capabilities":"None"},{"resourceType":"locations/allocateStamp","locations":["West
=======
        Central","Norway East","Central US EUAP","East US 2 EUAP"],"apiVersions":["2016-06-01"],"apiProfiles":[{"profileVersion":"2018-06-01-profile","apiVersion":"2016-06-01"}],"capabilities":"None"},{"resourceType":"locations/allocateStamp","locations":["West
>>>>>>> 86123686
        US","East US","North Europe","West Europe","Brazil South","East Asia","Southeast
        Asia","North Central US","South Central US","Japan East","Japan West","Australia
        East","Australia Southeast","Central US","East US 2","Central India","South
        India","West India","West Central US","Canada Central","Canada East","West
        US 2","UK South","UK West","Korea Central","Korea South","France Central","Australia
        Central","South Africa North","UAE North","Switzerland North","Germany West
<<<<<<< HEAD
        Central","Norway East"],"apiVersions":["2016-06-01"],"apiProfiles":[{"profileVersion":"2018-06-01-profile","apiVersion":"2016-06-01"}],"capabilities":"None"},{"resourceType":"locations/backupValidateFeatures","locations":["West
=======
        Central","Norway East","Central US EUAP","East US 2 EUAP"],"apiVersions":["2016-06-01"],"apiProfiles":[{"profileVersion":"2018-06-01-profile","apiVersion":"2016-06-01"}],"capabilities":"None"},{"resourceType":"locations/backupValidateFeatures","locations":["West
>>>>>>> 86123686
        US","East US","North Europe","West Europe","Brazil South","East Asia","Southeast
        Asia","North Central US","South Central US","Japan East","Japan West","Australia
        East","Australia Southeast","Central US","East US 2","Central India","South
        India","West India","West Central US","Canada Central","Canada East","West
        US 2","UK South","UK West","Korea Central","Korea South","France Central","Australia
        Central","South Africa North","UAE North","Switzerland North","Germany West
<<<<<<< HEAD
        Central","Norway East"],"apiVersions":["2017-07-01"],"apiProfiles":[{"profileVersion":"2018-06-01-profile","apiVersion":"2017-07-01"}],"capabilities":"None"},{"resourceType":"locations/backupPreValidateProtection","locations":["West
=======
        Central","Norway East","Central US EUAP","East US 2 EUAP"],"apiVersions":["2017-07-01"],"apiProfiles":[{"profileVersion":"2018-06-01-profile","apiVersion":"2017-07-01"}],"capabilities":"None"},{"resourceType":"locations/backupPreValidateProtection","locations":["West
>>>>>>> 86123686
        US","East US","North Europe","West Europe","Brazil South","East Asia","Southeast
        Asia","North Central US","South Central US","Japan East","Japan West","Australia
        East","Australia Southeast","Central US","East US 2","Central India","South
        India","West India","West Central US","Canada Central","Canada East","West
        US 2","UK South","UK West","Korea Central","Korea South","France Central","Australia
        Central","South Africa North","UAE North","Switzerland North","Germany West
<<<<<<< HEAD
        Central","Norway East"],"apiVersions":["2017-07-01"],"apiProfiles":[{"profileVersion":"2018-06-01-profile","apiVersion":"2017-07-01"}],"capabilities":"None"},{"resourceType":"locations/backupCrrJobs","locations":["West
=======
        Central","Norway East","Central US EUAP","East US 2 EUAP"],"apiVersions":["2017-07-01"],"apiProfiles":[{"profileVersion":"2018-06-01-profile","apiVersion":"2017-07-01"}],"capabilities":"None"},{"resourceType":"locations/backupCrrJobs","locations":["West
>>>>>>> 86123686
        US","East US","North Europe","West Europe","Brazil South","East Asia","Southeast
        Asia","North Central US","South Central US","Japan East","Japan West","Australia
        East","Australia Southeast","Central US","East US 2","Central India","South
        India","West India","West Central US","Canada Central","Canada East","West
        US 2","UK South","UK West","Korea Central","Korea South","France Central","Australia
        Central","South Africa North","UAE North","Switzerland North","Germany West
<<<<<<< HEAD
        Central","Norway East"],"apiVersions":["2018-12-20-preview"],"apiProfiles":[{"profileVersion":"2018-06-01-profile","apiVersion":"2018-12-20-preview"}],"capabilities":"None"},{"resourceType":"locations/backupCrrJob","locations":["West
=======
        Central","Norway East","Central US EUAP","East US 2 EUAP"],"apiVersions":["2018-12-20-preview"],"apiProfiles":[{"profileVersion":"2018-06-01-profile","apiVersion":"2018-12-20-preview"}],"capabilities":"None"},{"resourceType":"locations/backupCrrJob","locations":["West
>>>>>>> 86123686
        US","East US","North Europe","West Europe","Brazil South","East Asia","Southeast
        Asia","North Central US","South Central US","Japan East","Japan West","Australia
        East","Australia Southeast","Central US","East US 2","Central India","South
        India","West India","West Central US","Canada Central","Canada East","West
        US 2","UK South","UK West","Korea Central","Korea South","France Central","Australia
        Central","South Africa North","UAE North","Switzerland North","Germany West
<<<<<<< HEAD
        Central","Norway East"],"apiVersions":["2018-12-20-preview"],"apiProfiles":[{"profileVersion":"2018-06-01-profile","apiVersion":"2018-12-20-preview"}],"capabilities":"None"},{"resourceType":"locations/backupAadProperties","locations":["West
=======
        Central","Norway East","Central US EUAP","East US 2 EUAP"],"apiVersions":["2018-12-20-preview"],"apiProfiles":[{"profileVersion":"2018-06-01-profile","apiVersion":"2018-12-20-preview"}],"capabilities":"None"},{"resourceType":"locations/backupAadProperties","locations":["West
>>>>>>> 86123686
        US","East US","North Europe","West Europe","Brazil South","East Asia","Southeast
        Asia","North Central US","South Central US","Japan East","Japan West","Australia
        East","Australia Southeast","Central US","East US 2","Central India","South
        India","West India","West Central US","Canada Central","Canada East","West
        US 2","UK South","UK West","Korea Central","Korea South","France Central","Australia
        Central","South Africa North","UAE North","Switzerland North","Germany West
<<<<<<< HEAD
        Central","Norway East"],"apiVersions":["2018-12-20-preview"],"apiProfiles":[{"profileVersion":"2018-06-01-profile","apiVersion":"2018-12-20-preview"}],"capabilities":"None"},{"resourceType":"locations/backupCrossRegionRestore","locations":["West
=======
        Central","Norway East","Central US EUAP","East US 2 EUAP"],"apiVersions":["2018-12-20-preview"],"apiProfiles":[{"profileVersion":"2018-06-01-profile","apiVersion":"2018-12-20-preview"}],"capabilities":"None"},{"resourceType":"locations/backupCrossRegionRestore","locations":["West
>>>>>>> 86123686
        US","East US","North Europe","West Europe","Brazil South","East Asia","Southeast
        Asia","North Central US","South Central US","Japan East","Japan West","Australia
        East","Australia Southeast","Central US","East US 2","Central India","South
        India","West India","West Central US","Canada Central","Canada East","West
        US 2","UK South","UK West","Korea Central","Korea South","France Central","Australia
        Central","South Africa North","UAE North","Switzerland North","Germany West
<<<<<<< HEAD
        Central","Norway East"],"apiVersions":["2018-12-20-preview"],"apiProfiles":[{"profileVersion":"2018-06-01-profile","apiVersion":"2018-12-20-preview"}],"capabilities":"None"},{"resourceType":"locations/backupCrrOperationResults","locations":["West
=======
        Central","Norway East","Central US EUAP","East US 2 EUAP"],"apiVersions":["2018-12-20-preview"],"apiProfiles":[{"profileVersion":"2018-06-01-profile","apiVersion":"2018-12-20-preview"}],"capabilities":"None"},{"resourceType":"locations/backupCrrOperationResults","locations":["West
>>>>>>> 86123686
        US","East US","North Europe","West Europe","Brazil South","East Asia","Southeast
        Asia","North Central US","South Central US","Japan East","Japan West","Australia
        East","Australia Southeast","Central US","East US 2","Central India","South
        India","West India","West Central US","Canada Central","Canada East","West
        US 2","UK South","UK West","Korea Central","Korea South","France Central","Australia
        Central","South Africa North","UAE North","Switzerland North","Germany West
<<<<<<< HEAD
        Central","Norway East"],"apiVersions":["2018-12-20-preview"],"apiProfiles":[{"profileVersion":"2018-06-01-profile","apiVersion":"2018-12-20-preview"}],"capabilities":"None"},{"resourceType":"locations/backupCrrOperationsStatus","locations":["West
=======
        Central","Norway East","Central US EUAP","East US 2 EUAP"],"apiVersions":["2018-12-20-preview"],"apiProfiles":[{"profileVersion":"2018-06-01-profile","apiVersion":"2018-12-20-preview"}],"capabilities":"None"},{"resourceType":"locations/backupCrrOperationsStatus","locations":["West
>>>>>>> 86123686
        US","East US","North Europe","West Europe","Brazil South","East Asia","Southeast
        Asia","North Central US","South Central US","Japan East","Japan West","Australia
        East","Australia Southeast","Central US","East US 2","Central India","South
        India","West India","West Central US","Canada Central","Canada East","West
        US 2","UK South","UK West","Korea Central","Korea South","France Central","Australia
        Central","South Africa North","UAE North","Switzerland North","Germany West
<<<<<<< HEAD
        Central","Norway East"],"apiVersions":["2018-12-20-preview"],"apiProfiles":[{"profileVersion":"2018-06-01-profile","apiVersion":"2018-12-20-preview"}],"capabilities":"None"},{"resourceType":"backupProtectedItems","locations":["West
=======
        Central","Norway East","Central US EUAP","East US 2 EUAP"],"apiVersions":["2018-12-20-preview"],"apiProfiles":[{"profileVersion":"2018-06-01-profile","apiVersion":"2018-12-20-preview"}],"capabilities":"None"},{"resourceType":"backupProtectedItems","locations":["West
>>>>>>> 86123686
        US","East US","North Europe","West Europe","Brazil South","East Asia","Southeast
        Asia","North Central US","South Central US","Japan East","Japan West","Australia
        East","Australia Southeast","Central US","East US 2","Central India","South
        India","West India","West Central US","Canada Central","Canada East","West
        US 2","UK South","UK West","Korea Central","Korea South","France Central","Australia
        Central","South Africa North","UAE North","Switzerland North","Germany West
<<<<<<< HEAD
        Central","Norway East"],"apiVersions":["2017-07-01-preview"],"apiProfiles":[{"profileVersion":"2018-06-01-profile","apiVersion":"2017-07-01-preview"}],"capabilities":"SupportsExtension"},{"resourceType":"replicationEligibilityResults","locations":["West
=======
        Central","Norway East","Central US EUAP","East US 2 EUAP"],"apiVersions":["2017-07-01-preview"],"apiProfiles":[{"profileVersion":"2018-06-01-profile","apiVersion":"2017-07-01-preview"}],"capabilities":"SupportsExtension"},{"resourceType":"replicationEligibilityResults","locations":["West
>>>>>>> 86123686
        US","East US","North Europe","West Europe","Brazil South","East Asia","Southeast
        Asia","North Central US","South Central US","Japan East","Japan West","Australia
        East","Australia Southeast","Central US","East US 2","Central India","South
        India","West India","West Central US","Canada Central","Canada East","West
        US 2","UK South","UK West","Korea Central","Korea South","France Central","Australia
        Central","South Africa North","UAE North","Switzerland North","Germany West
<<<<<<< HEAD
        Central","Norway East"],"apiVersions":["2018-07-10"],"apiProfiles":[{"profileVersion":"2018-06-01-profile","apiVersion":"2018-07-10"}],"capabilities":"SupportsExtension"}],"registrationState":"NotRegistered","registrationPolicy":"RegistrationRequired"}'
=======
        Central","Norway East","Central US EUAP","East US 2 EUAP"],"apiVersions":["2018-07-10"],"apiProfiles":[{"profileVersion":"2018-06-01-profile","apiVersion":"2018-07-10"}],"capabilities":"SupportsExtension"}],"registrationState":"Registered","registrationPolicy":"RegistrationRequired"}'
>>>>>>> 86123686
    headers:
      cache-control:
      - no-cache
      content-length:
<<<<<<< HEAD
      - '12412'
      content-type:
      - application/json; charset=utf-8
      date:
      - Wed, 22 Apr 2020 10:33:44 GMT
=======
      - '12934'
      content-type:
      - application/json; charset=utf-8
      date:
      - Wed, 20 May 2020 07:22:51 GMT
>>>>>>> 86123686
      expires:
      - '-1'
      pragma:
      - no-cache
      strict-transport-security:
      - max-age=31536000; includeSubDomains
      vary:
      - Accept-Encoding
      x-content-type-options:
      - nosniff
    status:
      code: 200
      message: OK
- request:
    body: '{"location": "westus", "properties": {}, "sku": {"name": "Standard"}}'
    headers:
      Accept:
      - application/json
      Accept-Encoding:
      - gzip, deflate
      CommandName:
      - resource create
      Connection:
      - keep-alive
      Content-Length:
      - '69'
      Content-Type:
      - application/json; charset=utf-8
      ParameterSetName:
      - -g -n --resource-type --is-full-object -p
      User-Agent:
<<<<<<< HEAD
      - python/3.8.2 (Windows-10-10.0.18362-SP0) msrest/0.6.11 msrest_azure/0.6.3
        azure-mgmt-resource/9.0.0 Azure-SDK-For-Python AZURECLI/2.3.1 (MSI)
=======
      - python/3.8.0 (Windows-10-10.0.18362-SP0) msrest/0.6.9 msrest_azure/0.6.3 azure-mgmt-resource/9.0.0
        Azure-SDK-For-Python AZURECLI/2.5.1
>>>>>>> 86123686
      accept-language:
      - en-US
    method: PUT
    uri: https://management.azure.com/subscriptions/00000000-0000-0000-0000-000000000000/resourcegroups/cli_test_tag_update_by_patch000001/providers/Microsoft.RecoveryServices/vaults/vault-000002?api-version=2020-02-02
  response:
    body:
<<<<<<< HEAD
      string: '{"error":{"code":"MissingSubscriptionRegistration","message":"The subscription
        is not registered to use namespace ''Microsoft.RecoveryServices''. See https://aka.ms/rps-not-found
        for how to register subscriptions.","details":[{"code":"MissingSubscriptionRegistration","target":"Microsoft.RecoveryServices","message":"The
        subscription is not registered to use namespace ''Microsoft.RecoveryServices''.
        See https://aka.ms/rps-not-found for how to register subscriptions."}]}}'
=======
      string: '{"location":"westus","name":"vault-000002","etag":"W/\"datetime''2020-05-20T07%3A22%3A59.4370269Z''\"","properties":{"provisioningState":"Succeeded","privateEndpointStateForBackup":"None","privateEndpointStateForSiteRecovery":"None"},"id":"/subscriptions/00000000-0000-0000-0000-000000000000/resourceGroups/cli_test_tag_update_by_patch000001/providers/Microsoft.RecoveryServices/vaults/vault-000002","type":"Microsoft.RecoveryServices/vaults","sku":{"name":"Standard"}}'
>>>>>>> 86123686
    headers:
      cache-control:
      - no-cache
      content-length:
<<<<<<< HEAD
      - '469'
      content-type:
      - application/json; charset=utf-8
      date:
      - Wed, 22 Apr 2020 10:33:45 GMT
      expires:
      - '-1'
      pragma:
      - no-cache
      strict-transport-security:
      - max-age=31536000; includeSubDomains
      x-content-type-options:
      - nosniff
      x-ms-failure-cause:
      - gateway
    status:
      code: 409
      message: Conflict
- request:
    body: null
    headers:
      Accept:
      - '*/*'
      Accept-Encoding:
      - gzip, deflate
      Connection:
      - keep-alive
      Content-Length:
      - '0'
      User-Agent:
      - python-requests/2.23.0
    method: POST
    uri: https://management.azure.com/subscriptions/00000000-0000-0000-0000-000000000000/providers/Microsoft.RecoveryServices/register?api-version=2016-02-01
  response:
    body:
      string: '{"id":"/subscriptions/00000000-0000-0000-0000-000000000000/providers/Microsoft.RecoveryServices","namespace":"Microsoft.RecoveryServices","authorizations":[{"applicationId":"262044b1-e2ce-469f-a196-69ab7ada62d3","roleDefinitionId":"21CEC436-F7D0-4ADE-8AD8-FEC5668484CC"},{"applicationId":"b8340c3b-9267-498f-b21a-15d5547fd85e","roleDefinitionId":"8A00C8EA-8F1B-45A7-8F64-F4CC61EEE9B6"},{"applicationId":"3b2fa68d-a091-48c9-95be-88d572e08fb7","roleDefinitionId":"47d68fae-99c7-4c10-b9db-2316116a061e"},{"applicationId":"9bdab391-7bbe-42e8-8132-e4491dc29cc0","roleDefinitionId":"0383f7f5-023d-4379-b2c7-9ef786459969"}],"resourceTypes":[{"resourceType":"vaults","locations":["West
        US","East US","North Europe","West Europe","Brazil South","East Asia","Southeast
        Asia","North Central US","South Central US","Japan East","Japan West","Australia
        East","Australia Southeast","Central US","East US 2","Central India","South
        India","West India","Canada Central","Canada East","West Central US","West
        US 2","UK South","UK West","Korea Central","Korea South","France Central","Australia
        Central","South Africa North","UAE North","Switzerland North","Germany West
        Central","Norway East"],"apiVersions":["2020-02-02-preview","2020-02-02","2019-06-15","2019-05-13-preview","2019-05-13","2018-12-20-preview","2018-07-10-preview","2018-07-10","2018-01-10","2017-07-01-preview","2017-07-01","2016-12-01","2016-08-10","2016-06-01","2016-05-01","2015-12-15","2015-12-10","2015-11-10","2015-08-15","2015-08-10","2015-06-10","2015-03-15"],"capabilities":"CrossResourceGroupResourceMove,
        CrossSubscriptionResourceMove, SystemAssignedResourceIdentity"},{"resourceType":"operations","locations":[],"apiVersions":["2020-02-02-preview","2020-02-02","2019-06-15","2019-05-13-preview","2019-05-13","2018-07-10-preview","2018-07-10","2018-01-10","2017-09-01","2017-07-01-preview","2017-07-01","2016-12-01","2016-08-10","2016-06-01","2015-12-15","2015-12-10","2015-11-10","2015-08-15","2015-08-10","2015-06-10","2015-03-15"]},{"resourceType":"locations","locations":[],"apiVersions":["2017-07-01","2016-06-01"]},{"resourceType":"locations/backupStatus","locations":["West
        US","East US","North Europe","West Europe","Brazil South","East Asia","Southeast
        Asia","North Central US","South Central US","Japan East","Japan West","Australia
        East","Australia Southeast","Central US","East US 2","Central India","South
        India","West India","West Central US","Canada Central","Canada East","West
        US 2","UK South","UK West","Korea Central","Korea South","France Central","Australia
        Central","South Africa North","UAE North","Switzerland North","Germany West
        Central","Norway East"],"apiVersions":["2017-07-01","2016-06-01"]},{"resourceType":"locations/checkNameAvailability","locations":["West
        US","East US","North Europe","West Europe","Brazil South","East Asia","Southeast
        Asia","North Central US","South Central US","Japan East","Japan West","Australia
        East","Australia Southeast","Central US","East US 2","Central India","South
        India","West India","West Central US","Canada Central","Canada East","West
        US 2","UK South","UK West","Korea Central","Korea South","France Central","Australia
        Central","South Africa North","UAE North","Switzerland North","Germany West
        Central","Norway East"],"apiVersions":["2018-01-10"]},{"resourceType":"locations/allocatedStamp","locations":["West
        US","East US","North Europe","West Europe","Brazil South","East Asia","Southeast
        Asia","North Central US","South Central US","Japan East","Japan West","Australia
        East","Australia Southeast","Central US","East US 2","Central India","South
        India","West India","West Central US","Canada Central","Canada East","West
        US 2","UK South","UK West","Korea Central","Korea South","France Central","Australia
        Central","South Africa North","UAE North","Switzerland North","Germany West
        Central","Norway East"],"apiVersions":["2016-06-01"]},{"resourceType":"locations/allocateStamp","locations":["West
        US","East US","North Europe","West Europe","Brazil South","East Asia","Southeast
        Asia","North Central US","South Central US","Japan East","Japan West","Australia
        East","Australia Southeast","Central US","East US 2","Central India","South
        India","West India","West Central US","Canada Central","Canada East","West
        US 2","UK South","UK West","Korea Central","Korea South","France Central","Australia
        Central","South Africa North","UAE North","Switzerland North","Germany West
        Central","Norway East"],"apiVersions":["2016-06-01"]},{"resourceType":"locations/backupValidateFeatures","locations":["West
        US","East US","North Europe","West Europe","Brazil South","East Asia","Southeast
        Asia","North Central US","South Central US","Japan East","Japan West","Australia
        East","Australia Southeast","Central US","East US 2","Central India","South
        India","West India","West Central US","Canada Central","Canada East","West
        US 2","UK South","UK West","Korea Central","Korea South","France Central","Australia
        Central","South Africa North","UAE North","Switzerland North","Germany West
        Central","Norway East"],"apiVersions":["2017-07-01"]},{"resourceType":"locations/backupPreValidateProtection","locations":["West
        US","East US","North Europe","West Europe","Brazil South","East Asia","Southeast
        Asia","North Central US","South Central US","Japan East","Japan West","Australia
        East","Australia Southeast","Central US","East US 2","Central India","South
        India","West India","West Central US","Canada Central","Canada East","West
        US 2","UK South","UK West","Korea Central","Korea South","France Central","Australia
        Central","South Africa North","UAE North","Switzerland North","Germany West
        Central","Norway East"],"apiVersions":["2017-07-01"]},{"resourceType":"locations/backupCrrJobs","locations":["West
        US","East US","North Europe","West Europe","Brazil South","East Asia","Southeast
        Asia","North Central US","South Central US","Japan East","Japan West","Australia
        East","Australia Southeast","Central US","East US 2","Central India","South
        India","West India","West Central US","Canada Central","Canada East","West
        US 2","UK South","UK West","Korea Central","Korea South","France Central","Australia
        Central","South Africa North","UAE North","Switzerland North","Germany West
        Central","Norway East"],"apiVersions":["2018-12-20-preview"]},{"resourceType":"locations/backupCrrJob","locations":["West
        US","East US","North Europe","West Europe","Brazil South","East Asia","Southeast
        Asia","North Central US","South Central US","Japan East","Japan West","Australia
        East","Australia Southeast","Central US","East US 2","Central India","South
        India","West India","West Central US","Canada Central","Canada East","West
        US 2","UK South","UK West","Korea Central","Korea South","France Central","Australia
        Central","South Africa North","UAE North","Switzerland North","Germany West
        Central","Norway East"],"apiVersions":["2018-12-20-preview"]},{"resourceType":"locations/backupAadProperties","locations":["West
        US","East US","North Europe","West Europe","Brazil South","East Asia","Southeast
        Asia","North Central US","South Central US","Japan East","Japan West","Australia
        East","Australia Southeast","Central US","East US 2","Central India","South
        India","West India","West Central US","Canada Central","Canada East","West
        US 2","UK South","UK West","Korea Central","Korea South","France Central","Australia
        Central","South Africa North","UAE North","Switzerland North","Germany West
        Central","Norway East"],"apiVersions":["2018-12-20-preview"]},{"resourceType":"locations/backupCrossRegionRestore","locations":["West
        US","East US","North Europe","West Europe","Brazil South","East Asia","Southeast
        Asia","North Central US","South Central US","Japan East","Japan West","Australia
        East","Australia Southeast","Central US","East US 2","Central India","South
        India","West India","West Central US","Canada Central","Canada East","West
        US 2","UK South","UK West","Korea Central","Korea South","France Central","Australia
        Central","South Africa North","UAE North","Switzerland North","Germany West
        Central","Norway East"],"apiVersions":["2018-12-20-preview"]},{"resourceType":"locations/backupCrrOperationResults","locations":["West
        US","East US","North Europe","West Europe","Brazil South","East Asia","Southeast
        Asia","North Central US","South Central US","Japan East","Japan West","Australia
        East","Australia Southeast","Central US","East US 2","Central India","South
        India","West India","West Central US","Canada Central","Canada East","West
        US 2","UK South","UK West","Korea Central","Korea South","France Central","Australia
        Central","South Africa North","UAE North","Switzerland North","Germany West
        Central","Norway East"],"apiVersions":["2018-12-20-preview"]},{"resourceType":"locations/backupCrrOperationsStatus","locations":["West
        US","East US","North Europe","West Europe","Brazil South","East Asia","Southeast
        Asia","North Central US","South Central US","Japan East","Japan West","Australia
        East","Australia Southeast","Central US","East US 2","Central India","South
        India","West India","West Central US","Canada Central","Canada East","West
        US 2","UK South","UK West","Korea Central","Korea South","France Central","Australia
        Central","South Africa North","UAE North","Switzerland North","Germany West
        Central","Norway East"],"apiVersions":["2018-12-20-preview"]},{"resourceType":"backupProtectedItems","locations":["West
        US","East US","North Europe","West Europe","Brazil South","East Asia","Southeast
        Asia","North Central US","South Central US","Japan East","Japan West","Australia
        East","Australia Southeast","Central US","East US 2","Central India","South
        India","West India","West Central US","Canada Central","Canada East","West
        US 2","UK South","UK West","Korea Central","Korea South","France Central","Australia
        Central","South Africa North","UAE North","Switzerland North","Germany West
        Central","Norway East"],"apiVersions":["2017-07-01-preview"],"capabilities":"SupportsExtension"},{"resourceType":"replicationEligibilityResults","locations":["West
        US","East US","North Europe","West Europe","Brazil South","East Asia","Southeast
        Asia","North Central US","South Central US","Japan East","Japan West","Australia
        East","Australia Southeast","Central US","East US 2","Central India","South
        India","West India","West Central US","Canada Central","Canada East","West
        US 2","UK South","UK West","Korea Central","Korea South","France Central","Australia
        Central","South Africa North","UAE North","Switzerland North","Germany West
        Central","Norway East"],"apiVersions":["2018-07-10"],"capabilities":"SupportsExtension"}],"registrationState":"Registering"}'
    headers:
      cache-control:
      - no-cache
      content-length:
      - '10576'
      content-type:
      - application/json; charset=utf-8
      date:
      - Wed, 22 Apr 2020 10:33:46 GMT
      expires:
      - '-1'
      pragma:
      - no-cache
      strict-transport-security:
      - max-age=31536000; includeSubDomains
      transfer-encoding:
      - chunked
      vary:
      - Accept-Encoding
      x-content-type-options:
      - nosniff
      x-ms-ratelimit-remaining-subscription-writes:
      - '1199'
    status:
      code: 200
      message: OK
- request:
    body: null
    headers:
      Accept:
      - '*/*'
      Accept-Encoding:
      - gzip, deflate
      Connection:
      - keep-alive
      User-Agent:
      - python-requests/2.23.0
    method: GET
    uri: https://management.azure.com/subscriptions/00000000-0000-0000-0000-000000000000/providers/Microsoft.RecoveryServices?api-version=2016-02-01
  response:
    body:
      string: '{"id":"/subscriptions/00000000-0000-0000-0000-000000000000/providers/Microsoft.RecoveryServices","namespace":"Microsoft.RecoveryServices","authorizations":[{"applicationId":"262044b1-e2ce-469f-a196-69ab7ada62d3","roleDefinitionId":"21CEC436-F7D0-4ADE-8AD8-FEC5668484CC"},{"applicationId":"b8340c3b-9267-498f-b21a-15d5547fd85e","roleDefinitionId":"8A00C8EA-8F1B-45A7-8F64-F4CC61EEE9B6"},{"applicationId":"3b2fa68d-a091-48c9-95be-88d572e08fb7","roleDefinitionId":"47d68fae-99c7-4c10-b9db-2316116a061e"},{"applicationId":"9bdab391-7bbe-42e8-8132-e4491dc29cc0","roleDefinitionId":"0383f7f5-023d-4379-b2c7-9ef786459969"}],"resourceTypes":[{"resourceType":"vaults","locations":["West
        US","East US","North Europe","West Europe","Brazil South","East Asia","Southeast
        Asia","North Central US","South Central US","Japan East","Japan West","Australia
        East","Australia Southeast","Central US","East US 2","Central India","South
        India","West India","Canada Central","Canada East","West Central US","West
        US 2","UK South","UK West","Korea Central","Korea South","France Central","Australia
        Central","South Africa North","UAE North","Switzerland North","Germany West
        Central","Norway East"],"apiVersions":["2020-02-02-preview","2020-02-02","2019-06-15","2019-05-13-preview","2019-05-13","2018-12-20-preview","2018-07-10-preview","2018-07-10","2018-01-10","2017-07-01-preview","2017-07-01","2016-12-01","2016-08-10","2016-06-01","2016-05-01","2015-12-15","2015-12-10","2015-11-10","2015-08-15","2015-08-10","2015-06-10","2015-03-15"],"capabilities":"CrossResourceGroupResourceMove,
        CrossSubscriptionResourceMove, SystemAssignedResourceIdentity"},{"resourceType":"operations","locations":[],"apiVersions":["2020-02-02-preview","2020-02-02","2019-06-15","2019-05-13-preview","2019-05-13","2018-07-10-preview","2018-07-10","2018-01-10","2017-09-01","2017-07-01-preview","2017-07-01","2016-12-01","2016-08-10","2016-06-01","2015-12-15","2015-12-10","2015-11-10","2015-08-15","2015-08-10","2015-06-10","2015-03-15"]},{"resourceType":"locations","locations":[],"apiVersions":["2017-07-01","2016-06-01"]},{"resourceType":"locations/backupStatus","locations":["West
        US","East US","North Europe","West Europe","Brazil South","East Asia","Southeast
        Asia","North Central US","South Central US","Japan East","Japan West","Australia
        East","Australia Southeast","Central US","East US 2","Central India","South
        India","West India","West Central US","Canada Central","Canada East","West
        US 2","UK South","UK West","Korea Central","Korea South","France Central","Australia
        Central","South Africa North","UAE North","Switzerland North","Germany West
        Central","Norway East"],"apiVersions":["2017-07-01","2016-06-01"]},{"resourceType":"locations/checkNameAvailability","locations":["West
        US","East US","North Europe","West Europe","Brazil South","East Asia","Southeast
        Asia","North Central US","South Central US","Japan East","Japan West","Australia
        East","Australia Southeast","Central US","East US 2","Central India","South
        India","West India","West Central US","Canada Central","Canada East","West
        US 2","UK South","UK West","Korea Central","Korea South","France Central","Australia
        Central","South Africa North","UAE North","Switzerland North","Germany West
        Central","Norway East"],"apiVersions":["2018-01-10"]},{"resourceType":"locations/allocatedStamp","locations":["West
        US","East US","North Europe","West Europe","Brazil South","East Asia","Southeast
        Asia","North Central US","South Central US","Japan East","Japan West","Australia
        East","Australia Southeast","Central US","East US 2","Central India","South
        India","West India","West Central US","Canada Central","Canada East","West
        US 2","UK South","UK West","Korea Central","Korea South","France Central","Australia
        Central","South Africa North","UAE North","Switzerland North","Germany West
        Central","Norway East"],"apiVersions":["2016-06-01"]},{"resourceType":"locations/allocateStamp","locations":["West
        US","East US","North Europe","West Europe","Brazil South","East Asia","Southeast
        Asia","North Central US","South Central US","Japan East","Japan West","Australia
        East","Australia Southeast","Central US","East US 2","Central India","South
        India","West India","West Central US","Canada Central","Canada East","West
        US 2","UK South","UK West","Korea Central","Korea South","France Central","Australia
        Central","South Africa North","UAE North","Switzerland North","Germany West
        Central","Norway East"],"apiVersions":["2016-06-01"]},{"resourceType":"locations/backupValidateFeatures","locations":["West
        US","East US","North Europe","West Europe","Brazil South","East Asia","Southeast
        Asia","North Central US","South Central US","Japan East","Japan West","Australia
        East","Australia Southeast","Central US","East US 2","Central India","South
        India","West India","West Central US","Canada Central","Canada East","West
        US 2","UK South","UK West","Korea Central","Korea South","France Central","Australia
        Central","South Africa North","UAE North","Switzerland North","Germany West
        Central","Norway East"],"apiVersions":["2017-07-01"]},{"resourceType":"locations/backupPreValidateProtection","locations":["West
        US","East US","North Europe","West Europe","Brazil South","East Asia","Southeast
        Asia","North Central US","South Central US","Japan East","Japan West","Australia
        East","Australia Southeast","Central US","East US 2","Central India","South
        India","West India","West Central US","Canada Central","Canada East","West
        US 2","UK South","UK West","Korea Central","Korea South","France Central","Australia
        Central","South Africa North","UAE North","Switzerland North","Germany West
        Central","Norway East"],"apiVersions":["2017-07-01"]},{"resourceType":"locations/backupCrrJobs","locations":["West
        US","East US","North Europe","West Europe","Brazil South","East Asia","Southeast
        Asia","North Central US","South Central US","Japan East","Japan West","Australia
        East","Australia Southeast","Central US","East US 2","Central India","South
        India","West India","West Central US","Canada Central","Canada East","West
        US 2","UK South","UK West","Korea Central","Korea South","France Central","Australia
        Central","South Africa North","UAE North","Switzerland North","Germany West
        Central","Norway East"],"apiVersions":["2018-12-20-preview"]},{"resourceType":"locations/backupCrrJob","locations":["West
        US","East US","North Europe","West Europe","Brazil South","East Asia","Southeast
        Asia","North Central US","South Central US","Japan East","Japan West","Australia
        East","Australia Southeast","Central US","East US 2","Central India","South
        India","West India","West Central US","Canada Central","Canada East","West
        US 2","UK South","UK West","Korea Central","Korea South","France Central","Australia
        Central","South Africa North","UAE North","Switzerland North","Germany West
        Central","Norway East"],"apiVersions":["2018-12-20-preview"]},{"resourceType":"locations/backupAadProperties","locations":["West
        US","East US","North Europe","West Europe","Brazil South","East Asia","Southeast
        Asia","North Central US","South Central US","Japan East","Japan West","Australia
        East","Australia Southeast","Central US","East US 2","Central India","South
        India","West India","West Central US","Canada Central","Canada East","West
        US 2","UK South","UK West","Korea Central","Korea South","France Central","Australia
        Central","South Africa North","UAE North","Switzerland North","Germany West
        Central","Norway East"],"apiVersions":["2018-12-20-preview"]},{"resourceType":"locations/backupCrossRegionRestore","locations":["West
        US","East US","North Europe","West Europe","Brazil South","East Asia","Southeast
        Asia","North Central US","South Central US","Japan East","Japan West","Australia
        East","Australia Southeast","Central US","East US 2","Central India","South
        India","West India","West Central US","Canada Central","Canada East","West
        US 2","UK South","UK West","Korea Central","Korea South","France Central","Australia
        Central","South Africa North","UAE North","Switzerland North","Germany West
        Central","Norway East"],"apiVersions":["2018-12-20-preview"]},{"resourceType":"locations/backupCrrOperationResults","locations":["West
        US","East US","North Europe","West Europe","Brazil South","East Asia","Southeast
        Asia","North Central US","South Central US","Japan East","Japan West","Australia
        East","Australia Southeast","Central US","East US 2","Central India","South
        India","West India","West Central US","Canada Central","Canada East","West
        US 2","UK South","UK West","Korea Central","Korea South","France Central","Australia
        Central","South Africa North","UAE North","Switzerland North","Germany West
        Central","Norway East"],"apiVersions":["2018-12-20-preview"]},{"resourceType":"locations/backupCrrOperationsStatus","locations":["West
        US","East US","North Europe","West Europe","Brazil South","East Asia","Southeast
        Asia","North Central US","South Central US","Japan East","Japan West","Australia
        East","Australia Southeast","Central US","East US 2","Central India","South
        India","West India","West Central US","Canada Central","Canada East","West
        US 2","UK South","UK West","Korea Central","Korea South","France Central","Australia
        Central","South Africa North","UAE North","Switzerland North","Germany West
        Central","Norway East"],"apiVersions":["2018-12-20-preview"]},{"resourceType":"backupProtectedItems","locations":["West
        US","East US","North Europe","West Europe","Brazil South","East Asia","Southeast
        Asia","North Central US","South Central US","Japan East","Japan West","Australia
        East","Australia Southeast","Central US","East US 2","Central India","South
        India","West India","West Central US","Canada Central","Canada East","West
        US 2","UK South","UK West","Korea Central","Korea South","France Central","Australia
        Central","South Africa North","UAE North","Switzerland North","Germany West
        Central","Norway East"],"apiVersions":["2017-07-01-preview"],"capabilities":"SupportsExtension"},{"resourceType":"replicationEligibilityResults","locations":["West
        US","East US","North Europe","West Europe","Brazil South","East Asia","Southeast
        Asia","North Central US","South Central US","Japan East","Japan West","Australia
        East","Australia Southeast","Central US","East US 2","Central India","South
        India","West India","West Central US","Canada Central","Canada East","West
        US 2","UK South","UK West","Korea Central","Korea South","France Central","Australia
        Central","South Africa North","UAE North","Switzerland North","Germany West
        Central","Norway East"],"apiVersions":["2018-07-10"],"capabilities":"SupportsExtension"}],"registrationState":"Registering"}'
    headers:
      cache-control:
      - no-cache
      content-length:
      - '10576'
      content-type:
      - application/json; charset=utf-8
      date:
      - Wed, 22 Apr 2020 10:33:56 GMT
      expires:
      - '-1'
      pragma:
      - no-cache
      strict-transport-security:
      - max-age=31536000; includeSubDomains
      vary:
      - Accept-Encoding
      x-content-type-options:
      - nosniff
    status:
      code: 200
      message: OK
- request:
    body: null
    headers:
      Accept:
      - '*/*'
      Accept-Encoding:
      - gzip, deflate
      Connection:
      - keep-alive
      User-Agent:
      - python-requests/2.23.0
    method: GET
    uri: https://management.azure.com/subscriptions/00000000-0000-0000-0000-000000000000/providers/Microsoft.RecoveryServices?api-version=2016-02-01
  response:
    body:
      string: '{"id":"/subscriptions/00000000-0000-0000-0000-000000000000/providers/Microsoft.RecoveryServices","namespace":"Microsoft.RecoveryServices","authorizations":[{"applicationId":"262044b1-e2ce-469f-a196-69ab7ada62d3","roleDefinitionId":"21CEC436-F7D0-4ADE-8AD8-FEC5668484CC"},{"applicationId":"b8340c3b-9267-498f-b21a-15d5547fd85e","roleDefinitionId":"8A00C8EA-8F1B-45A7-8F64-F4CC61EEE9B6"},{"applicationId":"3b2fa68d-a091-48c9-95be-88d572e08fb7","roleDefinitionId":"47d68fae-99c7-4c10-b9db-2316116a061e"},{"applicationId":"9bdab391-7bbe-42e8-8132-e4491dc29cc0","roleDefinitionId":"0383f7f5-023d-4379-b2c7-9ef786459969"}],"resourceTypes":[{"resourceType":"vaults","locations":["West
        US","East US","North Europe","West Europe","Brazil South","East Asia","Southeast
        Asia","North Central US","South Central US","Japan East","Japan West","Australia
        East","Australia Southeast","Central US","East US 2","Central India","South
        India","West India","Canada Central","Canada East","West Central US","West
        US 2","UK South","UK West","Korea Central","Korea South","France Central","Australia
        Central","South Africa North","UAE North","Switzerland North","Germany West
        Central","Norway East"],"apiVersions":["2020-02-02-preview","2020-02-02","2019-06-15","2019-05-13-preview","2019-05-13","2018-12-20-preview","2018-07-10-preview","2018-07-10","2018-01-10","2017-07-01-preview","2017-07-01","2016-12-01","2016-08-10","2016-06-01","2016-05-01","2015-12-15","2015-12-10","2015-11-10","2015-08-15","2015-08-10","2015-06-10","2015-03-15"],"capabilities":"CrossResourceGroupResourceMove,
        CrossSubscriptionResourceMove, SystemAssignedResourceIdentity"},{"resourceType":"operations","locations":[],"apiVersions":["2020-02-02-preview","2020-02-02","2019-06-15","2019-05-13-preview","2019-05-13","2018-07-10-preview","2018-07-10","2018-01-10","2017-09-01","2017-07-01-preview","2017-07-01","2016-12-01","2016-08-10","2016-06-01","2015-12-15","2015-12-10","2015-11-10","2015-08-15","2015-08-10","2015-06-10","2015-03-15"]},{"resourceType":"locations","locations":[],"apiVersions":["2017-07-01","2016-06-01"]},{"resourceType":"locations/backupStatus","locations":["West
        US","East US","North Europe","West Europe","Brazil South","East Asia","Southeast
        Asia","North Central US","South Central US","Japan East","Japan West","Australia
        East","Australia Southeast","Central US","East US 2","Central India","South
        India","West India","West Central US","Canada Central","Canada East","West
        US 2","UK South","UK West","Korea Central","Korea South","France Central","Australia
        Central","South Africa North","UAE North","Switzerland North","Germany West
        Central","Norway East"],"apiVersions":["2017-07-01","2016-06-01"]},{"resourceType":"locations/checkNameAvailability","locations":["West
        US","East US","North Europe","West Europe","Brazil South","East Asia","Southeast
        Asia","North Central US","South Central US","Japan East","Japan West","Australia
        East","Australia Southeast","Central US","East US 2","Central India","South
        India","West India","West Central US","Canada Central","Canada East","West
        US 2","UK South","UK West","Korea Central","Korea South","France Central","Australia
        Central","South Africa North","UAE North","Switzerland North","Germany West
        Central","Norway East"],"apiVersions":["2018-01-10"]},{"resourceType":"locations/allocatedStamp","locations":["West
        US","East US","North Europe","West Europe","Brazil South","East Asia","Southeast
        Asia","North Central US","South Central US","Japan East","Japan West","Australia
        East","Australia Southeast","Central US","East US 2","Central India","South
        India","West India","West Central US","Canada Central","Canada East","West
        US 2","UK South","UK West","Korea Central","Korea South","France Central","Australia
        Central","South Africa North","UAE North","Switzerland North","Germany West
        Central","Norway East"],"apiVersions":["2016-06-01"]},{"resourceType":"locations/allocateStamp","locations":["West
        US","East US","North Europe","West Europe","Brazil South","East Asia","Southeast
        Asia","North Central US","South Central US","Japan East","Japan West","Australia
        East","Australia Southeast","Central US","East US 2","Central India","South
        India","West India","West Central US","Canada Central","Canada East","West
        US 2","UK South","UK West","Korea Central","Korea South","France Central","Australia
        Central","South Africa North","UAE North","Switzerland North","Germany West
        Central","Norway East"],"apiVersions":["2016-06-01"]},{"resourceType":"locations/backupValidateFeatures","locations":["West
        US","East US","North Europe","West Europe","Brazil South","East Asia","Southeast
        Asia","North Central US","South Central US","Japan East","Japan West","Australia
        East","Australia Southeast","Central US","East US 2","Central India","South
        India","West India","West Central US","Canada Central","Canada East","West
        US 2","UK South","UK West","Korea Central","Korea South","France Central","Australia
        Central","South Africa North","UAE North","Switzerland North","Germany West
        Central","Norway East"],"apiVersions":["2017-07-01"]},{"resourceType":"locations/backupPreValidateProtection","locations":["West
        US","East US","North Europe","West Europe","Brazil South","East Asia","Southeast
        Asia","North Central US","South Central US","Japan East","Japan West","Australia
        East","Australia Southeast","Central US","East US 2","Central India","South
        India","West India","West Central US","Canada Central","Canada East","West
        US 2","UK South","UK West","Korea Central","Korea South","France Central","Australia
        Central","South Africa North","UAE North","Switzerland North","Germany West
        Central","Norway East"],"apiVersions":["2017-07-01"]},{"resourceType":"locations/backupCrrJobs","locations":["West
        US","East US","North Europe","West Europe","Brazil South","East Asia","Southeast
        Asia","North Central US","South Central US","Japan East","Japan West","Australia
        East","Australia Southeast","Central US","East US 2","Central India","South
        India","West India","West Central US","Canada Central","Canada East","West
        US 2","UK South","UK West","Korea Central","Korea South","France Central","Australia
        Central","South Africa North","UAE North","Switzerland North","Germany West
        Central","Norway East"],"apiVersions":["2018-12-20-preview"]},{"resourceType":"locations/backupCrrJob","locations":["West
        US","East US","North Europe","West Europe","Brazil South","East Asia","Southeast
        Asia","North Central US","South Central US","Japan East","Japan West","Australia
        East","Australia Southeast","Central US","East US 2","Central India","South
        India","West India","West Central US","Canada Central","Canada East","West
        US 2","UK South","UK West","Korea Central","Korea South","France Central","Australia
        Central","South Africa North","UAE North","Switzerland North","Germany West
        Central","Norway East"],"apiVersions":["2018-12-20-preview"]},{"resourceType":"locations/backupAadProperties","locations":["West
        US","East US","North Europe","West Europe","Brazil South","East Asia","Southeast
        Asia","North Central US","South Central US","Japan East","Japan West","Australia
        East","Australia Southeast","Central US","East US 2","Central India","South
        India","West India","West Central US","Canada Central","Canada East","West
        US 2","UK South","UK West","Korea Central","Korea South","France Central","Australia
        Central","South Africa North","UAE North","Switzerland North","Germany West
        Central","Norway East"],"apiVersions":["2018-12-20-preview"]},{"resourceType":"locations/backupCrossRegionRestore","locations":["West
        US","East US","North Europe","West Europe","Brazil South","East Asia","Southeast
        Asia","North Central US","South Central US","Japan East","Japan West","Australia
        East","Australia Southeast","Central US","East US 2","Central India","South
        India","West India","West Central US","Canada Central","Canada East","West
        US 2","UK South","UK West","Korea Central","Korea South","France Central","Australia
        Central","South Africa North","UAE North","Switzerland North","Germany West
        Central","Norway East"],"apiVersions":["2018-12-20-preview"]},{"resourceType":"locations/backupCrrOperationResults","locations":["West
        US","East US","North Europe","West Europe","Brazil South","East Asia","Southeast
        Asia","North Central US","South Central US","Japan East","Japan West","Australia
        East","Australia Southeast","Central US","East US 2","Central India","South
        India","West India","West Central US","Canada Central","Canada East","West
        US 2","UK South","UK West","Korea Central","Korea South","France Central","Australia
        Central","South Africa North","UAE North","Switzerland North","Germany West
        Central","Norway East"],"apiVersions":["2018-12-20-preview"]},{"resourceType":"locations/backupCrrOperationsStatus","locations":["West
        US","East US","North Europe","West Europe","Brazil South","East Asia","Southeast
        Asia","North Central US","South Central US","Japan East","Japan West","Australia
        East","Australia Southeast","Central US","East US 2","Central India","South
        India","West India","West Central US","Canada Central","Canada East","West
        US 2","UK South","UK West","Korea Central","Korea South","France Central","Australia
        Central","South Africa North","UAE North","Switzerland North","Germany West
        Central","Norway East"],"apiVersions":["2018-12-20-preview"]},{"resourceType":"backupProtectedItems","locations":["West
        US","East US","North Europe","West Europe","Brazil South","East Asia","Southeast
        Asia","North Central US","South Central US","Japan East","Japan West","Australia
        East","Australia Southeast","Central US","East US 2","Central India","South
        India","West India","West Central US","Canada Central","Canada East","West
        US 2","UK South","UK West","Korea Central","Korea South","France Central","Australia
        Central","South Africa North","UAE North","Switzerland North","Germany West
        Central","Norway East"],"apiVersions":["2017-07-01-preview"],"capabilities":"SupportsExtension"},{"resourceType":"replicationEligibilityResults","locations":["West
        US","East US","North Europe","West Europe","Brazil South","East Asia","Southeast
        Asia","North Central US","South Central US","Japan East","Japan West","Australia
        East","Australia Southeast","Central US","East US 2","Central India","South
        India","West India","West Central US","Canada Central","Canada East","West
        US 2","UK South","UK West","Korea Central","Korea South","France Central","Australia
        Central","South Africa North","UAE North","Switzerland North","Germany West
        Central","Norway East"],"apiVersions":["2018-07-10"],"capabilities":"SupportsExtension"}],"registrationState":"Registering"}'
    headers:
      cache-control:
      - no-cache
      content-length:
      - '10576'
      content-type:
      - application/json; charset=utf-8
      date:
      - Wed, 22 Apr 2020 10:34:07 GMT
      expires:
      - '-1'
      pragma:
      - no-cache
      strict-transport-security:
      - max-age=31536000; includeSubDomains
      vary:
      - Accept-Encoding
      x-content-type-options:
      - nosniff
    status:
      code: 200
      message: OK
- request:
    body: null
    headers:
      Accept:
      - '*/*'
      Accept-Encoding:
      - gzip, deflate
      Connection:
      - keep-alive
      User-Agent:
      - python-requests/2.23.0
    method: GET
    uri: https://management.azure.com/subscriptions/00000000-0000-0000-0000-000000000000/providers/Microsoft.RecoveryServices?api-version=2016-02-01
  response:
    body:
      string: '{"id":"/subscriptions/00000000-0000-0000-0000-000000000000/providers/Microsoft.RecoveryServices","namespace":"Microsoft.RecoveryServices","authorizations":[{"applicationId":"262044b1-e2ce-469f-a196-69ab7ada62d3","roleDefinitionId":"21CEC436-F7D0-4ADE-8AD8-FEC5668484CC"},{"applicationId":"b8340c3b-9267-498f-b21a-15d5547fd85e","roleDefinitionId":"8A00C8EA-8F1B-45A7-8F64-F4CC61EEE9B6"},{"applicationId":"3b2fa68d-a091-48c9-95be-88d572e08fb7","roleDefinitionId":"47d68fae-99c7-4c10-b9db-2316116a061e"},{"applicationId":"9bdab391-7bbe-42e8-8132-e4491dc29cc0","roleDefinitionId":"0383f7f5-023d-4379-b2c7-9ef786459969"}],"resourceTypes":[{"resourceType":"vaults","locations":["West
        US","East US","North Europe","West Europe","Brazil South","East Asia","Southeast
        Asia","North Central US","South Central US","Japan East","Japan West","Australia
        East","Australia Southeast","Central US","East US 2","Central India","South
        India","West India","Canada Central","Canada East","West Central US","West
        US 2","UK South","UK West","Korea Central","Korea South","France Central","Australia
        Central","South Africa North","UAE North","Switzerland North","Germany West
        Central","Norway East"],"apiVersions":["2020-02-02-preview","2020-02-02","2019-06-15","2019-05-13-preview","2019-05-13","2018-12-20-preview","2018-07-10-preview","2018-07-10","2018-01-10","2017-07-01-preview","2017-07-01","2016-12-01","2016-08-10","2016-06-01","2016-05-01","2015-12-15","2015-12-10","2015-11-10","2015-08-15","2015-08-10","2015-06-10","2015-03-15"],"capabilities":"CrossResourceGroupResourceMove,
        CrossSubscriptionResourceMove, SystemAssignedResourceIdentity"},{"resourceType":"operations","locations":[],"apiVersions":["2020-02-02-preview","2020-02-02","2019-06-15","2019-05-13-preview","2019-05-13","2018-07-10-preview","2018-07-10","2018-01-10","2017-09-01","2017-07-01-preview","2017-07-01","2016-12-01","2016-08-10","2016-06-01","2015-12-15","2015-12-10","2015-11-10","2015-08-15","2015-08-10","2015-06-10","2015-03-15"]},{"resourceType":"locations","locations":[],"apiVersions":["2017-07-01","2016-06-01"]},{"resourceType":"locations/backupStatus","locations":["West
        US","East US","North Europe","West Europe","Brazil South","East Asia","Southeast
        Asia","North Central US","South Central US","Japan East","Japan West","Australia
        East","Australia Southeast","Central US","East US 2","Central India","South
        India","West India","West Central US","Canada Central","Canada East","West
        US 2","UK South","UK West","Korea Central","Korea South","France Central","Australia
        Central","South Africa North","UAE North","Switzerland North","Germany West
        Central","Norway East"],"apiVersions":["2017-07-01","2016-06-01"]},{"resourceType":"locations/checkNameAvailability","locations":["West
        US","East US","North Europe","West Europe","Brazil South","East Asia","Southeast
        Asia","North Central US","South Central US","Japan East","Japan West","Australia
        East","Australia Southeast","Central US","East US 2","Central India","South
        India","West India","West Central US","Canada Central","Canada East","West
        US 2","UK South","UK West","Korea Central","Korea South","France Central","Australia
        Central","South Africa North","UAE North","Switzerland North","Germany West
        Central","Norway East"],"apiVersions":["2018-01-10"]},{"resourceType":"locations/allocatedStamp","locations":["West
        US","East US","North Europe","West Europe","Brazil South","East Asia","Southeast
        Asia","North Central US","South Central US","Japan East","Japan West","Australia
        East","Australia Southeast","Central US","East US 2","Central India","South
        India","West India","West Central US","Canada Central","Canada East","West
        US 2","UK South","UK West","Korea Central","Korea South","France Central","Australia
        Central","South Africa North","UAE North","Switzerland North","Germany West
        Central","Norway East"],"apiVersions":["2016-06-01"]},{"resourceType":"locations/allocateStamp","locations":["West
        US","East US","North Europe","West Europe","Brazil South","East Asia","Southeast
        Asia","North Central US","South Central US","Japan East","Japan West","Australia
        East","Australia Southeast","Central US","East US 2","Central India","South
        India","West India","West Central US","Canada Central","Canada East","West
        US 2","UK South","UK West","Korea Central","Korea South","France Central","Australia
        Central","South Africa North","UAE North","Switzerland North","Germany West
        Central","Norway East"],"apiVersions":["2016-06-01"]},{"resourceType":"locations/backupValidateFeatures","locations":["West
        US","East US","North Europe","West Europe","Brazil South","East Asia","Southeast
        Asia","North Central US","South Central US","Japan East","Japan West","Australia
        East","Australia Southeast","Central US","East US 2","Central India","South
        India","West India","West Central US","Canada Central","Canada East","West
        US 2","UK South","UK West","Korea Central","Korea South","France Central","Australia
        Central","South Africa North","UAE North","Switzerland North","Germany West
        Central","Norway East"],"apiVersions":["2017-07-01"]},{"resourceType":"locations/backupPreValidateProtection","locations":["West
        US","East US","North Europe","West Europe","Brazil South","East Asia","Southeast
        Asia","North Central US","South Central US","Japan East","Japan West","Australia
        East","Australia Southeast","Central US","East US 2","Central India","South
        India","West India","West Central US","Canada Central","Canada East","West
        US 2","UK South","UK West","Korea Central","Korea South","France Central","Australia
        Central","South Africa North","UAE North","Switzerland North","Germany West
        Central","Norway East"],"apiVersions":["2017-07-01"]},{"resourceType":"locations/backupCrrJobs","locations":["West
        US","East US","North Europe","West Europe","Brazil South","East Asia","Southeast
        Asia","North Central US","South Central US","Japan East","Japan West","Australia
        East","Australia Southeast","Central US","East US 2","Central India","South
        India","West India","West Central US","Canada Central","Canada East","West
        US 2","UK South","UK West","Korea Central","Korea South","France Central","Australia
        Central","South Africa North","UAE North","Switzerland North","Germany West
        Central","Norway East"],"apiVersions":["2018-12-20-preview"]},{"resourceType":"locations/backupCrrJob","locations":["West
        US","East US","North Europe","West Europe","Brazil South","East Asia","Southeast
        Asia","North Central US","South Central US","Japan East","Japan West","Australia
        East","Australia Southeast","Central US","East US 2","Central India","South
        India","West India","West Central US","Canada Central","Canada East","West
        US 2","UK South","UK West","Korea Central","Korea South","France Central","Australia
        Central","South Africa North","UAE North","Switzerland North","Germany West
        Central","Norway East"],"apiVersions":["2018-12-20-preview"]},{"resourceType":"locations/backupAadProperties","locations":["West
        US","East US","North Europe","West Europe","Brazil South","East Asia","Southeast
        Asia","North Central US","South Central US","Japan East","Japan West","Australia
        East","Australia Southeast","Central US","East US 2","Central India","South
        India","West India","West Central US","Canada Central","Canada East","West
        US 2","UK South","UK West","Korea Central","Korea South","France Central","Australia
        Central","South Africa North","UAE North","Switzerland North","Germany West
        Central","Norway East"],"apiVersions":["2018-12-20-preview"]},{"resourceType":"locations/backupCrossRegionRestore","locations":["West
        US","East US","North Europe","West Europe","Brazil South","East Asia","Southeast
        Asia","North Central US","South Central US","Japan East","Japan West","Australia
        East","Australia Southeast","Central US","East US 2","Central India","South
        India","West India","West Central US","Canada Central","Canada East","West
        US 2","UK South","UK West","Korea Central","Korea South","France Central","Australia
        Central","South Africa North","UAE North","Switzerland North","Germany West
        Central","Norway East"],"apiVersions":["2018-12-20-preview"]},{"resourceType":"locations/backupCrrOperationResults","locations":["West
        US","East US","North Europe","West Europe","Brazil South","East Asia","Southeast
        Asia","North Central US","South Central US","Japan East","Japan West","Australia
        East","Australia Southeast","Central US","East US 2","Central India","South
        India","West India","West Central US","Canada Central","Canada East","West
        US 2","UK South","UK West","Korea Central","Korea South","France Central","Australia
        Central","South Africa North","UAE North","Switzerland North","Germany West
        Central","Norway East"],"apiVersions":["2018-12-20-preview"]},{"resourceType":"locations/backupCrrOperationsStatus","locations":["West
        US","East US","North Europe","West Europe","Brazil South","East Asia","Southeast
        Asia","North Central US","South Central US","Japan East","Japan West","Australia
        East","Australia Southeast","Central US","East US 2","Central India","South
        India","West India","West Central US","Canada Central","Canada East","West
        US 2","UK South","UK West","Korea Central","Korea South","France Central","Australia
        Central","South Africa North","UAE North","Switzerland North","Germany West
        Central","Norway East"],"apiVersions":["2018-12-20-preview"]},{"resourceType":"backupProtectedItems","locations":["West
        US","East US","North Europe","West Europe","Brazil South","East Asia","Southeast
        Asia","North Central US","South Central US","Japan East","Japan West","Australia
        East","Australia Southeast","Central US","East US 2","Central India","South
        India","West India","West Central US","Canada Central","Canada East","West
        US 2","UK South","UK West","Korea Central","Korea South","France Central","Australia
        Central","South Africa North","UAE North","Switzerland North","Germany West
        Central","Norway East"],"apiVersions":["2017-07-01-preview"],"capabilities":"SupportsExtension"},{"resourceType":"replicationEligibilityResults","locations":["West
        US","East US","North Europe","West Europe","Brazil South","East Asia","Southeast
        Asia","North Central US","South Central US","Japan East","Japan West","Australia
        East","Australia Southeast","Central US","East US 2","Central India","South
        India","West India","West Central US","Canada Central","Canada East","West
        US 2","UK South","UK West","Korea Central","Korea South","France Central","Australia
        Central","South Africa North","UAE North","Switzerland North","Germany West
        Central","Norway East"],"apiVersions":["2018-07-10"],"capabilities":"SupportsExtension"}],"registrationState":"Registering"}'
    headers:
      cache-control:
      - no-cache
      content-length:
      - '10576'
      content-type:
      - application/json; charset=utf-8
      date:
      - Wed, 22 Apr 2020 10:34:16 GMT
      expires:
      - '-1'
      pragma:
      - no-cache
      strict-transport-security:
      - max-age=31536000; includeSubDomains
      vary:
      - Accept-Encoding
      x-content-type-options:
      - nosniff
    status:
      code: 200
      message: OK
- request:
    body: null
    headers:
      Accept:
      - '*/*'
      Accept-Encoding:
      - gzip, deflate
      Connection:
      - keep-alive
      User-Agent:
      - python-requests/2.23.0
    method: GET
    uri: https://management.azure.com/subscriptions/00000000-0000-0000-0000-000000000000/providers/Microsoft.RecoveryServices?api-version=2016-02-01
  response:
    body:
      string: '{"id":"/subscriptions/00000000-0000-0000-0000-000000000000/providers/Microsoft.RecoveryServices","namespace":"Microsoft.RecoveryServices","authorizations":[{"applicationId":"262044b1-e2ce-469f-a196-69ab7ada62d3","roleDefinitionId":"21CEC436-F7D0-4ADE-8AD8-FEC5668484CC"},{"applicationId":"b8340c3b-9267-498f-b21a-15d5547fd85e","roleDefinitionId":"8A00C8EA-8F1B-45A7-8F64-F4CC61EEE9B6"},{"applicationId":"3b2fa68d-a091-48c9-95be-88d572e08fb7","roleDefinitionId":"47d68fae-99c7-4c10-b9db-2316116a061e"},{"applicationId":"9bdab391-7bbe-42e8-8132-e4491dc29cc0","roleDefinitionId":"0383f7f5-023d-4379-b2c7-9ef786459969"}],"resourceTypes":[{"resourceType":"vaults","locations":["West
        US","East US","North Europe","West Europe","Brazil South","East Asia","Southeast
        Asia","North Central US","South Central US","Japan East","Japan West","Australia
        East","Australia Southeast","Central US","East US 2","Central India","South
        India","West India","Canada Central","Canada East","West Central US","West
        US 2","UK South","UK West","Korea Central","Korea South","France Central","Australia
        Central","South Africa North","UAE North","Switzerland North","Germany West
        Central","Norway East"],"apiVersions":["2020-02-02-preview","2020-02-02","2019-06-15","2019-05-13-preview","2019-05-13","2018-12-20-preview","2018-07-10-preview","2018-07-10","2018-01-10","2017-07-01-preview","2017-07-01","2016-12-01","2016-08-10","2016-06-01","2016-05-01","2015-12-15","2015-12-10","2015-11-10","2015-08-15","2015-08-10","2015-06-10","2015-03-15"],"capabilities":"CrossResourceGroupResourceMove,
        CrossSubscriptionResourceMove, SystemAssignedResourceIdentity"},{"resourceType":"operations","locations":[],"apiVersions":["2020-02-02-preview","2020-02-02","2019-06-15","2019-05-13-preview","2019-05-13","2018-07-10-preview","2018-07-10","2018-01-10","2017-09-01","2017-07-01-preview","2017-07-01","2016-12-01","2016-08-10","2016-06-01","2015-12-15","2015-12-10","2015-11-10","2015-08-15","2015-08-10","2015-06-10","2015-03-15"]},{"resourceType":"locations","locations":[],"apiVersions":["2017-07-01","2016-06-01"]},{"resourceType":"locations/backupStatus","locations":["West
        US","East US","North Europe","West Europe","Brazil South","East Asia","Southeast
        Asia","North Central US","South Central US","Japan East","Japan West","Australia
        East","Australia Southeast","Central US","East US 2","Central India","South
        India","West India","West Central US","Canada Central","Canada East","West
        US 2","UK South","UK West","Korea Central","Korea South","France Central","Australia
        Central","South Africa North","UAE North","Switzerland North","Germany West
        Central","Norway East"],"apiVersions":["2017-07-01","2016-06-01"]},{"resourceType":"locations/checkNameAvailability","locations":["West
        US","East US","North Europe","West Europe","Brazil South","East Asia","Southeast
        Asia","North Central US","South Central US","Japan East","Japan West","Australia
        East","Australia Southeast","Central US","East US 2","Central India","South
        India","West India","West Central US","Canada Central","Canada East","West
        US 2","UK South","UK West","Korea Central","Korea South","France Central","Australia
        Central","South Africa North","UAE North","Switzerland North","Germany West
        Central","Norway East"],"apiVersions":["2018-01-10"]},{"resourceType":"locations/allocatedStamp","locations":["West
        US","East US","North Europe","West Europe","Brazil South","East Asia","Southeast
        Asia","North Central US","South Central US","Japan East","Japan West","Australia
        East","Australia Southeast","Central US","East US 2","Central India","South
        India","West India","West Central US","Canada Central","Canada East","West
        US 2","UK South","UK West","Korea Central","Korea South","France Central","Australia
        Central","South Africa North","UAE North","Switzerland North","Germany West
        Central","Norway East"],"apiVersions":["2016-06-01"]},{"resourceType":"locations/allocateStamp","locations":["West
        US","East US","North Europe","West Europe","Brazil South","East Asia","Southeast
        Asia","North Central US","South Central US","Japan East","Japan West","Australia
        East","Australia Southeast","Central US","East US 2","Central India","South
        India","West India","West Central US","Canada Central","Canada East","West
        US 2","UK South","UK West","Korea Central","Korea South","France Central","Australia
        Central","South Africa North","UAE North","Switzerland North","Germany West
        Central","Norway East"],"apiVersions":["2016-06-01"]},{"resourceType":"locations/backupValidateFeatures","locations":["West
        US","East US","North Europe","West Europe","Brazil South","East Asia","Southeast
        Asia","North Central US","South Central US","Japan East","Japan West","Australia
        East","Australia Southeast","Central US","East US 2","Central India","South
        India","West India","West Central US","Canada Central","Canada East","West
        US 2","UK South","UK West","Korea Central","Korea South","France Central","Australia
        Central","South Africa North","UAE North","Switzerland North","Germany West
        Central","Norway East"],"apiVersions":["2017-07-01"]},{"resourceType":"locations/backupPreValidateProtection","locations":["West
        US","East US","North Europe","West Europe","Brazil South","East Asia","Southeast
        Asia","North Central US","South Central US","Japan East","Japan West","Australia
        East","Australia Southeast","Central US","East US 2","Central India","South
        India","West India","West Central US","Canada Central","Canada East","West
        US 2","UK South","UK West","Korea Central","Korea South","France Central","Australia
        Central","South Africa North","UAE North","Switzerland North","Germany West
        Central","Norway East"],"apiVersions":["2017-07-01"]},{"resourceType":"locations/backupCrrJobs","locations":["West
        US","East US","North Europe","West Europe","Brazil South","East Asia","Southeast
        Asia","North Central US","South Central US","Japan East","Japan West","Australia
        East","Australia Southeast","Central US","East US 2","Central India","South
        India","West India","West Central US","Canada Central","Canada East","West
        US 2","UK South","UK West","Korea Central","Korea South","France Central","Australia
        Central","South Africa North","UAE North","Switzerland North","Germany West
        Central","Norway East"],"apiVersions":["2018-12-20-preview"]},{"resourceType":"locations/backupCrrJob","locations":["West
        US","East US","North Europe","West Europe","Brazil South","East Asia","Southeast
        Asia","North Central US","South Central US","Japan East","Japan West","Australia
        East","Australia Southeast","Central US","East US 2","Central India","South
        India","West India","West Central US","Canada Central","Canada East","West
        US 2","UK South","UK West","Korea Central","Korea South","France Central","Australia
        Central","South Africa North","UAE North","Switzerland North","Germany West
        Central","Norway East"],"apiVersions":["2018-12-20-preview"]},{"resourceType":"locations/backupAadProperties","locations":["West
        US","East US","North Europe","West Europe","Brazil South","East Asia","Southeast
        Asia","North Central US","South Central US","Japan East","Japan West","Australia
        East","Australia Southeast","Central US","East US 2","Central India","South
        India","West India","West Central US","Canada Central","Canada East","West
        US 2","UK South","UK West","Korea Central","Korea South","France Central","Australia
        Central","South Africa North","UAE North","Switzerland North","Germany West
        Central","Norway East"],"apiVersions":["2018-12-20-preview"]},{"resourceType":"locations/backupCrossRegionRestore","locations":["West
        US","East US","North Europe","West Europe","Brazil South","East Asia","Southeast
        Asia","North Central US","South Central US","Japan East","Japan West","Australia
        East","Australia Southeast","Central US","East US 2","Central India","South
        India","West India","West Central US","Canada Central","Canada East","West
        US 2","UK South","UK West","Korea Central","Korea South","France Central","Australia
        Central","South Africa North","UAE North","Switzerland North","Germany West
        Central","Norway East"],"apiVersions":["2018-12-20-preview"]},{"resourceType":"locations/backupCrrOperationResults","locations":["West
        US","East US","North Europe","West Europe","Brazil South","East Asia","Southeast
        Asia","North Central US","South Central US","Japan East","Japan West","Australia
        East","Australia Southeast","Central US","East US 2","Central India","South
        India","West India","West Central US","Canada Central","Canada East","West
        US 2","UK South","UK West","Korea Central","Korea South","France Central","Australia
        Central","South Africa North","UAE North","Switzerland North","Germany West
        Central","Norway East"],"apiVersions":["2018-12-20-preview"]},{"resourceType":"locations/backupCrrOperationsStatus","locations":["West
        US","East US","North Europe","West Europe","Brazil South","East Asia","Southeast
        Asia","North Central US","South Central US","Japan East","Japan West","Australia
        East","Australia Southeast","Central US","East US 2","Central India","South
        India","West India","West Central US","Canada Central","Canada East","West
        US 2","UK South","UK West","Korea Central","Korea South","France Central","Australia
        Central","South Africa North","UAE North","Switzerland North","Germany West
        Central","Norway East"],"apiVersions":["2018-12-20-preview"]},{"resourceType":"backupProtectedItems","locations":["West
        US","East US","North Europe","West Europe","Brazil South","East Asia","Southeast
        Asia","North Central US","South Central US","Japan East","Japan West","Australia
        East","Australia Southeast","Central US","East US 2","Central India","South
        India","West India","West Central US","Canada Central","Canada East","West
        US 2","UK South","UK West","Korea Central","Korea South","France Central","Australia
        Central","South Africa North","UAE North","Switzerland North","Germany West
        Central","Norway East"],"apiVersions":["2017-07-01-preview"],"capabilities":"SupportsExtension"},{"resourceType":"replicationEligibilityResults","locations":["West
        US","East US","North Europe","West Europe","Brazil South","East Asia","Southeast
        Asia","North Central US","South Central US","Japan East","Japan West","Australia
        East","Australia Southeast","Central US","East US 2","Central India","South
        India","West India","West Central US","Canada Central","Canada East","West
        US 2","UK South","UK West","Korea Central","Korea South","France Central","Australia
        Central","South Africa North","UAE North","Switzerland North","Germany West
        Central","Norway East"],"apiVersions":["2018-07-10"],"capabilities":"SupportsExtension"}],"registrationState":"Registering"}'
    headers:
      cache-control:
      - no-cache
      content-length:
      - '10576'
      content-type:
      - application/json; charset=utf-8
      date:
      - Wed, 22 Apr 2020 10:34:26 GMT
      expires:
      - '-1'
      pragma:
      - no-cache
      strict-transport-security:
      - max-age=31536000; includeSubDomains
      vary:
      - Accept-Encoding
      x-content-type-options:
      - nosniff
    status:
      code: 200
      message: OK
- request:
    body: null
    headers:
      Accept:
      - '*/*'
      Accept-Encoding:
      - gzip, deflate
      Connection:
      - keep-alive
      User-Agent:
      - python-requests/2.23.0
    method: GET
    uri: https://management.azure.com/subscriptions/00000000-0000-0000-0000-000000000000/providers/Microsoft.RecoveryServices?api-version=2016-02-01
  response:
    body:
      string: '{"id":"/subscriptions/00000000-0000-0000-0000-000000000000/providers/Microsoft.RecoveryServices","namespace":"Microsoft.RecoveryServices","authorizations":[{"applicationId":"262044b1-e2ce-469f-a196-69ab7ada62d3","roleDefinitionId":"21CEC436-F7D0-4ADE-8AD8-FEC5668484CC"},{"applicationId":"b8340c3b-9267-498f-b21a-15d5547fd85e","roleDefinitionId":"8A00C8EA-8F1B-45A7-8F64-F4CC61EEE9B6"},{"applicationId":"3b2fa68d-a091-48c9-95be-88d572e08fb7","roleDefinitionId":"47d68fae-99c7-4c10-b9db-2316116a061e"},{"applicationId":"9bdab391-7bbe-42e8-8132-e4491dc29cc0","roleDefinitionId":"0383f7f5-023d-4379-b2c7-9ef786459969"}],"resourceTypes":[{"resourceType":"vaults","locations":["West
        US","East US","North Europe","West Europe","Brazil South","East Asia","Southeast
        Asia","North Central US","South Central US","Japan East","Japan West","Australia
        East","Australia Southeast","Central US","East US 2","Central India","South
        India","West India","Canada Central","Canada East","West Central US","West
        US 2","UK South","UK West","Korea Central","Korea South","France Central","Australia
        Central","South Africa North","UAE North","Switzerland North","Germany West
        Central","Norway East"],"apiVersions":["2020-02-02-preview","2020-02-02","2019-06-15","2019-05-13-preview","2019-05-13","2018-12-20-preview","2018-07-10-preview","2018-07-10","2018-01-10","2017-07-01-preview","2017-07-01","2016-12-01","2016-08-10","2016-06-01","2016-05-01","2015-12-15","2015-12-10","2015-11-10","2015-08-15","2015-08-10","2015-06-10","2015-03-15"],"capabilities":"CrossResourceGroupResourceMove,
        CrossSubscriptionResourceMove, SystemAssignedResourceIdentity"},{"resourceType":"operations","locations":[],"apiVersions":["2020-02-02-preview","2020-02-02","2019-06-15","2019-05-13-preview","2019-05-13","2018-07-10-preview","2018-07-10","2018-01-10","2017-09-01","2017-07-01-preview","2017-07-01","2016-12-01","2016-08-10","2016-06-01","2015-12-15","2015-12-10","2015-11-10","2015-08-15","2015-08-10","2015-06-10","2015-03-15"]},{"resourceType":"locations","locations":[],"apiVersions":["2017-07-01","2016-06-01"]},{"resourceType":"locations/backupStatus","locations":["West
        US","East US","North Europe","West Europe","Brazil South","East Asia","Southeast
        Asia","North Central US","South Central US","Japan East","Japan West","Australia
        East","Australia Southeast","Central US","East US 2","Central India","South
        India","West India","West Central US","Canada Central","Canada East","West
        US 2","UK South","UK West","Korea Central","Korea South","France Central","Australia
        Central","South Africa North","UAE North","Switzerland North","Germany West
        Central","Norway East"],"apiVersions":["2017-07-01","2016-06-01"]},{"resourceType":"locations/checkNameAvailability","locations":["West
        US","East US","North Europe","West Europe","Brazil South","East Asia","Southeast
        Asia","North Central US","South Central US","Japan East","Japan West","Australia
        East","Australia Southeast","Central US","East US 2","Central India","South
        India","West India","West Central US","Canada Central","Canada East","West
        US 2","UK South","UK West","Korea Central","Korea South","France Central","Australia
        Central","South Africa North","UAE North","Switzerland North","Germany West
        Central","Norway East"],"apiVersions":["2018-01-10"]},{"resourceType":"locations/allocatedStamp","locations":["West
        US","East US","North Europe","West Europe","Brazil South","East Asia","Southeast
        Asia","North Central US","South Central US","Japan East","Japan West","Australia
        East","Australia Southeast","Central US","East US 2","Central India","South
        India","West India","West Central US","Canada Central","Canada East","West
        US 2","UK South","UK West","Korea Central","Korea South","France Central","Australia
        Central","South Africa North","UAE North","Switzerland North","Germany West
        Central","Norway East"],"apiVersions":["2016-06-01"]},{"resourceType":"locations/allocateStamp","locations":["West
        US","East US","North Europe","West Europe","Brazil South","East Asia","Southeast
        Asia","North Central US","South Central US","Japan East","Japan West","Australia
        East","Australia Southeast","Central US","East US 2","Central India","South
        India","West India","West Central US","Canada Central","Canada East","West
        US 2","UK South","UK West","Korea Central","Korea South","France Central","Australia
        Central","South Africa North","UAE North","Switzerland North","Germany West
        Central","Norway East"],"apiVersions":["2016-06-01"]},{"resourceType":"locations/backupValidateFeatures","locations":["West
        US","East US","North Europe","West Europe","Brazil South","East Asia","Southeast
        Asia","North Central US","South Central US","Japan East","Japan West","Australia
        East","Australia Southeast","Central US","East US 2","Central India","South
        India","West India","West Central US","Canada Central","Canada East","West
        US 2","UK South","UK West","Korea Central","Korea South","France Central","Australia
        Central","South Africa North","UAE North","Switzerland North","Germany West
        Central","Norway East"],"apiVersions":["2017-07-01"]},{"resourceType":"locations/backupPreValidateProtection","locations":["West
        US","East US","North Europe","West Europe","Brazil South","East Asia","Southeast
        Asia","North Central US","South Central US","Japan East","Japan West","Australia
        East","Australia Southeast","Central US","East US 2","Central India","South
        India","West India","West Central US","Canada Central","Canada East","West
        US 2","UK South","UK West","Korea Central","Korea South","France Central","Australia
        Central","South Africa North","UAE North","Switzerland North","Germany West
        Central","Norway East"],"apiVersions":["2017-07-01"]},{"resourceType":"locations/backupCrrJobs","locations":["West
        US","East US","North Europe","West Europe","Brazil South","East Asia","Southeast
        Asia","North Central US","South Central US","Japan East","Japan West","Australia
        East","Australia Southeast","Central US","East US 2","Central India","South
        India","West India","West Central US","Canada Central","Canada East","West
        US 2","UK South","UK West","Korea Central","Korea South","France Central","Australia
        Central","South Africa North","UAE North","Switzerland North","Germany West
        Central","Norway East"],"apiVersions":["2018-12-20-preview"]},{"resourceType":"locations/backupCrrJob","locations":["West
        US","East US","North Europe","West Europe","Brazil South","East Asia","Southeast
        Asia","North Central US","South Central US","Japan East","Japan West","Australia
        East","Australia Southeast","Central US","East US 2","Central India","South
        India","West India","West Central US","Canada Central","Canada East","West
        US 2","UK South","UK West","Korea Central","Korea South","France Central","Australia
        Central","South Africa North","UAE North","Switzerland North","Germany West
        Central","Norway East"],"apiVersions":["2018-12-20-preview"]},{"resourceType":"locations/backupAadProperties","locations":["West
        US","East US","North Europe","West Europe","Brazil South","East Asia","Southeast
        Asia","North Central US","South Central US","Japan East","Japan West","Australia
        East","Australia Southeast","Central US","East US 2","Central India","South
        India","West India","West Central US","Canada Central","Canada East","West
        US 2","UK South","UK West","Korea Central","Korea South","France Central","Australia
        Central","South Africa North","UAE North","Switzerland North","Germany West
        Central","Norway East"],"apiVersions":["2018-12-20-preview"]},{"resourceType":"locations/backupCrossRegionRestore","locations":["West
        US","East US","North Europe","West Europe","Brazil South","East Asia","Southeast
        Asia","North Central US","South Central US","Japan East","Japan West","Australia
        East","Australia Southeast","Central US","East US 2","Central India","South
        India","West India","West Central US","Canada Central","Canada East","West
        US 2","UK South","UK West","Korea Central","Korea South","France Central","Australia
        Central","South Africa North","UAE North","Switzerland North","Germany West
        Central","Norway East"],"apiVersions":["2018-12-20-preview"]},{"resourceType":"locations/backupCrrOperationResults","locations":["West
        US","East US","North Europe","West Europe","Brazil South","East Asia","Southeast
        Asia","North Central US","South Central US","Japan East","Japan West","Australia
        East","Australia Southeast","Central US","East US 2","Central India","South
        India","West India","West Central US","Canada Central","Canada East","West
        US 2","UK South","UK West","Korea Central","Korea South","France Central","Australia
        Central","South Africa North","UAE North","Switzerland North","Germany West
        Central","Norway East"],"apiVersions":["2018-12-20-preview"]},{"resourceType":"locations/backupCrrOperationsStatus","locations":["West
        US","East US","North Europe","West Europe","Brazil South","East Asia","Southeast
        Asia","North Central US","South Central US","Japan East","Japan West","Australia
        East","Australia Southeast","Central US","East US 2","Central India","South
        India","West India","West Central US","Canada Central","Canada East","West
        US 2","UK South","UK West","Korea Central","Korea South","France Central","Australia
        Central","South Africa North","UAE North","Switzerland North","Germany West
        Central","Norway East"],"apiVersions":["2018-12-20-preview"]},{"resourceType":"backupProtectedItems","locations":["West
        US","East US","North Europe","West Europe","Brazil South","East Asia","Southeast
        Asia","North Central US","South Central US","Japan East","Japan West","Australia
        East","Australia Southeast","Central US","East US 2","Central India","South
        India","West India","West Central US","Canada Central","Canada East","West
        US 2","UK South","UK West","Korea Central","Korea South","France Central","Australia
        Central","South Africa North","UAE North","Switzerland North","Germany West
        Central","Norway East"],"apiVersions":["2017-07-01-preview"],"capabilities":"SupportsExtension"},{"resourceType":"replicationEligibilityResults","locations":["West
        US","East US","North Europe","West Europe","Brazil South","East Asia","Southeast
        Asia","North Central US","South Central US","Japan East","Japan West","Australia
        East","Australia Southeast","Central US","East US 2","Central India","South
        India","West India","West Central US","Canada Central","Canada East","West
        US 2","UK South","UK West","Korea Central","Korea South","France Central","Australia
        Central","South Africa North","UAE North","Switzerland North","Germany West
        Central","Norway East"],"apiVersions":["2018-07-10"],"capabilities":"SupportsExtension"}],"registrationState":"Registering"}'
    headers:
      cache-control:
      - no-cache
      content-length:
      - '10576'
      content-type:
      - application/json; charset=utf-8
      date:
      - Wed, 22 Apr 2020 10:34:36 GMT
      expires:
      - '-1'
      pragma:
      - no-cache
      strict-transport-security:
      - max-age=31536000; includeSubDomains
      vary:
      - Accept-Encoding
      x-content-type-options:
      - nosniff
    status:
      code: 200
      message: OK
- request:
    body: null
    headers:
      Accept:
      - '*/*'
      Accept-Encoding:
      - gzip, deflate
      Connection:
      - keep-alive
      User-Agent:
      - python-requests/2.23.0
    method: GET
    uri: https://management.azure.com/subscriptions/00000000-0000-0000-0000-000000000000/providers/Microsoft.RecoveryServices?api-version=2016-02-01
  response:
    body:
      string: '{"id":"/subscriptions/00000000-0000-0000-0000-000000000000/providers/Microsoft.RecoveryServices","namespace":"Microsoft.RecoveryServices","authorizations":[{"applicationId":"262044b1-e2ce-469f-a196-69ab7ada62d3","roleDefinitionId":"21CEC436-F7D0-4ADE-8AD8-FEC5668484CC"},{"applicationId":"b8340c3b-9267-498f-b21a-15d5547fd85e","roleDefinitionId":"8A00C8EA-8F1B-45A7-8F64-F4CC61EEE9B6"},{"applicationId":"3b2fa68d-a091-48c9-95be-88d572e08fb7","roleDefinitionId":"47d68fae-99c7-4c10-b9db-2316116a061e"},{"applicationId":"9bdab391-7bbe-42e8-8132-e4491dc29cc0","roleDefinitionId":"0383f7f5-023d-4379-b2c7-9ef786459969"}],"resourceTypes":[{"resourceType":"vaults","locations":["West
        US","East US","North Europe","West Europe","Brazil South","East Asia","Southeast
        Asia","North Central US","South Central US","Japan East","Japan West","Australia
        East","Australia Southeast","Central US","East US 2","Central India","South
        India","West India","Canada Central","Canada East","West Central US","West
        US 2","UK South","UK West","Korea Central","Korea South","France Central","Australia
        Central","South Africa North","UAE North","Switzerland North","Germany West
        Central","Norway East"],"apiVersions":["2020-02-02-preview","2020-02-02","2019-06-15","2019-05-13-preview","2019-05-13","2018-12-20-preview","2018-07-10-preview","2018-07-10","2018-01-10","2017-07-01-preview","2017-07-01","2016-12-01","2016-08-10","2016-06-01","2016-05-01","2015-12-15","2015-12-10","2015-11-10","2015-08-15","2015-08-10","2015-06-10","2015-03-15"],"capabilities":"CrossResourceGroupResourceMove,
        CrossSubscriptionResourceMove, SystemAssignedResourceIdentity"},{"resourceType":"operations","locations":[],"apiVersions":["2020-02-02-preview","2020-02-02","2019-06-15","2019-05-13-preview","2019-05-13","2018-07-10-preview","2018-07-10","2018-01-10","2017-09-01","2017-07-01-preview","2017-07-01","2016-12-01","2016-08-10","2016-06-01","2015-12-15","2015-12-10","2015-11-10","2015-08-15","2015-08-10","2015-06-10","2015-03-15"]},{"resourceType":"locations","locations":[],"apiVersions":["2017-07-01","2016-06-01"]},{"resourceType":"locations/backupStatus","locations":["West
        US","East US","North Europe","West Europe","Brazil South","East Asia","Southeast
        Asia","North Central US","South Central US","Japan East","Japan West","Australia
        East","Australia Southeast","Central US","East US 2","Central India","South
        India","West India","West Central US","Canada Central","Canada East","West
        US 2","UK South","UK West","Korea Central","Korea South","France Central","Australia
        Central","South Africa North","UAE North","Switzerland North","Germany West
        Central","Norway East"],"apiVersions":["2017-07-01","2016-06-01"]},{"resourceType":"locations/checkNameAvailability","locations":["West
        US","East US","North Europe","West Europe","Brazil South","East Asia","Southeast
        Asia","North Central US","South Central US","Japan East","Japan West","Australia
        East","Australia Southeast","Central US","East US 2","Central India","South
        India","West India","West Central US","Canada Central","Canada East","West
        US 2","UK South","UK West","Korea Central","Korea South","France Central","Australia
        Central","South Africa North","UAE North","Switzerland North","Germany West
        Central","Norway East"],"apiVersions":["2018-01-10"]},{"resourceType":"locations/allocatedStamp","locations":["West
        US","East US","North Europe","West Europe","Brazil South","East Asia","Southeast
        Asia","North Central US","South Central US","Japan East","Japan West","Australia
        East","Australia Southeast","Central US","East US 2","Central India","South
        India","West India","West Central US","Canada Central","Canada East","West
        US 2","UK South","UK West","Korea Central","Korea South","France Central","Australia
        Central","South Africa North","UAE North","Switzerland North","Germany West
        Central","Norway East"],"apiVersions":["2016-06-01"]},{"resourceType":"locations/allocateStamp","locations":["West
        US","East US","North Europe","West Europe","Brazil South","East Asia","Southeast
        Asia","North Central US","South Central US","Japan East","Japan West","Australia
        East","Australia Southeast","Central US","East US 2","Central India","South
        India","West India","West Central US","Canada Central","Canada East","West
        US 2","UK South","UK West","Korea Central","Korea South","France Central","Australia
        Central","South Africa North","UAE North","Switzerland North","Germany West
        Central","Norway East"],"apiVersions":["2016-06-01"]},{"resourceType":"locations/backupValidateFeatures","locations":["West
        US","East US","North Europe","West Europe","Brazil South","East Asia","Southeast
        Asia","North Central US","South Central US","Japan East","Japan West","Australia
        East","Australia Southeast","Central US","East US 2","Central India","South
        India","West India","West Central US","Canada Central","Canada East","West
        US 2","UK South","UK West","Korea Central","Korea South","France Central","Australia
        Central","South Africa North","UAE North","Switzerland North","Germany West
        Central","Norway East"],"apiVersions":["2017-07-01"]},{"resourceType":"locations/backupPreValidateProtection","locations":["West
        US","East US","North Europe","West Europe","Brazil South","East Asia","Southeast
        Asia","North Central US","South Central US","Japan East","Japan West","Australia
        East","Australia Southeast","Central US","East US 2","Central India","South
        India","West India","West Central US","Canada Central","Canada East","West
        US 2","UK South","UK West","Korea Central","Korea South","France Central","Australia
        Central","South Africa North","UAE North","Switzerland North","Germany West
        Central","Norway East"],"apiVersions":["2017-07-01"]},{"resourceType":"locations/backupCrrJobs","locations":["West
        US","East US","North Europe","West Europe","Brazil South","East Asia","Southeast
        Asia","North Central US","South Central US","Japan East","Japan West","Australia
        East","Australia Southeast","Central US","East US 2","Central India","South
        India","West India","West Central US","Canada Central","Canada East","West
        US 2","UK South","UK West","Korea Central","Korea South","France Central","Australia
        Central","South Africa North","UAE North","Switzerland North","Germany West
        Central","Norway East"],"apiVersions":["2018-12-20-preview"]},{"resourceType":"locations/backupCrrJob","locations":["West
        US","East US","North Europe","West Europe","Brazil South","East Asia","Southeast
        Asia","North Central US","South Central US","Japan East","Japan West","Australia
        East","Australia Southeast","Central US","East US 2","Central India","South
        India","West India","West Central US","Canada Central","Canada East","West
        US 2","UK South","UK West","Korea Central","Korea South","France Central","Australia
        Central","South Africa North","UAE North","Switzerland North","Germany West
        Central","Norway East"],"apiVersions":["2018-12-20-preview"]},{"resourceType":"locations/backupAadProperties","locations":["West
        US","East US","North Europe","West Europe","Brazil South","East Asia","Southeast
        Asia","North Central US","South Central US","Japan East","Japan West","Australia
        East","Australia Southeast","Central US","East US 2","Central India","South
        India","West India","West Central US","Canada Central","Canada East","West
        US 2","UK South","UK West","Korea Central","Korea South","France Central","Australia
        Central","South Africa North","UAE North","Switzerland North","Germany West
        Central","Norway East"],"apiVersions":["2018-12-20-preview"]},{"resourceType":"locations/backupCrossRegionRestore","locations":["West
        US","East US","North Europe","West Europe","Brazil South","East Asia","Southeast
        Asia","North Central US","South Central US","Japan East","Japan West","Australia
        East","Australia Southeast","Central US","East US 2","Central India","South
        India","West India","West Central US","Canada Central","Canada East","West
        US 2","UK South","UK West","Korea Central","Korea South","France Central","Australia
        Central","South Africa North","UAE North","Switzerland North","Germany West
        Central","Norway East"],"apiVersions":["2018-12-20-preview"]},{"resourceType":"locations/backupCrrOperationResults","locations":["West
        US","East US","North Europe","West Europe","Brazil South","East Asia","Southeast
        Asia","North Central US","South Central US","Japan East","Japan West","Australia
        East","Australia Southeast","Central US","East US 2","Central India","South
        India","West India","West Central US","Canada Central","Canada East","West
        US 2","UK South","UK West","Korea Central","Korea South","France Central","Australia
        Central","South Africa North","UAE North","Switzerland North","Germany West
        Central","Norway East"],"apiVersions":["2018-12-20-preview"]},{"resourceType":"locations/backupCrrOperationsStatus","locations":["West
        US","East US","North Europe","West Europe","Brazil South","East Asia","Southeast
        Asia","North Central US","South Central US","Japan East","Japan West","Australia
        East","Australia Southeast","Central US","East US 2","Central India","South
        India","West India","West Central US","Canada Central","Canada East","West
        US 2","UK South","UK West","Korea Central","Korea South","France Central","Australia
        Central","South Africa North","UAE North","Switzerland North","Germany West
        Central","Norway East"],"apiVersions":["2018-12-20-preview"]},{"resourceType":"backupProtectedItems","locations":["West
        US","East US","North Europe","West Europe","Brazil South","East Asia","Southeast
        Asia","North Central US","South Central US","Japan East","Japan West","Australia
        East","Australia Southeast","Central US","East US 2","Central India","South
        India","West India","West Central US","Canada Central","Canada East","West
        US 2","UK South","UK West","Korea Central","Korea South","France Central","Australia
        Central","South Africa North","UAE North","Switzerland North","Germany West
        Central","Norway East"],"apiVersions":["2017-07-01-preview"],"capabilities":"SupportsExtension"},{"resourceType":"replicationEligibilityResults","locations":["West
        US","East US","North Europe","West Europe","Brazil South","East Asia","Southeast
        Asia","North Central US","South Central US","Japan East","Japan West","Australia
        East","Australia Southeast","Central US","East US 2","Central India","South
        India","West India","West Central US","Canada Central","Canada East","West
        US 2","UK South","UK West","Korea Central","Korea South","France Central","Australia
        Central","South Africa North","UAE North","Switzerland North","Germany West
        Central","Norway East"],"apiVersions":["2018-07-10"],"capabilities":"SupportsExtension"}],"registrationState":"Registering"}'
    headers:
      cache-control:
      - no-cache
      content-length:
      - '10576'
      content-type:
      - application/json; charset=utf-8
      date:
      - Wed, 22 Apr 2020 10:34:47 GMT
      expires:
      - '-1'
      pragma:
      - no-cache
      strict-transport-security:
      - max-age=31536000; includeSubDomains
      vary:
      - Accept-Encoding
      x-content-type-options:
      - nosniff
    status:
      code: 200
      message: OK
- request:
    body: null
    headers:
      Accept:
      - '*/*'
      Accept-Encoding:
      - gzip, deflate
      Connection:
      - keep-alive
      User-Agent:
      - python-requests/2.23.0
    method: GET
    uri: https://management.azure.com/subscriptions/00000000-0000-0000-0000-000000000000/providers/Microsoft.RecoveryServices?api-version=2016-02-01
  response:
    body:
      string: '{"id":"/subscriptions/00000000-0000-0000-0000-000000000000/providers/Microsoft.RecoveryServices","namespace":"Microsoft.RecoveryServices","authorizations":[{"applicationId":"262044b1-e2ce-469f-a196-69ab7ada62d3","roleDefinitionId":"21CEC436-F7D0-4ADE-8AD8-FEC5668484CC"},{"applicationId":"b8340c3b-9267-498f-b21a-15d5547fd85e","roleDefinitionId":"8A00C8EA-8F1B-45A7-8F64-F4CC61EEE9B6"},{"applicationId":"3b2fa68d-a091-48c9-95be-88d572e08fb7","roleDefinitionId":"47d68fae-99c7-4c10-b9db-2316116a061e"},{"applicationId":"9bdab391-7bbe-42e8-8132-e4491dc29cc0","roleDefinitionId":"0383f7f5-023d-4379-b2c7-9ef786459969"}],"resourceTypes":[{"resourceType":"vaults","locations":["West
        US","East US","North Europe","West Europe","Brazil South","East Asia","Southeast
        Asia","North Central US","South Central US","Japan East","Japan West","Australia
        East","Australia Southeast","Central US","East US 2","Central India","South
        India","West India","Canada Central","Canada East","West Central US","West
        US 2","UK South","UK West","Korea Central","Korea South","France Central","Australia
        Central","South Africa North","UAE North","Switzerland North","Germany West
        Central","Norway East"],"apiVersions":["2020-02-02-preview","2020-02-02","2019-06-15","2019-05-13-preview","2019-05-13","2018-12-20-preview","2018-07-10-preview","2018-07-10","2018-01-10","2017-07-01-preview","2017-07-01","2016-12-01","2016-08-10","2016-06-01","2016-05-01","2015-12-15","2015-12-10","2015-11-10","2015-08-15","2015-08-10","2015-06-10","2015-03-15"],"capabilities":"CrossResourceGroupResourceMove,
        CrossSubscriptionResourceMove, SystemAssignedResourceIdentity"},{"resourceType":"operations","locations":[],"apiVersions":["2020-02-02-preview","2020-02-02","2019-06-15","2019-05-13-preview","2019-05-13","2018-07-10-preview","2018-07-10","2018-01-10","2017-09-01","2017-07-01-preview","2017-07-01","2016-12-01","2016-08-10","2016-06-01","2015-12-15","2015-12-10","2015-11-10","2015-08-15","2015-08-10","2015-06-10","2015-03-15"]},{"resourceType":"locations","locations":[],"apiVersions":["2017-07-01","2016-06-01"]},{"resourceType":"locations/backupStatus","locations":["West
        US","East US","North Europe","West Europe","Brazil South","East Asia","Southeast
        Asia","North Central US","South Central US","Japan East","Japan West","Australia
        East","Australia Southeast","Central US","East US 2","Central India","South
        India","West India","West Central US","Canada Central","Canada East","West
        US 2","UK South","UK West","Korea Central","Korea South","France Central","Australia
        Central","South Africa North","UAE North","Switzerland North","Germany West
        Central","Norway East"],"apiVersions":["2017-07-01","2016-06-01"]},{"resourceType":"locations/checkNameAvailability","locations":["West
        US","East US","North Europe","West Europe","Brazil South","East Asia","Southeast
        Asia","North Central US","South Central US","Japan East","Japan West","Australia
        East","Australia Southeast","Central US","East US 2","Central India","South
        India","West India","West Central US","Canada Central","Canada East","West
        US 2","UK South","UK West","Korea Central","Korea South","France Central","Australia
        Central","South Africa North","UAE North","Switzerland North","Germany West
        Central","Norway East"],"apiVersions":["2018-01-10"]},{"resourceType":"locations/allocatedStamp","locations":["West
        US","East US","North Europe","West Europe","Brazil South","East Asia","Southeast
        Asia","North Central US","South Central US","Japan East","Japan West","Australia
        East","Australia Southeast","Central US","East US 2","Central India","South
        India","West India","West Central US","Canada Central","Canada East","West
        US 2","UK South","UK West","Korea Central","Korea South","France Central","Australia
        Central","South Africa North","UAE North","Switzerland North","Germany West
        Central","Norway East"],"apiVersions":["2016-06-01"]},{"resourceType":"locations/allocateStamp","locations":["West
        US","East US","North Europe","West Europe","Brazil South","East Asia","Southeast
        Asia","North Central US","South Central US","Japan East","Japan West","Australia
        East","Australia Southeast","Central US","East US 2","Central India","South
        India","West India","West Central US","Canada Central","Canada East","West
        US 2","UK South","UK West","Korea Central","Korea South","France Central","Australia
        Central","South Africa North","UAE North","Switzerland North","Germany West
        Central","Norway East"],"apiVersions":["2016-06-01"]},{"resourceType":"locations/backupValidateFeatures","locations":["West
        US","East US","North Europe","West Europe","Brazil South","East Asia","Southeast
        Asia","North Central US","South Central US","Japan East","Japan West","Australia
        East","Australia Southeast","Central US","East US 2","Central India","South
        India","West India","West Central US","Canada Central","Canada East","West
        US 2","UK South","UK West","Korea Central","Korea South","France Central","Australia
        Central","South Africa North","UAE North","Switzerland North","Germany West
        Central","Norway East"],"apiVersions":["2017-07-01"]},{"resourceType":"locations/backupPreValidateProtection","locations":["West
        US","East US","North Europe","West Europe","Brazil South","East Asia","Southeast
        Asia","North Central US","South Central US","Japan East","Japan West","Australia
        East","Australia Southeast","Central US","East US 2","Central India","South
        India","West India","West Central US","Canada Central","Canada East","West
        US 2","UK South","UK West","Korea Central","Korea South","France Central","Australia
        Central","South Africa North","UAE North","Switzerland North","Germany West
        Central","Norway East"],"apiVersions":["2017-07-01"]},{"resourceType":"locations/backupCrrJobs","locations":["West
        US","East US","North Europe","West Europe","Brazil South","East Asia","Southeast
        Asia","North Central US","South Central US","Japan East","Japan West","Australia
        East","Australia Southeast","Central US","East US 2","Central India","South
        India","West India","West Central US","Canada Central","Canada East","West
        US 2","UK South","UK West","Korea Central","Korea South","France Central","Australia
        Central","South Africa North","UAE North","Switzerland North","Germany West
        Central","Norway East"],"apiVersions":["2018-12-20-preview"]},{"resourceType":"locations/backupCrrJob","locations":["West
        US","East US","North Europe","West Europe","Brazil South","East Asia","Southeast
        Asia","North Central US","South Central US","Japan East","Japan West","Australia
        East","Australia Southeast","Central US","East US 2","Central India","South
        India","West India","West Central US","Canada Central","Canada East","West
        US 2","UK South","UK West","Korea Central","Korea South","France Central","Australia
        Central","South Africa North","UAE North","Switzerland North","Germany West
        Central","Norway East"],"apiVersions":["2018-12-20-preview"]},{"resourceType":"locations/backupAadProperties","locations":["West
        US","East US","North Europe","West Europe","Brazil South","East Asia","Southeast
        Asia","North Central US","South Central US","Japan East","Japan West","Australia
        East","Australia Southeast","Central US","East US 2","Central India","South
        India","West India","West Central US","Canada Central","Canada East","West
        US 2","UK South","UK West","Korea Central","Korea South","France Central","Australia
        Central","South Africa North","UAE North","Switzerland North","Germany West
        Central","Norway East"],"apiVersions":["2018-12-20-preview"]},{"resourceType":"locations/backupCrossRegionRestore","locations":["West
        US","East US","North Europe","West Europe","Brazil South","East Asia","Southeast
        Asia","North Central US","South Central US","Japan East","Japan West","Australia
        East","Australia Southeast","Central US","East US 2","Central India","South
        India","West India","West Central US","Canada Central","Canada East","West
        US 2","UK South","UK West","Korea Central","Korea South","France Central","Australia
        Central","South Africa North","UAE North","Switzerland North","Germany West
        Central","Norway East"],"apiVersions":["2018-12-20-preview"]},{"resourceType":"locations/backupCrrOperationResults","locations":["West
        US","East US","North Europe","West Europe","Brazil South","East Asia","Southeast
        Asia","North Central US","South Central US","Japan East","Japan West","Australia
        East","Australia Southeast","Central US","East US 2","Central India","South
        India","West India","West Central US","Canada Central","Canada East","West
        US 2","UK South","UK West","Korea Central","Korea South","France Central","Australia
        Central","South Africa North","UAE North","Switzerland North","Germany West
        Central","Norway East"],"apiVersions":["2018-12-20-preview"]},{"resourceType":"locations/backupCrrOperationsStatus","locations":["West
        US","East US","North Europe","West Europe","Brazil South","East Asia","Southeast
        Asia","North Central US","South Central US","Japan East","Japan West","Australia
        East","Australia Southeast","Central US","East US 2","Central India","South
        India","West India","West Central US","Canada Central","Canada East","West
        US 2","UK South","UK West","Korea Central","Korea South","France Central","Australia
        Central","South Africa North","UAE North","Switzerland North","Germany West
        Central","Norway East"],"apiVersions":["2018-12-20-preview"]},{"resourceType":"backupProtectedItems","locations":["West
        US","East US","North Europe","West Europe","Brazil South","East Asia","Southeast
        Asia","North Central US","South Central US","Japan East","Japan West","Australia
        East","Australia Southeast","Central US","East US 2","Central India","South
        India","West India","West Central US","Canada Central","Canada East","West
        US 2","UK South","UK West","Korea Central","Korea South","France Central","Australia
        Central","South Africa North","UAE North","Switzerland North","Germany West
        Central","Norway East"],"apiVersions":["2017-07-01-preview"],"capabilities":"SupportsExtension"},{"resourceType":"replicationEligibilityResults","locations":["West
        US","East US","North Europe","West Europe","Brazil South","East Asia","Southeast
        Asia","North Central US","South Central US","Japan East","Japan West","Australia
        East","Australia Southeast","Central US","East US 2","Central India","South
        India","West India","West Central US","Canada Central","Canada East","West
        US 2","UK South","UK West","Korea Central","Korea South","France Central","Australia
        Central","South Africa North","UAE North","Switzerland North","Germany West
        Central","Norway East"],"apiVersions":["2018-07-10"],"capabilities":"SupportsExtension"}],"registrationState":"Registered"}'
    headers:
      cache-control:
      - no-cache
      content-length:
      - '10575'
      content-type:
      - application/json; charset=utf-8
      date:
      - Wed, 22 Apr 2020 10:34:57 GMT
      expires:
      - '-1'
      pragma:
      - no-cache
      strict-transport-security:
      - max-age=31536000; includeSubDomains
      vary:
      - Accept-Encoding
      x-content-type-options:
      - nosniff
    status:
      code: 200
      message: OK
- request:
    body: '{"location": "westus", "properties": {}, "sku": {"name": "Standard"}}'
    headers:
      Accept:
      - application/json
      Accept-Encoding:
      - gzip, deflate
      CommandName:
      - resource create
      Connection:
      - keep-alive
      Content-Length:
      - '69'
      Content-Type:
      - application/json; charset=utf-8
      ParameterSetName:
      - -g -n --resource-type --is-full-object -p
      User-Agent:
      - python/3.8.2 (Windows-10-10.0.18362-SP0) msrest/0.6.11 msrest_azure/0.6.3
        azure-mgmt-resource/9.0.0 Azure-SDK-For-Python AZURECLI/2.3.1 (MSI)
      accept-language:
      - en-US
    method: PUT
    uri: https://management.azure.com/subscriptions/00000000-0000-0000-0000-000000000000/resourcegroups/cli_test_tag_update_by_patch000001/providers/Microsoft.RecoveryServices/vaults/vault-000002?api-version=2020-02-02
  response:
    body:
      string: '{"location":"westus","name":"vault-000002","etag":"W/\"datetime''2020-04-22T10%3A35%3A00.2988886Z''\"","properties":{"provisioningState":"Succeeded","privateEndpointStateForBackup":"None","privateEndpointStateForSiteRecovery":"None"},"id":"/subscriptions/00000000-0000-0000-0000-000000000000/resourceGroups/cli_test_tag_update_by_patch000001/providers/Microsoft.RecoveryServices/vaults/vault-000002","type":"Microsoft.RecoveryServices/vaults","sku":{"name":"Standard"}}'
    headers:
      cache-control:
      - no-cache
      content-length:
=======
>>>>>>> 86123686
      - '544'
      content-type:
      - application/json
      date:
<<<<<<< HEAD
      - Wed, 22 Apr 2020 10:35:00 GMT
=======
      - Wed, 20 May 2020 07:23:00 GMT
>>>>>>> 86123686
      expires:
      - '-1'
      pragma:
      - no-cache
      server:
      - Microsoft-IIS/10.0
      strict-transport-security:
      - max-age=31536000; includeSubDomains
      x-content-type-options:
      - nosniff
      x-ms-ratelimit-remaining-subscription-resource-requests:
      - '198'
    status:
      code: 201
      message: Created
- request:
    body: null
    headers:
      Accept:
      - application/json
      Accept-Encoding:
      - gzip, deflate
      CommandName:
      - resource tag
      Connection:
      - keep-alive
      ParameterSetName:
      - --ids --tags
      User-Agent:
<<<<<<< HEAD
      - python/3.8.2 (Windows-10-10.0.18362-SP0) msrest/0.6.11 msrest_azure/0.6.3
        azure-mgmt-resource/9.0.0 Azure-SDK-For-Python AZURECLI/2.3.1 (MSI)
=======
      - python/3.8.0 (Windows-10-10.0.18362-SP0) msrest/0.6.9 msrest_azure/0.6.3 azure-mgmt-resource/9.0.0
        Azure-SDK-For-Python AZURECLI/2.5.1
>>>>>>> 86123686
      accept-language:
      - en-US
    method: GET
    uri: https://management.azure.com/subscriptions/00000000-0000-0000-0000-000000000000/providers/Microsoft.RecoveryServices?api-version=2019-10-01
  response:
    body:
      string: '{"id":"/subscriptions/00000000-0000-0000-0000-000000000000/providers/Microsoft.RecoveryServices","namespace":"Microsoft.RecoveryServices","authorizations":[{"applicationId":"262044b1-e2ce-469f-a196-69ab7ada62d3","roleDefinitionId":"21CEC436-F7D0-4ADE-8AD8-FEC5668484CC"},{"applicationId":"b8340c3b-9267-498f-b21a-15d5547fd85e","roleDefinitionId":"8A00C8EA-8F1B-45A7-8F64-F4CC61EEE9B6"},{"applicationId":"3b2fa68d-a091-48c9-95be-88d572e08fb7","roleDefinitionId":"47d68fae-99c7-4c10-b9db-2316116a061e"},{"applicationId":"9bdab391-7bbe-42e8-8132-e4491dc29cc0","roleDefinitionId":"0383f7f5-023d-4379-b2c7-9ef786459969"}],"resourceTypes":[{"resourceType":"vaults","locations":["West
        US","East US","North Europe","West Europe","Brazil South","East Asia","Southeast
        Asia","North Central US","South Central US","Japan East","Japan West","Australia
        East","Australia Southeast","Central US","East US 2","Central India","South
        India","West India","Canada Central","Canada East","West Central US","West
        US 2","UK South","UK West","Korea Central","Korea South","France Central","Australia
        Central","South Africa North","UAE North","Switzerland North","Germany West
<<<<<<< HEAD
        Central","Norway East"],"apiVersions":["2020-02-02-preview","2020-02-02","2019-06-15","2019-05-13-preview","2019-05-13","2018-12-20-preview","2018-07-10-preview","2018-07-10","2018-01-10","2017-07-01-preview","2017-07-01","2016-12-01","2016-08-10","2016-06-01","2016-05-01","2015-12-15","2015-12-10","2015-11-10","2015-08-15","2015-08-10","2015-06-10","2015-03-15"],"apiProfiles":[{"profileVersion":"2018-06-01-profile","apiVersion":"2018-01-10"}],"capabilities":"CrossResourceGroupResourceMove,
=======
        Central","Norway East","Central US EUAP","East US 2 EUAP"],"apiVersions":["2020-02-02-preview","2020-02-02","2019-06-15","2019-05-13-preview","2019-05-13","2018-12-20-preview","2018-07-10-preview","2018-07-10","2018-01-10","2017-07-01-preview","2017-07-01","2016-12-01","2016-08-10","2016-06-01","2016-05-01","2015-12-15","2015-12-10","2015-11-10","2015-08-15","2015-08-10","2015-06-10","2015-03-15"],"apiProfiles":[{"profileVersion":"2018-06-01-profile","apiVersion":"2018-01-10"}],"capabilities":"CrossResourceGroupResourceMove,
>>>>>>> 86123686
        CrossSubscriptionResourceMove, SystemAssignedResourceIdentity, SupportsTags,
        SupportsLocation"},{"resourceType":"operations","locations":[],"apiVersions":["2020-02-02-preview","2020-02-02","2019-06-15","2019-05-13-preview","2019-05-13","2018-07-10-preview","2018-07-10","2018-01-10","2017-09-01","2017-07-01-preview","2017-07-01","2016-12-01","2016-08-10","2016-06-01","2015-12-15","2015-12-10","2015-11-10","2015-08-15","2015-08-10","2015-06-10","2015-03-15"],"apiProfiles":[{"profileVersion":"2018-06-01-profile","apiVersion":"2016-08-10"}],"capabilities":"None"},{"resourceType":"locations","locations":[],"apiVersions":["2017-07-01","2016-06-01"],"apiProfiles":[{"profileVersion":"2018-06-01-profile","apiVersion":"2016-06-01"}],"capabilities":"None"},{"resourceType":"locations/backupStatus","locations":["West
        US","East US","North Europe","West Europe","Brazil South","East Asia","Southeast
        Asia","North Central US","South Central US","Japan East","Japan West","Australia
        East","Australia Southeast","Central US","East US 2","Central India","South
        India","West India","West Central US","Canada Central","Canada East","West
        US 2","UK South","UK West","Korea Central","Korea South","France Central","Australia
        Central","South Africa North","UAE North","Switzerland North","Germany West
<<<<<<< HEAD
        Central","Norway East"],"apiVersions":["2017-07-01","2016-06-01"],"apiProfiles":[{"profileVersion":"2018-06-01-profile","apiVersion":"2016-06-01"}],"capabilities":"None"},{"resourceType":"locations/checkNameAvailability","locations":["West
=======
        Central","Norway East","Central US EUAP","East US 2 EUAP"],"apiVersions":["2017-07-01","2016-06-01"],"apiProfiles":[{"profileVersion":"2018-06-01-profile","apiVersion":"2016-06-01"}],"capabilities":"None"},{"resourceType":"locations/checkNameAvailability","locations":["West
>>>>>>> 86123686
        US","East US","North Europe","West Europe","Brazil South","East Asia","Southeast
        Asia","North Central US","South Central US","Japan East","Japan West","Australia
        East","Australia Southeast","Central US","East US 2","Central India","South
        India","West India","West Central US","Canada Central","Canada East","West
        US 2","UK South","UK West","Korea Central","Korea South","France Central","Australia
        Central","South Africa North","UAE North","Switzerland North","Germany West
<<<<<<< HEAD
        Central","Norway East"],"apiVersions":["2018-01-10"],"apiProfiles":[{"profileVersion":"2018-06-01-profile","apiVersion":"2018-01-10"}],"capabilities":"None"},{"resourceType":"locations/allocatedStamp","locations":["West
=======
        Central","Norway East","Central US EUAP","East US 2 EUAP"],"apiVersions":["2018-01-10"],"apiProfiles":[{"profileVersion":"2018-06-01-profile","apiVersion":"2018-01-10"}],"capabilities":"None"},{"resourceType":"locations/allocatedStamp","locations":["West
>>>>>>> 86123686
        US","East US","North Europe","West Europe","Brazil South","East Asia","Southeast
        Asia","North Central US","South Central US","Japan East","Japan West","Australia
        East","Australia Southeast","Central US","East US 2","Central India","South
        India","West India","West Central US","Canada Central","Canada East","West
        US 2","UK South","UK West","Korea Central","Korea South","France Central","Australia
        Central","South Africa North","UAE North","Switzerland North","Germany West
<<<<<<< HEAD
        Central","Norway East"],"apiVersions":["2016-06-01"],"apiProfiles":[{"profileVersion":"2018-06-01-profile","apiVersion":"2016-06-01"}],"capabilities":"None"},{"resourceType":"locations/allocateStamp","locations":["West
=======
        Central","Norway East","Central US EUAP","East US 2 EUAP"],"apiVersions":["2016-06-01"],"apiProfiles":[{"profileVersion":"2018-06-01-profile","apiVersion":"2016-06-01"}],"capabilities":"None"},{"resourceType":"locations/allocateStamp","locations":["West
>>>>>>> 86123686
        US","East US","North Europe","West Europe","Brazil South","East Asia","Southeast
        Asia","North Central US","South Central US","Japan East","Japan West","Australia
        East","Australia Southeast","Central US","East US 2","Central India","South
        India","West India","West Central US","Canada Central","Canada East","West
        US 2","UK South","UK West","Korea Central","Korea South","France Central","Australia
        Central","South Africa North","UAE North","Switzerland North","Germany West
<<<<<<< HEAD
        Central","Norway East"],"apiVersions":["2016-06-01"],"apiProfiles":[{"profileVersion":"2018-06-01-profile","apiVersion":"2016-06-01"}],"capabilities":"None"},{"resourceType":"locations/backupValidateFeatures","locations":["West
=======
        Central","Norway East","Central US EUAP","East US 2 EUAP"],"apiVersions":["2016-06-01"],"apiProfiles":[{"profileVersion":"2018-06-01-profile","apiVersion":"2016-06-01"}],"capabilities":"None"},{"resourceType":"locations/backupValidateFeatures","locations":["West
>>>>>>> 86123686
        US","East US","North Europe","West Europe","Brazil South","East Asia","Southeast
        Asia","North Central US","South Central US","Japan East","Japan West","Australia
        East","Australia Southeast","Central US","East US 2","Central India","South
        India","West India","West Central US","Canada Central","Canada East","West
        US 2","UK South","UK West","Korea Central","Korea South","France Central","Australia
        Central","South Africa North","UAE North","Switzerland North","Germany West
<<<<<<< HEAD
        Central","Norway East"],"apiVersions":["2017-07-01"],"apiProfiles":[{"profileVersion":"2018-06-01-profile","apiVersion":"2017-07-01"}],"capabilities":"None"},{"resourceType":"locations/backupPreValidateProtection","locations":["West
=======
        Central","Norway East","Central US EUAP","East US 2 EUAP"],"apiVersions":["2017-07-01"],"apiProfiles":[{"profileVersion":"2018-06-01-profile","apiVersion":"2017-07-01"}],"capabilities":"None"},{"resourceType":"locations/backupPreValidateProtection","locations":["West
>>>>>>> 86123686
        US","East US","North Europe","West Europe","Brazil South","East Asia","Southeast
        Asia","North Central US","South Central US","Japan East","Japan West","Australia
        East","Australia Southeast","Central US","East US 2","Central India","South
        India","West India","West Central US","Canada Central","Canada East","West
        US 2","UK South","UK West","Korea Central","Korea South","France Central","Australia
        Central","South Africa North","UAE North","Switzerland North","Germany West
<<<<<<< HEAD
        Central","Norway East"],"apiVersions":["2017-07-01"],"apiProfiles":[{"profileVersion":"2018-06-01-profile","apiVersion":"2017-07-01"}],"capabilities":"None"},{"resourceType":"locations/backupCrrJobs","locations":["West
=======
        Central","Norway East","Central US EUAP","East US 2 EUAP"],"apiVersions":["2017-07-01"],"apiProfiles":[{"profileVersion":"2018-06-01-profile","apiVersion":"2017-07-01"}],"capabilities":"None"},{"resourceType":"locations/backupCrrJobs","locations":["West
>>>>>>> 86123686
        US","East US","North Europe","West Europe","Brazil South","East Asia","Southeast
        Asia","North Central US","South Central US","Japan East","Japan West","Australia
        East","Australia Southeast","Central US","East US 2","Central India","South
        India","West India","West Central US","Canada Central","Canada East","West
        US 2","UK South","UK West","Korea Central","Korea South","France Central","Australia
        Central","South Africa North","UAE North","Switzerland North","Germany West
<<<<<<< HEAD
        Central","Norway East"],"apiVersions":["2018-12-20-preview"],"apiProfiles":[{"profileVersion":"2018-06-01-profile","apiVersion":"2018-12-20-preview"}],"capabilities":"None"},{"resourceType":"locations/backupCrrJob","locations":["West
=======
        Central","Norway East","Central US EUAP","East US 2 EUAP"],"apiVersions":["2018-12-20-preview"],"apiProfiles":[{"profileVersion":"2018-06-01-profile","apiVersion":"2018-12-20-preview"}],"capabilities":"None"},{"resourceType":"locations/backupCrrJob","locations":["West
>>>>>>> 86123686
        US","East US","North Europe","West Europe","Brazil South","East Asia","Southeast
        Asia","North Central US","South Central US","Japan East","Japan West","Australia
        East","Australia Southeast","Central US","East US 2","Central India","South
        India","West India","West Central US","Canada Central","Canada East","West
        US 2","UK South","UK West","Korea Central","Korea South","France Central","Australia
        Central","South Africa North","UAE North","Switzerland North","Germany West
<<<<<<< HEAD
        Central","Norway East"],"apiVersions":["2018-12-20-preview"],"apiProfiles":[{"profileVersion":"2018-06-01-profile","apiVersion":"2018-12-20-preview"}],"capabilities":"None"},{"resourceType":"locations/backupAadProperties","locations":["West
=======
        Central","Norway East","Central US EUAP","East US 2 EUAP"],"apiVersions":["2018-12-20-preview"],"apiProfiles":[{"profileVersion":"2018-06-01-profile","apiVersion":"2018-12-20-preview"}],"capabilities":"None"},{"resourceType":"locations/backupAadProperties","locations":["West
>>>>>>> 86123686
        US","East US","North Europe","West Europe","Brazil South","East Asia","Southeast
        Asia","North Central US","South Central US","Japan East","Japan West","Australia
        East","Australia Southeast","Central US","East US 2","Central India","South
        India","West India","West Central US","Canada Central","Canada East","West
        US 2","UK South","UK West","Korea Central","Korea South","France Central","Australia
        Central","South Africa North","UAE North","Switzerland North","Germany West
<<<<<<< HEAD
        Central","Norway East"],"apiVersions":["2018-12-20-preview"],"apiProfiles":[{"profileVersion":"2018-06-01-profile","apiVersion":"2018-12-20-preview"}],"capabilities":"None"},{"resourceType":"locations/backupCrossRegionRestore","locations":["West
=======
        Central","Norway East","Central US EUAP","East US 2 EUAP"],"apiVersions":["2018-12-20-preview"],"apiProfiles":[{"profileVersion":"2018-06-01-profile","apiVersion":"2018-12-20-preview"}],"capabilities":"None"},{"resourceType":"locations/backupCrossRegionRestore","locations":["West
>>>>>>> 86123686
        US","East US","North Europe","West Europe","Brazil South","East Asia","Southeast
        Asia","North Central US","South Central US","Japan East","Japan West","Australia
        East","Australia Southeast","Central US","East US 2","Central India","South
        India","West India","West Central US","Canada Central","Canada East","West
        US 2","UK South","UK West","Korea Central","Korea South","France Central","Australia
        Central","South Africa North","UAE North","Switzerland North","Germany West
<<<<<<< HEAD
        Central","Norway East"],"apiVersions":["2018-12-20-preview"],"apiProfiles":[{"profileVersion":"2018-06-01-profile","apiVersion":"2018-12-20-preview"}],"capabilities":"None"},{"resourceType":"locations/backupCrrOperationResults","locations":["West
=======
        Central","Norway East","Central US EUAP","East US 2 EUAP"],"apiVersions":["2018-12-20-preview"],"apiProfiles":[{"profileVersion":"2018-06-01-profile","apiVersion":"2018-12-20-preview"}],"capabilities":"None"},{"resourceType":"locations/backupCrrOperationResults","locations":["West
>>>>>>> 86123686
        US","East US","North Europe","West Europe","Brazil South","East Asia","Southeast
        Asia","North Central US","South Central US","Japan East","Japan West","Australia
        East","Australia Southeast","Central US","East US 2","Central India","South
        India","West India","West Central US","Canada Central","Canada East","West
        US 2","UK South","UK West","Korea Central","Korea South","France Central","Australia
        Central","South Africa North","UAE North","Switzerland North","Germany West
<<<<<<< HEAD
        Central","Norway East"],"apiVersions":["2018-12-20-preview"],"apiProfiles":[{"profileVersion":"2018-06-01-profile","apiVersion":"2018-12-20-preview"}],"capabilities":"None"},{"resourceType":"locations/backupCrrOperationsStatus","locations":["West
=======
        Central","Norway East","Central US EUAP","East US 2 EUAP"],"apiVersions":["2018-12-20-preview"],"apiProfiles":[{"profileVersion":"2018-06-01-profile","apiVersion":"2018-12-20-preview"}],"capabilities":"None"},{"resourceType":"locations/backupCrrOperationsStatus","locations":["West
>>>>>>> 86123686
        US","East US","North Europe","West Europe","Brazil South","East Asia","Southeast
        Asia","North Central US","South Central US","Japan East","Japan West","Australia
        East","Australia Southeast","Central US","East US 2","Central India","South
        India","West India","West Central US","Canada Central","Canada East","West
        US 2","UK South","UK West","Korea Central","Korea South","France Central","Australia
        Central","South Africa North","UAE North","Switzerland North","Germany West
<<<<<<< HEAD
        Central","Norway East"],"apiVersions":["2018-12-20-preview"],"apiProfiles":[{"profileVersion":"2018-06-01-profile","apiVersion":"2018-12-20-preview"}],"capabilities":"None"},{"resourceType":"backupProtectedItems","locations":["West
=======
        Central","Norway East","Central US EUAP","East US 2 EUAP"],"apiVersions":["2018-12-20-preview"],"apiProfiles":[{"profileVersion":"2018-06-01-profile","apiVersion":"2018-12-20-preview"}],"capabilities":"None"},{"resourceType":"backupProtectedItems","locations":["West
>>>>>>> 86123686
        US","East US","North Europe","West Europe","Brazil South","East Asia","Southeast
        Asia","North Central US","South Central US","Japan East","Japan West","Australia
        East","Australia Southeast","Central US","East US 2","Central India","South
        India","West India","West Central US","Canada Central","Canada East","West
        US 2","UK South","UK West","Korea Central","Korea South","France Central","Australia
        Central","South Africa North","UAE North","Switzerland North","Germany West
<<<<<<< HEAD
        Central","Norway East"],"apiVersions":["2017-07-01-preview"],"apiProfiles":[{"profileVersion":"2018-06-01-profile","apiVersion":"2017-07-01-preview"}],"capabilities":"SupportsExtension"},{"resourceType":"replicationEligibilityResults","locations":["West
=======
        Central","Norway East","Central US EUAP","East US 2 EUAP"],"apiVersions":["2017-07-01-preview"],"apiProfiles":[{"profileVersion":"2018-06-01-profile","apiVersion":"2017-07-01-preview"}],"capabilities":"SupportsExtension"},{"resourceType":"replicationEligibilityResults","locations":["West
>>>>>>> 86123686
        US","East US","North Europe","West Europe","Brazil South","East Asia","Southeast
        Asia","North Central US","South Central US","Japan East","Japan West","Australia
        East","Australia Southeast","Central US","East US 2","Central India","South
        India","West India","West Central US","Canada Central","Canada East","West
        US 2","UK South","UK West","Korea Central","Korea South","France Central","Australia
        Central","South Africa North","UAE North","Switzerland North","Germany West
<<<<<<< HEAD
        Central","Norway East"],"apiVersions":["2018-07-10"],"apiProfiles":[{"profileVersion":"2018-06-01-profile","apiVersion":"2018-07-10"}],"capabilities":"SupportsExtension"}],"registrationState":"Registered","registrationPolicy":"RegistrationRequired"}'
=======
        Central","Norway East","Central US EUAP","East US 2 EUAP"],"apiVersions":["2018-07-10"],"apiProfiles":[{"profileVersion":"2018-06-01-profile","apiVersion":"2018-07-10"}],"capabilities":"SupportsExtension"}],"registrationState":"Registered","registrationPolicy":"RegistrationRequired"}'
>>>>>>> 86123686
    headers:
      cache-control:
      - no-cache
      content-length:
<<<<<<< HEAD
      - '12409'
      content-type:
      - application/json; charset=utf-8
      date:
      - Wed, 22 Apr 2020 10:35:00 GMT
=======
      - '12934'
      content-type:
      - application/json; charset=utf-8
      date:
      - Wed, 20 May 2020 07:23:01 GMT
>>>>>>> 86123686
      expires:
      - '-1'
      pragma:
      - no-cache
      strict-transport-security:
      - max-age=31536000; includeSubDomains
      vary:
      - Accept-Encoding
      x-content-type-options:
      - nosniff
    status:
      code: 200
      message: OK
- request:
    body: null
    headers:
      Accept:
      - application/json
      Accept-Encoding:
      - gzip, deflate
      CommandName:
      - resource tag
      Connection:
      - keep-alive
      ParameterSetName:
      - --ids --tags
      User-Agent:
<<<<<<< HEAD
      - python/3.8.2 (Windows-10-10.0.18362-SP0) msrest/0.6.11 msrest_azure/0.6.3
        azure-mgmt-resource/9.0.0 Azure-SDK-For-Python AZURECLI/2.3.1 (MSI)
=======
      - python/3.8.0 (Windows-10-10.0.18362-SP0) msrest/0.6.9 msrest_azure/0.6.3 azure-mgmt-resource/9.0.0
        Azure-SDK-For-Python AZURECLI/2.5.1
>>>>>>> 86123686
      accept-language:
      - en-US
    method: GET
    uri: https://management.azure.com/subscriptions/00000000-0000-0000-0000-000000000000/resourceGroups/cli_test_tag_update_by_patch000001/providers/Microsoft.RecoveryServices/vaults/vault-000002?api-version=2020-02-02
  response:
    body:
<<<<<<< HEAD
      string: '{"location":"westus","name":"vault-000002","etag":"W/\"datetime''2020-04-22T10%3A35%3A00.2988886Z''\"","properties":{"provisioningState":"Succeeded","privateEndpointStateForBackup":"None","privateEndpointStateForSiteRecovery":"None"},"id":"/subscriptions/00000000-0000-0000-0000-000000000000/resourceGroups/cli_test_tag_update_by_patch000001/providers/Microsoft.RecoveryServices/vaults/vault-000002","type":"Microsoft.RecoveryServices/vaults","sku":{"name":"Standard"}}'
=======
      string: '{"location":"westus","name":"vault-000002","etag":"W/\"datetime''2020-05-20T07%3A22%3A59.4370269Z''\"","properties":{"provisioningState":"Succeeded","privateEndpointStateForBackup":"None","privateEndpointStateForSiteRecovery":"None"},"id":"/subscriptions/00000000-0000-0000-0000-000000000000/resourceGroups/cli_test_tag_update_by_patch000001/providers/Microsoft.RecoveryServices/vaults/vault-000002","type":"Microsoft.RecoveryServices/vaults","sku":{"name":"Standard"}}'
>>>>>>> 86123686
    headers:
      cache-control:
      - no-cache
      content-length:
      - '544'
      content-type:
      - application/json
      date:
<<<<<<< HEAD
      - Wed, 22 Apr 2020 10:35:00 GMT
=======
      - Wed, 20 May 2020 07:23:01 GMT
>>>>>>> 86123686
      expires:
      - '-1'
      pragma:
      - no-cache
      server:
      - Microsoft-IIS/10.0
      strict-transport-security:
      - max-age=31536000; includeSubDomains
      transfer-encoding:
      - chunked
      vary:
      - Accept-Encoding
      x-content-type-options:
      - nosniff
    status:
      code: 200
      message: OK
- request:
    body: '{"tags": {"cli-test": "test"}}'
    headers:
      Accept:
      - application/json
      Accept-Encoding:
      - gzip, deflate
      CommandName:
      - resource tag
      Connection:
      - keep-alive
      Content-Length:
      - '30'
      Content-Type:
      - application/json; charset=utf-8
      ParameterSetName:
      - --ids --tags
      User-Agent:
<<<<<<< HEAD
      - python/3.8.2 (Windows-10-10.0.18362-SP0) msrest/0.6.11 msrest_azure/0.6.3
        azure-mgmt-resource/9.0.0 Azure-SDK-For-Python AZURECLI/2.3.1 (MSI)
=======
      - python/3.8.0 (Windows-10-10.0.18362-SP0) msrest/0.6.9 msrest_azure/0.6.3 azure-mgmt-resource/9.0.0
        Azure-SDK-For-Python AZURECLI/2.5.1
>>>>>>> 86123686
      accept-language:
      - en-US
    method: PATCH
    uri: https://management.azure.com/subscriptions/00000000-0000-0000-0000-000000000000/resourceGroups/cli_test_tag_update_by_patch000001/providers/Microsoft.RecoveryServices/vaults/vault-000002?api-version=2020-02-02
  response:
    body:
<<<<<<< HEAD
      string: '{"location":"westus","name":"vault-000002","etag":"W/\"datetime''2020-04-22T10%3A35%3A02.8333185Z''\"","tags":{"cli-test":"test"},"properties":{"provisioningState":"Succeeded","privateEndpointStateForBackup":"None","privateEndpointStateForSiteRecovery":"None"},"id":"/subscriptions/00000000-0000-0000-0000-000000000000/resourceGroups/cli_test_tag_update_by_patch000001/providers/Microsoft.RecoveryServices/vaults/vault-000002","type":"Microsoft.RecoveryServices/vaults","sku":{"name":"Standard"}}'
=======
      string: '{"location":"westus","name":"vault-000002","etag":"W/\"datetime''2020-05-20T07%3A23%3A04.1584791Z''\"","tags":{"cli-test":"test"},"properties":{"provisioningState":"Succeeded","privateEndpointStateForBackup":"None","privateEndpointStateForSiteRecovery":"None"},"id":"/subscriptions/00000000-0000-0000-0000-000000000000/resourceGroups/cli_test_tag_update_by_patch000001/providers/Microsoft.RecoveryServices/vaults/vault-000002","type":"Microsoft.RecoveryServices/vaults","sku":{"name":"Standard"}}'
>>>>>>> 86123686
    headers:
      cache-control:
      - no-cache
      content-length:
      - '571'
      content-type:
      - application/json
      date:
<<<<<<< HEAD
      - Wed, 22 Apr 2020 10:35:02 GMT
=======
      - Wed, 20 May 2020 07:23:06 GMT
>>>>>>> 86123686
      expires:
      - '-1'
      pragma:
      - no-cache
      server:
      - Microsoft-IIS/10.0
      strict-transport-security:
      - max-age=31536000; includeSubDomains
      transfer-encoding:
      - chunked
      vary:
      - Accept-Encoding
      x-content-type-options:
      - nosniff
      x-ms-ratelimit-remaining-subscription-resource-requests:
      - '199'
    status:
      code: 200
      message: OK
- request:
    body: null
    headers:
      Accept:
      - application/json
      Accept-Encoding:
      - gzip, deflate
      CommandName:
      - resource tag
      Connection:
      - keep-alive
      ParameterSetName:
      - --ids --tags
      User-Agent:
<<<<<<< HEAD
      - python/3.8.2 (Windows-10-10.0.18362-SP0) msrest/0.6.11 msrest_azure/0.6.3
        azure-mgmt-resource/9.0.0 Azure-SDK-For-Python AZURECLI/2.3.1 (MSI)
=======
      - python/3.8.0 (Windows-10-10.0.18362-SP0) msrest/0.6.9 msrest_azure/0.6.3 azure-mgmt-resource/9.0.0
        Azure-SDK-For-Python AZURECLI/2.5.1
>>>>>>> 86123686
      accept-language:
      - en-US
    method: GET
    uri: https://management.azure.com/subscriptions/00000000-0000-0000-0000-000000000000/providers/Microsoft.RecoveryServices?api-version=2019-10-01
  response:
    body:
      string: '{"id":"/subscriptions/00000000-0000-0000-0000-000000000000/providers/Microsoft.RecoveryServices","namespace":"Microsoft.RecoveryServices","authorizations":[{"applicationId":"262044b1-e2ce-469f-a196-69ab7ada62d3","roleDefinitionId":"21CEC436-F7D0-4ADE-8AD8-FEC5668484CC"},{"applicationId":"b8340c3b-9267-498f-b21a-15d5547fd85e","roleDefinitionId":"8A00C8EA-8F1B-45A7-8F64-F4CC61EEE9B6"},{"applicationId":"3b2fa68d-a091-48c9-95be-88d572e08fb7","roleDefinitionId":"47d68fae-99c7-4c10-b9db-2316116a061e"},{"applicationId":"9bdab391-7bbe-42e8-8132-e4491dc29cc0","roleDefinitionId":"0383f7f5-023d-4379-b2c7-9ef786459969"}],"resourceTypes":[{"resourceType":"vaults","locations":["West
        US","East US","North Europe","West Europe","Brazil South","East Asia","Southeast
        Asia","North Central US","South Central US","Japan East","Japan West","Australia
        East","Australia Southeast","Central US","East US 2","Central India","South
        India","West India","Canada Central","Canada East","West Central US","West
        US 2","UK South","UK West","Korea Central","Korea South","France Central","Australia
        Central","South Africa North","UAE North","Switzerland North","Germany West
<<<<<<< HEAD
        Central","Norway East"],"apiVersions":["2020-02-02-preview","2020-02-02","2019-06-15","2019-05-13-preview","2019-05-13","2018-12-20-preview","2018-07-10-preview","2018-07-10","2018-01-10","2017-07-01-preview","2017-07-01","2016-12-01","2016-08-10","2016-06-01","2016-05-01","2015-12-15","2015-12-10","2015-11-10","2015-08-15","2015-08-10","2015-06-10","2015-03-15"],"apiProfiles":[{"profileVersion":"2018-06-01-profile","apiVersion":"2018-01-10"}],"capabilities":"CrossResourceGroupResourceMove,
=======
        Central","Norway East","Central US EUAP","East US 2 EUAP"],"apiVersions":["2020-02-02-preview","2020-02-02","2019-06-15","2019-05-13-preview","2019-05-13","2018-12-20-preview","2018-07-10-preview","2018-07-10","2018-01-10","2017-07-01-preview","2017-07-01","2016-12-01","2016-08-10","2016-06-01","2016-05-01","2015-12-15","2015-12-10","2015-11-10","2015-08-15","2015-08-10","2015-06-10","2015-03-15"],"apiProfiles":[{"profileVersion":"2018-06-01-profile","apiVersion":"2018-01-10"}],"capabilities":"CrossResourceGroupResourceMove,
>>>>>>> 86123686
        CrossSubscriptionResourceMove, SystemAssignedResourceIdentity, SupportsTags,
        SupportsLocation"},{"resourceType":"operations","locations":[],"apiVersions":["2020-02-02-preview","2020-02-02","2019-06-15","2019-05-13-preview","2019-05-13","2018-07-10-preview","2018-07-10","2018-01-10","2017-09-01","2017-07-01-preview","2017-07-01","2016-12-01","2016-08-10","2016-06-01","2015-12-15","2015-12-10","2015-11-10","2015-08-15","2015-08-10","2015-06-10","2015-03-15"],"apiProfiles":[{"profileVersion":"2018-06-01-profile","apiVersion":"2016-08-10"}],"capabilities":"None"},{"resourceType":"locations","locations":[],"apiVersions":["2017-07-01","2016-06-01"],"apiProfiles":[{"profileVersion":"2018-06-01-profile","apiVersion":"2016-06-01"}],"capabilities":"None"},{"resourceType":"locations/backupStatus","locations":["West
        US","East US","North Europe","West Europe","Brazil South","East Asia","Southeast
        Asia","North Central US","South Central US","Japan East","Japan West","Australia
        East","Australia Southeast","Central US","East US 2","Central India","South
        India","West India","West Central US","Canada Central","Canada East","West
        US 2","UK South","UK West","Korea Central","Korea South","France Central","Australia
        Central","South Africa North","UAE North","Switzerland North","Germany West
<<<<<<< HEAD
        Central","Norway East"],"apiVersions":["2017-07-01","2016-06-01"],"apiProfiles":[{"profileVersion":"2018-06-01-profile","apiVersion":"2016-06-01"}],"capabilities":"None"},{"resourceType":"locations/checkNameAvailability","locations":["West
=======
        Central","Norway East","Central US EUAP","East US 2 EUAP"],"apiVersions":["2017-07-01","2016-06-01"],"apiProfiles":[{"profileVersion":"2018-06-01-profile","apiVersion":"2016-06-01"}],"capabilities":"None"},{"resourceType":"locations/checkNameAvailability","locations":["West
>>>>>>> 86123686
        US","East US","North Europe","West Europe","Brazil South","East Asia","Southeast
        Asia","North Central US","South Central US","Japan East","Japan West","Australia
        East","Australia Southeast","Central US","East US 2","Central India","South
        India","West India","West Central US","Canada Central","Canada East","West
        US 2","UK South","UK West","Korea Central","Korea South","France Central","Australia
        Central","South Africa North","UAE North","Switzerland North","Germany West
<<<<<<< HEAD
        Central","Norway East"],"apiVersions":["2018-01-10"],"apiProfiles":[{"profileVersion":"2018-06-01-profile","apiVersion":"2018-01-10"}],"capabilities":"None"},{"resourceType":"locations/allocatedStamp","locations":["West
=======
        Central","Norway East","Central US EUAP","East US 2 EUAP"],"apiVersions":["2018-01-10"],"apiProfiles":[{"profileVersion":"2018-06-01-profile","apiVersion":"2018-01-10"}],"capabilities":"None"},{"resourceType":"locations/allocatedStamp","locations":["West
>>>>>>> 86123686
        US","East US","North Europe","West Europe","Brazil South","East Asia","Southeast
        Asia","North Central US","South Central US","Japan East","Japan West","Australia
        East","Australia Southeast","Central US","East US 2","Central India","South
        India","West India","West Central US","Canada Central","Canada East","West
        US 2","UK South","UK West","Korea Central","Korea South","France Central","Australia
        Central","South Africa North","UAE North","Switzerland North","Germany West
<<<<<<< HEAD
        Central","Norway East"],"apiVersions":["2016-06-01"],"apiProfiles":[{"profileVersion":"2018-06-01-profile","apiVersion":"2016-06-01"}],"capabilities":"None"},{"resourceType":"locations/allocateStamp","locations":["West
=======
        Central","Norway East","Central US EUAP","East US 2 EUAP"],"apiVersions":["2016-06-01"],"apiProfiles":[{"profileVersion":"2018-06-01-profile","apiVersion":"2016-06-01"}],"capabilities":"None"},{"resourceType":"locations/allocateStamp","locations":["West
>>>>>>> 86123686
        US","East US","North Europe","West Europe","Brazil South","East Asia","Southeast
        Asia","North Central US","South Central US","Japan East","Japan West","Australia
        East","Australia Southeast","Central US","East US 2","Central India","South
        India","West India","West Central US","Canada Central","Canada East","West
        US 2","UK South","UK West","Korea Central","Korea South","France Central","Australia
        Central","South Africa North","UAE North","Switzerland North","Germany West
<<<<<<< HEAD
        Central","Norway East"],"apiVersions":["2016-06-01"],"apiProfiles":[{"profileVersion":"2018-06-01-profile","apiVersion":"2016-06-01"}],"capabilities":"None"},{"resourceType":"locations/backupValidateFeatures","locations":["West
=======
        Central","Norway East","Central US EUAP","East US 2 EUAP"],"apiVersions":["2016-06-01"],"apiProfiles":[{"profileVersion":"2018-06-01-profile","apiVersion":"2016-06-01"}],"capabilities":"None"},{"resourceType":"locations/backupValidateFeatures","locations":["West
>>>>>>> 86123686
        US","East US","North Europe","West Europe","Brazil South","East Asia","Southeast
        Asia","North Central US","South Central US","Japan East","Japan West","Australia
        East","Australia Southeast","Central US","East US 2","Central India","South
        India","West India","West Central US","Canada Central","Canada East","West
        US 2","UK South","UK West","Korea Central","Korea South","France Central","Australia
        Central","South Africa North","UAE North","Switzerland North","Germany West
<<<<<<< HEAD
        Central","Norway East"],"apiVersions":["2017-07-01"],"apiProfiles":[{"profileVersion":"2018-06-01-profile","apiVersion":"2017-07-01"}],"capabilities":"None"},{"resourceType":"locations/backupPreValidateProtection","locations":["West
=======
        Central","Norway East","Central US EUAP","East US 2 EUAP"],"apiVersions":["2017-07-01"],"apiProfiles":[{"profileVersion":"2018-06-01-profile","apiVersion":"2017-07-01"}],"capabilities":"None"},{"resourceType":"locations/backupPreValidateProtection","locations":["West
>>>>>>> 86123686
        US","East US","North Europe","West Europe","Brazil South","East Asia","Southeast
        Asia","North Central US","South Central US","Japan East","Japan West","Australia
        East","Australia Southeast","Central US","East US 2","Central India","South
        India","West India","West Central US","Canada Central","Canada East","West
        US 2","UK South","UK West","Korea Central","Korea South","France Central","Australia
        Central","South Africa North","UAE North","Switzerland North","Germany West
<<<<<<< HEAD
        Central","Norway East"],"apiVersions":["2017-07-01"],"apiProfiles":[{"profileVersion":"2018-06-01-profile","apiVersion":"2017-07-01"}],"capabilities":"None"},{"resourceType":"locations/backupCrrJobs","locations":["West
=======
        Central","Norway East","Central US EUAP","East US 2 EUAP"],"apiVersions":["2017-07-01"],"apiProfiles":[{"profileVersion":"2018-06-01-profile","apiVersion":"2017-07-01"}],"capabilities":"None"},{"resourceType":"locations/backupCrrJobs","locations":["West
>>>>>>> 86123686
        US","East US","North Europe","West Europe","Brazil South","East Asia","Southeast
        Asia","North Central US","South Central US","Japan East","Japan West","Australia
        East","Australia Southeast","Central US","East US 2","Central India","South
        India","West India","West Central US","Canada Central","Canada East","West
        US 2","UK South","UK West","Korea Central","Korea South","France Central","Australia
        Central","South Africa North","UAE North","Switzerland North","Germany West
<<<<<<< HEAD
        Central","Norway East"],"apiVersions":["2018-12-20-preview"],"apiProfiles":[{"profileVersion":"2018-06-01-profile","apiVersion":"2018-12-20-preview"}],"capabilities":"None"},{"resourceType":"locations/backupCrrJob","locations":["West
=======
        Central","Norway East","Central US EUAP","East US 2 EUAP"],"apiVersions":["2018-12-20-preview"],"apiProfiles":[{"profileVersion":"2018-06-01-profile","apiVersion":"2018-12-20-preview"}],"capabilities":"None"},{"resourceType":"locations/backupCrrJob","locations":["West
>>>>>>> 86123686
        US","East US","North Europe","West Europe","Brazil South","East Asia","Southeast
        Asia","North Central US","South Central US","Japan East","Japan West","Australia
        East","Australia Southeast","Central US","East US 2","Central India","South
        India","West India","West Central US","Canada Central","Canada East","West
        US 2","UK South","UK West","Korea Central","Korea South","France Central","Australia
        Central","South Africa North","UAE North","Switzerland North","Germany West
<<<<<<< HEAD
        Central","Norway East"],"apiVersions":["2018-12-20-preview"],"apiProfiles":[{"profileVersion":"2018-06-01-profile","apiVersion":"2018-12-20-preview"}],"capabilities":"None"},{"resourceType":"locations/backupAadProperties","locations":["West
=======
        Central","Norway East","Central US EUAP","East US 2 EUAP"],"apiVersions":["2018-12-20-preview"],"apiProfiles":[{"profileVersion":"2018-06-01-profile","apiVersion":"2018-12-20-preview"}],"capabilities":"None"},{"resourceType":"locations/backupAadProperties","locations":["West
>>>>>>> 86123686
        US","East US","North Europe","West Europe","Brazil South","East Asia","Southeast
        Asia","North Central US","South Central US","Japan East","Japan West","Australia
        East","Australia Southeast","Central US","East US 2","Central India","South
        India","West India","West Central US","Canada Central","Canada East","West
        US 2","UK South","UK West","Korea Central","Korea South","France Central","Australia
        Central","South Africa North","UAE North","Switzerland North","Germany West
<<<<<<< HEAD
        Central","Norway East"],"apiVersions":["2018-12-20-preview"],"apiProfiles":[{"profileVersion":"2018-06-01-profile","apiVersion":"2018-12-20-preview"}],"capabilities":"None"},{"resourceType":"locations/backupCrossRegionRestore","locations":["West
=======
        Central","Norway East","Central US EUAP","East US 2 EUAP"],"apiVersions":["2018-12-20-preview"],"apiProfiles":[{"profileVersion":"2018-06-01-profile","apiVersion":"2018-12-20-preview"}],"capabilities":"None"},{"resourceType":"locations/backupCrossRegionRestore","locations":["West
>>>>>>> 86123686
        US","East US","North Europe","West Europe","Brazil South","East Asia","Southeast
        Asia","North Central US","South Central US","Japan East","Japan West","Australia
        East","Australia Southeast","Central US","East US 2","Central India","South
        India","West India","West Central US","Canada Central","Canada East","West
        US 2","UK South","UK West","Korea Central","Korea South","France Central","Australia
        Central","South Africa North","UAE North","Switzerland North","Germany West
<<<<<<< HEAD
        Central","Norway East"],"apiVersions":["2018-12-20-preview"],"apiProfiles":[{"profileVersion":"2018-06-01-profile","apiVersion":"2018-12-20-preview"}],"capabilities":"None"},{"resourceType":"locations/backupCrrOperationResults","locations":["West
=======
        Central","Norway East","Central US EUAP","East US 2 EUAP"],"apiVersions":["2018-12-20-preview"],"apiProfiles":[{"profileVersion":"2018-06-01-profile","apiVersion":"2018-12-20-preview"}],"capabilities":"None"},{"resourceType":"locations/backupCrrOperationResults","locations":["West
>>>>>>> 86123686
        US","East US","North Europe","West Europe","Brazil South","East Asia","Southeast
        Asia","North Central US","South Central US","Japan East","Japan West","Australia
        East","Australia Southeast","Central US","East US 2","Central India","South
        India","West India","West Central US","Canada Central","Canada East","West
        US 2","UK South","UK West","Korea Central","Korea South","France Central","Australia
        Central","South Africa North","UAE North","Switzerland North","Germany West
<<<<<<< HEAD
        Central","Norway East"],"apiVersions":["2018-12-20-preview"],"apiProfiles":[{"profileVersion":"2018-06-01-profile","apiVersion":"2018-12-20-preview"}],"capabilities":"None"},{"resourceType":"locations/backupCrrOperationsStatus","locations":["West
=======
        Central","Norway East","Central US EUAP","East US 2 EUAP"],"apiVersions":["2018-12-20-preview"],"apiProfiles":[{"profileVersion":"2018-06-01-profile","apiVersion":"2018-12-20-preview"}],"capabilities":"None"},{"resourceType":"locations/backupCrrOperationsStatus","locations":["West
>>>>>>> 86123686
        US","East US","North Europe","West Europe","Brazil South","East Asia","Southeast
        Asia","North Central US","South Central US","Japan East","Japan West","Australia
        East","Australia Southeast","Central US","East US 2","Central India","South
        India","West India","West Central US","Canada Central","Canada East","West
        US 2","UK South","UK West","Korea Central","Korea South","France Central","Australia
        Central","South Africa North","UAE North","Switzerland North","Germany West
<<<<<<< HEAD
        Central","Norway East"],"apiVersions":["2018-12-20-preview"],"apiProfiles":[{"profileVersion":"2018-06-01-profile","apiVersion":"2018-12-20-preview"}],"capabilities":"None"},{"resourceType":"backupProtectedItems","locations":["West
=======
        Central","Norway East","Central US EUAP","East US 2 EUAP"],"apiVersions":["2018-12-20-preview"],"apiProfiles":[{"profileVersion":"2018-06-01-profile","apiVersion":"2018-12-20-preview"}],"capabilities":"None"},{"resourceType":"backupProtectedItems","locations":["West
>>>>>>> 86123686
        US","East US","North Europe","West Europe","Brazil South","East Asia","Southeast
        Asia","North Central US","South Central US","Japan East","Japan West","Australia
        East","Australia Southeast","Central US","East US 2","Central India","South
        India","West India","West Central US","Canada Central","Canada East","West
        US 2","UK South","UK West","Korea Central","Korea South","France Central","Australia
        Central","South Africa North","UAE North","Switzerland North","Germany West
<<<<<<< HEAD
        Central","Norway East"],"apiVersions":["2017-07-01-preview"],"apiProfiles":[{"profileVersion":"2018-06-01-profile","apiVersion":"2017-07-01-preview"}],"capabilities":"SupportsExtension"},{"resourceType":"replicationEligibilityResults","locations":["West
=======
        Central","Norway East","Central US EUAP","East US 2 EUAP"],"apiVersions":["2017-07-01-preview"],"apiProfiles":[{"profileVersion":"2018-06-01-profile","apiVersion":"2017-07-01-preview"}],"capabilities":"SupportsExtension"},{"resourceType":"replicationEligibilityResults","locations":["West
>>>>>>> 86123686
        US","East US","North Europe","West Europe","Brazil South","East Asia","Southeast
        Asia","North Central US","South Central US","Japan East","Japan West","Australia
        East","Australia Southeast","Central US","East US 2","Central India","South
        India","West India","West Central US","Canada Central","Canada East","West
        US 2","UK South","UK West","Korea Central","Korea South","France Central","Australia
        Central","South Africa North","UAE North","Switzerland North","Germany West
<<<<<<< HEAD
        Central","Norway East"],"apiVersions":["2018-07-10"],"apiProfiles":[{"profileVersion":"2018-06-01-profile","apiVersion":"2018-07-10"}],"capabilities":"SupportsExtension"}],"registrationState":"Registered","registrationPolicy":"RegistrationRequired"}'
=======
        Central","Norway East","Central US EUAP","East US 2 EUAP"],"apiVersions":["2018-07-10"],"apiProfiles":[{"profileVersion":"2018-06-01-profile","apiVersion":"2018-07-10"}],"capabilities":"SupportsExtension"}],"registrationState":"Registered","registrationPolicy":"RegistrationRequired"}'
>>>>>>> 86123686
    headers:
      cache-control:
      - no-cache
      content-length:
<<<<<<< HEAD
      - '12409'
      content-type:
      - application/json; charset=utf-8
      date:
      - Wed, 22 Apr 2020 10:35:03 GMT
=======
      - '12934'
      content-type:
      - application/json; charset=utf-8
      date:
      - Wed, 20 May 2020 07:23:07 GMT
>>>>>>> 86123686
      expires:
      - '-1'
      pragma:
      - no-cache
      strict-transport-security:
      - max-age=31536000; includeSubDomains
      vary:
      - Accept-Encoding
      x-content-type-options:
      - nosniff
    status:
      code: 200
      message: OK
- request:
    body: null
    headers:
      Accept:
      - application/json
      Accept-Encoding:
      - gzip, deflate
      CommandName:
      - resource tag
      Connection:
      - keep-alive
      ParameterSetName:
      - --ids --tags
      User-Agent:
<<<<<<< HEAD
      - python/3.8.2 (Windows-10-10.0.18362-SP0) msrest/0.6.11 msrest_azure/0.6.3
        azure-mgmt-resource/9.0.0 Azure-SDK-For-Python AZURECLI/2.3.1 (MSI)
=======
      - python/3.8.0 (Windows-10-10.0.18362-SP0) msrest/0.6.9 msrest_azure/0.6.3 azure-mgmt-resource/9.0.0
        Azure-SDK-For-Python AZURECLI/2.5.1
>>>>>>> 86123686
      accept-language:
      - en-US
    method: GET
    uri: https://management.azure.com/subscriptions/00000000-0000-0000-0000-000000000000/resourceGroups/cli_test_tag_update_by_patch000001/providers/Microsoft.RecoveryServices/vaults/vault-000002?api-version=2020-02-02
  response:
    body:
<<<<<<< HEAD
      string: '{"location":"westus","name":"vault-000002","etag":"W/\"datetime''2020-04-22T10%3A35%3A02.8333185Z''\"","tags":{"cli-test":"test"},"properties":{"provisioningState":"Succeeded","privateEndpointStateForBackup":"None","privateEndpointStateForSiteRecovery":"None"},"id":"/subscriptions/00000000-0000-0000-0000-000000000000/resourceGroups/cli_test_tag_update_by_patch000001/providers/Microsoft.RecoveryServices/vaults/vault-000002","type":"Microsoft.RecoveryServices/vaults","sku":{"name":"Standard"}}'
=======
      string: '{"location":"westus","name":"vault-000002","etag":"W/\"datetime''2020-05-20T07%3A23%3A04.1584791Z''\"","tags":{"cli-test":"test"},"properties":{"provisioningState":"Succeeded","privateEndpointStateForBackup":"None","privateEndpointStateForSiteRecovery":"None"},"id":"/subscriptions/00000000-0000-0000-0000-000000000000/resourceGroups/cli_test_tag_update_by_patch000001/providers/Microsoft.RecoveryServices/vaults/vault-000002","type":"Microsoft.RecoveryServices/vaults","sku":{"name":"Standard"}}'
>>>>>>> 86123686
    headers:
      cache-control:
      - no-cache
      content-length:
      - '571'
      content-type:
      - application/json
      date:
<<<<<<< HEAD
      - Wed, 22 Apr 2020 10:35:04 GMT
=======
      - Wed, 20 May 2020 07:23:08 GMT
>>>>>>> 86123686
      expires:
      - '-1'
      pragma:
      - no-cache
      server:
      - Microsoft-IIS/10.0
      strict-transport-security:
      - max-age=31536000; includeSubDomains
      transfer-encoding:
      - chunked
      vary:
      - Accept-Encoding
      x-content-type-options:
      - nosniff
    status:
      code: 200
      message: OK
- request:
    body: '{"tags": {}}'
    headers:
      Accept:
      - application/json
      Accept-Encoding:
      - gzip, deflate
      CommandName:
      - resource tag
      Connection:
      - keep-alive
      Content-Length:
      - '12'
      Content-Type:
      - application/json; charset=utf-8
      ParameterSetName:
      - --ids --tags
      User-Agent:
<<<<<<< HEAD
      - python/3.8.2 (Windows-10-10.0.18362-SP0) msrest/0.6.11 msrest_azure/0.6.3
        azure-mgmt-resource/9.0.0 Azure-SDK-For-Python AZURECLI/2.3.1 (MSI)
=======
      - python/3.8.0 (Windows-10-10.0.18362-SP0) msrest/0.6.9 msrest_azure/0.6.3 azure-mgmt-resource/9.0.0
        Azure-SDK-For-Python AZURECLI/2.5.1
>>>>>>> 86123686
      accept-language:
      - en-US
    method: PATCH
    uri: https://management.azure.com/subscriptions/00000000-0000-0000-0000-000000000000/resourceGroups/cli_test_tag_update_by_patch000001/providers/Microsoft.RecoveryServices/vaults/vault-000002?api-version=2020-02-02
  response:
    body:
<<<<<<< HEAD
      string: '{"location":"westus","name":"vault-000002","etag":"W/\"datetime''2020-04-22T10%3A35%3A05.6810445Z''\"","tags":{},"properties":{"provisioningState":"Succeeded","privateEndpointStateForBackup":"None","privateEndpointStateForSiteRecovery":"None"},"id":"/subscriptions/00000000-0000-0000-0000-000000000000/resourceGroups/cli_test_tag_update_by_patch000001/providers/Microsoft.RecoveryServices/vaults/vault-000002","type":"Microsoft.RecoveryServices/vaults","sku":{"name":"Standard"}}'
=======
      string: '{"location":"westus","name":"vault-000002","etag":"W/\"datetime''2020-05-20T07%3A23%3A10.7697117Z''\"","tags":{},"properties":{"provisioningState":"Succeeded","privateEndpointStateForBackup":"None","privateEndpointStateForSiteRecovery":"None"},"id":"/subscriptions/00000000-0000-0000-0000-000000000000/resourceGroups/cli_test_tag_update_by_patch000001/providers/Microsoft.RecoveryServices/vaults/vault-000002","type":"Microsoft.RecoveryServices/vaults","sku":{"name":"Standard"}}'
>>>>>>> 86123686
    headers:
      cache-control:
      - no-cache
      content-length:
      - '554'
      content-type:
      - application/json
      date:
<<<<<<< HEAD
      - Wed, 22 Apr 2020 10:35:05 GMT
=======
      - Wed, 20 May 2020 07:23:13 GMT
>>>>>>> 86123686
      expires:
      - '-1'
      pragma:
      - no-cache
      server:
      - Microsoft-IIS/10.0
      strict-transport-security:
      - max-age=31536000; includeSubDomains
      transfer-encoding:
      - chunked
      vary:
      - Accept-Encoding
      x-content-type-options:
      - nosniff
      x-ms-ratelimit-remaining-subscription-resource-requests:
      - '199'
    status:
      code: 200
      message: OK
- request:
    body: null
    headers:
      Accept:
      - application/json
      Accept-Encoding:
      - gzip, deflate
      CommandName:
      - resource delete
      Connection:
      - keep-alive
      ParameterSetName:
      - --id
      User-Agent:
      - python/3.8.0 (Windows-10-10.0.18362-SP0) msrest/0.6.9 msrest_azure/0.6.3 azure-mgmt-resource/9.0.0
        Azure-SDK-For-Python AZURECLI/2.5.1
      accept-language:
      - en-US
    method: GET
    uri: https://management.azure.com/subscriptions/00000000-0000-0000-0000-000000000000/providers/Microsoft.RecoveryServices?api-version=2019-07-01
  response:
    body:
      string: '{"id":"/subscriptions/00000000-0000-0000-0000-000000000000/providers/Microsoft.RecoveryServices","namespace":"Microsoft.RecoveryServices","authorizations":[{"applicationId":"262044b1-e2ce-469f-a196-69ab7ada62d3","roleDefinitionId":"21CEC436-F7D0-4ADE-8AD8-FEC5668484CC"},{"applicationId":"b8340c3b-9267-498f-b21a-15d5547fd85e","roleDefinitionId":"8A00C8EA-8F1B-45A7-8F64-F4CC61EEE9B6"},{"applicationId":"3b2fa68d-a091-48c9-95be-88d572e08fb7","roleDefinitionId":"47d68fae-99c7-4c10-b9db-2316116a061e"},{"applicationId":"9bdab391-7bbe-42e8-8132-e4491dc29cc0","roleDefinitionId":"0383f7f5-023d-4379-b2c7-9ef786459969"}],"resourceTypes":[{"resourceType":"vaults","locations":["West
        US","East US","North Europe","West Europe","Brazil South","East Asia","Southeast
        Asia","North Central US","South Central US","Japan East","Japan West","Australia
        East","Australia Southeast","Central US","East US 2","Central India","South
        India","West India","Canada Central","Canada East","West Central US","West
        US 2","UK South","UK West","Korea Central","Korea South","France Central","Australia
        Central","South Africa North","UAE North","Switzerland North","Germany West
        Central","Norway East","Central US EUAP","East US 2 EUAP"],"apiVersions":["2020-02-02-preview","2020-02-02","2019-06-15","2019-05-13-preview","2019-05-13","2018-12-20-preview","2018-07-10-preview","2018-07-10","2018-01-10","2017-07-01-preview","2017-07-01","2016-12-01","2016-08-10","2016-06-01","2016-05-01","2015-12-15","2015-12-10","2015-11-10","2015-08-15","2015-08-10","2015-06-10","2015-03-15"],"apiProfiles":[{"profileVersion":"2018-06-01-profile","apiVersion":"2018-01-10"}],"capabilities":"CrossResourceGroupResourceMove,
        CrossSubscriptionResourceMove, SystemAssignedResourceIdentity, SupportsTags,
        SupportsLocation"},{"resourceType":"operations","locations":[],"apiVersions":["2020-02-02-preview","2020-02-02","2019-06-15","2019-05-13-preview","2019-05-13","2018-07-10-preview","2018-07-10","2018-01-10","2017-09-01","2017-07-01-preview","2017-07-01","2016-12-01","2016-08-10","2016-06-01","2015-12-15","2015-12-10","2015-11-10","2015-08-15","2015-08-10","2015-06-10","2015-03-15"],"apiProfiles":[{"profileVersion":"2018-06-01-profile","apiVersion":"2016-08-10"}],"capabilities":"None"},{"resourceType":"locations","locations":[],"apiVersions":["2017-07-01","2016-06-01"],"apiProfiles":[{"profileVersion":"2018-06-01-profile","apiVersion":"2016-06-01"}],"capabilities":"None"},{"resourceType":"locations/backupStatus","locations":["West
        US","East US","North Europe","West Europe","Brazil South","East Asia","Southeast
        Asia","North Central US","South Central US","Japan East","Japan West","Australia
        East","Australia Southeast","Central US","East US 2","Central India","South
        India","West India","West Central US","Canada Central","Canada East","West
        US 2","UK South","UK West","Korea Central","Korea South","France Central","Australia
        Central","South Africa North","UAE North","Switzerland North","Germany West
        Central","Norway East","Central US EUAP","East US 2 EUAP"],"apiVersions":["2017-07-01","2016-06-01"],"apiProfiles":[{"profileVersion":"2018-06-01-profile","apiVersion":"2016-06-01"}],"capabilities":"None"},{"resourceType":"locations/checkNameAvailability","locations":["West
        US","East US","North Europe","West Europe","Brazil South","East Asia","Southeast
        Asia","North Central US","South Central US","Japan East","Japan West","Australia
        East","Australia Southeast","Central US","East US 2","Central India","South
        India","West India","West Central US","Canada Central","Canada East","West
        US 2","UK South","UK West","Korea Central","Korea South","France Central","Australia
        Central","South Africa North","UAE North","Switzerland North","Germany West
        Central","Norway East","Central US EUAP","East US 2 EUAP"],"apiVersions":["2018-01-10"],"apiProfiles":[{"profileVersion":"2018-06-01-profile","apiVersion":"2018-01-10"}],"capabilities":"None"},{"resourceType":"locations/allocatedStamp","locations":["West
        US","East US","North Europe","West Europe","Brazil South","East Asia","Southeast
        Asia","North Central US","South Central US","Japan East","Japan West","Australia
        East","Australia Southeast","Central US","East US 2","Central India","South
        India","West India","West Central US","Canada Central","Canada East","West
        US 2","UK South","UK West","Korea Central","Korea South","France Central","Australia
        Central","South Africa North","UAE North","Switzerland North","Germany West
        Central","Norway East","Central US EUAP","East US 2 EUAP"],"apiVersions":["2016-06-01"],"apiProfiles":[{"profileVersion":"2018-06-01-profile","apiVersion":"2016-06-01"}],"capabilities":"None"},{"resourceType":"locations/allocateStamp","locations":["West
        US","East US","North Europe","West Europe","Brazil South","East Asia","Southeast
        Asia","North Central US","South Central US","Japan East","Japan West","Australia
        East","Australia Southeast","Central US","East US 2","Central India","South
        India","West India","West Central US","Canada Central","Canada East","West
        US 2","UK South","UK West","Korea Central","Korea South","France Central","Australia
        Central","South Africa North","UAE North","Switzerland North","Germany West
        Central","Norway East","Central US EUAP","East US 2 EUAP"],"apiVersions":["2016-06-01"],"apiProfiles":[{"profileVersion":"2018-06-01-profile","apiVersion":"2016-06-01"}],"capabilities":"None"},{"resourceType":"locations/backupValidateFeatures","locations":["West
        US","East US","North Europe","West Europe","Brazil South","East Asia","Southeast
        Asia","North Central US","South Central US","Japan East","Japan West","Australia
        East","Australia Southeast","Central US","East US 2","Central India","South
        India","West India","West Central US","Canada Central","Canada East","West
        US 2","UK South","UK West","Korea Central","Korea South","France Central","Australia
        Central","South Africa North","UAE North","Switzerland North","Germany West
        Central","Norway East","Central US EUAP","East US 2 EUAP"],"apiVersions":["2017-07-01"],"apiProfiles":[{"profileVersion":"2018-06-01-profile","apiVersion":"2017-07-01"}],"capabilities":"None"},{"resourceType":"locations/backupPreValidateProtection","locations":["West
        US","East US","North Europe","West Europe","Brazil South","East Asia","Southeast
        Asia","North Central US","South Central US","Japan East","Japan West","Australia
        East","Australia Southeast","Central US","East US 2","Central India","South
        India","West India","West Central US","Canada Central","Canada East","West
        US 2","UK South","UK West","Korea Central","Korea South","France Central","Australia
        Central","South Africa North","UAE North","Switzerland North","Germany West
        Central","Norway East","Central US EUAP","East US 2 EUAP"],"apiVersions":["2017-07-01"],"apiProfiles":[{"profileVersion":"2018-06-01-profile","apiVersion":"2017-07-01"}],"capabilities":"None"},{"resourceType":"locations/backupCrrJobs","locations":["West
        US","East US","North Europe","West Europe","Brazil South","East Asia","Southeast
        Asia","North Central US","South Central US","Japan East","Japan West","Australia
        East","Australia Southeast","Central US","East US 2","Central India","South
        India","West India","West Central US","Canada Central","Canada East","West
        US 2","UK South","UK West","Korea Central","Korea South","France Central","Australia
        Central","South Africa North","UAE North","Switzerland North","Germany West
        Central","Norway East","Central US EUAP","East US 2 EUAP"],"apiVersions":["2018-12-20-preview"],"apiProfiles":[{"profileVersion":"2018-06-01-profile","apiVersion":"2018-12-20-preview"}],"capabilities":"None"},{"resourceType":"locations/backupCrrJob","locations":["West
        US","East US","North Europe","West Europe","Brazil South","East Asia","Southeast
        Asia","North Central US","South Central US","Japan East","Japan West","Australia
        East","Australia Southeast","Central US","East US 2","Central India","South
        India","West India","West Central US","Canada Central","Canada East","West
        US 2","UK South","UK West","Korea Central","Korea South","France Central","Australia
        Central","South Africa North","UAE North","Switzerland North","Germany West
        Central","Norway East","Central US EUAP","East US 2 EUAP"],"apiVersions":["2018-12-20-preview"],"apiProfiles":[{"profileVersion":"2018-06-01-profile","apiVersion":"2018-12-20-preview"}],"capabilities":"None"},{"resourceType":"locations/backupAadProperties","locations":["West
        US","East US","North Europe","West Europe","Brazil South","East Asia","Southeast
        Asia","North Central US","South Central US","Japan East","Japan West","Australia
        East","Australia Southeast","Central US","East US 2","Central India","South
        India","West India","West Central US","Canada Central","Canada East","West
        US 2","UK South","UK West","Korea Central","Korea South","France Central","Australia
        Central","South Africa North","UAE North","Switzerland North","Germany West
        Central","Norway East","Central US EUAP","East US 2 EUAP"],"apiVersions":["2018-12-20-preview"],"apiProfiles":[{"profileVersion":"2018-06-01-profile","apiVersion":"2018-12-20-preview"}],"capabilities":"None"},{"resourceType":"locations/backupCrossRegionRestore","locations":["West
        US","East US","North Europe","West Europe","Brazil South","East Asia","Southeast
        Asia","North Central US","South Central US","Japan East","Japan West","Australia
        East","Australia Southeast","Central US","East US 2","Central India","South
        India","West India","West Central US","Canada Central","Canada East","West
        US 2","UK South","UK West","Korea Central","Korea South","France Central","Australia
        Central","South Africa North","UAE North","Switzerland North","Germany West
        Central","Norway East","Central US EUAP","East US 2 EUAP"],"apiVersions":["2018-12-20-preview"],"apiProfiles":[{"profileVersion":"2018-06-01-profile","apiVersion":"2018-12-20-preview"}],"capabilities":"None"},{"resourceType":"locations/backupCrrOperationResults","locations":["West
        US","East US","North Europe","West Europe","Brazil South","East Asia","Southeast
        Asia","North Central US","South Central US","Japan East","Japan West","Australia
        East","Australia Southeast","Central US","East US 2","Central India","South
        India","West India","West Central US","Canada Central","Canada East","West
        US 2","UK South","UK West","Korea Central","Korea South","France Central","Australia
        Central","South Africa North","UAE North","Switzerland North","Germany West
        Central","Norway East","Central US EUAP","East US 2 EUAP"],"apiVersions":["2018-12-20-preview"],"apiProfiles":[{"profileVersion":"2018-06-01-profile","apiVersion":"2018-12-20-preview"}],"capabilities":"None"},{"resourceType":"locations/backupCrrOperationsStatus","locations":["West
        US","East US","North Europe","West Europe","Brazil South","East Asia","Southeast
        Asia","North Central US","South Central US","Japan East","Japan West","Australia
        East","Australia Southeast","Central US","East US 2","Central India","South
        India","West India","West Central US","Canada Central","Canada East","West
        US 2","UK South","UK West","Korea Central","Korea South","France Central","Australia
        Central","South Africa North","UAE North","Switzerland North","Germany West
        Central","Norway East","Central US EUAP","East US 2 EUAP"],"apiVersions":["2018-12-20-preview"],"apiProfiles":[{"profileVersion":"2018-06-01-profile","apiVersion":"2018-12-20-preview"}],"capabilities":"None"},{"resourceType":"backupProtectedItems","locations":["West
        US","East US","North Europe","West Europe","Brazil South","East Asia","Southeast
        Asia","North Central US","South Central US","Japan East","Japan West","Australia
        East","Australia Southeast","Central US","East US 2","Central India","South
        India","West India","West Central US","Canada Central","Canada East","West
        US 2","UK South","UK West","Korea Central","Korea South","France Central","Australia
        Central","South Africa North","UAE North","Switzerland North","Germany West
        Central","Norway East","Central US EUAP","East US 2 EUAP"],"apiVersions":["2017-07-01-preview"],"apiProfiles":[{"profileVersion":"2018-06-01-profile","apiVersion":"2017-07-01-preview"}],"capabilities":"SupportsExtension"},{"resourceType":"replicationEligibilityResults","locations":["West
        US","East US","North Europe","West Europe","Brazil South","East Asia","Southeast
        Asia","North Central US","South Central US","Japan East","Japan West","Australia
        East","Australia Southeast","Central US","East US 2","Central India","South
        India","West India","West Central US","Canada Central","Canada East","West
        US 2","UK South","UK West","Korea Central","Korea South","France Central","Australia
        Central","South Africa North","UAE North","Switzerland North","Germany West
        Central","Norway East","Central US EUAP","East US 2 EUAP"],"apiVersions":["2018-07-10"],"apiProfiles":[{"profileVersion":"2018-06-01-profile","apiVersion":"2018-07-10"}],"capabilities":"SupportsExtension"}],"registrationState":"Registered","registrationPolicy":"RegistrationRequired"}'
    headers:
      cache-control:
      - no-cache
      content-length:
      - '12934'
      content-type:
      - application/json; charset=utf-8
      date:
      - Wed, 20 May 2020 07:23:13 GMT
      expires:
      - '-1'
      pragma:
      - no-cache
      strict-transport-security:
      - max-age=31536000; includeSubDomains
      vary:
      - Accept-Encoding
      x-content-type-options:
      - nosniff
    status:
      code: 200
      message: OK
- request:
    body: null
    headers:
      Accept:
      - application/json
      Accept-Encoding:
      - gzip, deflate
      CommandName:
      - resource delete
      Connection:
      - keep-alive
      Content-Length:
      - '0'
      ParameterSetName:
      - --id
      User-Agent:
      - python/3.8.0 (Windows-10-10.0.18362-SP0) msrest/0.6.9 msrest_azure/0.6.3 azure-mgmt-resource/9.0.0
        Azure-SDK-For-Python AZURECLI/2.5.1
      accept-language:
      - en-US
    method: DELETE
    uri: https://management.azure.com/subscriptions/00000000-0000-0000-0000-000000000000/resourceGroups/cli_test_tag_update_by_patch000001/providers/Microsoft.RecoveryServices/vaults/vault-000002?api-version=2020-02-02
  response:
    body:
      string: ''
    headers:
      cache-control:
      - no-cache
      content-length:
      - '0'
      date:
      - Wed, 20 May 2020 07:23:20 GMT
      expires:
      - '-1'
      pragma:
      - no-cache
      strict-transport-security:
      - max-age=31536000; includeSubDomains
      x-content-type-options:
      - nosniff
      x-ms-ratelimit-remaining-subscription-resource-requests:
      - '204'
    status:
      code: 200
      message: OK
- request:
    body: null
    headers:
      Accept:
      - application/json
      Accept-Encoding:
      - gzip, deflate
      CommandName:
      - resource tag
      Connection:
      - keep-alive
      ParameterSetName:
      - --ids --tags
      User-Agent:
      - python/3.8.0 (Windows-10-10.0.18362-SP0) msrest/0.6.9 msrest_azure/0.6.3 azure-mgmt-resource/9.0.0
        Azure-SDK-For-Python AZURECLI/2.5.1
      accept-language:
      - en-US
    method: GET
    uri: https://management.azure.com/subscriptions/00000000-0000-0000-0000-000000000000/resourceGroups/cli_test_tag_update_by_patch000001?api-version=2019-07-01
  response:
    body:
      string: '{"id":"/subscriptions/00000000-0000-0000-0000-000000000000/resourceGroups/cli_test_tag_update_by_patch000001","name":"cli_test_tag_update_by_patch000001","type":"Microsoft.Resources/resourceGroups","location":"westus","tags":{"product":"azurecli","cause":"automation","date":"2020-05-20T07:21:37Z","StorageType":"Standard_LRS","type":"test"},"properties":{"provisioningState":"Succeeded"}}'
    headers:
      cache-control:
      - no-cache
      content-length:
      - '471'
      content-type:
      - application/json; charset=utf-8
      date:
      - Wed, 20 May 2020 07:23:21 GMT
      expires:
      - '-1'
      pragma:
      - no-cache
      strict-transport-security:
      - max-age=31536000; includeSubDomains
      vary:
      - Accept-Encoding
      x-content-type-options:
      - nosniff
    status:
      code: 200
      message: OK
- request:
    body: '{"tags": {"cli-test": "test"}}'
    headers:
      Accept:
      - application/json
      Accept-Encoding:
      - gzip, deflate
      CommandName:
      - resource tag
      Connection:
      - keep-alive
      Content-Length:
      - '30'
      Content-Type:
      - application/json; charset=utf-8
      ParameterSetName:
      - --ids --tags
      User-Agent:
      - python/3.8.0 (Windows-10-10.0.18362-SP0) msrest/0.6.9 msrest_azure/0.6.3 azure-mgmt-resource/9.0.0
        Azure-SDK-For-Python AZURECLI/2.5.1
      accept-language:
      - en-US
    method: PATCH
    uri: https://management.azure.com/subscriptions/00000000-0000-0000-0000-000000000000/resourceGroups/cli_test_tag_update_by_patch000001?api-version=2019-07-01
  response:
    body:
      string: '{"id":"/subscriptions/00000000-0000-0000-0000-000000000000/resourceGroups/cli_test_tag_update_by_patch000001","name":"cli_test_tag_update_by_patch000001","type":"Microsoft.Resources/resourceGroups","location":"westus","tags":{"cli-test":"test","StorageType":"Standard_LRS","type":"test"},"properties":{"provisioningState":"Succeeded"}}'
    headers:
      cache-control:
      - no-cache
      content-length:
      - '417'
      content-type:
      - application/json; charset=utf-8
      date:
      - Wed, 20 May 2020 07:23:24 GMT
      expires:
      - '-1'
      pragma:
      - no-cache
      strict-transport-security:
      - max-age=31536000; includeSubDomains
      transfer-encoding:
      - chunked
      vary:
      - Accept-Encoding
      x-content-type-options:
      - nosniff
      x-ms-ratelimit-remaining-subscription-writes:
      - '1199'
    status:
      code: 200
      message: OK
- request:
    body: '{"location": "westus", "sku": {"name": "Standard"}, "properties": {"adminUserEnabled":
      false, "publicNetworkAccess": "Enabled"}}'
    headers:
      Accept:
      - application/json
      Accept-Encoding:
      - gzip, deflate
      CommandName:
      - acr create
      Connection:
      - keep-alive
      Content-Length:
      - '128'
      Content-Type:
      - application/json; charset=utf-8
      ParameterSetName:
      - -n -g -l --sku
      User-Agent:
      - python/3.8.0 (Windows-10-10.0.18362-SP0) msrest/0.6.9 msrest_azure/0.6.3 azure-mgmt-containerregistry/3.0.0rc12
        Azure-SDK-For-Python AZURECLI/2.5.1
      accept-language:
      - en-US
    method: PUT
    uri: https://management.azure.com/subscriptions/00000000-0000-0000-0000-000000000000/resourceGroups/cli_test_tag_update_by_patch000001/providers/Microsoft.ContainerRegistry/registries/clireg000003?api-version=2019-12-01-preview
  response:
    body:
      string: '{"sku":{"name":"Standard","tier":"Standard"},"type":"Microsoft.ContainerRegistry/registries","id":"/subscriptions/00000000-0000-0000-0000-000000000000/resourceGroups/cli_test_tag_update_by_patch000001/providers/Microsoft.ContainerRegistry/registries/clireg000003","name":"clireg000003","location":"westus","tags":{},"properties":{"loginServer":"clireg000003.azurecr.io","creationDate":"2020-05-20T07:23:30.8133972Z","provisioningState":"Succeeded","adminUserEnabled":false,"policies":{"quarantinePolicy":{"status":"disabled"},"trustPolicy":{"type":"Notary","status":"disabled"},"retentionPolicy":{"days":7,"lastUpdatedTime":"2020-05-20T07:23:31.5644646+00:00","status":"disabled"}},"encryption":{"status":"disabled"},"dataEndpointEnabled":false,"dataEndpointHostNames":[],"privateEndpointConnections":[],"publicNetworkAccess":"Enabled"}}'
    headers:
      cache-control:
      - no-cache
      content-length:
      - '902'
      content-type:
      - application/json; charset=utf-8
      date:
      - Wed, 20 May 2020 07:23:32 GMT
      expires:
      - '-1'
      pragma:
      - no-cache
      server:
      - Microsoft-HTTPAPI/2.0
      strict-transport-security:
      - max-age=31536000; includeSubDomains
      transfer-encoding:
      - chunked
      vary:
      - Accept-Encoding
      x-content-type-options:
      - nosniff
      x-ms-ratelimit-remaining-subscription-writes:
      - '1199'
    status:
      code: 200
      message: OK
- request:
    body: null
    headers:
      Accept:
      - application/json
      Accept-Encoding:
      - gzip, deflate
      CommandName:
      - acr webhook create
      Connection:
      - keep-alive
      ParameterSetName:
      - -n -r --uri --actions
      User-Agent:
      - python/3.8.0 (Windows-10-10.0.18362-SP0) msrest/0.6.9 msrest_azure/0.6.3 azure-mgmt-resource/9.0.0
        Azure-SDK-For-Python AZURECLI/2.5.1
      accept-language:
      - en-US
    method: GET
    uri: https://management.azure.com/subscriptions/00000000-0000-0000-0000-000000000000/resources?$filter=resourceType%20eq%20%27Microsoft.ContainerRegistry%2Fregistries%27&api-version=2019-07-01
  response:
    body:
      string: '{"value":[{"id":"/subscriptions/00000000-0000-0000-0000-000000000000/resourceGroups/cli_test_tag_update_by_patch000001/providers/Microsoft.ContainerRegistry/registries/clireg000003","name":"clireg000003","type":"Microsoft.ContainerRegistry/registries","sku":{"name":"Standard","tier":"Standard"},"location":"westus","tags":{}},{"id":"/subscriptions/00000000-0000-0000-0000-000000000000/resourceGroups/feng-cli-rg/providers/Microsoft.ContainerRegistry/registries/fengCR007","name":"fengCR007","type":"Microsoft.ContainerRegistry/registries","sku":{"name":"Basic","tier":"Basic"},"location":"centralus","tags":{}},{"id":"/subscriptions/00000000-0000-0000-0000-000000000000/resourceGroups/zhoxing-test/providers/Microsoft.ContainerRegistry/registries/zhoxingtest","name":"zhoxingtest","type":"Microsoft.ContainerRegistry/registries","sku":{"name":"Standard","tier":"Standard"},"location":"westus","tags":{}}]}'
    headers:
      cache-control:
      - no-cache
      content-length:
      - '963'
      content-type:
      - application/json; charset=utf-8
      date:
      - Wed, 20 May 2020 07:23:32 GMT
      expires:
      - '-1'
      pragma:
      - no-cache
      strict-transport-security:
      - max-age=31536000; includeSubDomains
      vary:
      - Accept-Encoding
      x-content-type-options:
      - nosniff
    status:
      code: 200
      message: OK
- request:
    body: null
    headers:
      Accept:
      - application/json
      Accept-Encoding:
      - gzip, deflate
      CommandName:
      - acr webhook create
      Connection:
      - keep-alive
      ParameterSetName:
      - -n -r --uri --actions
      User-Agent:
      - python/3.8.0 (Windows-10-10.0.18362-SP0) msrest/0.6.9 msrest_azure/0.6.3 azure-mgmt-containerregistry/3.0.0rc12
        Azure-SDK-For-Python AZURECLI/2.5.1
      accept-language:
      - en-US
    method: GET
    uri: https://management.azure.com/subscriptions/00000000-0000-0000-0000-000000000000/resourceGroups/cli_test_tag_update_by_patch000001/providers/Microsoft.ContainerRegistry/registries/clireg000003?api-version=2019-12-01-preview
  response:
    body:
      string: '{"sku":{"name":"Standard","tier":"Standard"},"type":"Microsoft.ContainerRegistry/registries","id":"/subscriptions/00000000-0000-0000-0000-000000000000/resourceGroups/cli_test_tag_update_by_patch000001/providers/Microsoft.ContainerRegistry/registries/clireg000003","name":"clireg000003","location":"westus","tags":{},"properties":{"loginServer":"clireg000003.azurecr.io","creationDate":"2020-05-20T07:23:30.8133972Z","provisioningState":"Succeeded","adminUserEnabled":false,"policies":{"quarantinePolicy":{"status":"disabled"},"trustPolicy":{"type":"Notary","status":"disabled"},"retentionPolicy":{"days":7,"lastUpdatedTime":"2020-05-20T07:23:31.5644646+00:00","status":"disabled"}},"encryption":{"status":"disabled"},"dataEndpointEnabled":false,"dataEndpointHostNames":[],"privateEndpointConnections":[],"publicNetworkAccess":"Enabled"}}'
    headers:
      cache-control:
      - no-cache
      content-length:
      - '902'
      content-type:
      - application/json; charset=utf-8
      date:
      - Wed, 20 May 2020 07:23:33 GMT
      expires:
      - '-1'
      pragma:
      - no-cache
      server:
      - Microsoft-HTTPAPI/2.0
      strict-transport-security:
      - max-age=31536000; includeSubDomains
      transfer-encoding:
      - chunked
      vary:
      - Accept-Encoding
      x-content-type-options:
      - nosniff
    status:
      code: 200
      message: OK
- request:
    body: '{"location": "westus", "properties": {"serviceUri": "http://www.microsoft.com",
      "status": "enabled", "actions": ["push"]}}'
    headers:
      Accept:
      - application/json
      Accept-Encoding:
      - gzip, deflate
      CommandName:
      - acr webhook create
      Connection:
      - keep-alive
      Content-Length:
      - '122'
      Content-Type:
      - application/json; charset=utf-8
      ParameterSetName:
      - -n -r --uri --actions
      User-Agent:
      - python/3.8.0 (Windows-10-10.0.18362-SP0) msrest/0.6.9 msrest_azure/0.6.3 azure-mgmt-containerregistry/3.0.0rc12
        Azure-SDK-For-Python AZURECLI/2.5.1
      accept-language:
      - en-US
    method: PUT
    uri: https://management.azure.com/subscriptions/00000000-0000-0000-0000-000000000000/resourceGroups/cli_test_tag_update_by_patch000001/providers/Microsoft.ContainerRegistry/registries/clireg000003/webhooks/cliregwebhook?api-version=2019-12-01-preview
  response:
    body:
      string: '{"type":"Microsoft.ContainerRegistry/registries/webhooks","id":"/subscriptions/00000000-0000-0000-0000-000000000000/resourceGroups/cli_test_tag_update_by_patch000001/providers/Microsoft.ContainerRegistry/registries/clireg000003/webhooks/cliregwebhook","name":"cliregwebhook","location":"westus","tags":{},"properties":{"status":"enabled","scope":"","actions":["push"],"provisioningState":"Succeeded"}}'
    headers:
      cache-control:
      - no-cache
      content-length:
      - '450'
      content-type:
      - application/json; charset=utf-8
      date:
      - Wed, 20 May 2020 07:23:42 GMT
      expires:
      - '-1'
      pragma:
      - no-cache
      server:
      - Microsoft-HTTPAPI/2.0
      strict-transport-security:
      - max-age=31536000; includeSubDomains
      transfer-encoding:
      - chunked
      vary:
      - Accept-Encoding
      x-content-type-options:
      - nosniff
      x-ms-ratelimit-remaining-subscription-writes:
      - '1198'
    status:
      code: 200
      message: OK
- request:
    body: null
    headers:
      Accept:
      - application/json
      Accept-Encoding:
      - gzip, deflate
      CommandName:
      - resource tag
      Connection:
      - keep-alive
      ParameterSetName:
      - --ids --tags
      User-Agent:
      - python/3.8.0 (Windows-10-10.0.18362-SP0) msrest/0.6.9 msrest_azure/0.6.3 azure-mgmt-resource/9.0.0
        Azure-SDK-For-Python AZURECLI/2.5.1
      accept-language:
      - en-US
    method: GET
    uri: https://management.azure.com/subscriptions/00000000-0000-0000-0000-000000000000/providers/Microsoft.ContainerRegistry?api-version=2019-07-01
  response:
    body:
      string: '{"id":"/subscriptions/00000000-0000-0000-0000-000000000000/providers/Microsoft.ContainerRegistry","namespace":"Microsoft.ContainerRegistry","authorizations":[{"applicationId":"6a0ec4d3-30cb-4a83-91c0-ae56bc0e3d26","roleDefinitionId":"78e18383-93eb-418a-9887-bc9271046576"},{"applicationId":"737d58c1-397a-46e7-9d12-7d8c830883c2","roleDefinitionId":"716bb53a-0390-4428-bf41-b1bedde7d751"},{"applicationId":"918d0db8-4a38-4938-93c1-9313bdfe0272","roleDefinitionId":"dcd2d2c9-3f80-4d72-95a8-2593111b4b12"},{"applicationId":"d2fa1650-4805-4a83-bcb9-cf41fe63539c","roleDefinitionId":"c15f8dab-b103-4f8d-9afb-fbe4b8e98de2"},{"applicationId":"a4c95b9e-3994-40cc-8953-5dc66d48348d","roleDefinitionId":"dc88c655-90fa-48d9-8d51-003cc8738508"},{"applicationId":"62c559cd-db0c-4da0-bab2-972528c65d42","roleDefinitionId":"437b639a-6d74-491d-959f-d172e8c5c1fc"}],"resourceTypes":[{"resourceType":"registries","locations":["West
        US","East US","South Central US","West Europe","North Europe","UK South","UK
        West","Australia East","Australia Southeast","Central India","Korea Central","France
        Central","South Africa North","UAE North","East Asia","Japan East","Japan
        West","Southeast Asia","South India","Brazil South","Canada East","Canada
        Central","Central US","East US 2","North Central US","West Central US","West
        US 2","Switzerland North","East US 2 EUAP","Central US EUAP"],"apiVersions":["2019-12-01-preview","2019-05-01","2017-10-01","2017-03-01"],"capabilities":"CrossResourceGroupResourceMove,
        CrossSubscriptionResourceMove, SystemAssignedResourceIdentity, SupportsTags,
        SupportsLocation"},{"resourceType":"registries/scopeMaps","locations":["West
        US","East US","South Central US","West Europe","North Europe","UK South","UK
        West","Australia East","Australia Southeast","Central India","East Asia","Japan
        East","Japan West","Southeast Asia","South India","Brazil South","Canada East","Canada
        Central","Central US","East US 2","North Central US","West Central US","West
        US 2","Korea Central","France Central","South Africa North","UAE North","Switzerland
        North","Central US EUAP","East US 2 EUAP"],"apiVersions":["2019-05-01-preview"],"capabilities":"None"},{"resourceType":"registries/tokens","locations":["West
        US","East US","South Central US","West Europe","North Europe","UK South","UK
        West","Australia East","Australia Southeast","Central India","East Asia","Japan
        East","Japan West","Southeast Asia","South India","Brazil South","Canada East","Canada
        Central","Central US","East US 2","North Central US","West Central US","West
        US 2","Korea Central","France Central","South Africa North","UAE North","Switzerland
        North","Central US EUAP","East US 2 EUAP"],"apiVersions":["2019-05-01-preview"],"capabilities":"None"},{"resourceType":"registries/generateCredentials","locations":["West
        US","East US","South Central US","West Europe","North Europe","UK South","UK
        West","Australia East","Australia Southeast","Central India","East Asia","Japan
        East","Japan West","Southeast Asia","South India","Brazil South","Canada East","Canada
        Central","Central US","East US 2","North Central US","West Central US","West
        US 2","Korea Central","France Central","South Africa North","UAE North","Switzerland
        North","Central US EUAP","East US 2 EUAP"],"apiVersions":["2019-05-01-preview"],"capabilities":"None"},{"resourceType":"registries/privateEndpointConnections","locations":["West
        US","East US","South Central US","West Europe","Switzerland North","North
        Europe","UK South","UK West","Australia East","Australia Southeast","Central
        India","East Asia","Japan East","Japan West","Southeast Asia","South India","Brazil
        South","Canada East","Canada Central","Central US","East US 2","North Central
        US","West Central US","West US 2","Korea Central","France Central","South
        Africa North","UAE North","Central US EUAP","East US 2 EUAP"],"apiVersions":["2019-12-01-preview"],"capabilities":"None"},{"resourceType":"registries/privateEndpointConnectionProxies","locations":["West
        US","East US","South Central US","West Europe","Switzerland North","North
        Europe","UK South","UK West","Australia East","Australia Southeast","Central
        India","East Asia","Japan East","Japan West","Southeast Asia","South India","Brazil
        South","Canada East","Canada Central","Central US","East US 2","North Central
        US","West Central US","West US 2","Korea Central","France Central","South
        Africa North","UAE North","Central US EUAP","East US 2 EUAP"],"apiVersions":["2019-12-01-preview"],"capabilities":"None"},{"resourceType":"registries/privateEndpointConnectionProxies/validate","locations":["West
        US","East US","South Central US","West Europe","Switzerland North","North
        Europe","UK South","UK West","Australia East","Australia Southeast","Central
        India","East Asia","Japan East","Japan West","Southeast Asia","South India","Brazil
        South","Canada East","Canada Central","Central US","East US 2","North Central
        US","West Central US","West US 2","Korea Central","France Central","South
        Africa North","UAE North","Central US EUAP","East US 2 EUAP"],"apiVersions":["2019-12-01-preview"],"capabilities":"None"},{"resourceType":"registries/privateLinkResources","locations":["West
        US","East US","South Central US","West Europe","Switzerland North","North
        Europe","UK South","UK West","Australia East","Australia Southeast","Central
        India","East Asia","Japan East","Japan West","Southeast Asia","South India","Brazil
        South","Canada East","Canada Central","Central US","East US 2","North Central
        US","West Central US","West US 2","Korea Central","France Central","South
        Africa North","UAE North","Central US EUAP","East US 2 EUAP"],"apiVersions":["2019-12-01-preview"],"capabilities":"None"},{"resourceType":"registries/importImage","locations":["South
        Central US","West Central US","East US","West Europe","West US","Japan East","North
        Europe","Southeast Asia","North Central US","East US 2","West US 2","Brazil
        South","Australia East","Central India","Korea Central","France Central","South
        Africa North","UAE North","Central US","Canada East","Canada Central","UK
        South","UK West","Australia Southeast","East Asia","Japan West","South India","Switzerland
        North","Central US EUAP","East US 2 EUAP"],"apiVersions":["2019-12-01-preview","2019-05-01","2017-10-01"],"capabilities":"None"},{"resourceType":"registries/exportPipelines","locations":["West
        US","East US","South Central US","West Europe","Switzerland North","North
        Europe","UK South","UK West","Australia East","Australia Southeast","Central
        India","East Asia","Japan East","Japan West","Southeast Asia","South India","Brazil
        South","Canada East","Canada Central","Central US","East US 2","North Central
        US","West Central US","West US 2","Korea Central","France Central","South
        Africa North","UAE North","Central US EUAP","East US 2 EUAP"],"apiVersions":["2019-12-01-preview"],"capabilities":"SystemAssignedResourceIdentity"},{"resourceType":"registries/importPipelines","locations":["West
        US","East US","South Central US","West Europe","Switzerland North","North
        Europe","UK South","UK West","Australia East","Australia Southeast","Central
        India","East Asia","Japan East","Japan West","Southeast Asia","South India","Brazil
        South","Canada East","Canada Central","Central US","East US 2","North Central
        US","West Central US","West US 2","Korea Central","France Central","South
        Africa North","UAE North","Central US EUAP","East US 2 EUAP"],"apiVersions":["2019-12-01-preview"],"capabilities":"SystemAssignedResourceIdentity"},{"resourceType":"registries/pipelineRuns","locations":["West
        US","East US","South Central US","West Europe","Switzerland North","North
        Europe","UK South","UK West","Australia East","Australia Southeast","Central
        India","East Asia","Japan East","Japan West","Southeast Asia","South India","Brazil
        South","Canada East","Canada Central","Central US","East US 2","North Central
        US","West Central US","West US 2","Korea Central","France Central","South
        Africa North","UAE North","Central US EUAP","East US 2 EUAP"],"apiVersions":["2019-12-01-preview"],"capabilities":"None"},{"resourceType":"registries/listBuildSourceUploadUrl","locations":["East
        US","West Europe","West US 2","South Central US","Australia East","Australia
        Southeast","Brazil South","Canada Central","Canada East","Central India","Central
        US","East Asia","East US 2","Japan East","Japan West","North Central US","North
        Europe","Southeast Asia","South India","UK South","UK West","West US","West
        Central US","France Central","Korea Central","South Africa North","UAE North","Switzerland
        North","East US 2 EUAP"],"apiVersions":["2019-06-01-preview","2019-04-01","2018-09-01"],"capabilities":"None"},{"resourceType":"registries/scheduleRun","locations":["East
        US","West Europe","West US 2","South Central US","Australia East","Australia
        Southeast","Brazil South","Canada Central","Canada East","Central India","Central
        US","East Asia","East US 2","Japan East","Japan West","North Central US","North
        Europe","Southeast Asia","South India","UK South","UK West","West US","West
        Central US","France Central","Korea Central","South Africa North","UAE North","Switzerland
        North","East US 2 EUAP"],"apiVersions":["2019-06-01-preview","2019-04-01","2018-09-01"],"capabilities":"None"},{"resourceType":"registries/runs","locations":["East
        US","West Europe","West US 2","South Central US","Australia East","Australia
        Southeast","Brazil South","Canada Central","Canada East","Central India","Central
        US","East Asia","East US 2","Japan East","Japan West","North Central US","North
        Europe","Southeast Asia","South India","UK South","UK West","West US","West
        Central US","France Central","Korea Central","South Africa North","UAE North","Switzerland
        North","East US 2 EUAP"],"apiVersions":["2019-06-01-preview","2019-04-01","2018-09-01"],"capabilities":"None"},{"resourceType":"registries/taskRuns","locations":["East
        US","West Europe","West US 2","South Central US","Australia East","Australia
        Southeast","Brazil South","Canada Central","Canada East","Central India","Central
        US","East Asia","East US 2","Japan East","Japan West","North Central US","North
        Europe","Southeast Asia","South India","UK South","UK West","West US","West
        Central US","France Central","Korea Central","South Africa North","UAE North","Switzerland
        North","East US 2 EUAP"],"apiVersions":["2019-06-01-preview"],"defaultApiVersion":"2019-06-01-preview","capabilities":"None"},{"resourceType":"registries/taskRuns/listDetails","locations":["East
        US","West Europe","West US 2","South Central US","Australia East","Australia
        Southeast","Brazil South","Canada Central","Canada East","Central India","Central
        US","East Asia","East US 2","Japan East","Japan West","North Central US","North
        Europe","Southeast Asia","South India","UK South","UK West","West US","West
        Central US","France Central","Korea Central","South Africa North","UAE North","Switzerland
        North","East US 2 EUAP"],"apiVersions":["2019-06-01-preview"],"capabilities":"None"},{"resourceType":"registries/agentPools","locations":["East
        US","West US 2","South Central US","East US 2","East US 2 EUAP"],"apiVersions":["2019-06-01-preview"],"defaultApiVersion":"2019-06-01-preview","capabilities":"CrossResourceGroupResourceMove,
        CrossSubscriptionResourceMove, SupportsTags, SupportsLocation"},{"resourceType":"registries/agentPools/listQueueStatus","locations":["East
        US","West US 2","South Central US","East US 2","East US 2 EUAP"],"apiVersions":["2019-06-01-preview"],"capabilities":"None"},{"resourceType":"registries/runs/listLogSasUrl","locations":["East
        US","West Europe","West US 2","South Central US","Australia East","Australia
        Southeast","Brazil South","Canada Central","Canada East","Central India","Central
        US","East Asia","East US 2","Japan East","Japan West","North Central US","North
        Europe","Southeast Asia","South India","UK South","UK West","West US","West
        Central US","France Central","Korea Central","South Africa North","UAE North","Switzerland
        North","East US 2 EUAP"],"apiVersions":["2019-06-01-preview","2019-04-01","2018-09-01"],"capabilities":"None"},{"resourceType":"registries/runs/cancel","locations":["East
        US","West Europe","West US 2","South Central US","Australia East","Australia
        Southeast","Brazil South","Canada Central","Canada East","Central India","Central
        US","East Asia","East US 2","Japan East","Japan West","North Central US","North
        Europe","Southeast Asia","South India","UK South","UK West","West US","West
        Central US","France Central","Korea Central","South Africa North","UAE North","Switzerland
        North","East US 2 EUAP"],"apiVersions":["2019-06-01-preview","2019-04-01","2018-09-01"],"capabilities":"None"},{"resourceType":"registries/tasks","locations":["East
        US","West Europe","West US 2","South Central US","Australia East","Australia
        Southeast","Brazil South","Canada Central","Canada East","Central India","Central
        US","East Asia","East US 2","Japan East","Japan West","North Central US","North
        Europe","Southeast Asia","South India","UK South","UK West","West US","West
        Central US","France Central","Korea Central","South Africa North","UAE North","Switzerland
        North","East US 2 EUAP"],"apiVersions":["2019-06-01-preview","2019-04-01","2018-09-01"],"defaultApiVersion":"2019-04-01","capabilities":"CrossResourceGroupResourceMove,
        CrossSubscriptionResourceMove, SystemAssignedResourceIdentity, SupportsTags,
        SupportsLocation"},{"resourceType":"registries/tasks/listDetails","locations":["East
        US","West Europe","West US 2","South Central US","Australia East","Australia
        Southeast","Brazil South","Canada Central","Canada East","Central India","Central
        US","East Asia","East US 2","Japan East","Japan West","North Central US","North
        Europe","Southeast Asia","South India","UK South","UK West","West US","West
        Central US","France Central","Korea Central","South Africa North","UAE North","Switzerland
        North","East US 2 EUAP"],"apiVersions":["2019-06-01-preview","2019-04-01","2018-09-01"],"capabilities":"None"},{"resourceType":"registries/getBuildSourceUploadUrl","locations":["East
        US","West Europe","West US 2","South Central US","Australia East","Australia
        Southeast","Brazil South","Canada Central","Canada East","Central India","Central
        US","East Asia","East US 2","Japan East","Japan West","North Central US","North
        Europe","Southeast Asia","South India","UK South","UK West","West US","West
        Central US","France Central","Korea Central","South Africa North","UAE North","Switzerland
        North","East US 2 EUAP"],"apiVersions":["2018-02-01-preview"],"capabilities":"None"},{"resourceType":"registries/queueBuild","locations":["East
        US","West Europe","West US 2","South Central US","Australia East","Australia
        Southeast","Brazil South","Canada Central","Canada East","Central India","Central
        US","East Asia","East US 2","Japan East","Japan West","North Central US","North
        Europe","Southeast Asia","South India","UK South","UK West","West US","West
        Central US","France Central","Korea Central","South Africa North","UAE North","Switzerland
        North","East US 2 EUAP"],"apiVersions":["2018-02-01-preview"],"capabilities":"None"},{"resourceType":"registries/builds","locations":["East
        US","West Europe","West US 2","South Central US","Australia East","Australia
        Southeast","Brazil South","Canada Central","Canada East","Central India","Central
        US","East Asia","East US 2","Japan East","Japan West","North Central US","North
        Europe","Southeast Asia","South India","UK South","UK West","West US","West
        Central US","France Central","Korea Central","South Africa North","UAE North","Switzerland
        North","East US 2 EUAP"],"apiVersions":["2018-02-01-preview"],"capabilities":"None"},{"resourceType":"registries/builds/getLogLink","locations":["East
        US","West Europe","West US 2","South Central US","Australia East","Australia
        Southeast","Brazil South","Canada Central","Canada East","Central India","Central
        US","East Asia","East US 2","Japan East","Japan West","North Central US","North
        Europe","Southeast Asia","South India","UK South","UK West","West US","West
        Central US","France Central","Korea Central","South Africa North","UAE North","Switzerland
        North","East US 2 EUAP"],"apiVersions":["2018-02-01-preview"],"capabilities":"None"},{"resourceType":"registries/builds/cancel","locations":["East
        US","West Europe","West US 2","South Central US","Australia East","Australia
        Southeast","Brazil South","Canada Central","Canada East","Central India","Central
        US","East Asia","East US 2","Japan East","Japan West","North Central US","North
        Europe","Southeast Asia","South India","UK South","UK West","West US","West
        Central US","France Central","Korea Central","South Africa North","UAE North","Switzerland
        North","East US 2 EUAP"],"apiVersions":["2018-02-01-preview"],"capabilities":"None"},{"resourceType":"registries/buildTasks","locations":["East
        US","West Europe","West US 2","South Central US","Australia East","Australia
        Southeast","Brazil South","Canada Central","Canada East","Central India","Central
        US","East Asia","East US 2","Japan East","Japan West","North Central US","North
        Europe","Southeast Asia","South India","UK South","UK West","West US","West
        Central US","France Central","Korea Central","South Africa North","UAE North","Switzerland
        North","East US 2 EUAP"],"apiVersions":["2018-02-01-preview"],"capabilities":"CrossResourceGroupResourceMove,
        CrossSubscriptionResourceMove, SupportsTags, SupportsLocation"},{"resourceType":"registries/buildTasks/listSourceRepositoryProperties","locations":["East
        US","West Europe","West US 2","South Central US","Australia East","Australia
        Southeast","Brazil South","Canada Central","Canada East","Central India","Central
        US","East Asia","East US 2","Japan East","Japan West","North Central US","North
        Europe","Southeast Asia","South India","UK South","UK West","West US","West
        Central US","France Central","Korea Central","South Africa North","UAE North","Switzerland
        North","East US 2 EUAP"],"apiVersions":["2018-02-01-preview"],"capabilities":"None"},{"resourceType":"registries/buildTasks/steps","locations":["East
        US","West Europe","West US 2","South Central US","Australia East","Australia
        Southeast","Brazil South","Canada Central","Canada East","Central India","Central
        US","East Asia","East US 2","Japan East","Japan West","North Central US","North
        Europe","Southeast Asia","South India","UK South","UK West","West US","West
        Central US","France Central","Korea Central","South Africa North","UAE North","Switzerland
        North","East US 2 EUAP"],"apiVersions":["2018-02-01-preview"],"capabilities":"None"},{"resourceType":"registries/buildTasks/steps/listBuildArguments","locations":["East
        US","West Europe","West US 2","South Central US","Australia East","Australia
        Southeast","Brazil South","Canada Central","Canada East","Central India","Central
        US","East Asia","East US 2","Japan East","Japan West","North Central US","North
        Europe","Southeast Asia","South India","UK South","UK West","West US","West
        Central US","France Central","Korea Central","South Africa North","UAE North","Switzerland
        North","East US 2 EUAP"],"apiVersions":["2018-02-01-preview"],"capabilities":"None"},{"resourceType":"registries/replications","locations":["South
        Central US","West Central US","East US","West Europe","West US","Japan East","North
        Europe","Southeast Asia","North Central US","East US 2","West US 2","Brazil
        South","Australia East","Central India","Korea Central","South Africa North","UAE
        North","France Central","Central US","Canada East","Canada Central","UK South","UK
        West","Australia Southeast","East Asia","Japan West","South India","Switzerland
        North","Central US EUAP","East US 2 EUAP"],"apiVersions":["2019-12-01-preview","2019-05-01","2017-10-01"],"capabilities":"CrossResourceGroupResourceMove,
        CrossSubscriptionResourceMove, SupportsTags, SupportsLocation"},{"resourceType":"registries/webhooks","locations":["West
        Central US","East US","West Europe","South Central US","West US","Japan East","North
        Europe","Southeast Asia","North Central US","East US 2","West US 2","Brazil
        South","Australia East","Central India","Korea Central","South Africa North","UAE
        North","France Central","Central US","Canada East","Canada Central","UK South","UK
        West","Australia Southeast","East Asia","Japan West","South India","Switzerland
        North","Central US EUAP","East US 2 EUAP"],"apiVersions":["2019-12-01-preview","2019-05-01","2017-10-01"],"capabilities":"CrossResourceGroupResourceMove,
        CrossSubscriptionResourceMove, SupportsTags, SupportsLocation"},{"resourceType":"registries/webhooks/ping","locations":["West
        Central US","East US","West Europe","South Central US","West US","Japan East","North
        Europe","Southeast Asia","North Central US","East US 2","West US 2","Brazil
        South","Australia East","Central India","Korea Central","South Africa North","UAE
        North","France Central","Central US","Canada East","Canada Central","UK South","UK
        West","Australia Southeast","East Asia","Japan West","South India","Switzerland
        North","Central US EUAP","East US 2 EUAP"],"apiVersions":["2019-12-01-preview","2019-05-01","2017-10-01"],"capabilities":"None"},{"resourceType":"registries/webhooks/getCallbackConfig","locations":["West
        Central US","East US","West Europe","South Central US","West US","Japan East","North
        Europe","Southeast Asia","North Central US","East US 2","West US 2","Brazil
        South","Australia East","Central India","Korea Central","South Africa North","UAE
        North","France Central","Central US","Canada East","Canada Central","UK South","UK
        West","Australia Southeast","East Asia","Japan West","South India","Switzerland
        North","Central US EUAP","East US 2 EUAP"],"apiVersions":["2019-12-01-preview","2019-05-01","2017-10-01"],"capabilities":"None"},{"resourceType":"registries/webhooks/listEvents","locations":["West
        Central US","East US","West Europe","South Central US","West US","Japan East","North
        Europe","Southeast Asia","North Central US","East US 2","West US 2","Brazil
        South","Australia East","Central India","Korea Central","South Africa North","UAE
        North","France Central","Central US","Canada East","Canada Central","UK South","UK
        West","Australia Southeast","East Asia","Japan West","South India","Switzerland
        North","Central US EUAP","East US 2 EUAP"],"apiVersions":["2019-12-01-preview","2019-05-01","2017-10-01"],"capabilities":"None"},{"resourceType":"locations/setupAuth","locations":["East
        US","West Europe","West US 2","South Central US","Australia East","Australia
        Southeast","Brazil South","Canada Central","Canada East","Central India","Central
        US","East Asia","East US 2","Japan East","Japan West","North Central US","North
        Europe","Southeast Asia","South India","UK South","UK West","West US","West
        Central US","France Central","Korea Central","South Africa North","UAE North","Switzerland
        North","East US 2 EUAP"],"apiVersions":["2018-02-01-preview"],"capabilities":"None"},{"resourceType":"locations/authorize","locations":["East
        US","West Europe","West US 2","South Central US","Australia East","Australia
        Southeast","Brazil South","Canada Central","Canada East","Central India","Central
        US","East Asia","East US 2","Japan East","Japan West","North Central US","North
        Europe","Southeast Asia","South India","UK South","UK West","West US","West
        Central US","France Central","Korea Central","South Africa North","UAE North","Switzerland
        North","East US 2 EUAP"],"apiVersions":["2018-02-01-preview"],"capabilities":"None"},{"resourceType":"locations/operationResults","locations":["West
        Central US","East US","West Europe","South Central US","West US","Japan East","North
        Europe","Southeast Asia","North Central US","East US 2","West US 2","Brazil
        South","Australia East","Central India","Korea Central","France Central","Central
        US","South Africa North","UAE North","Canada East","Canada Central","UK South","UK
        West","Australia Southeast","East Asia","Japan West","South India","Switzerland
        North","Central US EUAP","East US 2 EUAP"],"apiVersions":["2019-12-01-preview","2019-05-01-preview","2019-05-01","2017-10-01"],"capabilities":"None"},{"resourceType":"locations/deleteVirtualNetworkOrSubnets","locations":["West
        Central US","East US","West Europe","South Central US","West US","Japan East","North
        Europe","Southeast Asia","North Central US","East US 2","West US 2","Brazil
        South","Australia East","Central India","Korea Central","South Africa North","UAE
        North","France Central","Central US","Canada East","Canada Central","UK South","UK
        West","Australia Southeast","East Asia","Japan West","South India","Switzerland
        North","Central US EUAP","East US 2 EUAP"],"apiVersions":["2019-05-01","2017-10-01"],"capabilities":"None"},{"resourceType":"registries/GetCredentials","locations":["West
        US","East US","South Central US","West Europe","East US 2 EUAP","Central US
        EUAP"],"apiVersions":["2016-06-27-preview"],"capabilities":"None"},{"resourceType":"registries/listCredentials","locations":["South
        Central US","East US","West US","West Europe","North Europe","UK South","UK
        West","Australia East","Australia Southeast","Central India","Korea Central","South
        Africa North","UAE North","France Central","East Asia","Japan East","Japan
        West","Southeast Asia","South India","Brazil South","Canada East","Canada
        Central","Central US","East US 2","North Central US","West Central US","West
        US 2","Switzerland North","Central US EUAP","East US 2 EUAP"],"apiVersions":["2019-12-01-preview","2019-05-01","2017-10-01","2017-03-01"],"capabilities":"None"},{"resourceType":"registries/regenerateCredential","locations":["South
        Central US","West US","East US","West Europe","North Europe","UK South","UK
        West","Australia East","Australia Southeast","Central India","Korea Central","South
        Africa North","UAE North","France Central","East Asia","Japan East","Japan
        West","Southeast Asia","South India","Brazil South","Canada East","Canada
        Central","Central US","East US 2","North Central US","West Central US","West
        US 2","Switzerland North","Central US EUAP","East US 2 EUAP"],"apiVersions":["2019-12-01-preview","2019-05-01","2017-10-01","2017-03-01"],"capabilities":"None"},{"resourceType":"registries/listUsages","locations":["West
        Central US","East US","West Europe","South Central US","West US","Japan East","North
        Europe","Southeast Asia","North Central US","East US 2","West US 2","Brazil
        South","Australia East","Central India","Korea Central","South Africa North","UAE
        North","France Central","Central US","Canada East","Canada Central","UK South","UK
        West","Australia Southeast","East Asia","Japan West","South India","Switzerland
        North","Central US EUAP","East US 2 EUAP"],"apiVersions":["2019-12-01-preview","2019-05-01","2017-10-01"],"capabilities":"None"},{"resourceType":"registries/listPolicies","locations":["West
        US","East US","South Central US","West Europe","North Europe","UK South","UK
        West","Australia East","Australia Southeast","Central India","Korea Central","South
        Africa North","UAE North","France Central","East Asia","Japan East","Japan
        West","Southeast Asia","South India","Brazil South","Canada East","Canada
        Central","Central US","East US 2","North Central US","West Central US","West
        US 2","Switzerland North","East US 2 EUAP","Central US EUAP"],"apiVersions":["2017-10-01"],"capabilities":"None"},{"resourceType":"registries/updatePolicies","locations":["West
        US","East US","South Central US","West Europe","North Europe","UK South","UK
        West","Australia East","Australia Southeast","Central India","Korea Central","South
        Africa North","UAE North","France Central","East Asia","Japan East","Japan
        West","Southeast Asia","South India","Brazil South","Canada East","Canada
        Central","Central US","East US 2","North Central US","West Central US","West
        US 2","Switzerland North","East US 2 EUAP","Central US EUAP"],"apiVersions":["2017-10-01"],"capabilities":"None"},{"resourceType":"registries/regenerateCredentials","locations":["West
        US","East US","South Central US","West Europe","East US 2 EUAP","Central US
        EUAP"],"apiVersions":["2016-06-27-preview"],"capabilities":"None"},{"resourceType":"registries/eventGridFilters","locations":["South
        Central US","West Central US","East US","West Europe","West US","Japan East","North
        Europe","Southeast Asia","North Central US","East US 2","West US 2","Brazil
        South","Australia East","Central India","Korea Central","South Africa North","UAE
        North","France Central","Central US","Canada East","Canada Central","UK South","UK
        West","Australia Southeast","East Asia","Japan West","South India","Switzerland
        North","Central US EUAP","East US 2 EUAP"],"apiVersions":["2019-05-01","2017-10-01"],"capabilities":"None"},{"resourceType":"checkNameAvailability","locations":["South
        Central US","East US","West US","Central US","East US 2","North Central US","West
        Central US","West US 2","Brazil South","Canada East","Canada Central","West
        Europe","North Europe","UK South","UK West","Australia East","Australia Southeast","Central
        India","East Asia","Japan East","Japan West","Southeast Asia","South India","Korea
        Central","France Central","South Africa North","UAE North","Switzerland North","East
        US 2 EUAP","Central US EUAP"],"apiVersions":["2019-12-01-preview","2019-05-01","2017-10-01","2017-06-01-preview","2017-03-01","2016-06-27-preview"],"capabilities":"None"},{"resourceType":"operations","locations":["South
        Central US","East US","West US","Central US","East US 2","North Central US","West
        Central US","West US 2","Brazil South","Canada East","Canada Central","West
        Europe","North Europe","UK South","UK West","Australia East","Australia Southeast","Central
        India","East Asia","Japan East","Japan West","Southeast Asia","South India","Korea
        Central","France Central","South Africa North","UAE North","Switzerland North","Central
        US EUAP","East US 2 EUAP"],"apiVersions":["2019-12-01-preview","2019-05-01","2017-10-01","2017-06-01-preview","2017-03-01"],"capabilities":"None"},{"resourceType":"locations","locations":["South
        Central US","East US","West US","Central US","East US 2","North Central US","West
        Central US","West US 2","Brazil South","Canada East","Canada Central","West
        Europe","North Europe","UK South","UK West","Australia East","Australia Southeast","Central
        India","East Asia","Japan East","Japan West","Southeast Asia","South India","Korea
        Central","France Central","South Africa North","UAE North","Switzerland North","Central
        US EUAP","East US 2 EUAP"],"apiVersions":["2019-12-01-preview","2019-05-01-preview","2019-05-01","2017-10-01","2017-06-01-preview"],"capabilities":"None"}],"registrationState":"Registered","registrationPolicy":"RegistrationRequired"}'
    headers:
      cache-control:
      - no-cache
      content-length:
      - '30392'
      content-type:
      - application/json; charset=utf-8
      date:
      - Wed, 20 May 2020 07:23:42 GMT
      expires:
      - '-1'
      pragma:
      - no-cache
      strict-transport-security:
      - max-age=31536000; includeSubDomains
      vary:
      - Accept-Encoding
      x-content-type-options:
      - nosniff
    status:
      code: 200
      message: OK
- request:
    body: null
    headers:
      Accept:
      - application/json
      Accept-Encoding:
      - gzip, deflate
      CommandName:
      - resource tag
      Connection:
      - keep-alive
      ParameterSetName:
      - --ids --tags
      User-Agent:
<<<<<<< HEAD
      - python/3.8.2 (Windows-10-10.0.18362-SP0) msrest/0.6.11 msrest_azure/0.6.3
        azure-mgmt-resource/9.0.0 Azure-SDK-For-Python AZURECLI/2.3.1 (MSI)
      accept-language:
      - en-US
    method: GET
    uri: https://management.azure.com/subscriptions/00000000-0000-0000-0000-000000000000/resourceGroups/cli_test_tag_update_by_patch000001?api-version=2019-10-01
  response:
    body:
      string: '{"id":"/subscriptions/00000000-0000-0000-0000-000000000000/resourceGroups/cli_test_tag_update_by_patch000001","name":"cli_test_tag_update_by_patch000001","type":"Microsoft.Resources/resourceGroups","location":"westus","tags":{"product":"azurecli","cause":"automation","date":"2020-04-22T10:33:41Z"},"properties":{"provisioningState":"Succeeded"}}'
=======
      - python/3.8.0 (Windows-10-10.0.18362-SP0) msrest/0.6.9 msrest_azure/0.6.3 azure-mgmt-resource/9.0.0
        Azure-SDK-For-Python AZURECLI/2.5.1
      accept-language:
      - en-US
    method: GET
    uri: https://management.azure.com/subscriptions/00000000-0000-0000-0000-000000000000/resourceGroups/cli_test_tag_update_by_patch000001/providers/Microsoft.ContainerRegistry/registries/clireg000003/webhooks/cliregwebhook?api-version=2019-05-01
  response:
    body:
      string: '{"type":"Microsoft.ContainerRegistry/registries/webhooks","id":"/subscriptions/00000000-0000-0000-0000-000000000000/resourceGroups/cli_test_tag_update_by_patch000001/providers/Microsoft.ContainerRegistry/registries/clireg000003/webhooks/cliregwebhook","name":"cliregwebhook","location":"westus","tags":{},"properties":{"status":"enabled","scope":"","actions":["push"],"provisioningState":"Succeeded"}}'
>>>>>>> 86123686
    headers:
      cache-control:
      - no-cache
      content-length:
      - '450'
      content-type:
      - application/json; charset=utf-8
      date:
<<<<<<< HEAD
      - Wed, 22 Apr 2020 10:35:06 GMT
=======
      - Wed, 20 May 2020 07:23:45 GMT
>>>>>>> 86123686
      expires:
      - '-1'
      pragma:
      - no-cache
      server:
      - Microsoft-HTTPAPI/2.0
      strict-transport-security:
      - max-age=31536000; includeSubDomains
      transfer-encoding:
      - chunked
      vary:
      - Accept-Encoding
      x-content-type-options:
      - nosniff
    status:
      code: 200
      message: OK
- request:
    body: '{"tags": {"cli-test": "test"}}'
    headers:
      Accept:
      - application/json
      Accept-Encoding:
      - gzip, deflate
      CommandName:
      - resource tag
      Connection:
      - keep-alive
      Content-Length:
      - '30'
      Content-Type:
      - application/json; charset=utf-8
      ParameterSetName:
      - --ids --tags
      User-Agent:
<<<<<<< HEAD
      - python/3.8.2 (Windows-10-10.0.18362-SP0) msrest/0.6.11 msrest_azure/0.6.3
        azure-mgmt-resource/9.0.0 Azure-SDK-For-Python AZURECLI/2.3.1 (MSI)
      accept-language:
      - en-US
    method: PATCH
    uri: https://management.azure.com/subscriptions/00000000-0000-0000-0000-000000000000/resourceGroups/cli_test_tag_update_by_patch000001?api-version=2019-10-01
=======
      - python/3.8.0 (Windows-10-10.0.18362-SP0) msrest/0.6.9 msrest_azure/0.6.3 azure-mgmt-resource/9.0.0
        Azure-SDK-For-Python AZURECLI/2.5.1
      accept-language:
      - en-US
    method: PATCH
    uri: https://management.azure.com/subscriptions/00000000-0000-0000-0000-000000000000/resourceGroups/cli_test_tag_update_by_patch000001/providers/Microsoft.ContainerRegistry/registries/clireg000003/webhooks/cliregwebhook?api-version=2019-05-01
>>>>>>> 86123686
  response:
    body:
      string: '{"type":"Microsoft.ContainerRegistry/registries/webhooks","id":"/subscriptions/00000000-0000-0000-0000-000000000000/resourceGroups/cli_test_tag_update_by_patch000001/providers/Microsoft.ContainerRegistry/registries/clireg000003/webhooks/cliregwebhook","name":"cliregwebhook","location":"westus","tags":{"cli-test":"test"},"properties":{"status":"enabled","scope":"","actions":["push"],"provisioningState":"Succeeded"}}'
    headers:
      cache-control:
      - no-cache
      content-length:
      - '467'
      content-type:
      - application/json; charset=utf-8
      date:
<<<<<<< HEAD
      - Wed, 22 Apr 2020 10:35:07 GMT
=======
      - Wed, 20 May 2020 07:23:48 GMT
>>>>>>> 86123686
      expires:
      - '-1'
      pragma:
      - no-cache
      server:
      - Microsoft-HTTPAPI/2.0
      strict-transport-security:
      - max-age=31536000; includeSubDomains
      transfer-encoding:
      - chunked
      vary:
      - Accept-Encoding
      x-content-type-options:
      - nosniff
      x-ms-ratelimit-remaining-subscription-writes:
      - '1199'
    status:
      code: 200
      message: OK
- request:
    body: null
    headers:
      Accept:
      - application/json
      Accept-Encoding:
      - gzip, deflate
      CommandName:
      - resource tag
      Connection:
      - keep-alive
      ParameterSetName:
      - --ids --tags
      User-Agent:
      - python/3.8.0 (Windows-10-10.0.18362-SP0) msrest/0.6.9 msrest_azure/0.6.3 azure-mgmt-resource/9.0.0
        Azure-SDK-For-Python AZURECLI/2.5.1
      accept-language:
      - en-US
    method: GET
    uri: https://management.azure.com/subscriptions/00000000-0000-0000-0000-000000000000/providers/Microsoft.ContainerRegistry?api-version=2019-07-01
  response:
    body:
      string: '{"id":"/subscriptions/00000000-0000-0000-0000-000000000000/providers/Microsoft.ContainerRegistry","namespace":"Microsoft.ContainerRegistry","authorizations":[{"applicationId":"6a0ec4d3-30cb-4a83-91c0-ae56bc0e3d26","roleDefinitionId":"78e18383-93eb-418a-9887-bc9271046576"},{"applicationId":"737d58c1-397a-46e7-9d12-7d8c830883c2","roleDefinitionId":"716bb53a-0390-4428-bf41-b1bedde7d751"},{"applicationId":"918d0db8-4a38-4938-93c1-9313bdfe0272","roleDefinitionId":"dcd2d2c9-3f80-4d72-95a8-2593111b4b12"},{"applicationId":"d2fa1650-4805-4a83-bcb9-cf41fe63539c","roleDefinitionId":"c15f8dab-b103-4f8d-9afb-fbe4b8e98de2"},{"applicationId":"a4c95b9e-3994-40cc-8953-5dc66d48348d","roleDefinitionId":"dc88c655-90fa-48d9-8d51-003cc8738508"},{"applicationId":"62c559cd-db0c-4da0-bab2-972528c65d42","roleDefinitionId":"437b639a-6d74-491d-959f-d172e8c5c1fc"}],"resourceTypes":[{"resourceType":"registries","locations":["West
        US","East US","South Central US","West Europe","North Europe","UK South","UK
        West","Australia East","Australia Southeast","Central India","Korea Central","France
        Central","South Africa North","UAE North","East Asia","Japan East","Japan
        West","Southeast Asia","South India","Brazil South","Canada East","Canada
        Central","Central US","East US 2","North Central US","West Central US","West
        US 2","Switzerland North","East US 2 EUAP","Central US EUAP"],"apiVersions":["2019-12-01-preview","2019-05-01","2017-10-01","2017-03-01"],"capabilities":"CrossResourceGroupResourceMove,
        CrossSubscriptionResourceMove, SystemAssignedResourceIdentity, SupportsTags,
        SupportsLocation"},{"resourceType":"registries/scopeMaps","locations":["West
        US","East US","South Central US","West Europe","North Europe","UK South","UK
        West","Australia East","Australia Southeast","Central India","East Asia","Japan
        East","Japan West","Southeast Asia","South India","Brazil South","Canada East","Canada
        Central","Central US","East US 2","North Central US","West Central US","West
        US 2","Korea Central","France Central","South Africa North","UAE North","Switzerland
        North","Central US EUAP","East US 2 EUAP"],"apiVersions":["2019-05-01-preview"],"capabilities":"None"},{"resourceType":"registries/tokens","locations":["West
        US","East US","South Central US","West Europe","North Europe","UK South","UK
        West","Australia East","Australia Southeast","Central India","East Asia","Japan
        East","Japan West","Southeast Asia","South India","Brazil South","Canada East","Canada
        Central","Central US","East US 2","North Central US","West Central US","West
        US 2","Korea Central","France Central","South Africa North","UAE North","Switzerland
        North","Central US EUAP","East US 2 EUAP"],"apiVersions":["2019-05-01-preview"],"capabilities":"None"},{"resourceType":"registries/generateCredentials","locations":["West
        US","East US","South Central US","West Europe","North Europe","UK South","UK
        West","Australia East","Australia Southeast","Central India","East Asia","Japan
        East","Japan West","Southeast Asia","South India","Brazil South","Canada East","Canada
        Central","Central US","East US 2","North Central US","West Central US","West
        US 2","Korea Central","France Central","South Africa North","UAE North","Switzerland
        North","Central US EUAP","East US 2 EUAP"],"apiVersions":["2019-05-01-preview"],"capabilities":"None"},{"resourceType":"registries/privateEndpointConnections","locations":["West
        US","East US","South Central US","West Europe","Switzerland North","North
        Europe","UK South","UK West","Australia East","Australia Southeast","Central
        India","East Asia","Japan East","Japan West","Southeast Asia","South India","Brazil
        South","Canada East","Canada Central","Central US","East US 2","North Central
        US","West Central US","West US 2","Korea Central","France Central","South
        Africa North","UAE North","Central US EUAP","East US 2 EUAP"],"apiVersions":["2019-12-01-preview"],"capabilities":"None"},{"resourceType":"registries/privateEndpointConnectionProxies","locations":["West
        US","East US","South Central US","West Europe","Switzerland North","North
        Europe","UK South","UK West","Australia East","Australia Southeast","Central
        India","East Asia","Japan East","Japan West","Southeast Asia","South India","Brazil
        South","Canada East","Canada Central","Central US","East US 2","North Central
        US","West Central US","West US 2","Korea Central","France Central","South
        Africa North","UAE North","Central US EUAP","East US 2 EUAP"],"apiVersions":["2019-12-01-preview"],"capabilities":"None"},{"resourceType":"registries/privateEndpointConnectionProxies/validate","locations":["West
        US","East US","South Central US","West Europe","Switzerland North","North
        Europe","UK South","UK West","Australia East","Australia Southeast","Central
        India","East Asia","Japan East","Japan West","Southeast Asia","South India","Brazil
        South","Canada East","Canada Central","Central US","East US 2","North Central
        US","West Central US","West US 2","Korea Central","France Central","South
        Africa North","UAE North","Central US EUAP","East US 2 EUAP"],"apiVersions":["2019-12-01-preview"],"capabilities":"None"},{"resourceType":"registries/privateLinkResources","locations":["West
        US","East US","South Central US","West Europe","Switzerland North","North
        Europe","UK South","UK West","Australia East","Australia Southeast","Central
        India","East Asia","Japan East","Japan West","Southeast Asia","South India","Brazil
        South","Canada East","Canada Central","Central US","East US 2","North Central
        US","West Central US","West US 2","Korea Central","France Central","South
        Africa North","UAE North","Central US EUAP","East US 2 EUAP"],"apiVersions":["2019-12-01-preview"],"capabilities":"None"},{"resourceType":"registries/importImage","locations":["South
        Central US","West Central US","East US","West Europe","West US","Japan East","North
        Europe","Southeast Asia","North Central US","East US 2","West US 2","Brazil
        South","Australia East","Central India","Korea Central","France Central","South
        Africa North","UAE North","Central US","Canada East","Canada Central","UK
        South","UK West","Australia Southeast","East Asia","Japan West","South India","Switzerland
        North","Central US EUAP","East US 2 EUAP"],"apiVersions":["2019-12-01-preview","2019-05-01","2017-10-01"],"capabilities":"None"},{"resourceType":"registries/exportPipelines","locations":["West
        US","East US","South Central US","West Europe","Switzerland North","North
        Europe","UK South","UK West","Australia East","Australia Southeast","Central
        India","East Asia","Japan East","Japan West","Southeast Asia","South India","Brazil
        South","Canada East","Canada Central","Central US","East US 2","North Central
        US","West Central US","West US 2","Korea Central","France Central","South
        Africa North","UAE North","Central US EUAP","East US 2 EUAP"],"apiVersions":["2019-12-01-preview"],"capabilities":"SystemAssignedResourceIdentity"},{"resourceType":"registries/importPipelines","locations":["West
        US","East US","South Central US","West Europe","Switzerland North","North
        Europe","UK South","UK West","Australia East","Australia Southeast","Central
        India","East Asia","Japan East","Japan West","Southeast Asia","South India","Brazil
        South","Canada East","Canada Central","Central US","East US 2","North Central
        US","West Central US","West US 2","Korea Central","France Central","South
        Africa North","UAE North","Central US EUAP","East US 2 EUAP"],"apiVersions":["2019-12-01-preview"],"capabilities":"SystemAssignedResourceIdentity"},{"resourceType":"registries/pipelineRuns","locations":["West
        US","East US","South Central US","West Europe","Switzerland North","North
        Europe","UK South","UK West","Australia East","Australia Southeast","Central
        India","East Asia","Japan East","Japan West","Southeast Asia","South India","Brazil
        South","Canada East","Canada Central","Central US","East US 2","North Central
        US","West Central US","West US 2","Korea Central","France Central","South
        Africa North","UAE North","Central US EUAP","East US 2 EUAP"],"apiVersions":["2019-12-01-preview"],"capabilities":"None"},{"resourceType":"registries/listBuildSourceUploadUrl","locations":["East
        US","West Europe","West US 2","South Central US","Australia East","Australia
        Southeast","Brazil South","Canada Central","Canada East","Central India","Central
        US","East Asia","East US 2","Japan East","Japan West","North Central US","North
        Europe","Southeast Asia","South India","UK South","UK West","West US","West
        Central US","France Central","Korea Central","South Africa North","UAE North","Switzerland
        North","East US 2 EUAP"],"apiVersions":["2019-06-01-preview","2019-04-01","2018-09-01"],"capabilities":"None"},{"resourceType":"registries/scheduleRun","locations":["East
        US","West Europe","West US 2","South Central US","Australia East","Australia
        Southeast","Brazil South","Canada Central","Canada East","Central India","Central
        US","East Asia","East US 2","Japan East","Japan West","North Central US","North
        Europe","Southeast Asia","South India","UK South","UK West","West US","West
        Central US","France Central","Korea Central","South Africa North","UAE North","Switzerland
        North","East US 2 EUAP"],"apiVersions":["2019-06-01-preview","2019-04-01","2018-09-01"],"capabilities":"None"},{"resourceType":"registries/runs","locations":["East
        US","West Europe","West US 2","South Central US","Australia East","Australia
        Southeast","Brazil South","Canada Central","Canada East","Central India","Central
        US","East Asia","East US 2","Japan East","Japan West","North Central US","North
        Europe","Southeast Asia","South India","UK South","UK West","West US","West
        Central US","France Central","Korea Central","South Africa North","UAE North","Switzerland
        North","East US 2 EUAP"],"apiVersions":["2019-06-01-preview","2019-04-01","2018-09-01"],"capabilities":"None"},{"resourceType":"registries/taskRuns","locations":["East
        US","West Europe","West US 2","South Central US","Australia East","Australia
        Southeast","Brazil South","Canada Central","Canada East","Central India","Central
        US","East Asia","East US 2","Japan East","Japan West","North Central US","North
        Europe","Southeast Asia","South India","UK South","UK West","West US","West
        Central US","France Central","Korea Central","South Africa North","UAE North","Switzerland
        North","East US 2 EUAP"],"apiVersions":["2019-06-01-preview"],"defaultApiVersion":"2019-06-01-preview","capabilities":"None"},{"resourceType":"registries/taskRuns/listDetails","locations":["East
        US","West Europe","West US 2","South Central US","Australia East","Australia
        Southeast","Brazil South","Canada Central","Canada East","Central India","Central
        US","East Asia","East US 2","Japan East","Japan West","North Central US","North
        Europe","Southeast Asia","South India","UK South","UK West","West US","West
        Central US","France Central","Korea Central","South Africa North","UAE North","Switzerland
        North","East US 2 EUAP"],"apiVersions":["2019-06-01-preview"],"capabilities":"None"},{"resourceType":"registries/agentPools","locations":["East
        US","West US 2","South Central US","East US 2","East US 2 EUAP"],"apiVersions":["2019-06-01-preview"],"defaultApiVersion":"2019-06-01-preview","capabilities":"CrossResourceGroupResourceMove,
        CrossSubscriptionResourceMove, SupportsTags, SupportsLocation"},{"resourceType":"registries/agentPools/listQueueStatus","locations":["East
        US","West US 2","South Central US","East US 2","East US 2 EUAP"],"apiVersions":["2019-06-01-preview"],"capabilities":"None"},{"resourceType":"registries/runs/listLogSasUrl","locations":["East
        US","West Europe","West US 2","South Central US","Australia East","Australia
        Southeast","Brazil South","Canada Central","Canada East","Central India","Central
        US","East Asia","East US 2","Japan East","Japan West","North Central US","North
        Europe","Southeast Asia","South India","UK South","UK West","West US","West
        Central US","France Central","Korea Central","South Africa North","UAE North","Switzerland
        North","East US 2 EUAP"],"apiVersions":["2019-06-01-preview","2019-04-01","2018-09-01"],"capabilities":"None"},{"resourceType":"registries/runs/cancel","locations":["East
        US","West Europe","West US 2","South Central US","Australia East","Australia
        Southeast","Brazil South","Canada Central","Canada East","Central India","Central
        US","East Asia","East US 2","Japan East","Japan West","North Central US","North
        Europe","Southeast Asia","South India","UK South","UK West","West US","West
        Central US","France Central","Korea Central","South Africa North","UAE North","Switzerland
        North","East US 2 EUAP"],"apiVersions":["2019-06-01-preview","2019-04-01","2018-09-01"],"capabilities":"None"},{"resourceType":"registries/tasks","locations":["East
        US","West Europe","West US 2","South Central US","Australia East","Australia
        Southeast","Brazil South","Canada Central","Canada East","Central India","Central
        US","East Asia","East US 2","Japan East","Japan West","North Central US","North
        Europe","Southeast Asia","South India","UK South","UK West","West US","West
        Central US","France Central","Korea Central","South Africa North","UAE North","Switzerland
        North","East US 2 EUAP"],"apiVersions":["2019-06-01-preview","2019-04-01","2018-09-01"],"defaultApiVersion":"2019-04-01","capabilities":"CrossResourceGroupResourceMove,
        CrossSubscriptionResourceMove, SystemAssignedResourceIdentity, SupportsTags,
        SupportsLocation"},{"resourceType":"registries/tasks/listDetails","locations":["East
        US","West Europe","West US 2","South Central US","Australia East","Australia
        Southeast","Brazil South","Canada Central","Canada East","Central India","Central
        US","East Asia","East US 2","Japan East","Japan West","North Central US","North
        Europe","Southeast Asia","South India","UK South","UK West","West US","West
        Central US","France Central","Korea Central","South Africa North","UAE North","Switzerland
        North","East US 2 EUAP"],"apiVersions":["2019-06-01-preview","2019-04-01","2018-09-01"],"capabilities":"None"},{"resourceType":"registries/getBuildSourceUploadUrl","locations":["East
        US","West Europe","West US 2","South Central US","Australia East","Australia
        Southeast","Brazil South","Canada Central","Canada East","Central India","Central
        US","East Asia","East US 2","Japan East","Japan West","North Central US","North
        Europe","Southeast Asia","South India","UK South","UK West","West US","West
        Central US","France Central","Korea Central","South Africa North","UAE North","Switzerland
        North","East US 2 EUAP"],"apiVersions":["2018-02-01-preview"],"capabilities":"None"},{"resourceType":"registries/queueBuild","locations":["East
        US","West Europe","West US 2","South Central US","Australia East","Australia
        Southeast","Brazil South","Canada Central","Canada East","Central India","Central
        US","East Asia","East US 2","Japan East","Japan West","North Central US","North
        Europe","Southeast Asia","South India","UK South","UK West","West US","West
        Central US","France Central","Korea Central","South Africa North","UAE North","Switzerland
        North","East US 2 EUAP"],"apiVersions":["2018-02-01-preview"],"capabilities":"None"},{"resourceType":"registries/builds","locations":["East
        US","West Europe","West US 2","South Central US","Australia East","Australia
        Southeast","Brazil South","Canada Central","Canada East","Central India","Central
        US","East Asia","East US 2","Japan East","Japan West","North Central US","North
        Europe","Southeast Asia","South India","UK South","UK West","West US","West
        Central US","France Central","Korea Central","South Africa North","UAE North","Switzerland
        North","East US 2 EUAP"],"apiVersions":["2018-02-01-preview"],"capabilities":"None"},{"resourceType":"registries/builds/getLogLink","locations":["East
        US","West Europe","West US 2","South Central US","Australia East","Australia
        Southeast","Brazil South","Canada Central","Canada East","Central India","Central
        US","East Asia","East US 2","Japan East","Japan West","North Central US","North
        Europe","Southeast Asia","South India","UK South","UK West","West US","West
        Central US","France Central","Korea Central","South Africa North","UAE North","Switzerland
        North","East US 2 EUAP"],"apiVersions":["2018-02-01-preview"],"capabilities":"None"},{"resourceType":"registries/builds/cancel","locations":["East
        US","West Europe","West US 2","South Central US","Australia East","Australia
        Southeast","Brazil South","Canada Central","Canada East","Central India","Central
        US","East Asia","East US 2","Japan East","Japan West","North Central US","North
        Europe","Southeast Asia","South India","UK South","UK West","West US","West
        Central US","France Central","Korea Central","South Africa North","UAE North","Switzerland
        North","East US 2 EUAP"],"apiVersions":["2018-02-01-preview"],"capabilities":"None"},{"resourceType":"registries/buildTasks","locations":["East
        US","West Europe","West US 2","South Central US","Australia East","Australia
        Southeast","Brazil South","Canada Central","Canada East","Central India","Central
        US","East Asia","East US 2","Japan East","Japan West","North Central US","North
        Europe","Southeast Asia","South India","UK South","UK West","West US","West
        Central US","France Central","Korea Central","South Africa North","UAE North","Switzerland
        North","East US 2 EUAP"],"apiVersions":["2018-02-01-preview"],"capabilities":"CrossResourceGroupResourceMove,
        CrossSubscriptionResourceMove, SupportsTags, SupportsLocation"},{"resourceType":"registries/buildTasks/listSourceRepositoryProperties","locations":["East
        US","West Europe","West US 2","South Central US","Australia East","Australia
        Southeast","Brazil South","Canada Central","Canada East","Central India","Central
        US","East Asia","East US 2","Japan East","Japan West","North Central US","North
        Europe","Southeast Asia","South India","UK South","UK West","West US","West
        Central US","France Central","Korea Central","South Africa North","UAE North","Switzerland
        North","East US 2 EUAP"],"apiVersions":["2018-02-01-preview"],"capabilities":"None"},{"resourceType":"registries/buildTasks/steps","locations":["East
        US","West Europe","West US 2","South Central US","Australia East","Australia
        Southeast","Brazil South","Canada Central","Canada East","Central India","Central
        US","East Asia","East US 2","Japan East","Japan West","North Central US","North
        Europe","Southeast Asia","South India","UK South","UK West","West US","West
        Central US","France Central","Korea Central","South Africa North","UAE North","Switzerland
        North","East US 2 EUAP"],"apiVersions":["2018-02-01-preview"],"capabilities":"None"},{"resourceType":"registries/buildTasks/steps/listBuildArguments","locations":["East
        US","West Europe","West US 2","South Central US","Australia East","Australia
        Southeast","Brazil South","Canada Central","Canada East","Central India","Central
        US","East Asia","East US 2","Japan East","Japan West","North Central US","North
        Europe","Southeast Asia","South India","UK South","UK West","West US","West
        Central US","France Central","Korea Central","South Africa North","UAE North","Switzerland
        North","East US 2 EUAP"],"apiVersions":["2018-02-01-preview"],"capabilities":"None"},{"resourceType":"registries/replications","locations":["South
        Central US","West Central US","East US","West Europe","West US","Japan East","North
        Europe","Southeast Asia","North Central US","East US 2","West US 2","Brazil
        South","Australia East","Central India","Korea Central","South Africa North","UAE
        North","France Central","Central US","Canada East","Canada Central","UK South","UK
        West","Australia Southeast","East Asia","Japan West","South India","Switzerland
        North","Central US EUAP","East US 2 EUAP"],"apiVersions":["2019-12-01-preview","2019-05-01","2017-10-01"],"capabilities":"CrossResourceGroupResourceMove,
        CrossSubscriptionResourceMove, SupportsTags, SupportsLocation"},{"resourceType":"registries/webhooks","locations":["West
        Central US","East US","West Europe","South Central US","West US","Japan East","North
        Europe","Southeast Asia","North Central US","East US 2","West US 2","Brazil
        South","Australia East","Central India","Korea Central","South Africa North","UAE
        North","France Central","Central US","Canada East","Canada Central","UK South","UK
        West","Australia Southeast","East Asia","Japan West","South India","Switzerland
        North","Central US EUAP","East US 2 EUAP"],"apiVersions":["2019-12-01-preview","2019-05-01","2017-10-01"],"capabilities":"CrossResourceGroupResourceMove,
        CrossSubscriptionResourceMove, SupportsTags, SupportsLocation"},{"resourceType":"registries/webhooks/ping","locations":["West
        Central US","East US","West Europe","South Central US","West US","Japan East","North
        Europe","Southeast Asia","North Central US","East US 2","West US 2","Brazil
        South","Australia East","Central India","Korea Central","South Africa North","UAE
        North","France Central","Central US","Canada East","Canada Central","UK South","UK
        West","Australia Southeast","East Asia","Japan West","South India","Switzerland
        North","Central US EUAP","East US 2 EUAP"],"apiVersions":["2019-12-01-preview","2019-05-01","2017-10-01"],"capabilities":"None"},{"resourceType":"registries/webhooks/getCallbackConfig","locations":["West
        Central US","East US","West Europe","South Central US","West US","Japan East","North
        Europe","Southeast Asia","North Central US","East US 2","West US 2","Brazil
        South","Australia East","Central India","Korea Central","South Africa North","UAE
        North","France Central","Central US","Canada East","Canada Central","UK South","UK
        West","Australia Southeast","East Asia","Japan West","South India","Switzerland
        North","Central US EUAP","East US 2 EUAP"],"apiVersions":["2019-12-01-preview","2019-05-01","2017-10-01"],"capabilities":"None"},{"resourceType":"registries/webhooks/listEvents","locations":["West
        Central US","East US","West Europe","South Central US","West US","Japan East","North
        Europe","Southeast Asia","North Central US","East US 2","West US 2","Brazil
        South","Australia East","Central India","Korea Central","South Africa North","UAE
        North","France Central","Central US","Canada East","Canada Central","UK South","UK
        West","Australia Southeast","East Asia","Japan West","South India","Switzerland
        North","Central US EUAP","East US 2 EUAP"],"apiVersions":["2019-12-01-preview","2019-05-01","2017-10-01"],"capabilities":"None"},{"resourceType":"locations/setupAuth","locations":["East
        US","West Europe","West US 2","South Central US","Australia East","Australia
        Southeast","Brazil South","Canada Central","Canada East","Central India","Central
        US","East Asia","East US 2","Japan East","Japan West","North Central US","North
        Europe","Southeast Asia","South India","UK South","UK West","West US","West
        Central US","France Central","Korea Central","South Africa North","UAE North","Switzerland
        North","East US 2 EUAP"],"apiVersions":["2018-02-01-preview"],"capabilities":"None"},{"resourceType":"locations/authorize","locations":["East
        US","West Europe","West US 2","South Central US","Australia East","Australia
        Southeast","Brazil South","Canada Central","Canada East","Central India","Central
        US","East Asia","East US 2","Japan East","Japan West","North Central US","North
        Europe","Southeast Asia","South India","UK South","UK West","West US","West
        Central US","France Central","Korea Central","South Africa North","UAE North","Switzerland
        North","East US 2 EUAP"],"apiVersions":["2018-02-01-preview"],"capabilities":"None"},{"resourceType":"locations/operationResults","locations":["West
        Central US","East US","West Europe","South Central US","West US","Japan East","North
        Europe","Southeast Asia","North Central US","East US 2","West US 2","Brazil
        South","Australia East","Central India","Korea Central","France Central","Central
        US","South Africa North","UAE North","Canada East","Canada Central","UK South","UK
        West","Australia Southeast","East Asia","Japan West","South India","Switzerland
        North","Central US EUAP","East US 2 EUAP"],"apiVersions":["2019-12-01-preview","2019-05-01-preview","2019-05-01","2017-10-01"],"capabilities":"None"},{"resourceType":"locations/deleteVirtualNetworkOrSubnets","locations":["West
        Central US","East US","West Europe","South Central US","West US","Japan East","North
        Europe","Southeast Asia","North Central US","East US 2","West US 2","Brazil
        South","Australia East","Central India","Korea Central","South Africa North","UAE
        North","France Central","Central US","Canada East","Canada Central","UK South","UK
        West","Australia Southeast","East Asia","Japan West","South India","Switzerland
        North","Central US EUAP","East US 2 EUAP"],"apiVersions":["2019-05-01","2017-10-01"],"capabilities":"None"},{"resourceType":"registries/GetCredentials","locations":["West
        US","East US","South Central US","West Europe","East US 2 EUAP","Central US
        EUAP"],"apiVersions":["2016-06-27-preview"],"capabilities":"None"},{"resourceType":"registries/listCredentials","locations":["South
        Central US","East US","West US","West Europe","North Europe","UK South","UK
        West","Australia East","Australia Southeast","Central India","Korea Central","South
        Africa North","UAE North","France Central","East Asia","Japan East","Japan
        West","Southeast Asia","South India","Brazil South","Canada East","Canada
        Central","Central US","East US 2","North Central US","West Central US","West
        US 2","Switzerland North","Central US EUAP","East US 2 EUAP"],"apiVersions":["2019-12-01-preview","2019-05-01","2017-10-01","2017-03-01"],"capabilities":"None"},{"resourceType":"registries/regenerateCredential","locations":["South
        Central US","West US","East US","West Europe","North Europe","UK South","UK
        West","Australia East","Australia Southeast","Central India","Korea Central","South
        Africa North","UAE North","France Central","East Asia","Japan East","Japan
        West","Southeast Asia","South India","Brazil South","Canada East","Canada
        Central","Central US","East US 2","North Central US","West Central US","West
        US 2","Switzerland North","Central US EUAP","East US 2 EUAP"],"apiVersions":["2019-12-01-preview","2019-05-01","2017-10-01","2017-03-01"],"capabilities":"None"},{"resourceType":"registries/listUsages","locations":["West
        Central US","East US","West Europe","South Central US","West US","Japan East","North
        Europe","Southeast Asia","North Central US","East US 2","West US 2","Brazil
        South","Australia East","Central India","Korea Central","South Africa North","UAE
        North","France Central","Central US","Canada East","Canada Central","UK South","UK
        West","Australia Southeast","East Asia","Japan West","South India","Switzerland
        North","Central US EUAP","East US 2 EUAP"],"apiVersions":["2019-12-01-preview","2019-05-01","2017-10-01"],"capabilities":"None"},{"resourceType":"registries/listPolicies","locations":["West
        US","East US","South Central US","West Europe","North Europe","UK South","UK
        West","Australia East","Australia Southeast","Central India","Korea Central","South
        Africa North","UAE North","France Central","East Asia","Japan East","Japan
        West","Southeast Asia","South India","Brazil South","Canada East","Canada
        Central","Central US","East US 2","North Central US","West Central US","West
        US 2","Switzerland North","East US 2 EUAP","Central US EUAP"],"apiVersions":["2017-10-01"],"capabilities":"None"},{"resourceType":"registries/updatePolicies","locations":["West
        US","East US","South Central US","West Europe","North Europe","UK South","UK
        West","Australia East","Australia Southeast","Central India","Korea Central","South
        Africa North","UAE North","France Central","East Asia","Japan East","Japan
        West","Southeast Asia","South India","Brazil South","Canada East","Canada
        Central","Central US","East US 2","North Central US","West Central US","West
        US 2","Switzerland North","East US 2 EUAP","Central US EUAP"],"apiVersions":["2017-10-01"],"capabilities":"None"},{"resourceType":"registries/regenerateCredentials","locations":["West
        US","East US","South Central US","West Europe","East US 2 EUAP","Central US
        EUAP"],"apiVersions":["2016-06-27-preview"],"capabilities":"None"},{"resourceType":"registries/eventGridFilters","locations":["South
        Central US","West Central US","East US","West Europe","West US","Japan East","North
        Europe","Southeast Asia","North Central US","East US 2","West US 2","Brazil
        South","Australia East","Central India","Korea Central","South Africa North","UAE
        North","France Central","Central US","Canada East","Canada Central","UK South","UK
        West","Australia Southeast","East Asia","Japan West","South India","Switzerland
        North","Central US EUAP","East US 2 EUAP"],"apiVersions":["2019-05-01","2017-10-01"],"capabilities":"None"},{"resourceType":"checkNameAvailability","locations":["South
        Central US","East US","West US","Central US","East US 2","North Central US","West
        Central US","West US 2","Brazil South","Canada East","Canada Central","West
        Europe","North Europe","UK South","UK West","Australia East","Australia Southeast","Central
        India","East Asia","Japan East","Japan West","Southeast Asia","South India","Korea
        Central","France Central","South Africa North","UAE North","Switzerland North","East
        US 2 EUAP","Central US EUAP"],"apiVersions":["2019-12-01-preview","2019-05-01","2017-10-01","2017-06-01-preview","2017-03-01","2016-06-27-preview"],"capabilities":"None"},{"resourceType":"operations","locations":["South
        Central US","East US","West US","Central US","East US 2","North Central US","West
        Central US","West US 2","Brazil South","Canada East","Canada Central","West
        Europe","North Europe","UK South","UK West","Australia East","Australia Southeast","Central
        India","East Asia","Japan East","Japan West","Southeast Asia","South India","Korea
        Central","France Central","South Africa North","UAE North","Switzerland North","Central
        US EUAP","East US 2 EUAP"],"apiVersions":["2019-12-01-preview","2019-05-01","2017-10-01","2017-06-01-preview","2017-03-01"],"capabilities":"None"},{"resourceType":"locations","locations":["South
        Central US","East US","West US","Central US","East US 2","North Central US","West
        Central US","West US 2","Brazil South","Canada East","Canada Central","West
        Europe","North Europe","UK South","UK West","Australia East","Australia Southeast","Central
        India","East Asia","Japan East","Japan West","Southeast Asia","South India","Korea
        Central","France Central","South Africa North","UAE North","Switzerland North","Central
        US EUAP","East US 2 EUAP"],"apiVersions":["2019-12-01-preview","2019-05-01-preview","2019-05-01","2017-10-01","2017-06-01-preview"],"capabilities":"None"}],"registrationState":"Registered","registrationPolicy":"RegistrationRequired"}'
    headers:
      cache-control:
      - no-cache
      content-length:
      - '30392'
      content-type:
      - application/json; charset=utf-8
      date:
      - Wed, 20 May 2020 07:23:49 GMT
      expires:
      - '-1'
      pragma:
      - no-cache
      strict-transport-security:
      - max-age=31536000; includeSubDomains
      vary:
      - Accept-Encoding
      x-content-type-options:
      - nosniff
    status:
      code: 200
      message: OK
- request:
    body: null
    headers:
      Accept:
      - application/json
      Accept-Encoding:
      - gzip, deflate
      CommandName:
      - resource tag
      Connection:
      - keep-alive
      ParameterSetName:
      - --ids --tags
      User-Agent:
      - python/3.8.0 (Windows-10-10.0.18362-SP0) msrest/0.6.9 msrest_azure/0.6.3 azure-mgmt-resource/9.0.0
        Azure-SDK-For-Python AZURECLI/2.5.1
      accept-language:
      - en-US
    method: GET
    uri: https://management.azure.com/subscriptions/00000000-0000-0000-0000-000000000000/resourceGroups/cli_test_tag_update_by_patch000001/providers/Microsoft.ContainerRegistry/registries/clireg000003/webhooks/cliregwebhook?api-version=2019-05-01
  response:
    body:
      string: '{"type":"Microsoft.ContainerRegistry/registries/webhooks","id":"/subscriptions/00000000-0000-0000-0000-000000000000/resourceGroups/cli_test_tag_update_by_patch000001/providers/Microsoft.ContainerRegistry/registries/clireg000003/webhooks/cliregwebhook","name":"cliregwebhook","location":"westus","tags":{"cli-test":"test"},"properties":{"status":"enabled","scope":"","actions":["push"],"provisioningState":"Succeeded"}}'
    headers:
      cache-control:
      - no-cache
      content-length:
      - '467'
      content-type:
      - application/json; charset=utf-8
      date:
      - Wed, 20 May 2020 07:23:50 GMT
      expires:
      - '-1'
      pragma:
      - no-cache
      server:
      - Microsoft-HTTPAPI/2.0
      strict-transport-security:
      - max-age=31536000; includeSubDomains
      transfer-encoding:
      - chunked
      vary:
      - Accept-Encoding
      x-content-type-options:
      - nosniff
    status:
      code: 200
      message: OK
- request:
    body: '{"tags": {}}'
    headers:
      Accept:
      - application/json
      Accept-Encoding:
      - gzip, deflate
      CommandName:
      - resource tag
      Connection:
      - keep-alive
      Content-Length:
      - '12'
      Content-Type:
      - application/json; charset=utf-8
      ParameterSetName:
      - --ids --tags
      User-Agent:
      - python/3.8.0 (Windows-10-10.0.18362-SP0) msrest/0.6.9 msrest_azure/0.6.3 azure-mgmt-resource/9.0.0
        Azure-SDK-For-Python AZURECLI/2.5.1
      accept-language:
      - en-US
    method: PATCH
    uri: https://management.azure.com/subscriptions/00000000-0000-0000-0000-000000000000/resourceGroups/cli_test_tag_update_by_patch000001/providers/Microsoft.ContainerRegistry/registries/clireg000003/webhooks/cliregwebhook?api-version=2019-05-01
  response:
    body:
      string: '{"type":"Microsoft.ContainerRegistry/registries/webhooks","id":"/subscriptions/00000000-0000-0000-0000-000000000000/resourceGroups/cli_test_tag_update_by_patch000001/providers/Microsoft.ContainerRegistry/registries/clireg000003/webhooks/cliregwebhook","name":"cliregwebhook","location":"westus","tags":{},"properties":{"status":"enabled","scope":"","actions":["push"],"provisioningState":"Succeeded"}}'
    headers:
      cache-control:
      - no-cache
      content-length:
      - '450'
      content-type:
      - application/json; charset=utf-8
      date:
      - Wed, 20 May 2020 07:23:54 GMT
      expires:
      - '-1'
      pragma:
      - no-cache
      server:
      - Microsoft-HTTPAPI/2.0
      strict-transport-security:
      - max-age=31536000; includeSubDomains
      transfer-encoding:
      - chunked
      vary:
      - Accept-Encoding
      x-content-type-options:
      - nosniff
      x-ms-ratelimit-remaining-subscription-writes:
      - '1199'
    status:
      code: 200
      message: OK
- request:
    body: null
    headers:
      Accept:
      - application/json
      Accept-Encoding:
      - gzip, deflate
      CommandName:
      - resource delete
      Connection:
      - keep-alive
      ParameterSetName:
      - --id
      User-Agent:
<<<<<<< HEAD
      - python/3.8.2 (Windows-10-10.0.18362-SP0) msrest/0.6.11 msrest_azure/0.6.3
        azure-mgmt-resource/9.0.0 Azure-SDK-For-Python AZURECLI/2.3.1 (MSI)
      accept-language:
      - en-US
    method: GET
    uri: https://management.azure.com/subscriptions/00000000-0000-0000-0000-000000000000/providers/Microsoft.RecoveryServices?api-version=2019-10-01
  response:
    body:
      string: '{"id":"/subscriptions/00000000-0000-0000-0000-000000000000/providers/Microsoft.RecoveryServices","namespace":"Microsoft.RecoveryServices","authorizations":[{"applicationId":"262044b1-e2ce-469f-a196-69ab7ada62d3","roleDefinitionId":"21CEC436-F7D0-4ADE-8AD8-FEC5668484CC"},{"applicationId":"b8340c3b-9267-498f-b21a-15d5547fd85e","roleDefinitionId":"8A00C8EA-8F1B-45A7-8F64-F4CC61EEE9B6"},{"applicationId":"3b2fa68d-a091-48c9-95be-88d572e08fb7","roleDefinitionId":"47d68fae-99c7-4c10-b9db-2316116a061e"},{"applicationId":"9bdab391-7bbe-42e8-8132-e4491dc29cc0","roleDefinitionId":"0383f7f5-023d-4379-b2c7-9ef786459969"}],"resourceTypes":[{"resourceType":"vaults","locations":["West
        US","East US","North Europe","West Europe","Brazil South","East Asia","Southeast
        Asia","North Central US","South Central US","Japan East","Japan West","Australia
        East","Australia Southeast","Central US","East US 2","Central India","South
        India","West India","Canada Central","Canada East","West Central US","West
        US 2","UK South","UK West","Korea Central","Korea South","France Central","Australia
        Central","South Africa North","UAE North","Switzerland North","Germany West
        Central","Norway East"],"apiVersions":["2020-02-02-preview","2020-02-02","2019-06-15","2019-05-13-preview","2019-05-13","2018-12-20-preview","2018-07-10-preview","2018-07-10","2018-01-10","2017-07-01-preview","2017-07-01","2016-12-01","2016-08-10","2016-06-01","2016-05-01","2015-12-15","2015-12-10","2015-11-10","2015-08-15","2015-08-10","2015-06-10","2015-03-15"],"apiProfiles":[{"profileVersion":"2018-06-01-profile","apiVersion":"2018-01-10"}],"capabilities":"CrossResourceGroupResourceMove,
        CrossSubscriptionResourceMove, SystemAssignedResourceIdentity, SupportsTags,
        SupportsLocation"},{"resourceType":"operations","locations":[],"apiVersions":["2020-02-02-preview","2020-02-02","2019-06-15","2019-05-13-preview","2019-05-13","2018-07-10-preview","2018-07-10","2018-01-10","2017-09-01","2017-07-01-preview","2017-07-01","2016-12-01","2016-08-10","2016-06-01","2015-12-15","2015-12-10","2015-11-10","2015-08-15","2015-08-10","2015-06-10","2015-03-15"],"apiProfiles":[{"profileVersion":"2018-06-01-profile","apiVersion":"2016-08-10"}],"capabilities":"None"},{"resourceType":"locations","locations":[],"apiVersions":["2017-07-01","2016-06-01"],"apiProfiles":[{"profileVersion":"2018-06-01-profile","apiVersion":"2016-06-01"}],"capabilities":"None"},{"resourceType":"locations/backupStatus","locations":["West
        US","East US","North Europe","West Europe","Brazil South","East Asia","Southeast
        Asia","North Central US","South Central US","Japan East","Japan West","Australia
        East","Australia Southeast","Central US","East US 2","Central India","South
        India","West India","West Central US","Canada Central","Canada East","West
        US 2","UK South","UK West","Korea Central","Korea South","France Central","Australia
        Central","South Africa North","UAE North","Switzerland North","Germany West
        Central","Norway East"],"apiVersions":["2017-07-01","2016-06-01"],"apiProfiles":[{"profileVersion":"2018-06-01-profile","apiVersion":"2016-06-01"}],"capabilities":"None"},{"resourceType":"locations/checkNameAvailability","locations":["West
        US","East US","North Europe","West Europe","Brazil South","East Asia","Southeast
        Asia","North Central US","South Central US","Japan East","Japan West","Australia
        East","Australia Southeast","Central US","East US 2","Central India","South
        India","West India","West Central US","Canada Central","Canada East","West
        US 2","UK South","UK West","Korea Central","Korea South","France Central","Australia
        Central","South Africa North","UAE North","Switzerland North","Germany West
        Central","Norway East"],"apiVersions":["2018-01-10"],"apiProfiles":[{"profileVersion":"2018-06-01-profile","apiVersion":"2018-01-10"}],"capabilities":"None"},{"resourceType":"locations/allocatedStamp","locations":["West
        US","East US","North Europe","West Europe","Brazil South","East Asia","Southeast
        Asia","North Central US","South Central US","Japan East","Japan West","Australia
        East","Australia Southeast","Central US","East US 2","Central India","South
        India","West India","West Central US","Canada Central","Canada East","West
        US 2","UK South","UK West","Korea Central","Korea South","France Central","Australia
        Central","South Africa North","UAE North","Switzerland North","Germany West
        Central","Norway East"],"apiVersions":["2016-06-01"],"apiProfiles":[{"profileVersion":"2018-06-01-profile","apiVersion":"2016-06-01"}],"capabilities":"None"},{"resourceType":"locations/allocateStamp","locations":["West
        US","East US","North Europe","West Europe","Brazil South","East Asia","Southeast
        Asia","North Central US","South Central US","Japan East","Japan West","Australia
        East","Australia Southeast","Central US","East US 2","Central India","South
        India","West India","West Central US","Canada Central","Canada East","West
        US 2","UK South","UK West","Korea Central","Korea South","France Central","Australia
        Central","South Africa North","UAE North","Switzerland North","Germany West
        Central","Norway East"],"apiVersions":["2016-06-01"],"apiProfiles":[{"profileVersion":"2018-06-01-profile","apiVersion":"2016-06-01"}],"capabilities":"None"},{"resourceType":"locations/backupValidateFeatures","locations":["West
        US","East US","North Europe","West Europe","Brazil South","East Asia","Southeast
        Asia","North Central US","South Central US","Japan East","Japan West","Australia
        East","Australia Southeast","Central US","East US 2","Central India","South
        India","West India","West Central US","Canada Central","Canada East","West
        US 2","UK South","UK West","Korea Central","Korea South","France Central","Australia
        Central","South Africa North","UAE North","Switzerland North","Germany West
        Central","Norway East"],"apiVersions":["2017-07-01"],"apiProfiles":[{"profileVersion":"2018-06-01-profile","apiVersion":"2017-07-01"}],"capabilities":"None"},{"resourceType":"locations/backupPreValidateProtection","locations":["West
        US","East US","North Europe","West Europe","Brazil South","East Asia","Southeast
        Asia","North Central US","South Central US","Japan East","Japan West","Australia
        East","Australia Southeast","Central US","East US 2","Central India","South
        India","West India","West Central US","Canada Central","Canada East","West
        US 2","UK South","UK West","Korea Central","Korea South","France Central","Australia
        Central","South Africa North","UAE North","Switzerland North","Germany West
        Central","Norway East"],"apiVersions":["2017-07-01"],"apiProfiles":[{"profileVersion":"2018-06-01-profile","apiVersion":"2017-07-01"}],"capabilities":"None"},{"resourceType":"locations/backupCrrJobs","locations":["West
        US","East US","North Europe","West Europe","Brazil South","East Asia","Southeast
        Asia","North Central US","South Central US","Japan East","Japan West","Australia
        East","Australia Southeast","Central US","East US 2","Central India","South
        India","West India","West Central US","Canada Central","Canada East","West
        US 2","UK South","UK West","Korea Central","Korea South","France Central","Australia
        Central","South Africa North","UAE North","Switzerland North","Germany West
        Central","Norway East"],"apiVersions":["2018-12-20-preview"],"apiProfiles":[{"profileVersion":"2018-06-01-profile","apiVersion":"2018-12-20-preview"}],"capabilities":"None"},{"resourceType":"locations/backupCrrJob","locations":["West
        US","East US","North Europe","West Europe","Brazil South","East Asia","Southeast
        Asia","North Central US","South Central US","Japan East","Japan West","Australia
        East","Australia Southeast","Central US","East US 2","Central India","South
        India","West India","West Central US","Canada Central","Canada East","West
        US 2","UK South","UK West","Korea Central","Korea South","France Central","Australia
        Central","South Africa North","UAE North","Switzerland North","Germany West
        Central","Norway East"],"apiVersions":["2018-12-20-preview"],"apiProfiles":[{"profileVersion":"2018-06-01-profile","apiVersion":"2018-12-20-preview"}],"capabilities":"None"},{"resourceType":"locations/backupAadProperties","locations":["West
        US","East US","North Europe","West Europe","Brazil South","East Asia","Southeast
        Asia","North Central US","South Central US","Japan East","Japan West","Australia
        East","Australia Southeast","Central US","East US 2","Central India","South
        India","West India","West Central US","Canada Central","Canada East","West
        US 2","UK South","UK West","Korea Central","Korea South","France Central","Australia
        Central","South Africa North","UAE North","Switzerland North","Germany West
        Central","Norway East"],"apiVersions":["2018-12-20-preview"],"apiProfiles":[{"profileVersion":"2018-06-01-profile","apiVersion":"2018-12-20-preview"}],"capabilities":"None"},{"resourceType":"locations/backupCrossRegionRestore","locations":["West
        US","East US","North Europe","West Europe","Brazil South","East Asia","Southeast
        Asia","North Central US","South Central US","Japan East","Japan West","Australia
        East","Australia Southeast","Central US","East US 2","Central India","South
        India","West India","West Central US","Canada Central","Canada East","West
        US 2","UK South","UK West","Korea Central","Korea South","France Central","Australia
        Central","South Africa North","UAE North","Switzerland North","Germany West
        Central","Norway East"],"apiVersions":["2018-12-20-preview"],"apiProfiles":[{"profileVersion":"2018-06-01-profile","apiVersion":"2018-12-20-preview"}],"capabilities":"None"},{"resourceType":"locations/backupCrrOperationResults","locations":["West
        US","East US","North Europe","West Europe","Brazil South","East Asia","Southeast
        Asia","North Central US","South Central US","Japan East","Japan West","Australia
        East","Australia Southeast","Central US","East US 2","Central India","South
        India","West India","West Central US","Canada Central","Canada East","West
        US 2","UK South","UK West","Korea Central","Korea South","France Central","Australia
        Central","South Africa North","UAE North","Switzerland North","Germany West
        Central","Norway East"],"apiVersions":["2018-12-20-preview"],"apiProfiles":[{"profileVersion":"2018-06-01-profile","apiVersion":"2018-12-20-preview"}],"capabilities":"None"},{"resourceType":"locations/backupCrrOperationsStatus","locations":["West
        US","East US","North Europe","West Europe","Brazil South","East Asia","Southeast
        Asia","North Central US","South Central US","Japan East","Japan West","Australia
        East","Australia Southeast","Central US","East US 2","Central India","South
        India","West India","West Central US","Canada Central","Canada East","West
        US 2","UK South","UK West","Korea Central","Korea South","France Central","Australia
        Central","South Africa North","UAE North","Switzerland North","Germany West
        Central","Norway East"],"apiVersions":["2018-12-20-preview"],"apiProfiles":[{"profileVersion":"2018-06-01-profile","apiVersion":"2018-12-20-preview"}],"capabilities":"None"},{"resourceType":"backupProtectedItems","locations":["West
        US","East US","North Europe","West Europe","Brazil South","East Asia","Southeast
        Asia","North Central US","South Central US","Japan East","Japan West","Australia
        East","Australia Southeast","Central US","East US 2","Central India","South
        India","West India","West Central US","Canada Central","Canada East","West
        US 2","UK South","UK West","Korea Central","Korea South","France Central","Australia
        Central","South Africa North","UAE North","Switzerland North","Germany West
        Central","Norway East"],"apiVersions":["2017-07-01-preview"],"apiProfiles":[{"profileVersion":"2018-06-01-profile","apiVersion":"2017-07-01-preview"}],"capabilities":"SupportsExtension"},{"resourceType":"replicationEligibilityResults","locations":["West
        US","East US","North Europe","West Europe","Brazil South","East Asia","Southeast
        Asia","North Central US","South Central US","Japan East","Japan West","Australia
        East","Australia Southeast","Central US","East US 2","Central India","South
        India","West India","West Central US","Canada Central","Canada East","West
        US 2","UK South","UK West","Korea Central","Korea South","France Central","Australia
        Central","South Africa North","UAE North","Switzerland North","Germany West
        Central","Norway East"],"apiVersions":["2018-07-10"],"apiProfiles":[{"profileVersion":"2018-06-01-profile","apiVersion":"2018-07-10"}],"capabilities":"SupportsExtension"}],"registrationState":"Registered","registrationPolicy":"RegistrationRequired"}'
=======
      - python/3.8.0 (Windows-10-10.0.18362-SP0) msrest/0.6.9 msrest_azure/0.6.3 azure-mgmt-resource/9.0.0
        Azure-SDK-For-Python AZURECLI/2.5.1
      accept-language:
      - en-US
    method: GET
    uri: https://management.azure.com/subscriptions/00000000-0000-0000-0000-000000000000/providers/Microsoft.ContainerRegistry?api-version=2019-07-01
  response:
    body:
      string: '{"id":"/subscriptions/00000000-0000-0000-0000-000000000000/providers/Microsoft.ContainerRegistry","namespace":"Microsoft.ContainerRegistry","authorizations":[{"applicationId":"6a0ec4d3-30cb-4a83-91c0-ae56bc0e3d26","roleDefinitionId":"78e18383-93eb-418a-9887-bc9271046576"},{"applicationId":"737d58c1-397a-46e7-9d12-7d8c830883c2","roleDefinitionId":"716bb53a-0390-4428-bf41-b1bedde7d751"},{"applicationId":"918d0db8-4a38-4938-93c1-9313bdfe0272","roleDefinitionId":"dcd2d2c9-3f80-4d72-95a8-2593111b4b12"},{"applicationId":"d2fa1650-4805-4a83-bcb9-cf41fe63539c","roleDefinitionId":"c15f8dab-b103-4f8d-9afb-fbe4b8e98de2"},{"applicationId":"a4c95b9e-3994-40cc-8953-5dc66d48348d","roleDefinitionId":"dc88c655-90fa-48d9-8d51-003cc8738508"},{"applicationId":"62c559cd-db0c-4da0-bab2-972528c65d42","roleDefinitionId":"437b639a-6d74-491d-959f-d172e8c5c1fc"}],"resourceTypes":[{"resourceType":"registries","locations":["West
        US","East US","South Central US","West Europe","North Europe","UK South","UK
        West","Australia East","Australia Southeast","Central India","Korea Central","France
        Central","South Africa North","UAE North","East Asia","Japan East","Japan
        West","Southeast Asia","South India","Brazil South","Canada East","Canada
        Central","Central US","East US 2","North Central US","West Central US","West
        US 2","Switzerland North","East US 2 EUAP","Central US EUAP"],"apiVersions":["2019-12-01-preview","2019-05-01","2017-10-01","2017-03-01"],"capabilities":"CrossResourceGroupResourceMove,
        CrossSubscriptionResourceMove, SystemAssignedResourceIdentity, SupportsTags,
        SupportsLocation"},{"resourceType":"registries/scopeMaps","locations":["West
        US","East US","South Central US","West Europe","North Europe","UK South","UK
        West","Australia East","Australia Southeast","Central India","East Asia","Japan
        East","Japan West","Southeast Asia","South India","Brazil South","Canada East","Canada
        Central","Central US","East US 2","North Central US","West Central US","West
        US 2","Korea Central","France Central","South Africa North","UAE North","Switzerland
        North","Central US EUAP","East US 2 EUAP"],"apiVersions":["2019-05-01-preview"],"capabilities":"None"},{"resourceType":"registries/tokens","locations":["West
        US","East US","South Central US","West Europe","North Europe","UK South","UK
        West","Australia East","Australia Southeast","Central India","East Asia","Japan
        East","Japan West","Southeast Asia","South India","Brazil South","Canada East","Canada
        Central","Central US","East US 2","North Central US","West Central US","West
        US 2","Korea Central","France Central","South Africa North","UAE North","Switzerland
        North","Central US EUAP","East US 2 EUAP"],"apiVersions":["2019-05-01-preview"],"capabilities":"None"},{"resourceType":"registries/generateCredentials","locations":["West
        US","East US","South Central US","West Europe","North Europe","UK South","UK
        West","Australia East","Australia Southeast","Central India","East Asia","Japan
        East","Japan West","Southeast Asia","South India","Brazil South","Canada East","Canada
        Central","Central US","East US 2","North Central US","West Central US","West
        US 2","Korea Central","France Central","South Africa North","UAE North","Switzerland
        North","Central US EUAP","East US 2 EUAP"],"apiVersions":["2019-05-01-preview"],"capabilities":"None"},{"resourceType":"registries/privateEndpointConnections","locations":["West
        US","East US","South Central US","West Europe","Switzerland North","North
        Europe","UK South","UK West","Australia East","Australia Southeast","Central
        India","East Asia","Japan East","Japan West","Southeast Asia","South India","Brazil
        South","Canada East","Canada Central","Central US","East US 2","North Central
        US","West Central US","West US 2","Korea Central","France Central","South
        Africa North","UAE North","Central US EUAP","East US 2 EUAP"],"apiVersions":["2019-12-01-preview"],"capabilities":"None"},{"resourceType":"registries/privateEndpointConnectionProxies","locations":["West
        US","East US","South Central US","West Europe","Switzerland North","North
        Europe","UK South","UK West","Australia East","Australia Southeast","Central
        India","East Asia","Japan East","Japan West","Southeast Asia","South India","Brazil
        South","Canada East","Canada Central","Central US","East US 2","North Central
        US","West Central US","West US 2","Korea Central","France Central","South
        Africa North","UAE North","Central US EUAP","East US 2 EUAP"],"apiVersions":["2019-12-01-preview"],"capabilities":"None"},{"resourceType":"registries/privateEndpointConnectionProxies/validate","locations":["West
        US","East US","South Central US","West Europe","Switzerland North","North
        Europe","UK South","UK West","Australia East","Australia Southeast","Central
        India","East Asia","Japan East","Japan West","Southeast Asia","South India","Brazil
        South","Canada East","Canada Central","Central US","East US 2","North Central
        US","West Central US","West US 2","Korea Central","France Central","South
        Africa North","UAE North","Central US EUAP","East US 2 EUAP"],"apiVersions":["2019-12-01-preview"],"capabilities":"None"},{"resourceType":"registries/privateLinkResources","locations":["West
        US","East US","South Central US","West Europe","Switzerland North","North
        Europe","UK South","UK West","Australia East","Australia Southeast","Central
        India","East Asia","Japan East","Japan West","Southeast Asia","South India","Brazil
        South","Canada East","Canada Central","Central US","East US 2","North Central
        US","West Central US","West US 2","Korea Central","France Central","South
        Africa North","UAE North","Central US EUAP","East US 2 EUAP"],"apiVersions":["2019-12-01-preview"],"capabilities":"None"},{"resourceType":"registries/importImage","locations":["South
        Central US","West Central US","East US","West Europe","West US","Japan East","North
        Europe","Southeast Asia","North Central US","East US 2","West US 2","Brazil
        South","Australia East","Central India","Korea Central","France Central","South
        Africa North","UAE North","Central US","Canada East","Canada Central","UK
        South","UK West","Australia Southeast","East Asia","Japan West","South India","Switzerland
        North","Central US EUAP","East US 2 EUAP"],"apiVersions":["2019-12-01-preview","2019-05-01","2017-10-01"],"capabilities":"None"},{"resourceType":"registries/exportPipelines","locations":["West
        US","East US","South Central US","West Europe","Switzerland North","North
        Europe","UK South","UK West","Australia East","Australia Southeast","Central
        India","East Asia","Japan East","Japan West","Southeast Asia","South India","Brazil
        South","Canada East","Canada Central","Central US","East US 2","North Central
        US","West Central US","West US 2","Korea Central","France Central","South
        Africa North","UAE North","Central US EUAP","East US 2 EUAP"],"apiVersions":["2019-12-01-preview"],"capabilities":"SystemAssignedResourceIdentity"},{"resourceType":"registries/importPipelines","locations":["West
        US","East US","South Central US","West Europe","Switzerland North","North
        Europe","UK South","UK West","Australia East","Australia Southeast","Central
        India","East Asia","Japan East","Japan West","Southeast Asia","South India","Brazil
        South","Canada East","Canada Central","Central US","East US 2","North Central
        US","West Central US","West US 2","Korea Central","France Central","South
        Africa North","UAE North","Central US EUAP","East US 2 EUAP"],"apiVersions":["2019-12-01-preview"],"capabilities":"SystemAssignedResourceIdentity"},{"resourceType":"registries/pipelineRuns","locations":["West
        US","East US","South Central US","West Europe","Switzerland North","North
        Europe","UK South","UK West","Australia East","Australia Southeast","Central
        India","East Asia","Japan East","Japan West","Southeast Asia","South India","Brazil
        South","Canada East","Canada Central","Central US","East US 2","North Central
        US","West Central US","West US 2","Korea Central","France Central","South
        Africa North","UAE North","Central US EUAP","East US 2 EUAP"],"apiVersions":["2019-12-01-preview"],"capabilities":"None"},{"resourceType":"registries/listBuildSourceUploadUrl","locations":["East
        US","West Europe","West US 2","South Central US","Australia East","Australia
        Southeast","Brazil South","Canada Central","Canada East","Central India","Central
        US","East Asia","East US 2","Japan East","Japan West","North Central US","North
        Europe","Southeast Asia","South India","UK South","UK West","West US","West
        Central US","France Central","Korea Central","South Africa North","UAE North","Switzerland
        North","East US 2 EUAP"],"apiVersions":["2019-06-01-preview","2019-04-01","2018-09-01"],"capabilities":"None"},{"resourceType":"registries/scheduleRun","locations":["East
        US","West Europe","West US 2","South Central US","Australia East","Australia
        Southeast","Brazil South","Canada Central","Canada East","Central India","Central
        US","East Asia","East US 2","Japan East","Japan West","North Central US","North
        Europe","Southeast Asia","South India","UK South","UK West","West US","West
        Central US","France Central","Korea Central","South Africa North","UAE North","Switzerland
        North","East US 2 EUAP"],"apiVersions":["2019-06-01-preview","2019-04-01","2018-09-01"],"capabilities":"None"},{"resourceType":"registries/runs","locations":["East
        US","West Europe","West US 2","South Central US","Australia East","Australia
        Southeast","Brazil South","Canada Central","Canada East","Central India","Central
        US","East Asia","East US 2","Japan East","Japan West","North Central US","North
        Europe","Southeast Asia","South India","UK South","UK West","West US","West
        Central US","France Central","Korea Central","South Africa North","UAE North","Switzerland
        North","East US 2 EUAP"],"apiVersions":["2019-06-01-preview","2019-04-01","2018-09-01"],"capabilities":"None"},{"resourceType":"registries/taskRuns","locations":["East
        US","West Europe","West US 2","South Central US","Australia East","Australia
        Southeast","Brazil South","Canada Central","Canada East","Central India","Central
        US","East Asia","East US 2","Japan East","Japan West","North Central US","North
        Europe","Southeast Asia","South India","UK South","UK West","West US","West
        Central US","France Central","Korea Central","South Africa North","UAE North","Switzerland
        North","East US 2 EUAP"],"apiVersions":["2019-06-01-preview"],"defaultApiVersion":"2019-06-01-preview","capabilities":"None"},{"resourceType":"registries/taskRuns/listDetails","locations":["East
        US","West Europe","West US 2","South Central US","Australia East","Australia
        Southeast","Brazil South","Canada Central","Canada East","Central India","Central
        US","East Asia","East US 2","Japan East","Japan West","North Central US","North
        Europe","Southeast Asia","South India","UK South","UK West","West US","West
        Central US","France Central","Korea Central","South Africa North","UAE North","Switzerland
        North","East US 2 EUAP"],"apiVersions":["2019-06-01-preview"],"capabilities":"None"},{"resourceType":"registries/agentPools","locations":["East
        US","West US 2","South Central US","East US 2","East US 2 EUAP"],"apiVersions":["2019-06-01-preview"],"defaultApiVersion":"2019-06-01-preview","capabilities":"CrossResourceGroupResourceMove,
        CrossSubscriptionResourceMove, SupportsTags, SupportsLocation"},{"resourceType":"registries/agentPools/listQueueStatus","locations":["East
        US","West US 2","South Central US","East US 2","East US 2 EUAP"],"apiVersions":["2019-06-01-preview"],"capabilities":"None"},{"resourceType":"registries/runs/listLogSasUrl","locations":["East
        US","West Europe","West US 2","South Central US","Australia East","Australia
        Southeast","Brazil South","Canada Central","Canada East","Central India","Central
        US","East Asia","East US 2","Japan East","Japan West","North Central US","North
        Europe","Southeast Asia","South India","UK South","UK West","West US","West
        Central US","France Central","Korea Central","South Africa North","UAE North","Switzerland
        North","East US 2 EUAP"],"apiVersions":["2019-06-01-preview","2019-04-01","2018-09-01"],"capabilities":"None"},{"resourceType":"registries/runs/cancel","locations":["East
        US","West Europe","West US 2","South Central US","Australia East","Australia
        Southeast","Brazil South","Canada Central","Canada East","Central India","Central
        US","East Asia","East US 2","Japan East","Japan West","North Central US","North
        Europe","Southeast Asia","South India","UK South","UK West","West US","West
        Central US","France Central","Korea Central","South Africa North","UAE North","Switzerland
        North","East US 2 EUAP"],"apiVersions":["2019-06-01-preview","2019-04-01","2018-09-01"],"capabilities":"None"},{"resourceType":"registries/tasks","locations":["East
        US","West Europe","West US 2","South Central US","Australia East","Australia
        Southeast","Brazil South","Canada Central","Canada East","Central India","Central
        US","East Asia","East US 2","Japan East","Japan West","North Central US","North
        Europe","Southeast Asia","South India","UK South","UK West","West US","West
        Central US","France Central","Korea Central","South Africa North","UAE North","Switzerland
        North","East US 2 EUAP"],"apiVersions":["2019-06-01-preview","2019-04-01","2018-09-01"],"defaultApiVersion":"2019-04-01","capabilities":"CrossResourceGroupResourceMove,
        CrossSubscriptionResourceMove, SystemAssignedResourceIdentity, SupportsTags,
        SupportsLocation"},{"resourceType":"registries/tasks/listDetails","locations":["East
        US","West Europe","West US 2","South Central US","Australia East","Australia
        Southeast","Brazil South","Canada Central","Canada East","Central India","Central
        US","East Asia","East US 2","Japan East","Japan West","North Central US","North
        Europe","Southeast Asia","South India","UK South","UK West","West US","West
        Central US","France Central","Korea Central","South Africa North","UAE North","Switzerland
        North","East US 2 EUAP"],"apiVersions":["2019-06-01-preview","2019-04-01","2018-09-01"],"capabilities":"None"},{"resourceType":"registries/getBuildSourceUploadUrl","locations":["East
        US","West Europe","West US 2","South Central US","Australia East","Australia
        Southeast","Brazil South","Canada Central","Canada East","Central India","Central
        US","East Asia","East US 2","Japan East","Japan West","North Central US","North
        Europe","Southeast Asia","South India","UK South","UK West","West US","West
        Central US","France Central","Korea Central","South Africa North","UAE North","Switzerland
        North","East US 2 EUAP"],"apiVersions":["2018-02-01-preview"],"capabilities":"None"},{"resourceType":"registries/queueBuild","locations":["East
        US","West Europe","West US 2","South Central US","Australia East","Australia
        Southeast","Brazil South","Canada Central","Canada East","Central India","Central
        US","East Asia","East US 2","Japan East","Japan West","North Central US","North
        Europe","Southeast Asia","South India","UK South","UK West","West US","West
        Central US","France Central","Korea Central","South Africa North","UAE North","Switzerland
        North","East US 2 EUAP"],"apiVersions":["2018-02-01-preview"],"capabilities":"None"},{"resourceType":"registries/builds","locations":["East
        US","West Europe","West US 2","South Central US","Australia East","Australia
        Southeast","Brazil South","Canada Central","Canada East","Central India","Central
        US","East Asia","East US 2","Japan East","Japan West","North Central US","North
        Europe","Southeast Asia","South India","UK South","UK West","West US","West
        Central US","France Central","Korea Central","South Africa North","UAE North","Switzerland
        North","East US 2 EUAP"],"apiVersions":["2018-02-01-preview"],"capabilities":"None"},{"resourceType":"registries/builds/getLogLink","locations":["East
        US","West Europe","West US 2","South Central US","Australia East","Australia
        Southeast","Brazil South","Canada Central","Canada East","Central India","Central
        US","East Asia","East US 2","Japan East","Japan West","North Central US","North
        Europe","Southeast Asia","South India","UK South","UK West","West US","West
        Central US","France Central","Korea Central","South Africa North","UAE North","Switzerland
        North","East US 2 EUAP"],"apiVersions":["2018-02-01-preview"],"capabilities":"None"},{"resourceType":"registries/builds/cancel","locations":["East
        US","West Europe","West US 2","South Central US","Australia East","Australia
        Southeast","Brazil South","Canada Central","Canada East","Central India","Central
        US","East Asia","East US 2","Japan East","Japan West","North Central US","North
        Europe","Southeast Asia","South India","UK South","UK West","West US","West
        Central US","France Central","Korea Central","South Africa North","UAE North","Switzerland
        North","East US 2 EUAP"],"apiVersions":["2018-02-01-preview"],"capabilities":"None"},{"resourceType":"registries/buildTasks","locations":["East
        US","West Europe","West US 2","South Central US","Australia East","Australia
        Southeast","Brazil South","Canada Central","Canada East","Central India","Central
        US","East Asia","East US 2","Japan East","Japan West","North Central US","North
        Europe","Southeast Asia","South India","UK South","UK West","West US","West
        Central US","France Central","Korea Central","South Africa North","UAE North","Switzerland
        North","East US 2 EUAP"],"apiVersions":["2018-02-01-preview"],"capabilities":"CrossResourceGroupResourceMove,
        CrossSubscriptionResourceMove, SupportsTags, SupportsLocation"},{"resourceType":"registries/buildTasks/listSourceRepositoryProperties","locations":["East
        US","West Europe","West US 2","South Central US","Australia East","Australia
        Southeast","Brazil South","Canada Central","Canada East","Central India","Central
        US","East Asia","East US 2","Japan East","Japan West","North Central US","North
        Europe","Southeast Asia","South India","UK South","UK West","West US","West
        Central US","France Central","Korea Central","South Africa North","UAE North","Switzerland
        North","East US 2 EUAP"],"apiVersions":["2018-02-01-preview"],"capabilities":"None"},{"resourceType":"registries/buildTasks/steps","locations":["East
        US","West Europe","West US 2","South Central US","Australia East","Australia
        Southeast","Brazil South","Canada Central","Canada East","Central India","Central
        US","East Asia","East US 2","Japan East","Japan West","North Central US","North
        Europe","Southeast Asia","South India","UK South","UK West","West US","West
        Central US","France Central","Korea Central","South Africa North","UAE North","Switzerland
        North","East US 2 EUAP"],"apiVersions":["2018-02-01-preview"],"capabilities":"None"},{"resourceType":"registries/buildTasks/steps/listBuildArguments","locations":["East
        US","West Europe","West US 2","South Central US","Australia East","Australia
        Southeast","Brazil South","Canada Central","Canada East","Central India","Central
        US","East Asia","East US 2","Japan East","Japan West","North Central US","North
        Europe","Southeast Asia","South India","UK South","UK West","West US","West
        Central US","France Central","Korea Central","South Africa North","UAE North","Switzerland
        North","East US 2 EUAP"],"apiVersions":["2018-02-01-preview"],"capabilities":"None"},{"resourceType":"registries/replications","locations":["South
        Central US","West Central US","East US","West Europe","West US","Japan East","North
        Europe","Southeast Asia","North Central US","East US 2","West US 2","Brazil
        South","Australia East","Central India","Korea Central","South Africa North","UAE
        North","France Central","Central US","Canada East","Canada Central","UK South","UK
        West","Australia Southeast","East Asia","Japan West","South India","Switzerland
        North","Central US EUAP","East US 2 EUAP"],"apiVersions":["2019-12-01-preview","2019-05-01","2017-10-01"],"capabilities":"CrossResourceGroupResourceMove,
        CrossSubscriptionResourceMove, SupportsTags, SupportsLocation"},{"resourceType":"registries/webhooks","locations":["West
        Central US","East US","West Europe","South Central US","West US","Japan East","North
        Europe","Southeast Asia","North Central US","East US 2","West US 2","Brazil
        South","Australia East","Central India","Korea Central","South Africa North","UAE
        North","France Central","Central US","Canada East","Canada Central","UK South","UK
        West","Australia Southeast","East Asia","Japan West","South India","Switzerland
        North","Central US EUAP","East US 2 EUAP"],"apiVersions":["2019-12-01-preview","2019-05-01","2017-10-01"],"capabilities":"CrossResourceGroupResourceMove,
        CrossSubscriptionResourceMove, SupportsTags, SupportsLocation"},{"resourceType":"registries/webhooks/ping","locations":["West
        Central US","East US","West Europe","South Central US","West US","Japan East","North
        Europe","Southeast Asia","North Central US","East US 2","West US 2","Brazil
        South","Australia East","Central India","Korea Central","South Africa North","UAE
        North","France Central","Central US","Canada East","Canada Central","UK South","UK
        West","Australia Southeast","East Asia","Japan West","South India","Switzerland
        North","Central US EUAP","East US 2 EUAP"],"apiVersions":["2019-12-01-preview","2019-05-01","2017-10-01"],"capabilities":"None"},{"resourceType":"registries/webhooks/getCallbackConfig","locations":["West
        Central US","East US","West Europe","South Central US","West US","Japan East","North
        Europe","Southeast Asia","North Central US","East US 2","West US 2","Brazil
        South","Australia East","Central India","Korea Central","South Africa North","UAE
        North","France Central","Central US","Canada East","Canada Central","UK South","UK
        West","Australia Southeast","East Asia","Japan West","South India","Switzerland
        North","Central US EUAP","East US 2 EUAP"],"apiVersions":["2019-12-01-preview","2019-05-01","2017-10-01"],"capabilities":"None"},{"resourceType":"registries/webhooks/listEvents","locations":["West
        Central US","East US","West Europe","South Central US","West US","Japan East","North
        Europe","Southeast Asia","North Central US","East US 2","West US 2","Brazil
        South","Australia East","Central India","Korea Central","South Africa North","UAE
        North","France Central","Central US","Canada East","Canada Central","UK South","UK
        West","Australia Southeast","East Asia","Japan West","South India","Switzerland
        North","Central US EUAP","East US 2 EUAP"],"apiVersions":["2019-12-01-preview","2019-05-01","2017-10-01"],"capabilities":"None"},{"resourceType":"locations/setupAuth","locations":["East
        US","West Europe","West US 2","South Central US","Australia East","Australia
        Southeast","Brazil South","Canada Central","Canada East","Central India","Central
        US","East Asia","East US 2","Japan East","Japan West","North Central US","North
        Europe","Southeast Asia","South India","UK South","UK West","West US","West
        Central US","France Central","Korea Central","South Africa North","UAE North","Switzerland
        North","East US 2 EUAP"],"apiVersions":["2018-02-01-preview"],"capabilities":"None"},{"resourceType":"locations/authorize","locations":["East
        US","West Europe","West US 2","South Central US","Australia East","Australia
        Southeast","Brazil South","Canada Central","Canada East","Central India","Central
        US","East Asia","East US 2","Japan East","Japan West","North Central US","North
        Europe","Southeast Asia","South India","UK South","UK West","West US","West
        Central US","France Central","Korea Central","South Africa North","UAE North","Switzerland
        North","East US 2 EUAP"],"apiVersions":["2018-02-01-preview"],"capabilities":"None"},{"resourceType":"locations/operationResults","locations":["West
        Central US","East US","West Europe","South Central US","West US","Japan East","North
        Europe","Southeast Asia","North Central US","East US 2","West US 2","Brazil
        South","Australia East","Central India","Korea Central","France Central","Central
        US","South Africa North","UAE North","Canada East","Canada Central","UK South","UK
        West","Australia Southeast","East Asia","Japan West","South India","Switzerland
        North","Central US EUAP","East US 2 EUAP"],"apiVersions":["2019-12-01-preview","2019-05-01-preview","2019-05-01","2017-10-01"],"capabilities":"None"},{"resourceType":"locations/deleteVirtualNetworkOrSubnets","locations":["West
        Central US","East US","West Europe","South Central US","West US","Japan East","North
        Europe","Southeast Asia","North Central US","East US 2","West US 2","Brazil
        South","Australia East","Central India","Korea Central","South Africa North","UAE
        North","France Central","Central US","Canada East","Canada Central","UK South","UK
        West","Australia Southeast","East Asia","Japan West","South India","Switzerland
        North","Central US EUAP","East US 2 EUAP"],"apiVersions":["2019-05-01","2017-10-01"],"capabilities":"None"},{"resourceType":"registries/GetCredentials","locations":["West
        US","East US","South Central US","West Europe","East US 2 EUAP","Central US
        EUAP"],"apiVersions":["2016-06-27-preview"],"capabilities":"None"},{"resourceType":"registries/listCredentials","locations":["South
        Central US","East US","West US","West Europe","North Europe","UK South","UK
        West","Australia East","Australia Southeast","Central India","Korea Central","South
        Africa North","UAE North","France Central","East Asia","Japan East","Japan
        West","Southeast Asia","South India","Brazil South","Canada East","Canada
        Central","Central US","East US 2","North Central US","West Central US","West
        US 2","Switzerland North","Central US EUAP","East US 2 EUAP"],"apiVersions":["2019-12-01-preview","2019-05-01","2017-10-01","2017-03-01"],"capabilities":"None"},{"resourceType":"registries/regenerateCredential","locations":["South
        Central US","West US","East US","West Europe","North Europe","UK South","UK
        West","Australia East","Australia Southeast","Central India","Korea Central","South
        Africa North","UAE North","France Central","East Asia","Japan East","Japan
        West","Southeast Asia","South India","Brazil South","Canada East","Canada
        Central","Central US","East US 2","North Central US","West Central US","West
        US 2","Switzerland North","Central US EUAP","East US 2 EUAP"],"apiVersions":["2019-12-01-preview","2019-05-01","2017-10-01","2017-03-01"],"capabilities":"None"},{"resourceType":"registries/listUsages","locations":["West
        Central US","East US","West Europe","South Central US","West US","Japan East","North
        Europe","Southeast Asia","North Central US","East US 2","West US 2","Brazil
        South","Australia East","Central India","Korea Central","South Africa North","UAE
        North","France Central","Central US","Canada East","Canada Central","UK South","UK
        West","Australia Southeast","East Asia","Japan West","South India","Switzerland
        North","Central US EUAP","East US 2 EUAP"],"apiVersions":["2019-12-01-preview","2019-05-01","2017-10-01"],"capabilities":"None"},{"resourceType":"registries/listPolicies","locations":["West
        US","East US","South Central US","West Europe","North Europe","UK South","UK
        West","Australia East","Australia Southeast","Central India","Korea Central","South
        Africa North","UAE North","France Central","East Asia","Japan East","Japan
        West","Southeast Asia","South India","Brazil South","Canada East","Canada
        Central","Central US","East US 2","North Central US","West Central US","West
        US 2","Switzerland North","East US 2 EUAP","Central US EUAP"],"apiVersions":["2017-10-01"],"capabilities":"None"},{"resourceType":"registries/updatePolicies","locations":["West
        US","East US","South Central US","West Europe","North Europe","UK South","UK
        West","Australia East","Australia Southeast","Central India","Korea Central","South
        Africa North","UAE North","France Central","East Asia","Japan East","Japan
        West","Southeast Asia","South India","Brazil South","Canada East","Canada
        Central","Central US","East US 2","North Central US","West Central US","West
        US 2","Switzerland North","East US 2 EUAP","Central US EUAP"],"apiVersions":["2017-10-01"],"capabilities":"None"},{"resourceType":"registries/regenerateCredentials","locations":["West
        US","East US","South Central US","West Europe","East US 2 EUAP","Central US
        EUAP"],"apiVersions":["2016-06-27-preview"],"capabilities":"None"},{"resourceType":"registries/eventGridFilters","locations":["South
        Central US","West Central US","East US","West Europe","West US","Japan East","North
        Europe","Southeast Asia","North Central US","East US 2","West US 2","Brazil
        South","Australia East","Central India","Korea Central","South Africa North","UAE
        North","France Central","Central US","Canada East","Canada Central","UK South","UK
        West","Australia Southeast","East Asia","Japan West","South India","Switzerland
        North","Central US EUAP","East US 2 EUAP"],"apiVersions":["2019-05-01","2017-10-01"],"capabilities":"None"},{"resourceType":"checkNameAvailability","locations":["South
        Central US","East US","West US","Central US","East US 2","North Central US","West
        Central US","West US 2","Brazil South","Canada East","Canada Central","West
        Europe","North Europe","UK South","UK West","Australia East","Australia Southeast","Central
        India","East Asia","Japan East","Japan West","Southeast Asia","South India","Korea
        Central","France Central","South Africa North","UAE North","Switzerland North","East
        US 2 EUAP","Central US EUAP"],"apiVersions":["2019-12-01-preview","2019-05-01","2017-10-01","2017-06-01-preview","2017-03-01","2016-06-27-preview"],"capabilities":"None"},{"resourceType":"operations","locations":["South
        Central US","East US","West US","Central US","East US 2","North Central US","West
        Central US","West US 2","Brazil South","Canada East","Canada Central","West
        Europe","North Europe","UK South","UK West","Australia East","Australia Southeast","Central
        India","East Asia","Japan East","Japan West","Southeast Asia","South India","Korea
        Central","France Central","South Africa North","UAE North","Switzerland North","Central
        US EUAP","East US 2 EUAP"],"apiVersions":["2019-12-01-preview","2019-05-01","2017-10-01","2017-06-01-preview","2017-03-01"],"capabilities":"None"},{"resourceType":"locations","locations":["South
        Central US","East US","West US","Central US","East US 2","North Central US","West
        Central US","West US 2","Brazil South","Canada East","Canada Central","West
        Europe","North Europe","UK South","UK West","Australia East","Australia Southeast","Central
        India","East Asia","Japan East","Japan West","Southeast Asia","South India","Korea
        Central","France Central","South Africa North","UAE North","Switzerland North","Central
        US EUAP","East US 2 EUAP"],"apiVersions":["2019-12-01-preview","2019-05-01-preview","2019-05-01","2017-10-01","2017-06-01-preview"],"capabilities":"None"}],"registrationState":"Registered","registrationPolicy":"RegistrationRequired"}'
>>>>>>> 86123686
    headers:
      cache-control:
      - no-cache
      content-length:
<<<<<<< HEAD
      - '12409'
      content-type:
      - application/json; charset=utf-8
      date:
      - Wed, 22 Apr 2020 10:35:08 GMT
=======
      - '30392'
      content-type:
      - application/json; charset=utf-8
      date:
      - Wed, 20 May 2020 07:23:55 GMT
>>>>>>> 86123686
      expires:
      - '-1'
      pragma:
      - no-cache
      strict-transport-security:
      - max-age=31536000; includeSubDomains
      vary:
      - Accept-Encoding
      x-content-type-options:
      - nosniff
    status:
      code: 200
      message: OK
- request:
    body: null
    headers:
      Accept:
      - application/json
      Accept-Encoding:
      - gzip, deflate
      CommandName:
      - resource delete
      Connection:
      - keep-alive
      Content-Length:
      - '0'
      ParameterSetName:
      - --id
      User-Agent:
<<<<<<< HEAD
      - python/3.8.2 (Windows-10-10.0.18362-SP0) msrest/0.6.11 msrest_azure/0.6.3
        azure-mgmt-resource/9.0.0 Azure-SDK-For-Python AZURECLI/2.3.1 (MSI)
      accept-language:
      - en-US
    method: DELETE
    uri: https://management.azure.com/subscriptions/00000000-0000-0000-0000-000000000000/resourceGroups/cli_test_tag_update_by_patch000001/providers/Microsoft.RecoveryServices/vaults/vault-000002?api-version=2020-02-02
=======
      - python/3.8.0 (Windows-10-10.0.18362-SP0) msrest/0.6.9 msrest_azure/0.6.3 azure-mgmt-resource/9.0.0
        Azure-SDK-For-Python AZURECLI/2.5.1
      accept-language:
      - en-US
    method: DELETE
    uri: https://management.azure.com/subscriptions/00000000-0000-0000-0000-000000000000/resourceGroups/cli_test_tag_update_by_patch000001/providers/Microsoft.ContainerRegistry/registries/clireg000003/webhooks/cliregwebhook?api-version=2019-05-01
>>>>>>> 86123686
  response:
    body:
      string: ''
    headers:
      cache-control:
      - no-cache
      content-length:
      - '0'
      date:
<<<<<<< HEAD
      - Wed, 22 Apr 2020 10:35:10 GMT
=======
      - Wed, 20 May 2020 07:23:59 GMT
>>>>>>> 86123686
      expires:
      - '-1'
      pragma:
      - no-cache
      server:
      - Microsoft-HTTPAPI/2.0
      strict-transport-security:
      - max-age=31536000; includeSubDomains
      x-content-type-options:
      - nosniff
      x-ms-ratelimit-remaining-subscription-deletes:
      - '14999'
    status:
      code: 200
      message: OK
version: 1<|MERGE_RESOLUTION|>--- conflicted
+++ resolved
@@ -13,13 +13,8 @@
       ParameterSetName:
       - -g -n --resource-type --is-full-object -p
       User-Agent:
-<<<<<<< HEAD
-      - python/3.8.2 (Windows-10-10.0.18362-SP0) msrest/0.6.11 msrest_azure/0.6.3
-        azure-mgmt-resource/9.0.0 Azure-SDK-For-Python AZURECLI/2.3.1 (MSI)
-=======
       - python/3.8.0 (Windows-10-10.0.18362-SP0) msrest/0.6.9 msrest_azure/0.6.3 azure-mgmt-resource/9.0.0
         Azure-SDK-For-Python AZURECLI/2.5.1
->>>>>>> 86123686
       accept-language:
       - en-US
     method: GET
@@ -33,11 +28,7 @@
         India","West India","Canada Central","Canada East","West Central US","West
         US 2","UK South","UK West","Korea Central","Korea South","France Central","Australia
         Central","South Africa North","UAE North","Switzerland North","Germany West
-<<<<<<< HEAD
-        Central","Norway East"],"apiVersions":["2020-02-02-preview","2020-02-02","2019-06-15","2019-05-13-preview","2019-05-13","2018-12-20-preview","2018-07-10-preview","2018-07-10","2018-01-10","2017-07-01-preview","2017-07-01","2016-12-01","2016-08-10","2016-06-01","2016-05-01","2015-12-15","2015-12-10","2015-11-10","2015-08-15","2015-08-10","2015-06-10","2015-03-15"],"apiProfiles":[{"profileVersion":"2018-06-01-profile","apiVersion":"2018-01-10"}],"capabilities":"CrossResourceGroupResourceMove,
-=======
         Central","Norway East","Central US EUAP","East US 2 EUAP"],"apiVersions":["2020-02-02-preview","2020-02-02","2019-06-15","2019-05-13-preview","2019-05-13","2018-12-20-preview","2018-07-10-preview","2018-07-10","2018-01-10","2017-07-01-preview","2017-07-01","2016-12-01","2016-08-10","2016-06-01","2016-05-01","2015-12-15","2015-12-10","2015-11-10","2015-08-15","2015-08-10","2015-06-10","2015-03-15"],"apiProfiles":[{"profileVersion":"2018-06-01-profile","apiVersion":"2018-01-10"}],"capabilities":"CrossResourceGroupResourceMove,
->>>>>>> 86123686
         CrossSubscriptionResourceMove, SystemAssignedResourceIdentity, SupportsTags,
         SupportsLocation"},{"resourceType":"operations","locations":[],"apiVersions":["2020-02-02-preview","2020-02-02","2019-06-15","2019-05-13-preview","2019-05-13","2018-07-10-preview","2018-07-10","2018-01-10","2017-09-01","2017-07-01-preview","2017-07-01","2016-12-01","2016-08-10","2016-06-01","2015-12-15","2015-12-10","2015-11-10","2015-08-15","2015-08-10","2015-06-10","2015-03-15"],"apiProfiles":[{"profileVersion":"2018-06-01-profile","apiVersion":"2016-08-10"}],"capabilities":"None"},{"resourceType":"locations","locations":[],"apiVersions":["2017-07-01","2016-06-01"],"apiProfiles":[{"profileVersion":"2018-06-01-profile","apiVersion":"2016-06-01"}],"capabilities":"None"},{"resourceType":"locations/backupStatus","locations":["West
         US","East US","North Europe","West Europe","Brazil South","East Asia","Southeast
@@ -46,171 +37,107 @@
         India","West India","West Central US","Canada Central","Canada East","West
         US 2","UK South","UK West","Korea Central","Korea South","France Central","Australia
         Central","South Africa North","UAE North","Switzerland North","Germany West
-<<<<<<< HEAD
-        Central","Norway East"],"apiVersions":["2017-07-01","2016-06-01"],"apiProfiles":[{"profileVersion":"2018-06-01-profile","apiVersion":"2016-06-01"}],"capabilities":"None"},{"resourceType":"locations/checkNameAvailability","locations":["West
-=======
         Central","Norway East","Central US EUAP","East US 2 EUAP"],"apiVersions":["2017-07-01","2016-06-01"],"apiProfiles":[{"profileVersion":"2018-06-01-profile","apiVersion":"2016-06-01"}],"capabilities":"None"},{"resourceType":"locations/checkNameAvailability","locations":["West
->>>>>>> 86123686
-        US","East US","North Europe","West Europe","Brazil South","East Asia","Southeast
-        Asia","North Central US","South Central US","Japan East","Japan West","Australia
-        East","Australia Southeast","Central US","East US 2","Central India","South
-        India","West India","West Central US","Canada Central","Canada East","West
-        US 2","UK South","UK West","Korea Central","Korea South","France Central","Australia
-        Central","South Africa North","UAE North","Switzerland North","Germany West
-<<<<<<< HEAD
-        Central","Norway East"],"apiVersions":["2018-01-10"],"apiProfiles":[{"profileVersion":"2018-06-01-profile","apiVersion":"2018-01-10"}],"capabilities":"None"},{"resourceType":"locations/allocatedStamp","locations":["West
-=======
+        US","East US","North Europe","West Europe","Brazil South","East Asia","Southeast
+        Asia","North Central US","South Central US","Japan East","Japan West","Australia
+        East","Australia Southeast","Central US","East US 2","Central India","South
+        India","West India","West Central US","Canada Central","Canada East","West
+        US 2","UK South","UK West","Korea Central","Korea South","France Central","Australia
+        Central","South Africa North","UAE North","Switzerland North","Germany West
         Central","Norway East","Central US EUAP","East US 2 EUAP"],"apiVersions":["2018-01-10"],"apiProfiles":[{"profileVersion":"2018-06-01-profile","apiVersion":"2018-01-10"}],"capabilities":"None"},{"resourceType":"locations/allocatedStamp","locations":["West
->>>>>>> 86123686
-        US","East US","North Europe","West Europe","Brazil South","East Asia","Southeast
-        Asia","North Central US","South Central US","Japan East","Japan West","Australia
-        East","Australia Southeast","Central US","East US 2","Central India","South
-        India","West India","West Central US","Canada Central","Canada East","West
-        US 2","UK South","UK West","Korea Central","Korea South","France Central","Australia
-        Central","South Africa North","UAE North","Switzerland North","Germany West
-<<<<<<< HEAD
-        Central","Norway East"],"apiVersions":["2016-06-01"],"apiProfiles":[{"profileVersion":"2018-06-01-profile","apiVersion":"2016-06-01"}],"capabilities":"None"},{"resourceType":"locations/allocateStamp","locations":["West
-=======
+        US","East US","North Europe","West Europe","Brazil South","East Asia","Southeast
+        Asia","North Central US","South Central US","Japan East","Japan West","Australia
+        East","Australia Southeast","Central US","East US 2","Central India","South
+        India","West India","West Central US","Canada Central","Canada East","West
+        US 2","UK South","UK West","Korea Central","Korea South","France Central","Australia
+        Central","South Africa North","UAE North","Switzerland North","Germany West
         Central","Norway East","Central US EUAP","East US 2 EUAP"],"apiVersions":["2016-06-01"],"apiProfiles":[{"profileVersion":"2018-06-01-profile","apiVersion":"2016-06-01"}],"capabilities":"None"},{"resourceType":"locations/allocateStamp","locations":["West
->>>>>>> 86123686
-        US","East US","North Europe","West Europe","Brazil South","East Asia","Southeast
-        Asia","North Central US","South Central US","Japan East","Japan West","Australia
-        East","Australia Southeast","Central US","East US 2","Central India","South
-        India","West India","West Central US","Canada Central","Canada East","West
-        US 2","UK South","UK West","Korea Central","Korea South","France Central","Australia
-        Central","South Africa North","UAE North","Switzerland North","Germany West
-<<<<<<< HEAD
-        Central","Norway East"],"apiVersions":["2016-06-01"],"apiProfiles":[{"profileVersion":"2018-06-01-profile","apiVersion":"2016-06-01"}],"capabilities":"None"},{"resourceType":"locations/backupValidateFeatures","locations":["West
-=======
+        US","East US","North Europe","West Europe","Brazil South","East Asia","Southeast
+        Asia","North Central US","South Central US","Japan East","Japan West","Australia
+        East","Australia Southeast","Central US","East US 2","Central India","South
+        India","West India","West Central US","Canada Central","Canada East","West
+        US 2","UK South","UK West","Korea Central","Korea South","France Central","Australia
+        Central","South Africa North","UAE North","Switzerland North","Germany West
         Central","Norway East","Central US EUAP","East US 2 EUAP"],"apiVersions":["2016-06-01"],"apiProfiles":[{"profileVersion":"2018-06-01-profile","apiVersion":"2016-06-01"}],"capabilities":"None"},{"resourceType":"locations/backupValidateFeatures","locations":["West
->>>>>>> 86123686
-        US","East US","North Europe","West Europe","Brazil South","East Asia","Southeast
-        Asia","North Central US","South Central US","Japan East","Japan West","Australia
-        East","Australia Southeast","Central US","East US 2","Central India","South
-        India","West India","West Central US","Canada Central","Canada East","West
-        US 2","UK South","UK West","Korea Central","Korea South","France Central","Australia
-        Central","South Africa North","UAE North","Switzerland North","Germany West
-<<<<<<< HEAD
-        Central","Norway East"],"apiVersions":["2017-07-01"],"apiProfiles":[{"profileVersion":"2018-06-01-profile","apiVersion":"2017-07-01"}],"capabilities":"None"},{"resourceType":"locations/backupPreValidateProtection","locations":["West
-=======
+        US","East US","North Europe","West Europe","Brazil South","East Asia","Southeast
+        Asia","North Central US","South Central US","Japan East","Japan West","Australia
+        East","Australia Southeast","Central US","East US 2","Central India","South
+        India","West India","West Central US","Canada Central","Canada East","West
+        US 2","UK South","UK West","Korea Central","Korea South","France Central","Australia
+        Central","South Africa North","UAE North","Switzerland North","Germany West
         Central","Norway East","Central US EUAP","East US 2 EUAP"],"apiVersions":["2017-07-01"],"apiProfiles":[{"profileVersion":"2018-06-01-profile","apiVersion":"2017-07-01"}],"capabilities":"None"},{"resourceType":"locations/backupPreValidateProtection","locations":["West
->>>>>>> 86123686
-        US","East US","North Europe","West Europe","Brazil South","East Asia","Southeast
-        Asia","North Central US","South Central US","Japan East","Japan West","Australia
-        East","Australia Southeast","Central US","East US 2","Central India","South
-        India","West India","West Central US","Canada Central","Canada East","West
-        US 2","UK South","UK West","Korea Central","Korea South","France Central","Australia
-        Central","South Africa North","UAE North","Switzerland North","Germany West
-<<<<<<< HEAD
-        Central","Norway East"],"apiVersions":["2017-07-01"],"apiProfiles":[{"profileVersion":"2018-06-01-profile","apiVersion":"2017-07-01"}],"capabilities":"None"},{"resourceType":"locations/backupCrrJobs","locations":["West
-=======
+        US","East US","North Europe","West Europe","Brazil South","East Asia","Southeast
+        Asia","North Central US","South Central US","Japan East","Japan West","Australia
+        East","Australia Southeast","Central US","East US 2","Central India","South
+        India","West India","West Central US","Canada Central","Canada East","West
+        US 2","UK South","UK West","Korea Central","Korea South","France Central","Australia
+        Central","South Africa North","UAE North","Switzerland North","Germany West
         Central","Norway East","Central US EUAP","East US 2 EUAP"],"apiVersions":["2017-07-01"],"apiProfiles":[{"profileVersion":"2018-06-01-profile","apiVersion":"2017-07-01"}],"capabilities":"None"},{"resourceType":"locations/backupCrrJobs","locations":["West
->>>>>>> 86123686
-        US","East US","North Europe","West Europe","Brazil South","East Asia","Southeast
-        Asia","North Central US","South Central US","Japan East","Japan West","Australia
-        East","Australia Southeast","Central US","East US 2","Central India","South
-        India","West India","West Central US","Canada Central","Canada East","West
-        US 2","UK South","UK West","Korea Central","Korea South","France Central","Australia
-        Central","South Africa North","UAE North","Switzerland North","Germany West
-<<<<<<< HEAD
-        Central","Norway East"],"apiVersions":["2018-12-20-preview"],"apiProfiles":[{"profileVersion":"2018-06-01-profile","apiVersion":"2018-12-20-preview"}],"capabilities":"None"},{"resourceType":"locations/backupCrrJob","locations":["West
-=======
+        US","East US","North Europe","West Europe","Brazil South","East Asia","Southeast
+        Asia","North Central US","South Central US","Japan East","Japan West","Australia
+        East","Australia Southeast","Central US","East US 2","Central India","South
+        India","West India","West Central US","Canada Central","Canada East","West
+        US 2","UK South","UK West","Korea Central","Korea South","France Central","Australia
+        Central","South Africa North","UAE North","Switzerland North","Germany West
         Central","Norway East","Central US EUAP","East US 2 EUAP"],"apiVersions":["2018-12-20-preview"],"apiProfiles":[{"profileVersion":"2018-06-01-profile","apiVersion":"2018-12-20-preview"}],"capabilities":"None"},{"resourceType":"locations/backupCrrJob","locations":["West
->>>>>>> 86123686
-        US","East US","North Europe","West Europe","Brazil South","East Asia","Southeast
-        Asia","North Central US","South Central US","Japan East","Japan West","Australia
-        East","Australia Southeast","Central US","East US 2","Central India","South
-        India","West India","West Central US","Canada Central","Canada East","West
-        US 2","UK South","UK West","Korea Central","Korea South","France Central","Australia
-        Central","South Africa North","UAE North","Switzerland North","Germany West
-<<<<<<< HEAD
-        Central","Norway East"],"apiVersions":["2018-12-20-preview"],"apiProfiles":[{"profileVersion":"2018-06-01-profile","apiVersion":"2018-12-20-preview"}],"capabilities":"None"},{"resourceType":"locations/backupAadProperties","locations":["West
-=======
+        US","East US","North Europe","West Europe","Brazil South","East Asia","Southeast
+        Asia","North Central US","South Central US","Japan East","Japan West","Australia
+        East","Australia Southeast","Central US","East US 2","Central India","South
+        India","West India","West Central US","Canada Central","Canada East","West
+        US 2","UK South","UK West","Korea Central","Korea South","France Central","Australia
+        Central","South Africa North","UAE North","Switzerland North","Germany West
         Central","Norway East","Central US EUAP","East US 2 EUAP"],"apiVersions":["2018-12-20-preview"],"apiProfiles":[{"profileVersion":"2018-06-01-profile","apiVersion":"2018-12-20-preview"}],"capabilities":"None"},{"resourceType":"locations/backupAadProperties","locations":["West
->>>>>>> 86123686
-        US","East US","North Europe","West Europe","Brazil South","East Asia","Southeast
-        Asia","North Central US","South Central US","Japan East","Japan West","Australia
-        East","Australia Southeast","Central US","East US 2","Central India","South
-        India","West India","West Central US","Canada Central","Canada East","West
-        US 2","UK South","UK West","Korea Central","Korea South","France Central","Australia
-        Central","South Africa North","UAE North","Switzerland North","Germany West
-<<<<<<< HEAD
-        Central","Norway East"],"apiVersions":["2018-12-20-preview"],"apiProfiles":[{"profileVersion":"2018-06-01-profile","apiVersion":"2018-12-20-preview"}],"capabilities":"None"},{"resourceType":"locations/backupCrossRegionRestore","locations":["West
-=======
+        US","East US","North Europe","West Europe","Brazil South","East Asia","Southeast
+        Asia","North Central US","South Central US","Japan East","Japan West","Australia
+        East","Australia Southeast","Central US","East US 2","Central India","South
+        India","West India","West Central US","Canada Central","Canada East","West
+        US 2","UK South","UK West","Korea Central","Korea South","France Central","Australia
+        Central","South Africa North","UAE North","Switzerland North","Germany West
         Central","Norway East","Central US EUAP","East US 2 EUAP"],"apiVersions":["2018-12-20-preview"],"apiProfiles":[{"profileVersion":"2018-06-01-profile","apiVersion":"2018-12-20-preview"}],"capabilities":"None"},{"resourceType":"locations/backupCrossRegionRestore","locations":["West
->>>>>>> 86123686
-        US","East US","North Europe","West Europe","Brazil South","East Asia","Southeast
-        Asia","North Central US","South Central US","Japan East","Japan West","Australia
-        East","Australia Southeast","Central US","East US 2","Central India","South
-        India","West India","West Central US","Canada Central","Canada East","West
-        US 2","UK South","UK West","Korea Central","Korea South","France Central","Australia
-        Central","South Africa North","UAE North","Switzerland North","Germany West
-<<<<<<< HEAD
-        Central","Norway East"],"apiVersions":["2018-12-20-preview"],"apiProfiles":[{"profileVersion":"2018-06-01-profile","apiVersion":"2018-12-20-preview"}],"capabilities":"None"},{"resourceType":"locations/backupCrrOperationResults","locations":["West
-=======
+        US","East US","North Europe","West Europe","Brazil South","East Asia","Southeast
+        Asia","North Central US","South Central US","Japan East","Japan West","Australia
+        East","Australia Southeast","Central US","East US 2","Central India","South
+        India","West India","West Central US","Canada Central","Canada East","West
+        US 2","UK South","UK West","Korea Central","Korea South","France Central","Australia
+        Central","South Africa North","UAE North","Switzerland North","Germany West
         Central","Norway East","Central US EUAP","East US 2 EUAP"],"apiVersions":["2018-12-20-preview"],"apiProfiles":[{"profileVersion":"2018-06-01-profile","apiVersion":"2018-12-20-preview"}],"capabilities":"None"},{"resourceType":"locations/backupCrrOperationResults","locations":["West
->>>>>>> 86123686
-        US","East US","North Europe","West Europe","Brazil South","East Asia","Southeast
-        Asia","North Central US","South Central US","Japan East","Japan West","Australia
-        East","Australia Southeast","Central US","East US 2","Central India","South
-        India","West India","West Central US","Canada Central","Canada East","West
-        US 2","UK South","UK West","Korea Central","Korea South","France Central","Australia
-        Central","South Africa North","UAE North","Switzerland North","Germany West
-<<<<<<< HEAD
-        Central","Norway East"],"apiVersions":["2018-12-20-preview"],"apiProfiles":[{"profileVersion":"2018-06-01-profile","apiVersion":"2018-12-20-preview"}],"capabilities":"None"},{"resourceType":"locations/backupCrrOperationsStatus","locations":["West
-=======
+        US","East US","North Europe","West Europe","Brazil South","East Asia","Southeast
+        Asia","North Central US","South Central US","Japan East","Japan West","Australia
+        East","Australia Southeast","Central US","East US 2","Central India","South
+        India","West India","West Central US","Canada Central","Canada East","West
+        US 2","UK South","UK West","Korea Central","Korea South","France Central","Australia
+        Central","South Africa North","UAE North","Switzerland North","Germany West
         Central","Norway East","Central US EUAP","East US 2 EUAP"],"apiVersions":["2018-12-20-preview"],"apiProfiles":[{"profileVersion":"2018-06-01-profile","apiVersion":"2018-12-20-preview"}],"capabilities":"None"},{"resourceType":"locations/backupCrrOperationsStatus","locations":["West
->>>>>>> 86123686
-        US","East US","North Europe","West Europe","Brazil South","East Asia","Southeast
-        Asia","North Central US","South Central US","Japan East","Japan West","Australia
-        East","Australia Southeast","Central US","East US 2","Central India","South
-        India","West India","West Central US","Canada Central","Canada East","West
-        US 2","UK South","UK West","Korea Central","Korea South","France Central","Australia
-        Central","South Africa North","UAE North","Switzerland North","Germany West
-<<<<<<< HEAD
-        Central","Norway East"],"apiVersions":["2018-12-20-preview"],"apiProfiles":[{"profileVersion":"2018-06-01-profile","apiVersion":"2018-12-20-preview"}],"capabilities":"None"},{"resourceType":"backupProtectedItems","locations":["West
-=======
+        US","East US","North Europe","West Europe","Brazil South","East Asia","Southeast
+        Asia","North Central US","South Central US","Japan East","Japan West","Australia
+        East","Australia Southeast","Central US","East US 2","Central India","South
+        India","West India","West Central US","Canada Central","Canada East","West
+        US 2","UK South","UK West","Korea Central","Korea South","France Central","Australia
+        Central","South Africa North","UAE North","Switzerland North","Germany West
         Central","Norway East","Central US EUAP","East US 2 EUAP"],"apiVersions":["2018-12-20-preview"],"apiProfiles":[{"profileVersion":"2018-06-01-profile","apiVersion":"2018-12-20-preview"}],"capabilities":"None"},{"resourceType":"backupProtectedItems","locations":["West
->>>>>>> 86123686
-        US","East US","North Europe","West Europe","Brazil South","East Asia","Southeast
-        Asia","North Central US","South Central US","Japan East","Japan West","Australia
-        East","Australia Southeast","Central US","East US 2","Central India","South
-        India","West India","West Central US","Canada Central","Canada East","West
-        US 2","UK South","UK West","Korea Central","Korea South","France Central","Australia
-        Central","South Africa North","UAE North","Switzerland North","Germany West
-<<<<<<< HEAD
-        Central","Norway East"],"apiVersions":["2017-07-01-preview"],"apiProfiles":[{"profileVersion":"2018-06-01-profile","apiVersion":"2017-07-01-preview"}],"capabilities":"SupportsExtension"},{"resourceType":"replicationEligibilityResults","locations":["West
-=======
+        US","East US","North Europe","West Europe","Brazil South","East Asia","Southeast
+        Asia","North Central US","South Central US","Japan East","Japan West","Australia
+        East","Australia Southeast","Central US","East US 2","Central India","South
+        India","West India","West Central US","Canada Central","Canada East","West
+        US 2","UK South","UK West","Korea Central","Korea South","France Central","Australia
+        Central","South Africa North","UAE North","Switzerland North","Germany West
         Central","Norway East","Central US EUAP","East US 2 EUAP"],"apiVersions":["2017-07-01-preview"],"apiProfiles":[{"profileVersion":"2018-06-01-profile","apiVersion":"2017-07-01-preview"}],"capabilities":"SupportsExtension"},{"resourceType":"replicationEligibilityResults","locations":["West
->>>>>>> 86123686
-        US","East US","North Europe","West Europe","Brazil South","East Asia","Southeast
-        Asia","North Central US","South Central US","Japan East","Japan West","Australia
-        East","Australia Southeast","Central US","East US 2","Central India","South
-        India","West India","West Central US","Canada Central","Canada East","West
-        US 2","UK South","UK West","Korea Central","Korea South","France Central","Australia
-        Central","South Africa North","UAE North","Switzerland North","Germany West
-<<<<<<< HEAD
-        Central","Norway East"],"apiVersions":["2018-07-10"],"apiProfiles":[{"profileVersion":"2018-06-01-profile","apiVersion":"2018-07-10"}],"capabilities":"SupportsExtension"}],"registrationState":"NotRegistered","registrationPolicy":"RegistrationRequired"}'
-=======
+        US","East US","North Europe","West Europe","Brazil South","East Asia","Southeast
+        Asia","North Central US","South Central US","Japan East","Japan West","Australia
+        East","Australia Southeast","Central US","East US 2","Central India","South
+        India","West India","West Central US","Canada Central","Canada East","West
+        US 2","UK South","UK West","Korea Central","Korea South","France Central","Australia
+        Central","South Africa North","UAE North","Switzerland North","Germany West
         Central","Norway East","Central US EUAP","East US 2 EUAP"],"apiVersions":["2018-07-10"],"apiProfiles":[{"profileVersion":"2018-06-01-profile","apiVersion":"2018-07-10"}],"capabilities":"SupportsExtension"}],"registrationState":"Registered","registrationPolicy":"RegistrationRequired"}'
->>>>>>> 86123686
     headers:
       cache-control:
       - no-cache
       content-length:
-<<<<<<< HEAD
-      - '12412'
-      content-type:
-      - application/json; charset=utf-8
-      date:
-      - Wed, 22 Apr 2020 10:33:44 GMT
-=======
       - '12934'
       content-type:
       - application/json; charset=utf-8
       date:
       - Wed, 20 May 2020 07:22:51 GMT
->>>>>>> 86123686
       expires:
       - '-1'
       pragma:
@@ -242,1251 +169,24 @@
       ParameterSetName:
       - -g -n --resource-type --is-full-object -p
       User-Agent:
-<<<<<<< HEAD
-      - python/3.8.2 (Windows-10-10.0.18362-SP0) msrest/0.6.11 msrest_azure/0.6.3
-        azure-mgmt-resource/9.0.0 Azure-SDK-For-Python AZURECLI/2.3.1 (MSI)
-=======
       - python/3.8.0 (Windows-10-10.0.18362-SP0) msrest/0.6.9 msrest_azure/0.6.3 azure-mgmt-resource/9.0.0
         Azure-SDK-For-Python AZURECLI/2.5.1
->>>>>>> 86123686
       accept-language:
       - en-US
     method: PUT
     uri: https://management.azure.com/subscriptions/00000000-0000-0000-0000-000000000000/resourcegroups/cli_test_tag_update_by_patch000001/providers/Microsoft.RecoveryServices/vaults/vault-000002?api-version=2020-02-02
   response:
     body:
-<<<<<<< HEAD
-      string: '{"error":{"code":"MissingSubscriptionRegistration","message":"The subscription
-        is not registered to use namespace ''Microsoft.RecoveryServices''. See https://aka.ms/rps-not-found
-        for how to register subscriptions.","details":[{"code":"MissingSubscriptionRegistration","target":"Microsoft.RecoveryServices","message":"The
-        subscription is not registered to use namespace ''Microsoft.RecoveryServices''.
-        See https://aka.ms/rps-not-found for how to register subscriptions."}]}}'
-=======
       string: '{"location":"westus","name":"vault-000002","etag":"W/\"datetime''2020-05-20T07%3A22%3A59.4370269Z''\"","properties":{"provisioningState":"Succeeded","privateEndpointStateForBackup":"None","privateEndpointStateForSiteRecovery":"None"},"id":"/subscriptions/00000000-0000-0000-0000-000000000000/resourceGroups/cli_test_tag_update_by_patch000001/providers/Microsoft.RecoveryServices/vaults/vault-000002","type":"Microsoft.RecoveryServices/vaults","sku":{"name":"Standard"}}'
->>>>>>> 86123686
     headers:
       cache-control:
       - no-cache
       content-length:
-<<<<<<< HEAD
-      - '469'
-      content-type:
-      - application/json; charset=utf-8
-      date:
-      - Wed, 22 Apr 2020 10:33:45 GMT
-      expires:
-      - '-1'
-      pragma:
-      - no-cache
-      strict-transport-security:
-      - max-age=31536000; includeSubDomains
-      x-content-type-options:
-      - nosniff
-      x-ms-failure-cause:
-      - gateway
-    status:
-      code: 409
-      message: Conflict
-- request:
-    body: null
-    headers:
-      Accept:
-      - '*/*'
-      Accept-Encoding:
-      - gzip, deflate
-      Connection:
-      - keep-alive
-      Content-Length:
-      - '0'
-      User-Agent:
-      - python-requests/2.23.0
-    method: POST
-    uri: https://management.azure.com/subscriptions/00000000-0000-0000-0000-000000000000/providers/Microsoft.RecoveryServices/register?api-version=2016-02-01
-  response:
-    body:
-      string: '{"id":"/subscriptions/00000000-0000-0000-0000-000000000000/providers/Microsoft.RecoveryServices","namespace":"Microsoft.RecoveryServices","authorizations":[{"applicationId":"262044b1-e2ce-469f-a196-69ab7ada62d3","roleDefinitionId":"21CEC436-F7D0-4ADE-8AD8-FEC5668484CC"},{"applicationId":"b8340c3b-9267-498f-b21a-15d5547fd85e","roleDefinitionId":"8A00C8EA-8F1B-45A7-8F64-F4CC61EEE9B6"},{"applicationId":"3b2fa68d-a091-48c9-95be-88d572e08fb7","roleDefinitionId":"47d68fae-99c7-4c10-b9db-2316116a061e"},{"applicationId":"9bdab391-7bbe-42e8-8132-e4491dc29cc0","roleDefinitionId":"0383f7f5-023d-4379-b2c7-9ef786459969"}],"resourceTypes":[{"resourceType":"vaults","locations":["West
-        US","East US","North Europe","West Europe","Brazil South","East Asia","Southeast
-        Asia","North Central US","South Central US","Japan East","Japan West","Australia
-        East","Australia Southeast","Central US","East US 2","Central India","South
-        India","West India","Canada Central","Canada East","West Central US","West
-        US 2","UK South","UK West","Korea Central","Korea South","France Central","Australia
-        Central","South Africa North","UAE North","Switzerland North","Germany West
-        Central","Norway East"],"apiVersions":["2020-02-02-preview","2020-02-02","2019-06-15","2019-05-13-preview","2019-05-13","2018-12-20-preview","2018-07-10-preview","2018-07-10","2018-01-10","2017-07-01-preview","2017-07-01","2016-12-01","2016-08-10","2016-06-01","2016-05-01","2015-12-15","2015-12-10","2015-11-10","2015-08-15","2015-08-10","2015-06-10","2015-03-15"],"capabilities":"CrossResourceGroupResourceMove,
-        CrossSubscriptionResourceMove, SystemAssignedResourceIdentity"},{"resourceType":"operations","locations":[],"apiVersions":["2020-02-02-preview","2020-02-02","2019-06-15","2019-05-13-preview","2019-05-13","2018-07-10-preview","2018-07-10","2018-01-10","2017-09-01","2017-07-01-preview","2017-07-01","2016-12-01","2016-08-10","2016-06-01","2015-12-15","2015-12-10","2015-11-10","2015-08-15","2015-08-10","2015-06-10","2015-03-15"]},{"resourceType":"locations","locations":[],"apiVersions":["2017-07-01","2016-06-01"]},{"resourceType":"locations/backupStatus","locations":["West
-        US","East US","North Europe","West Europe","Brazil South","East Asia","Southeast
-        Asia","North Central US","South Central US","Japan East","Japan West","Australia
-        East","Australia Southeast","Central US","East US 2","Central India","South
-        India","West India","West Central US","Canada Central","Canada East","West
-        US 2","UK South","UK West","Korea Central","Korea South","France Central","Australia
-        Central","South Africa North","UAE North","Switzerland North","Germany West
-        Central","Norway East"],"apiVersions":["2017-07-01","2016-06-01"]},{"resourceType":"locations/checkNameAvailability","locations":["West
-        US","East US","North Europe","West Europe","Brazil South","East Asia","Southeast
-        Asia","North Central US","South Central US","Japan East","Japan West","Australia
-        East","Australia Southeast","Central US","East US 2","Central India","South
-        India","West India","West Central US","Canada Central","Canada East","West
-        US 2","UK South","UK West","Korea Central","Korea South","France Central","Australia
-        Central","South Africa North","UAE North","Switzerland North","Germany West
-        Central","Norway East"],"apiVersions":["2018-01-10"]},{"resourceType":"locations/allocatedStamp","locations":["West
-        US","East US","North Europe","West Europe","Brazil South","East Asia","Southeast
-        Asia","North Central US","South Central US","Japan East","Japan West","Australia
-        East","Australia Southeast","Central US","East US 2","Central India","South
-        India","West India","West Central US","Canada Central","Canada East","West
-        US 2","UK South","UK West","Korea Central","Korea South","France Central","Australia
-        Central","South Africa North","UAE North","Switzerland North","Germany West
-        Central","Norway East"],"apiVersions":["2016-06-01"]},{"resourceType":"locations/allocateStamp","locations":["West
-        US","East US","North Europe","West Europe","Brazil South","East Asia","Southeast
-        Asia","North Central US","South Central US","Japan East","Japan West","Australia
-        East","Australia Southeast","Central US","East US 2","Central India","South
-        India","West India","West Central US","Canada Central","Canada East","West
-        US 2","UK South","UK West","Korea Central","Korea South","France Central","Australia
-        Central","South Africa North","UAE North","Switzerland North","Germany West
-        Central","Norway East"],"apiVersions":["2016-06-01"]},{"resourceType":"locations/backupValidateFeatures","locations":["West
-        US","East US","North Europe","West Europe","Brazil South","East Asia","Southeast
-        Asia","North Central US","South Central US","Japan East","Japan West","Australia
-        East","Australia Southeast","Central US","East US 2","Central India","South
-        India","West India","West Central US","Canada Central","Canada East","West
-        US 2","UK South","UK West","Korea Central","Korea South","France Central","Australia
-        Central","South Africa North","UAE North","Switzerland North","Germany West
-        Central","Norway East"],"apiVersions":["2017-07-01"]},{"resourceType":"locations/backupPreValidateProtection","locations":["West
-        US","East US","North Europe","West Europe","Brazil South","East Asia","Southeast
-        Asia","North Central US","South Central US","Japan East","Japan West","Australia
-        East","Australia Southeast","Central US","East US 2","Central India","South
-        India","West India","West Central US","Canada Central","Canada East","West
-        US 2","UK South","UK West","Korea Central","Korea South","France Central","Australia
-        Central","South Africa North","UAE North","Switzerland North","Germany West
-        Central","Norway East"],"apiVersions":["2017-07-01"]},{"resourceType":"locations/backupCrrJobs","locations":["West
-        US","East US","North Europe","West Europe","Brazil South","East Asia","Southeast
-        Asia","North Central US","South Central US","Japan East","Japan West","Australia
-        East","Australia Southeast","Central US","East US 2","Central India","South
-        India","West India","West Central US","Canada Central","Canada East","West
-        US 2","UK South","UK West","Korea Central","Korea South","France Central","Australia
-        Central","South Africa North","UAE North","Switzerland North","Germany West
-        Central","Norway East"],"apiVersions":["2018-12-20-preview"]},{"resourceType":"locations/backupCrrJob","locations":["West
-        US","East US","North Europe","West Europe","Brazil South","East Asia","Southeast
-        Asia","North Central US","South Central US","Japan East","Japan West","Australia
-        East","Australia Southeast","Central US","East US 2","Central India","South
-        India","West India","West Central US","Canada Central","Canada East","West
-        US 2","UK South","UK West","Korea Central","Korea South","France Central","Australia
-        Central","South Africa North","UAE North","Switzerland North","Germany West
-        Central","Norway East"],"apiVersions":["2018-12-20-preview"]},{"resourceType":"locations/backupAadProperties","locations":["West
-        US","East US","North Europe","West Europe","Brazil South","East Asia","Southeast
-        Asia","North Central US","South Central US","Japan East","Japan West","Australia
-        East","Australia Southeast","Central US","East US 2","Central India","South
-        India","West India","West Central US","Canada Central","Canada East","West
-        US 2","UK South","UK West","Korea Central","Korea South","France Central","Australia
-        Central","South Africa North","UAE North","Switzerland North","Germany West
-        Central","Norway East"],"apiVersions":["2018-12-20-preview"]},{"resourceType":"locations/backupCrossRegionRestore","locations":["West
-        US","East US","North Europe","West Europe","Brazil South","East Asia","Southeast
-        Asia","North Central US","South Central US","Japan East","Japan West","Australia
-        East","Australia Southeast","Central US","East US 2","Central India","South
-        India","West India","West Central US","Canada Central","Canada East","West
-        US 2","UK South","UK West","Korea Central","Korea South","France Central","Australia
-        Central","South Africa North","UAE North","Switzerland North","Germany West
-        Central","Norway East"],"apiVersions":["2018-12-20-preview"]},{"resourceType":"locations/backupCrrOperationResults","locations":["West
-        US","East US","North Europe","West Europe","Brazil South","East Asia","Southeast
-        Asia","North Central US","South Central US","Japan East","Japan West","Australia
-        East","Australia Southeast","Central US","East US 2","Central India","South
-        India","West India","West Central US","Canada Central","Canada East","West
-        US 2","UK South","UK West","Korea Central","Korea South","France Central","Australia
-        Central","South Africa North","UAE North","Switzerland North","Germany West
-        Central","Norway East"],"apiVersions":["2018-12-20-preview"]},{"resourceType":"locations/backupCrrOperationsStatus","locations":["West
-        US","East US","North Europe","West Europe","Brazil South","East Asia","Southeast
-        Asia","North Central US","South Central US","Japan East","Japan West","Australia
-        East","Australia Southeast","Central US","East US 2","Central India","South
-        India","West India","West Central US","Canada Central","Canada East","West
-        US 2","UK South","UK West","Korea Central","Korea South","France Central","Australia
-        Central","South Africa North","UAE North","Switzerland North","Germany West
-        Central","Norway East"],"apiVersions":["2018-12-20-preview"]},{"resourceType":"backupProtectedItems","locations":["West
-        US","East US","North Europe","West Europe","Brazil South","East Asia","Southeast
-        Asia","North Central US","South Central US","Japan East","Japan West","Australia
-        East","Australia Southeast","Central US","East US 2","Central India","South
-        India","West India","West Central US","Canada Central","Canada East","West
-        US 2","UK South","UK West","Korea Central","Korea South","France Central","Australia
-        Central","South Africa North","UAE North","Switzerland North","Germany West
-        Central","Norway East"],"apiVersions":["2017-07-01-preview"],"capabilities":"SupportsExtension"},{"resourceType":"replicationEligibilityResults","locations":["West
-        US","East US","North Europe","West Europe","Brazil South","East Asia","Southeast
-        Asia","North Central US","South Central US","Japan East","Japan West","Australia
-        East","Australia Southeast","Central US","East US 2","Central India","South
-        India","West India","West Central US","Canada Central","Canada East","West
-        US 2","UK South","UK West","Korea Central","Korea South","France Central","Australia
-        Central","South Africa North","UAE North","Switzerland North","Germany West
-        Central","Norway East"],"apiVersions":["2018-07-10"],"capabilities":"SupportsExtension"}],"registrationState":"Registering"}'
-    headers:
-      cache-control:
-      - no-cache
-      content-length:
-      - '10576'
-      content-type:
-      - application/json; charset=utf-8
-      date:
-      - Wed, 22 Apr 2020 10:33:46 GMT
-      expires:
-      - '-1'
-      pragma:
-      - no-cache
-      strict-transport-security:
-      - max-age=31536000; includeSubDomains
-      transfer-encoding:
-      - chunked
-      vary:
-      - Accept-Encoding
-      x-content-type-options:
-      - nosniff
-      x-ms-ratelimit-remaining-subscription-writes:
-      - '1199'
-    status:
-      code: 200
-      message: OK
-- request:
-    body: null
-    headers:
-      Accept:
-      - '*/*'
-      Accept-Encoding:
-      - gzip, deflate
-      Connection:
-      - keep-alive
-      User-Agent:
-      - python-requests/2.23.0
-    method: GET
-    uri: https://management.azure.com/subscriptions/00000000-0000-0000-0000-000000000000/providers/Microsoft.RecoveryServices?api-version=2016-02-01
-  response:
-    body:
-      string: '{"id":"/subscriptions/00000000-0000-0000-0000-000000000000/providers/Microsoft.RecoveryServices","namespace":"Microsoft.RecoveryServices","authorizations":[{"applicationId":"262044b1-e2ce-469f-a196-69ab7ada62d3","roleDefinitionId":"21CEC436-F7D0-4ADE-8AD8-FEC5668484CC"},{"applicationId":"b8340c3b-9267-498f-b21a-15d5547fd85e","roleDefinitionId":"8A00C8EA-8F1B-45A7-8F64-F4CC61EEE9B6"},{"applicationId":"3b2fa68d-a091-48c9-95be-88d572e08fb7","roleDefinitionId":"47d68fae-99c7-4c10-b9db-2316116a061e"},{"applicationId":"9bdab391-7bbe-42e8-8132-e4491dc29cc0","roleDefinitionId":"0383f7f5-023d-4379-b2c7-9ef786459969"}],"resourceTypes":[{"resourceType":"vaults","locations":["West
-        US","East US","North Europe","West Europe","Brazil South","East Asia","Southeast
-        Asia","North Central US","South Central US","Japan East","Japan West","Australia
-        East","Australia Southeast","Central US","East US 2","Central India","South
-        India","West India","Canada Central","Canada East","West Central US","West
-        US 2","UK South","UK West","Korea Central","Korea South","France Central","Australia
-        Central","South Africa North","UAE North","Switzerland North","Germany West
-        Central","Norway East"],"apiVersions":["2020-02-02-preview","2020-02-02","2019-06-15","2019-05-13-preview","2019-05-13","2018-12-20-preview","2018-07-10-preview","2018-07-10","2018-01-10","2017-07-01-preview","2017-07-01","2016-12-01","2016-08-10","2016-06-01","2016-05-01","2015-12-15","2015-12-10","2015-11-10","2015-08-15","2015-08-10","2015-06-10","2015-03-15"],"capabilities":"CrossResourceGroupResourceMove,
-        CrossSubscriptionResourceMove, SystemAssignedResourceIdentity"},{"resourceType":"operations","locations":[],"apiVersions":["2020-02-02-preview","2020-02-02","2019-06-15","2019-05-13-preview","2019-05-13","2018-07-10-preview","2018-07-10","2018-01-10","2017-09-01","2017-07-01-preview","2017-07-01","2016-12-01","2016-08-10","2016-06-01","2015-12-15","2015-12-10","2015-11-10","2015-08-15","2015-08-10","2015-06-10","2015-03-15"]},{"resourceType":"locations","locations":[],"apiVersions":["2017-07-01","2016-06-01"]},{"resourceType":"locations/backupStatus","locations":["West
-        US","East US","North Europe","West Europe","Brazil South","East Asia","Southeast
-        Asia","North Central US","South Central US","Japan East","Japan West","Australia
-        East","Australia Southeast","Central US","East US 2","Central India","South
-        India","West India","West Central US","Canada Central","Canada East","West
-        US 2","UK South","UK West","Korea Central","Korea South","France Central","Australia
-        Central","South Africa North","UAE North","Switzerland North","Germany West
-        Central","Norway East"],"apiVersions":["2017-07-01","2016-06-01"]},{"resourceType":"locations/checkNameAvailability","locations":["West
-        US","East US","North Europe","West Europe","Brazil South","East Asia","Southeast
-        Asia","North Central US","South Central US","Japan East","Japan West","Australia
-        East","Australia Southeast","Central US","East US 2","Central India","South
-        India","West India","West Central US","Canada Central","Canada East","West
-        US 2","UK South","UK West","Korea Central","Korea South","France Central","Australia
-        Central","South Africa North","UAE North","Switzerland North","Germany West
-        Central","Norway East"],"apiVersions":["2018-01-10"]},{"resourceType":"locations/allocatedStamp","locations":["West
-        US","East US","North Europe","West Europe","Brazil South","East Asia","Southeast
-        Asia","North Central US","South Central US","Japan East","Japan West","Australia
-        East","Australia Southeast","Central US","East US 2","Central India","South
-        India","West India","West Central US","Canada Central","Canada East","West
-        US 2","UK South","UK West","Korea Central","Korea South","France Central","Australia
-        Central","South Africa North","UAE North","Switzerland North","Germany West
-        Central","Norway East"],"apiVersions":["2016-06-01"]},{"resourceType":"locations/allocateStamp","locations":["West
-        US","East US","North Europe","West Europe","Brazil South","East Asia","Southeast
-        Asia","North Central US","South Central US","Japan East","Japan West","Australia
-        East","Australia Southeast","Central US","East US 2","Central India","South
-        India","West India","West Central US","Canada Central","Canada East","West
-        US 2","UK South","UK West","Korea Central","Korea South","France Central","Australia
-        Central","South Africa North","UAE North","Switzerland North","Germany West
-        Central","Norway East"],"apiVersions":["2016-06-01"]},{"resourceType":"locations/backupValidateFeatures","locations":["West
-        US","East US","North Europe","West Europe","Brazil South","East Asia","Southeast
-        Asia","North Central US","South Central US","Japan East","Japan West","Australia
-        East","Australia Southeast","Central US","East US 2","Central India","South
-        India","West India","West Central US","Canada Central","Canada East","West
-        US 2","UK South","UK West","Korea Central","Korea South","France Central","Australia
-        Central","South Africa North","UAE North","Switzerland North","Germany West
-        Central","Norway East"],"apiVersions":["2017-07-01"]},{"resourceType":"locations/backupPreValidateProtection","locations":["West
-        US","East US","North Europe","West Europe","Brazil South","East Asia","Southeast
-        Asia","North Central US","South Central US","Japan East","Japan West","Australia
-        East","Australia Southeast","Central US","East US 2","Central India","South
-        India","West India","West Central US","Canada Central","Canada East","West
-        US 2","UK South","UK West","Korea Central","Korea South","France Central","Australia
-        Central","South Africa North","UAE North","Switzerland North","Germany West
-        Central","Norway East"],"apiVersions":["2017-07-01"]},{"resourceType":"locations/backupCrrJobs","locations":["West
-        US","East US","North Europe","West Europe","Brazil South","East Asia","Southeast
-        Asia","North Central US","South Central US","Japan East","Japan West","Australia
-        East","Australia Southeast","Central US","East US 2","Central India","South
-        India","West India","West Central US","Canada Central","Canada East","West
-        US 2","UK South","UK West","Korea Central","Korea South","France Central","Australia
-        Central","South Africa North","UAE North","Switzerland North","Germany West
-        Central","Norway East"],"apiVersions":["2018-12-20-preview"]},{"resourceType":"locations/backupCrrJob","locations":["West
-        US","East US","North Europe","West Europe","Brazil South","East Asia","Southeast
-        Asia","North Central US","South Central US","Japan East","Japan West","Australia
-        East","Australia Southeast","Central US","East US 2","Central India","South
-        India","West India","West Central US","Canada Central","Canada East","West
-        US 2","UK South","UK West","Korea Central","Korea South","France Central","Australia
-        Central","South Africa North","UAE North","Switzerland North","Germany West
-        Central","Norway East"],"apiVersions":["2018-12-20-preview"]},{"resourceType":"locations/backupAadProperties","locations":["West
-        US","East US","North Europe","West Europe","Brazil South","East Asia","Southeast
-        Asia","North Central US","South Central US","Japan East","Japan West","Australia
-        East","Australia Southeast","Central US","East US 2","Central India","South
-        India","West India","West Central US","Canada Central","Canada East","West
-        US 2","UK South","UK West","Korea Central","Korea South","France Central","Australia
-        Central","South Africa North","UAE North","Switzerland North","Germany West
-        Central","Norway East"],"apiVersions":["2018-12-20-preview"]},{"resourceType":"locations/backupCrossRegionRestore","locations":["West
-        US","East US","North Europe","West Europe","Brazil South","East Asia","Southeast
-        Asia","North Central US","South Central US","Japan East","Japan West","Australia
-        East","Australia Southeast","Central US","East US 2","Central India","South
-        India","West India","West Central US","Canada Central","Canada East","West
-        US 2","UK South","UK West","Korea Central","Korea South","France Central","Australia
-        Central","South Africa North","UAE North","Switzerland North","Germany West
-        Central","Norway East"],"apiVersions":["2018-12-20-preview"]},{"resourceType":"locations/backupCrrOperationResults","locations":["West
-        US","East US","North Europe","West Europe","Brazil South","East Asia","Southeast
-        Asia","North Central US","South Central US","Japan East","Japan West","Australia
-        East","Australia Southeast","Central US","East US 2","Central India","South
-        India","West India","West Central US","Canada Central","Canada East","West
-        US 2","UK South","UK West","Korea Central","Korea South","France Central","Australia
-        Central","South Africa North","UAE North","Switzerland North","Germany West
-        Central","Norway East"],"apiVersions":["2018-12-20-preview"]},{"resourceType":"locations/backupCrrOperationsStatus","locations":["West
-        US","East US","North Europe","West Europe","Brazil South","East Asia","Southeast
-        Asia","North Central US","South Central US","Japan East","Japan West","Australia
-        East","Australia Southeast","Central US","East US 2","Central India","South
-        India","West India","West Central US","Canada Central","Canada East","West
-        US 2","UK South","UK West","Korea Central","Korea South","France Central","Australia
-        Central","South Africa North","UAE North","Switzerland North","Germany West
-        Central","Norway East"],"apiVersions":["2018-12-20-preview"]},{"resourceType":"backupProtectedItems","locations":["West
-        US","East US","North Europe","West Europe","Brazil South","East Asia","Southeast
-        Asia","North Central US","South Central US","Japan East","Japan West","Australia
-        East","Australia Southeast","Central US","East US 2","Central India","South
-        India","West India","West Central US","Canada Central","Canada East","West
-        US 2","UK South","UK West","Korea Central","Korea South","France Central","Australia
-        Central","South Africa North","UAE North","Switzerland North","Germany West
-        Central","Norway East"],"apiVersions":["2017-07-01-preview"],"capabilities":"SupportsExtension"},{"resourceType":"replicationEligibilityResults","locations":["West
-        US","East US","North Europe","West Europe","Brazil South","East Asia","Southeast
-        Asia","North Central US","South Central US","Japan East","Japan West","Australia
-        East","Australia Southeast","Central US","East US 2","Central India","South
-        India","West India","West Central US","Canada Central","Canada East","West
-        US 2","UK South","UK West","Korea Central","Korea South","France Central","Australia
-        Central","South Africa North","UAE North","Switzerland North","Germany West
-        Central","Norway East"],"apiVersions":["2018-07-10"],"capabilities":"SupportsExtension"}],"registrationState":"Registering"}'
-    headers:
-      cache-control:
-      - no-cache
-      content-length:
-      - '10576'
-      content-type:
-      - application/json; charset=utf-8
-      date:
-      - Wed, 22 Apr 2020 10:33:56 GMT
-      expires:
-      - '-1'
-      pragma:
-      - no-cache
-      strict-transport-security:
-      - max-age=31536000; includeSubDomains
-      vary:
-      - Accept-Encoding
-      x-content-type-options:
-      - nosniff
-    status:
-      code: 200
-      message: OK
-- request:
-    body: null
-    headers:
-      Accept:
-      - '*/*'
-      Accept-Encoding:
-      - gzip, deflate
-      Connection:
-      - keep-alive
-      User-Agent:
-      - python-requests/2.23.0
-    method: GET
-    uri: https://management.azure.com/subscriptions/00000000-0000-0000-0000-000000000000/providers/Microsoft.RecoveryServices?api-version=2016-02-01
-  response:
-    body:
-      string: '{"id":"/subscriptions/00000000-0000-0000-0000-000000000000/providers/Microsoft.RecoveryServices","namespace":"Microsoft.RecoveryServices","authorizations":[{"applicationId":"262044b1-e2ce-469f-a196-69ab7ada62d3","roleDefinitionId":"21CEC436-F7D0-4ADE-8AD8-FEC5668484CC"},{"applicationId":"b8340c3b-9267-498f-b21a-15d5547fd85e","roleDefinitionId":"8A00C8EA-8F1B-45A7-8F64-F4CC61EEE9B6"},{"applicationId":"3b2fa68d-a091-48c9-95be-88d572e08fb7","roleDefinitionId":"47d68fae-99c7-4c10-b9db-2316116a061e"},{"applicationId":"9bdab391-7bbe-42e8-8132-e4491dc29cc0","roleDefinitionId":"0383f7f5-023d-4379-b2c7-9ef786459969"}],"resourceTypes":[{"resourceType":"vaults","locations":["West
-        US","East US","North Europe","West Europe","Brazil South","East Asia","Southeast
-        Asia","North Central US","South Central US","Japan East","Japan West","Australia
-        East","Australia Southeast","Central US","East US 2","Central India","South
-        India","West India","Canada Central","Canada East","West Central US","West
-        US 2","UK South","UK West","Korea Central","Korea South","France Central","Australia
-        Central","South Africa North","UAE North","Switzerland North","Germany West
-        Central","Norway East"],"apiVersions":["2020-02-02-preview","2020-02-02","2019-06-15","2019-05-13-preview","2019-05-13","2018-12-20-preview","2018-07-10-preview","2018-07-10","2018-01-10","2017-07-01-preview","2017-07-01","2016-12-01","2016-08-10","2016-06-01","2016-05-01","2015-12-15","2015-12-10","2015-11-10","2015-08-15","2015-08-10","2015-06-10","2015-03-15"],"capabilities":"CrossResourceGroupResourceMove,
-        CrossSubscriptionResourceMove, SystemAssignedResourceIdentity"},{"resourceType":"operations","locations":[],"apiVersions":["2020-02-02-preview","2020-02-02","2019-06-15","2019-05-13-preview","2019-05-13","2018-07-10-preview","2018-07-10","2018-01-10","2017-09-01","2017-07-01-preview","2017-07-01","2016-12-01","2016-08-10","2016-06-01","2015-12-15","2015-12-10","2015-11-10","2015-08-15","2015-08-10","2015-06-10","2015-03-15"]},{"resourceType":"locations","locations":[],"apiVersions":["2017-07-01","2016-06-01"]},{"resourceType":"locations/backupStatus","locations":["West
-        US","East US","North Europe","West Europe","Brazil South","East Asia","Southeast
-        Asia","North Central US","South Central US","Japan East","Japan West","Australia
-        East","Australia Southeast","Central US","East US 2","Central India","South
-        India","West India","West Central US","Canada Central","Canada East","West
-        US 2","UK South","UK West","Korea Central","Korea South","France Central","Australia
-        Central","South Africa North","UAE North","Switzerland North","Germany West
-        Central","Norway East"],"apiVersions":["2017-07-01","2016-06-01"]},{"resourceType":"locations/checkNameAvailability","locations":["West
-        US","East US","North Europe","West Europe","Brazil South","East Asia","Southeast
-        Asia","North Central US","South Central US","Japan East","Japan West","Australia
-        East","Australia Southeast","Central US","East US 2","Central India","South
-        India","West India","West Central US","Canada Central","Canada East","West
-        US 2","UK South","UK West","Korea Central","Korea South","France Central","Australia
-        Central","South Africa North","UAE North","Switzerland North","Germany West
-        Central","Norway East"],"apiVersions":["2018-01-10"]},{"resourceType":"locations/allocatedStamp","locations":["West
-        US","East US","North Europe","West Europe","Brazil South","East Asia","Southeast
-        Asia","North Central US","South Central US","Japan East","Japan West","Australia
-        East","Australia Southeast","Central US","East US 2","Central India","South
-        India","West India","West Central US","Canada Central","Canada East","West
-        US 2","UK South","UK West","Korea Central","Korea South","France Central","Australia
-        Central","South Africa North","UAE North","Switzerland North","Germany West
-        Central","Norway East"],"apiVersions":["2016-06-01"]},{"resourceType":"locations/allocateStamp","locations":["West
-        US","East US","North Europe","West Europe","Brazil South","East Asia","Southeast
-        Asia","North Central US","South Central US","Japan East","Japan West","Australia
-        East","Australia Southeast","Central US","East US 2","Central India","South
-        India","West India","West Central US","Canada Central","Canada East","West
-        US 2","UK South","UK West","Korea Central","Korea South","France Central","Australia
-        Central","South Africa North","UAE North","Switzerland North","Germany West
-        Central","Norway East"],"apiVersions":["2016-06-01"]},{"resourceType":"locations/backupValidateFeatures","locations":["West
-        US","East US","North Europe","West Europe","Brazil South","East Asia","Southeast
-        Asia","North Central US","South Central US","Japan East","Japan West","Australia
-        East","Australia Southeast","Central US","East US 2","Central India","South
-        India","West India","West Central US","Canada Central","Canada East","West
-        US 2","UK South","UK West","Korea Central","Korea South","France Central","Australia
-        Central","South Africa North","UAE North","Switzerland North","Germany West
-        Central","Norway East"],"apiVersions":["2017-07-01"]},{"resourceType":"locations/backupPreValidateProtection","locations":["West
-        US","East US","North Europe","West Europe","Brazil South","East Asia","Southeast
-        Asia","North Central US","South Central US","Japan East","Japan West","Australia
-        East","Australia Southeast","Central US","East US 2","Central India","South
-        India","West India","West Central US","Canada Central","Canada East","West
-        US 2","UK South","UK West","Korea Central","Korea South","France Central","Australia
-        Central","South Africa North","UAE North","Switzerland North","Germany West
-        Central","Norway East"],"apiVersions":["2017-07-01"]},{"resourceType":"locations/backupCrrJobs","locations":["West
-        US","East US","North Europe","West Europe","Brazil South","East Asia","Southeast
-        Asia","North Central US","South Central US","Japan East","Japan West","Australia
-        East","Australia Southeast","Central US","East US 2","Central India","South
-        India","West India","West Central US","Canada Central","Canada East","West
-        US 2","UK South","UK West","Korea Central","Korea South","France Central","Australia
-        Central","South Africa North","UAE North","Switzerland North","Germany West
-        Central","Norway East"],"apiVersions":["2018-12-20-preview"]},{"resourceType":"locations/backupCrrJob","locations":["West
-        US","East US","North Europe","West Europe","Brazil South","East Asia","Southeast
-        Asia","North Central US","South Central US","Japan East","Japan West","Australia
-        East","Australia Southeast","Central US","East US 2","Central India","South
-        India","West India","West Central US","Canada Central","Canada East","West
-        US 2","UK South","UK West","Korea Central","Korea South","France Central","Australia
-        Central","South Africa North","UAE North","Switzerland North","Germany West
-        Central","Norway East"],"apiVersions":["2018-12-20-preview"]},{"resourceType":"locations/backupAadProperties","locations":["West
-        US","East US","North Europe","West Europe","Brazil South","East Asia","Southeast
-        Asia","North Central US","South Central US","Japan East","Japan West","Australia
-        East","Australia Southeast","Central US","East US 2","Central India","South
-        India","West India","West Central US","Canada Central","Canada East","West
-        US 2","UK South","UK West","Korea Central","Korea South","France Central","Australia
-        Central","South Africa North","UAE North","Switzerland North","Germany West
-        Central","Norway East"],"apiVersions":["2018-12-20-preview"]},{"resourceType":"locations/backupCrossRegionRestore","locations":["West
-        US","East US","North Europe","West Europe","Brazil South","East Asia","Southeast
-        Asia","North Central US","South Central US","Japan East","Japan West","Australia
-        East","Australia Southeast","Central US","East US 2","Central India","South
-        India","West India","West Central US","Canada Central","Canada East","West
-        US 2","UK South","UK West","Korea Central","Korea South","France Central","Australia
-        Central","South Africa North","UAE North","Switzerland North","Germany West
-        Central","Norway East"],"apiVersions":["2018-12-20-preview"]},{"resourceType":"locations/backupCrrOperationResults","locations":["West
-        US","East US","North Europe","West Europe","Brazil South","East Asia","Southeast
-        Asia","North Central US","South Central US","Japan East","Japan West","Australia
-        East","Australia Southeast","Central US","East US 2","Central India","South
-        India","West India","West Central US","Canada Central","Canada East","West
-        US 2","UK South","UK West","Korea Central","Korea South","France Central","Australia
-        Central","South Africa North","UAE North","Switzerland North","Germany West
-        Central","Norway East"],"apiVersions":["2018-12-20-preview"]},{"resourceType":"locations/backupCrrOperationsStatus","locations":["West
-        US","East US","North Europe","West Europe","Brazil South","East Asia","Southeast
-        Asia","North Central US","South Central US","Japan East","Japan West","Australia
-        East","Australia Southeast","Central US","East US 2","Central India","South
-        India","West India","West Central US","Canada Central","Canada East","West
-        US 2","UK South","UK West","Korea Central","Korea South","France Central","Australia
-        Central","South Africa North","UAE North","Switzerland North","Germany West
-        Central","Norway East"],"apiVersions":["2018-12-20-preview"]},{"resourceType":"backupProtectedItems","locations":["West
-        US","East US","North Europe","West Europe","Brazil South","East Asia","Southeast
-        Asia","North Central US","South Central US","Japan East","Japan West","Australia
-        East","Australia Southeast","Central US","East US 2","Central India","South
-        India","West India","West Central US","Canada Central","Canada East","West
-        US 2","UK South","UK West","Korea Central","Korea South","France Central","Australia
-        Central","South Africa North","UAE North","Switzerland North","Germany West
-        Central","Norway East"],"apiVersions":["2017-07-01-preview"],"capabilities":"SupportsExtension"},{"resourceType":"replicationEligibilityResults","locations":["West
-        US","East US","North Europe","West Europe","Brazil South","East Asia","Southeast
-        Asia","North Central US","South Central US","Japan East","Japan West","Australia
-        East","Australia Southeast","Central US","East US 2","Central India","South
-        India","West India","West Central US","Canada Central","Canada East","West
-        US 2","UK South","UK West","Korea Central","Korea South","France Central","Australia
-        Central","South Africa North","UAE North","Switzerland North","Germany West
-        Central","Norway East"],"apiVersions":["2018-07-10"],"capabilities":"SupportsExtension"}],"registrationState":"Registering"}'
-    headers:
-      cache-control:
-      - no-cache
-      content-length:
-      - '10576'
-      content-type:
-      - application/json; charset=utf-8
-      date:
-      - Wed, 22 Apr 2020 10:34:07 GMT
-      expires:
-      - '-1'
-      pragma:
-      - no-cache
-      strict-transport-security:
-      - max-age=31536000; includeSubDomains
-      vary:
-      - Accept-Encoding
-      x-content-type-options:
-      - nosniff
-    status:
-      code: 200
-      message: OK
-- request:
-    body: null
-    headers:
-      Accept:
-      - '*/*'
-      Accept-Encoding:
-      - gzip, deflate
-      Connection:
-      - keep-alive
-      User-Agent:
-      - python-requests/2.23.0
-    method: GET
-    uri: https://management.azure.com/subscriptions/00000000-0000-0000-0000-000000000000/providers/Microsoft.RecoveryServices?api-version=2016-02-01
-  response:
-    body:
-      string: '{"id":"/subscriptions/00000000-0000-0000-0000-000000000000/providers/Microsoft.RecoveryServices","namespace":"Microsoft.RecoveryServices","authorizations":[{"applicationId":"262044b1-e2ce-469f-a196-69ab7ada62d3","roleDefinitionId":"21CEC436-F7D0-4ADE-8AD8-FEC5668484CC"},{"applicationId":"b8340c3b-9267-498f-b21a-15d5547fd85e","roleDefinitionId":"8A00C8EA-8F1B-45A7-8F64-F4CC61EEE9B6"},{"applicationId":"3b2fa68d-a091-48c9-95be-88d572e08fb7","roleDefinitionId":"47d68fae-99c7-4c10-b9db-2316116a061e"},{"applicationId":"9bdab391-7bbe-42e8-8132-e4491dc29cc0","roleDefinitionId":"0383f7f5-023d-4379-b2c7-9ef786459969"}],"resourceTypes":[{"resourceType":"vaults","locations":["West
-        US","East US","North Europe","West Europe","Brazil South","East Asia","Southeast
-        Asia","North Central US","South Central US","Japan East","Japan West","Australia
-        East","Australia Southeast","Central US","East US 2","Central India","South
-        India","West India","Canada Central","Canada East","West Central US","West
-        US 2","UK South","UK West","Korea Central","Korea South","France Central","Australia
-        Central","South Africa North","UAE North","Switzerland North","Germany West
-        Central","Norway East"],"apiVersions":["2020-02-02-preview","2020-02-02","2019-06-15","2019-05-13-preview","2019-05-13","2018-12-20-preview","2018-07-10-preview","2018-07-10","2018-01-10","2017-07-01-preview","2017-07-01","2016-12-01","2016-08-10","2016-06-01","2016-05-01","2015-12-15","2015-12-10","2015-11-10","2015-08-15","2015-08-10","2015-06-10","2015-03-15"],"capabilities":"CrossResourceGroupResourceMove,
-        CrossSubscriptionResourceMove, SystemAssignedResourceIdentity"},{"resourceType":"operations","locations":[],"apiVersions":["2020-02-02-preview","2020-02-02","2019-06-15","2019-05-13-preview","2019-05-13","2018-07-10-preview","2018-07-10","2018-01-10","2017-09-01","2017-07-01-preview","2017-07-01","2016-12-01","2016-08-10","2016-06-01","2015-12-15","2015-12-10","2015-11-10","2015-08-15","2015-08-10","2015-06-10","2015-03-15"]},{"resourceType":"locations","locations":[],"apiVersions":["2017-07-01","2016-06-01"]},{"resourceType":"locations/backupStatus","locations":["West
-        US","East US","North Europe","West Europe","Brazil South","East Asia","Southeast
-        Asia","North Central US","South Central US","Japan East","Japan West","Australia
-        East","Australia Southeast","Central US","East US 2","Central India","South
-        India","West India","West Central US","Canada Central","Canada East","West
-        US 2","UK South","UK West","Korea Central","Korea South","France Central","Australia
-        Central","South Africa North","UAE North","Switzerland North","Germany West
-        Central","Norway East"],"apiVersions":["2017-07-01","2016-06-01"]},{"resourceType":"locations/checkNameAvailability","locations":["West
-        US","East US","North Europe","West Europe","Brazil South","East Asia","Southeast
-        Asia","North Central US","South Central US","Japan East","Japan West","Australia
-        East","Australia Southeast","Central US","East US 2","Central India","South
-        India","West India","West Central US","Canada Central","Canada East","West
-        US 2","UK South","UK West","Korea Central","Korea South","France Central","Australia
-        Central","South Africa North","UAE North","Switzerland North","Germany West
-        Central","Norway East"],"apiVersions":["2018-01-10"]},{"resourceType":"locations/allocatedStamp","locations":["West
-        US","East US","North Europe","West Europe","Brazil South","East Asia","Southeast
-        Asia","North Central US","South Central US","Japan East","Japan West","Australia
-        East","Australia Southeast","Central US","East US 2","Central India","South
-        India","West India","West Central US","Canada Central","Canada East","West
-        US 2","UK South","UK West","Korea Central","Korea South","France Central","Australia
-        Central","South Africa North","UAE North","Switzerland North","Germany West
-        Central","Norway East"],"apiVersions":["2016-06-01"]},{"resourceType":"locations/allocateStamp","locations":["West
-        US","East US","North Europe","West Europe","Brazil South","East Asia","Southeast
-        Asia","North Central US","South Central US","Japan East","Japan West","Australia
-        East","Australia Southeast","Central US","East US 2","Central India","South
-        India","West India","West Central US","Canada Central","Canada East","West
-        US 2","UK South","UK West","Korea Central","Korea South","France Central","Australia
-        Central","South Africa North","UAE North","Switzerland North","Germany West
-        Central","Norway East"],"apiVersions":["2016-06-01"]},{"resourceType":"locations/backupValidateFeatures","locations":["West
-        US","East US","North Europe","West Europe","Brazil South","East Asia","Southeast
-        Asia","North Central US","South Central US","Japan East","Japan West","Australia
-        East","Australia Southeast","Central US","East US 2","Central India","South
-        India","West India","West Central US","Canada Central","Canada East","West
-        US 2","UK South","UK West","Korea Central","Korea South","France Central","Australia
-        Central","South Africa North","UAE North","Switzerland North","Germany West
-        Central","Norway East"],"apiVersions":["2017-07-01"]},{"resourceType":"locations/backupPreValidateProtection","locations":["West
-        US","East US","North Europe","West Europe","Brazil South","East Asia","Southeast
-        Asia","North Central US","South Central US","Japan East","Japan West","Australia
-        East","Australia Southeast","Central US","East US 2","Central India","South
-        India","West India","West Central US","Canada Central","Canada East","West
-        US 2","UK South","UK West","Korea Central","Korea South","France Central","Australia
-        Central","South Africa North","UAE North","Switzerland North","Germany West
-        Central","Norway East"],"apiVersions":["2017-07-01"]},{"resourceType":"locations/backupCrrJobs","locations":["West
-        US","East US","North Europe","West Europe","Brazil South","East Asia","Southeast
-        Asia","North Central US","South Central US","Japan East","Japan West","Australia
-        East","Australia Southeast","Central US","East US 2","Central India","South
-        India","West India","West Central US","Canada Central","Canada East","West
-        US 2","UK South","UK West","Korea Central","Korea South","France Central","Australia
-        Central","South Africa North","UAE North","Switzerland North","Germany West
-        Central","Norway East"],"apiVersions":["2018-12-20-preview"]},{"resourceType":"locations/backupCrrJob","locations":["West
-        US","East US","North Europe","West Europe","Brazil South","East Asia","Southeast
-        Asia","North Central US","South Central US","Japan East","Japan West","Australia
-        East","Australia Southeast","Central US","East US 2","Central India","South
-        India","West India","West Central US","Canada Central","Canada East","West
-        US 2","UK South","UK West","Korea Central","Korea South","France Central","Australia
-        Central","South Africa North","UAE North","Switzerland North","Germany West
-        Central","Norway East"],"apiVersions":["2018-12-20-preview"]},{"resourceType":"locations/backupAadProperties","locations":["West
-        US","East US","North Europe","West Europe","Brazil South","East Asia","Southeast
-        Asia","North Central US","South Central US","Japan East","Japan West","Australia
-        East","Australia Southeast","Central US","East US 2","Central India","South
-        India","West India","West Central US","Canada Central","Canada East","West
-        US 2","UK South","UK West","Korea Central","Korea South","France Central","Australia
-        Central","South Africa North","UAE North","Switzerland North","Germany West
-        Central","Norway East"],"apiVersions":["2018-12-20-preview"]},{"resourceType":"locations/backupCrossRegionRestore","locations":["West
-        US","East US","North Europe","West Europe","Brazil South","East Asia","Southeast
-        Asia","North Central US","South Central US","Japan East","Japan West","Australia
-        East","Australia Southeast","Central US","East US 2","Central India","South
-        India","West India","West Central US","Canada Central","Canada East","West
-        US 2","UK South","UK West","Korea Central","Korea South","France Central","Australia
-        Central","South Africa North","UAE North","Switzerland North","Germany West
-        Central","Norway East"],"apiVersions":["2018-12-20-preview"]},{"resourceType":"locations/backupCrrOperationResults","locations":["West
-        US","East US","North Europe","West Europe","Brazil South","East Asia","Southeast
-        Asia","North Central US","South Central US","Japan East","Japan West","Australia
-        East","Australia Southeast","Central US","East US 2","Central India","South
-        India","West India","West Central US","Canada Central","Canada East","West
-        US 2","UK South","UK West","Korea Central","Korea South","France Central","Australia
-        Central","South Africa North","UAE North","Switzerland North","Germany West
-        Central","Norway East"],"apiVersions":["2018-12-20-preview"]},{"resourceType":"locations/backupCrrOperationsStatus","locations":["West
-        US","East US","North Europe","West Europe","Brazil South","East Asia","Southeast
-        Asia","North Central US","South Central US","Japan East","Japan West","Australia
-        East","Australia Southeast","Central US","East US 2","Central India","South
-        India","West India","West Central US","Canada Central","Canada East","West
-        US 2","UK South","UK West","Korea Central","Korea South","France Central","Australia
-        Central","South Africa North","UAE North","Switzerland North","Germany West
-        Central","Norway East"],"apiVersions":["2018-12-20-preview"]},{"resourceType":"backupProtectedItems","locations":["West
-        US","East US","North Europe","West Europe","Brazil South","East Asia","Southeast
-        Asia","North Central US","South Central US","Japan East","Japan West","Australia
-        East","Australia Southeast","Central US","East US 2","Central India","South
-        India","West India","West Central US","Canada Central","Canada East","West
-        US 2","UK South","UK West","Korea Central","Korea South","France Central","Australia
-        Central","South Africa North","UAE North","Switzerland North","Germany West
-        Central","Norway East"],"apiVersions":["2017-07-01-preview"],"capabilities":"SupportsExtension"},{"resourceType":"replicationEligibilityResults","locations":["West
-        US","East US","North Europe","West Europe","Brazil South","East Asia","Southeast
-        Asia","North Central US","South Central US","Japan East","Japan West","Australia
-        East","Australia Southeast","Central US","East US 2","Central India","South
-        India","West India","West Central US","Canada Central","Canada East","West
-        US 2","UK South","UK West","Korea Central","Korea South","France Central","Australia
-        Central","South Africa North","UAE North","Switzerland North","Germany West
-        Central","Norway East"],"apiVersions":["2018-07-10"],"capabilities":"SupportsExtension"}],"registrationState":"Registering"}'
-    headers:
-      cache-control:
-      - no-cache
-      content-length:
-      - '10576'
-      content-type:
-      - application/json; charset=utf-8
-      date:
-      - Wed, 22 Apr 2020 10:34:16 GMT
-      expires:
-      - '-1'
-      pragma:
-      - no-cache
-      strict-transport-security:
-      - max-age=31536000; includeSubDomains
-      vary:
-      - Accept-Encoding
-      x-content-type-options:
-      - nosniff
-    status:
-      code: 200
-      message: OK
-- request:
-    body: null
-    headers:
-      Accept:
-      - '*/*'
-      Accept-Encoding:
-      - gzip, deflate
-      Connection:
-      - keep-alive
-      User-Agent:
-      - python-requests/2.23.0
-    method: GET
-    uri: https://management.azure.com/subscriptions/00000000-0000-0000-0000-000000000000/providers/Microsoft.RecoveryServices?api-version=2016-02-01
-  response:
-    body:
-      string: '{"id":"/subscriptions/00000000-0000-0000-0000-000000000000/providers/Microsoft.RecoveryServices","namespace":"Microsoft.RecoveryServices","authorizations":[{"applicationId":"262044b1-e2ce-469f-a196-69ab7ada62d3","roleDefinitionId":"21CEC436-F7D0-4ADE-8AD8-FEC5668484CC"},{"applicationId":"b8340c3b-9267-498f-b21a-15d5547fd85e","roleDefinitionId":"8A00C8EA-8F1B-45A7-8F64-F4CC61EEE9B6"},{"applicationId":"3b2fa68d-a091-48c9-95be-88d572e08fb7","roleDefinitionId":"47d68fae-99c7-4c10-b9db-2316116a061e"},{"applicationId":"9bdab391-7bbe-42e8-8132-e4491dc29cc0","roleDefinitionId":"0383f7f5-023d-4379-b2c7-9ef786459969"}],"resourceTypes":[{"resourceType":"vaults","locations":["West
-        US","East US","North Europe","West Europe","Brazil South","East Asia","Southeast
-        Asia","North Central US","South Central US","Japan East","Japan West","Australia
-        East","Australia Southeast","Central US","East US 2","Central India","South
-        India","West India","Canada Central","Canada East","West Central US","West
-        US 2","UK South","UK West","Korea Central","Korea South","France Central","Australia
-        Central","South Africa North","UAE North","Switzerland North","Germany West
-        Central","Norway East"],"apiVersions":["2020-02-02-preview","2020-02-02","2019-06-15","2019-05-13-preview","2019-05-13","2018-12-20-preview","2018-07-10-preview","2018-07-10","2018-01-10","2017-07-01-preview","2017-07-01","2016-12-01","2016-08-10","2016-06-01","2016-05-01","2015-12-15","2015-12-10","2015-11-10","2015-08-15","2015-08-10","2015-06-10","2015-03-15"],"capabilities":"CrossResourceGroupResourceMove,
-        CrossSubscriptionResourceMove, SystemAssignedResourceIdentity"},{"resourceType":"operations","locations":[],"apiVersions":["2020-02-02-preview","2020-02-02","2019-06-15","2019-05-13-preview","2019-05-13","2018-07-10-preview","2018-07-10","2018-01-10","2017-09-01","2017-07-01-preview","2017-07-01","2016-12-01","2016-08-10","2016-06-01","2015-12-15","2015-12-10","2015-11-10","2015-08-15","2015-08-10","2015-06-10","2015-03-15"]},{"resourceType":"locations","locations":[],"apiVersions":["2017-07-01","2016-06-01"]},{"resourceType":"locations/backupStatus","locations":["West
-        US","East US","North Europe","West Europe","Brazil South","East Asia","Southeast
-        Asia","North Central US","South Central US","Japan East","Japan West","Australia
-        East","Australia Southeast","Central US","East US 2","Central India","South
-        India","West India","West Central US","Canada Central","Canada East","West
-        US 2","UK South","UK West","Korea Central","Korea South","France Central","Australia
-        Central","South Africa North","UAE North","Switzerland North","Germany West
-        Central","Norway East"],"apiVersions":["2017-07-01","2016-06-01"]},{"resourceType":"locations/checkNameAvailability","locations":["West
-        US","East US","North Europe","West Europe","Brazil South","East Asia","Southeast
-        Asia","North Central US","South Central US","Japan East","Japan West","Australia
-        East","Australia Southeast","Central US","East US 2","Central India","South
-        India","West India","West Central US","Canada Central","Canada East","West
-        US 2","UK South","UK West","Korea Central","Korea South","France Central","Australia
-        Central","South Africa North","UAE North","Switzerland North","Germany West
-        Central","Norway East"],"apiVersions":["2018-01-10"]},{"resourceType":"locations/allocatedStamp","locations":["West
-        US","East US","North Europe","West Europe","Brazil South","East Asia","Southeast
-        Asia","North Central US","South Central US","Japan East","Japan West","Australia
-        East","Australia Southeast","Central US","East US 2","Central India","South
-        India","West India","West Central US","Canada Central","Canada East","West
-        US 2","UK South","UK West","Korea Central","Korea South","France Central","Australia
-        Central","South Africa North","UAE North","Switzerland North","Germany West
-        Central","Norway East"],"apiVersions":["2016-06-01"]},{"resourceType":"locations/allocateStamp","locations":["West
-        US","East US","North Europe","West Europe","Brazil South","East Asia","Southeast
-        Asia","North Central US","South Central US","Japan East","Japan West","Australia
-        East","Australia Southeast","Central US","East US 2","Central India","South
-        India","West India","West Central US","Canada Central","Canada East","West
-        US 2","UK South","UK West","Korea Central","Korea South","France Central","Australia
-        Central","South Africa North","UAE North","Switzerland North","Germany West
-        Central","Norway East"],"apiVersions":["2016-06-01"]},{"resourceType":"locations/backupValidateFeatures","locations":["West
-        US","East US","North Europe","West Europe","Brazil South","East Asia","Southeast
-        Asia","North Central US","South Central US","Japan East","Japan West","Australia
-        East","Australia Southeast","Central US","East US 2","Central India","South
-        India","West India","West Central US","Canada Central","Canada East","West
-        US 2","UK South","UK West","Korea Central","Korea South","France Central","Australia
-        Central","South Africa North","UAE North","Switzerland North","Germany West
-        Central","Norway East"],"apiVersions":["2017-07-01"]},{"resourceType":"locations/backupPreValidateProtection","locations":["West
-        US","East US","North Europe","West Europe","Brazil South","East Asia","Southeast
-        Asia","North Central US","South Central US","Japan East","Japan West","Australia
-        East","Australia Southeast","Central US","East US 2","Central India","South
-        India","West India","West Central US","Canada Central","Canada East","West
-        US 2","UK South","UK West","Korea Central","Korea South","France Central","Australia
-        Central","South Africa North","UAE North","Switzerland North","Germany West
-        Central","Norway East"],"apiVersions":["2017-07-01"]},{"resourceType":"locations/backupCrrJobs","locations":["West
-        US","East US","North Europe","West Europe","Brazil South","East Asia","Southeast
-        Asia","North Central US","South Central US","Japan East","Japan West","Australia
-        East","Australia Southeast","Central US","East US 2","Central India","South
-        India","West India","West Central US","Canada Central","Canada East","West
-        US 2","UK South","UK West","Korea Central","Korea South","France Central","Australia
-        Central","South Africa North","UAE North","Switzerland North","Germany West
-        Central","Norway East"],"apiVersions":["2018-12-20-preview"]},{"resourceType":"locations/backupCrrJob","locations":["West
-        US","East US","North Europe","West Europe","Brazil South","East Asia","Southeast
-        Asia","North Central US","South Central US","Japan East","Japan West","Australia
-        East","Australia Southeast","Central US","East US 2","Central India","South
-        India","West India","West Central US","Canada Central","Canada East","West
-        US 2","UK South","UK West","Korea Central","Korea South","France Central","Australia
-        Central","South Africa North","UAE North","Switzerland North","Germany West
-        Central","Norway East"],"apiVersions":["2018-12-20-preview"]},{"resourceType":"locations/backupAadProperties","locations":["West
-        US","East US","North Europe","West Europe","Brazil South","East Asia","Southeast
-        Asia","North Central US","South Central US","Japan East","Japan West","Australia
-        East","Australia Southeast","Central US","East US 2","Central India","South
-        India","West India","West Central US","Canada Central","Canada East","West
-        US 2","UK South","UK West","Korea Central","Korea South","France Central","Australia
-        Central","South Africa North","UAE North","Switzerland North","Germany West
-        Central","Norway East"],"apiVersions":["2018-12-20-preview"]},{"resourceType":"locations/backupCrossRegionRestore","locations":["West
-        US","East US","North Europe","West Europe","Brazil South","East Asia","Southeast
-        Asia","North Central US","South Central US","Japan East","Japan West","Australia
-        East","Australia Southeast","Central US","East US 2","Central India","South
-        India","West India","West Central US","Canada Central","Canada East","West
-        US 2","UK South","UK West","Korea Central","Korea South","France Central","Australia
-        Central","South Africa North","UAE North","Switzerland North","Germany West
-        Central","Norway East"],"apiVersions":["2018-12-20-preview"]},{"resourceType":"locations/backupCrrOperationResults","locations":["West
-        US","East US","North Europe","West Europe","Brazil South","East Asia","Southeast
-        Asia","North Central US","South Central US","Japan East","Japan West","Australia
-        East","Australia Southeast","Central US","East US 2","Central India","South
-        India","West India","West Central US","Canada Central","Canada East","West
-        US 2","UK South","UK West","Korea Central","Korea South","France Central","Australia
-        Central","South Africa North","UAE North","Switzerland North","Germany West
-        Central","Norway East"],"apiVersions":["2018-12-20-preview"]},{"resourceType":"locations/backupCrrOperationsStatus","locations":["West
-        US","East US","North Europe","West Europe","Brazil South","East Asia","Southeast
-        Asia","North Central US","South Central US","Japan East","Japan West","Australia
-        East","Australia Southeast","Central US","East US 2","Central India","South
-        India","West India","West Central US","Canada Central","Canada East","West
-        US 2","UK South","UK West","Korea Central","Korea South","France Central","Australia
-        Central","South Africa North","UAE North","Switzerland North","Germany West
-        Central","Norway East"],"apiVersions":["2018-12-20-preview"]},{"resourceType":"backupProtectedItems","locations":["West
-        US","East US","North Europe","West Europe","Brazil South","East Asia","Southeast
-        Asia","North Central US","South Central US","Japan East","Japan West","Australia
-        East","Australia Southeast","Central US","East US 2","Central India","South
-        India","West India","West Central US","Canada Central","Canada East","West
-        US 2","UK South","UK West","Korea Central","Korea South","France Central","Australia
-        Central","South Africa North","UAE North","Switzerland North","Germany West
-        Central","Norway East"],"apiVersions":["2017-07-01-preview"],"capabilities":"SupportsExtension"},{"resourceType":"replicationEligibilityResults","locations":["West
-        US","East US","North Europe","West Europe","Brazil South","East Asia","Southeast
-        Asia","North Central US","South Central US","Japan East","Japan West","Australia
-        East","Australia Southeast","Central US","East US 2","Central India","South
-        India","West India","West Central US","Canada Central","Canada East","West
-        US 2","UK South","UK West","Korea Central","Korea South","France Central","Australia
-        Central","South Africa North","UAE North","Switzerland North","Germany West
-        Central","Norway East"],"apiVersions":["2018-07-10"],"capabilities":"SupportsExtension"}],"registrationState":"Registering"}'
-    headers:
-      cache-control:
-      - no-cache
-      content-length:
-      - '10576'
-      content-type:
-      - application/json; charset=utf-8
-      date:
-      - Wed, 22 Apr 2020 10:34:26 GMT
-      expires:
-      - '-1'
-      pragma:
-      - no-cache
-      strict-transport-security:
-      - max-age=31536000; includeSubDomains
-      vary:
-      - Accept-Encoding
-      x-content-type-options:
-      - nosniff
-    status:
-      code: 200
-      message: OK
-- request:
-    body: null
-    headers:
-      Accept:
-      - '*/*'
-      Accept-Encoding:
-      - gzip, deflate
-      Connection:
-      - keep-alive
-      User-Agent:
-      - python-requests/2.23.0
-    method: GET
-    uri: https://management.azure.com/subscriptions/00000000-0000-0000-0000-000000000000/providers/Microsoft.RecoveryServices?api-version=2016-02-01
-  response:
-    body:
-      string: '{"id":"/subscriptions/00000000-0000-0000-0000-000000000000/providers/Microsoft.RecoveryServices","namespace":"Microsoft.RecoveryServices","authorizations":[{"applicationId":"262044b1-e2ce-469f-a196-69ab7ada62d3","roleDefinitionId":"21CEC436-F7D0-4ADE-8AD8-FEC5668484CC"},{"applicationId":"b8340c3b-9267-498f-b21a-15d5547fd85e","roleDefinitionId":"8A00C8EA-8F1B-45A7-8F64-F4CC61EEE9B6"},{"applicationId":"3b2fa68d-a091-48c9-95be-88d572e08fb7","roleDefinitionId":"47d68fae-99c7-4c10-b9db-2316116a061e"},{"applicationId":"9bdab391-7bbe-42e8-8132-e4491dc29cc0","roleDefinitionId":"0383f7f5-023d-4379-b2c7-9ef786459969"}],"resourceTypes":[{"resourceType":"vaults","locations":["West
-        US","East US","North Europe","West Europe","Brazil South","East Asia","Southeast
-        Asia","North Central US","South Central US","Japan East","Japan West","Australia
-        East","Australia Southeast","Central US","East US 2","Central India","South
-        India","West India","Canada Central","Canada East","West Central US","West
-        US 2","UK South","UK West","Korea Central","Korea South","France Central","Australia
-        Central","South Africa North","UAE North","Switzerland North","Germany West
-        Central","Norway East"],"apiVersions":["2020-02-02-preview","2020-02-02","2019-06-15","2019-05-13-preview","2019-05-13","2018-12-20-preview","2018-07-10-preview","2018-07-10","2018-01-10","2017-07-01-preview","2017-07-01","2016-12-01","2016-08-10","2016-06-01","2016-05-01","2015-12-15","2015-12-10","2015-11-10","2015-08-15","2015-08-10","2015-06-10","2015-03-15"],"capabilities":"CrossResourceGroupResourceMove,
-        CrossSubscriptionResourceMove, SystemAssignedResourceIdentity"},{"resourceType":"operations","locations":[],"apiVersions":["2020-02-02-preview","2020-02-02","2019-06-15","2019-05-13-preview","2019-05-13","2018-07-10-preview","2018-07-10","2018-01-10","2017-09-01","2017-07-01-preview","2017-07-01","2016-12-01","2016-08-10","2016-06-01","2015-12-15","2015-12-10","2015-11-10","2015-08-15","2015-08-10","2015-06-10","2015-03-15"]},{"resourceType":"locations","locations":[],"apiVersions":["2017-07-01","2016-06-01"]},{"resourceType":"locations/backupStatus","locations":["West
-        US","East US","North Europe","West Europe","Brazil South","East Asia","Southeast
-        Asia","North Central US","South Central US","Japan East","Japan West","Australia
-        East","Australia Southeast","Central US","East US 2","Central India","South
-        India","West India","West Central US","Canada Central","Canada East","West
-        US 2","UK South","UK West","Korea Central","Korea South","France Central","Australia
-        Central","South Africa North","UAE North","Switzerland North","Germany West
-        Central","Norway East"],"apiVersions":["2017-07-01","2016-06-01"]},{"resourceType":"locations/checkNameAvailability","locations":["West
-        US","East US","North Europe","West Europe","Brazil South","East Asia","Southeast
-        Asia","North Central US","South Central US","Japan East","Japan West","Australia
-        East","Australia Southeast","Central US","East US 2","Central India","South
-        India","West India","West Central US","Canada Central","Canada East","West
-        US 2","UK South","UK West","Korea Central","Korea South","France Central","Australia
-        Central","South Africa North","UAE North","Switzerland North","Germany West
-        Central","Norway East"],"apiVersions":["2018-01-10"]},{"resourceType":"locations/allocatedStamp","locations":["West
-        US","East US","North Europe","West Europe","Brazil South","East Asia","Southeast
-        Asia","North Central US","South Central US","Japan East","Japan West","Australia
-        East","Australia Southeast","Central US","East US 2","Central India","South
-        India","West India","West Central US","Canada Central","Canada East","West
-        US 2","UK South","UK West","Korea Central","Korea South","France Central","Australia
-        Central","South Africa North","UAE North","Switzerland North","Germany West
-        Central","Norway East"],"apiVersions":["2016-06-01"]},{"resourceType":"locations/allocateStamp","locations":["West
-        US","East US","North Europe","West Europe","Brazil South","East Asia","Southeast
-        Asia","North Central US","South Central US","Japan East","Japan West","Australia
-        East","Australia Southeast","Central US","East US 2","Central India","South
-        India","West India","West Central US","Canada Central","Canada East","West
-        US 2","UK South","UK West","Korea Central","Korea South","France Central","Australia
-        Central","South Africa North","UAE North","Switzerland North","Germany West
-        Central","Norway East"],"apiVersions":["2016-06-01"]},{"resourceType":"locations/backupValidateFeatures","locations":["West
-        US","East US","North Europe","West Europe","Brazil South","East Asia","Southeast
-        Asia","North Central US","South Central US","Japan East","Japan West","Australia
-        East","Australia Southeast","Central US","East US 2","Central India","South
-        India","West India","West Central US","Canada Central","Canada East","West
-        US 2","UK South","UK West","Korea Central","Korea South","France Central","Australia
-        Central","South Africa North","UAE North","Switzerland North","Germany West
-        Central","Norway East"],"apiVersions":["2017-07-01"]},{"resourceType":"locations/backupPreValidateProtection","locations":["West
-        US","East US","North Europe","West Europe","Brazil South","East Asia","Southeast
-        Asia","North Central US","South Central US","Japan East","Japan West","Australia
-        East","Australia Southeast","Central US","East US 2","Central India","South
-        India","West India","West Central US","Canada Central","Canada East","West
-        US 2","UK South","UK West","Korea Central","Korea South","France Central","Australia
-        Central","South Africa North","UAE North","Switzerland North","Germany West
-        Central","Norway East"],"apiVersions":["2017-07-01"]},{"resourceType":"locations/backupCrrJobs","locations":["West
-        US","East US","North Europe","West Europe","Brazil South","East Asia","Southeast
-        Asia","North Central US","South Central US","Japan East","Japan West","Australia
-        East","Australia Southeast","Central US","East US 2","Central India","South
-        India","West India","West Central US","Canada Central","Canada East","West
-        US 2","UK South","UK West","Korea Central","Korea South","France Central","Australia
-        Central","South Africa North","UAE North","Switzerland North","Germany West
-        Central","Norway East"],"apiVersions":["2018-12-20-preview"]},{"resourceType":"locations/backupCrrJob","locations":["West
-        US","East US","North Europe","West Europe","Brazil South","East Asia","Southeast
-        Asia","North Central US","South Central US","Japan East","Japan West","Australia
-        East","Australia Southeast","Central US","East US 2","Central India","South
-        India","West India","West Central US","Canada Central","Canada East","West
-        US 2","UK South","UK West","Korea Central","Korea South","France Central","Australia
-        Central","South Africa North","UAE North","Switzerland North","Germany West
-        Central","Norway East"],"apiVersions":["2018-12-20-preview"]},{"resourceType":"locations/backupAadProperties","locations":["West
-        US","East US","North Europe","West Europe","Brazil South","East Asia","Southeast
-        Asia","North Central US","South Central US","Japan East","Japan West","Australia
-        East","Australia Southeast","Central US","East US 2","Central India","South
-        India","West India","West Central US","Canada Central","Canada East","West
-        US 2","UK South","UK West","Korea Central","Korea South","France Central","Australia
-        Central","South Africa North","UAE North","Switzerland North","Germany West
-        Central","Norway East"],"apiVersions":["2018-12-20-preview"]},{"resourceType":"locations/backupCrossRegionRestore","locations":["West
-        US","East US","North Europe","West Europe","Brazil South","East Asia","Southeast
-        Asia","North Central US","South Central US","Japan East","Japan West","Australia
-        East","Australia Southeast","Central US","East US 2","Central India","South
-        India","West India","West Central US","Canada Central","Canada East","West
-        US 2","UK South","UK West","Korea Central","Korea South","France Central","Australia
-        Central","South Africa North","UAE North","Switzerland North","Germany West
-        Central","Norway East"],"apiVersions":["2018-12-20-preview"]},{"resourceType":"locations/backupCrrOperationResults","locations":["West
-        US","East US","North Europe","West Europe","Brazil South","East Asia","Southeast
-        Asia","North Central US","South Central US","Japan East","Japan West","Australia
-        East","Australia Southeast","Central US","East US 2","Central India","South
-        India","West India","West Central US","Canada Central","Canada East","West
-        US 2","UK South","UK West","Korea Central","Korea South","France Central","Australia
-        Central","South Africa North","UAE North","Switzerland North","Germany West
-        Central","Norway East"],"apiVersions":["2018-12-20-preview"]},{"resourceType":"locations/backupCrrOperationsStatus","locations":["West
-        US","East US","North Europe","West Europe","Brazil South","East Asia","Southeast
-        Asia","North Central US","South Central US","Japan East","Japan West","Australia
-        East","Australia Southeast","Central US","East US 2","Central India","South
-        India","West India","West Central US","Canada Central","Canada East","West
-        US 2","UK South","UK West","Korea Central","Korea South","France Central","Australia
-        Central","South Africa North","UAE North","Switzerland North","Germany West
-        Central","Norway East"],"apiVersions":["2018-12-20-preview"]},{"resourceType":"backupProtectedItems","locations":["West
-        US","East US","North Europe","West Europe","Brazil South","East Asia","Southeast
-        Asia","North Central US","South Central US","Japan East","Japan West","Australia
-        East","Australia Southeast","Central US","East US 2","Central India","South
-        India","West India","West Central US","Canada Central","Canada East","West
-        US 2","UK South","UK West","Korea Central","Korea South","France Central","Australia
-        Central","South Africa North","UAE North","Switzerland North","Germany West
-        Central","Norway East"],"apiVersions":["2017-07-01-preview"],"capabilities":"SupportsExtension"},{"resourceType":"replicationEligibilityResults","locations":["West
-        US","East US","North Europe","West Europe","Brazil South","East Asia","Southeast
-        Asia","North Central US","South Central US","Japan East","Japan West","Australia
-        East","Australia Southeast","Central US","East US 2","Central India","South
-        India","West India","West Central US","Canada Central","Canada East","West
-        US 2","UK South","UK West","Korea Central","Korea South","France Central","Australia
-        Central","South Africa North","UAE North","Switzerland North","Germany West
-        Central","Norway East"],"apiVersions":["2018-07-10"],"capabilities":"SupportsExtension"}],"registrationState":"Registering"}'
-    headers:
-      cache-control:
-      - no-cache
-      content-length:
-      - '10576'
-      content-type:
-      - application/json; charset=utf-8
-      date:
-      - Wed, 22 Apr 2020 10:34:36 GMT
-      expires:
-      - '-1'
-      pragma:
-      - no-cache
-      strict-transport-security:
-      - max-age=31536000; includeSubDomains
-      vary:
-      - Accept-Encoding
-      x-content-type-options:
-      - nosniff
-    status:
-      code: 200
-      message: OK
-- request:
-    body: null
-    headers:
-      Accept:
-      - '*/*'
-      Accept-Encoding:
-      - gzip, deflate
-      Connection:
-      - keep-alive
-      User-Agent:
-      - python-requests/2.23.0
-    method: GET
-    uri: https://management.azure.com/subscriptions/00000000-0000-0000-0000-000000000000/providers/Microsoft.RecoveryServices?api-version=2016-02-01
-  response:
-    body:
-      string: '{"id":"/subscriptions/00000000-0000-0000-0000-000000000000/providers/Microsoft.RecoveryServices","namespace":"Microsoft.RecoveryServices","authorizations":[{"applicationId":"262044b1-e2ce-469f-a196-69ab7ada62d3","roleDefinitionId":"21CEC436-F7D0-4ADE-8AD8-FEC5668484CC"},{"applicationId":"b8340c3b-9267-498f-b21a-15d5547fd85e","roleDefinitionId":"8A00C8EA-8F1B-45A7-8F64-F4CC61EEE9B6"},{"applicationId":"3b2fa68d-a091-48c9-95be-88d572e08fb7","roleDefinitionId":"47d68fae-99c7-4c10-b9db-2316116a061e"},{"applicationId":"9bdab391-7bbe-42e8-8132-e4491dc29cc0","roleDefinitionId":"0383f7f5-023d-4379-b2c7-9ef786459969"}],"resourceTypes":[{"resourceType":"vaults","locations":["West
-        US","East US","North Europe","West Europe","Brazil South","East Asia","Southeast
-        Asia","North Central US","South Central US","Japan East","Japan West","Australia
-        East","Australia Southeast","Central US","East US 2","Central India","South
-        India","West India","Canada Central","Canada East","West Central US","West
-        US 2","UK South","UK West","Korea Central","Korea South","France Central","Australia
-        Central","South Africa North","UAE North","Switzerland North","Germany West
-        Central","Norway East"],"apiVersions":["2020-02-02-preview","2020-02-02","2019-06-15","2019-05-13-preview","2019-05-13","2018-12-20-preview","2018-07-10-preview","2018-07-10","2018-01-10","2017-07-01-preview","2017-07-01","2016-12-01","2016-08-10","2016-06-01","2016-05-01","2015-12-15","2015-12-10","2015-11-10","2015-08-15","2015-08-10","2015-06-10","2015-03-15"],"capabilities":"CrossResourceGroupResourceMove,
-        CrossSubscriptionResourceMove, SystemAssignedResourceIdentity"},{"resourceType":"operations","locations":[],"apiVersions":["2020-02-02-preview","2020-02-02","2019-06-15","2019-05-13-preview","2019-05-13","2018-07-10-preview","2018-07-10","2018-01-10","2017-09-01","2017-07-01-preview","2017-07-01","2016-12-01","2016-08-10","2016-06-01","2015-12-15","2015-12-10","2015-11-10","2015-08-15","2015-08-10","2015-06-10","2015-03-15"]},{"resourceType":"locations","locations":[],"apiVersions":["2017-07-01","2016-06-01"]},{"resourceType":"locations/backupStatus","locations":["West
-        US","East US","North Europe","West Europe","Brazil South","East Asia","Southeast
-        Asia","North Central US","South Central US","Japan East","Japan West","Australia
-        East","Australia Southeast","Central US","East US 2","Central India","South
-        India","West India","West Central US","Canada Central","Canada East","West
-        US 2","UK South","UK West","Korea Central","Korea South","France Central","Australia
-        Central","South Africa North","UAE North","Switzerland North","Germany West
-        Central","Norway East"],"apiVersions":["2017-07-01","2016-06-01"]},{"resourceType":"locations/checkNameAvailability","locations":["West
-        US","East US","North Europe","West Europe","Brazil South","East Asia","Southeast
-        Asia","North Central US","South Central US","Japan East","Japan West","Australia
-        East","Australia Southeast","Central US","East US 2","Central India","South
-        India","West India","West Central US","Canada Central","Canada East","West
-        US 2","UK South","UK West","Korea Central","Korea South","France Central","Australia
-        Central","South Africa North","UAE North","Switzerland North","Germany West
-        Central","Norway East"],"apiVersions":["2018-01-10"]},{"resourceType":"locations/allocatedStamp","locations":["West
-        US","East US","North Europe","West Europe","Brazil South","East Asia","Southeast
-        Asia","North Central US","South Central US","Japan East","Japan West","Australia
-        East","Australia Southeast","Central US","East US 2","Central India","South
-        India","West India","West Central US","Canada Central","Canada East","West
-        US 2","UK South","UK West","Korea Central","Korea South","France Central","Australia
-        Central","South Africa North","UAE North","Switzerland North","Germany West
-        Central","Norway East"],"apiVersions":["2016-06-01"]},{"resourceType":"locations/allocateStamp","locations":["West
-        US","East US","North Europe","West Europe","Brazil South","East Asia","Southeast
-        Asia","North Central US","South Central US","Japan East","Japan West","Australia
-        East","Australia Southeast","Central US","East US 2","Central India","South
-        India","West India","West Central US","Canada Central","Canada East","West
-        US 2","UK South","UK West","Korea Central","Korea South","France Central","Australia
-        Central","South Africa North","UAE North","Switzerland North","Germany West
-        Central","Norway East"],"apiVersions":["2016-06-01"]},{"resourceType":"locations/backupValidateFeatures","locations":["West
-        US","East US","North Europe","West Europe","Brazil South","East Asia","Southeast
-        Asia","North Central US","South Central US","Japan East","Japan West","Australia
-        East","Australia Southeast","Central US","East US 2","Central India","South
-        India","West India","West Central US","Canada Central","Canada East","West
-        US 2","UK South","UK West","Korea Central","Korea South","France Central","Australia
-        Central","South Africa North","UAE North","Switzerland North","Germany West
-        Central","Norway East"],"apiVersions":["2017-07-01"]},{"resourceType":"locations/backupPreValidateProtection","locations":["West
-        US","East US","North Europe","West Europe","Brazil South","East Asia","Southeast
-        Asia","North Central US","South Central US","Japan East","Japan West","Australia
-        East","Australia Southeast","Central US","East US 2","Central India","South
-        India","West India","West Central US","Canada Central","Canada East","West
-        US 2","UK South","UK West","Korea Central","Korea South","France Central","Australia
-        Central","South Africa North","UAE North","Switzerland North","Germany West
-        Central","Norway East"],"apiVersions":["2017-07-01"]},{"resourceType":"locations/backupCrrJobs","locations":["West
-        US","East US","North Europe","West Europe","Brazil South","East Asia","Southeast
-        Asia","North Central US","South Central US","Japan East","Japan West","Australia
-        East","Australia Southeast","Central US","East US 2","Central India","South
-        India","West India","West Central US","Canada Central","Canada East","West
-        US 2","UK South","UK West","Korea Central","Korea South","France Central","Australia
-        Central","South Africa North","UAE North","Switzerland North","Germany West
-        Central","Norway East"],"apiVersions":["2018-12-20-preview"]},{"resourceType":"locations/backupCrrJob","locations":["West
-        US","East US","North Europe","West Europe","Brazil South","East Asia","Southeast
-        Asia","North Central US","South Central US","Japan East","Japan West","Australia
-        East","Australia Southeast","Central US","East US 2","Central India","South
-        India","West India","West Central US","Canada Central","Canada East","West
-        US 2","UK South","UK West","Korea Central","Korea South","France Central","Australia
-        Central","South Africa North","UAE North","Switzerland North","Germany West
-        Central","Norway East"],"apiVersions":["2018-12-20-preview"]},{"resourceType":"locations/backupAadProperties","locations":["West
-        US","East US","North Europe","West Europe","Brazil South","East Asia","Southeast
-        Asia","North Central US","South Central US","Japan East","Japan West","Australia
-        East","Australia Southeast","Central US","East US 2","Central India","South
-        India","West India","West Central US","Canada Central","Canada East","West
-        US 2","UK South","UK West","Korea Central","Korea South","France Central","Australia
-        Central","South Africa North","UAE North","Switzerland North","Germany West
-        Central","Norway East"],"apiVersions":["2018-12-20-preview"]},{"resourceType":"locations/backupCrossRegionRestore","locations":["West
-        US","East US","North Europe","West Europe","Brazil South","East Asia","Southeast
-        Asia","North Central US","South Central US","Japan East","Japan West","Australia
-        East","Australia Southeast","Central US","East US 2","Central India","South
-        India","West India","West Central US","Canada Central","Canada East","West
-        US 2","UK South","UK West","Korea Central","Korea South","France Central","Australia
-        Central","South Africa North","UAE North","Switzerland North","Germany West
-        Central","Norway East"],"apiVersions":["2018-12-20-preview"]},{"resourceType":"locations/backupCrrOperationResults","locations":["West
-        US","East US","North Europe","West Europe","Brazil South","East Asia","Southeast
-        Asia","North Central US","South Central US","Japan East","Japan West","Australia
-        East","Australia Southeast","Central US","East US 2","Central India","South
-        India","West India","West Central US","Canada Central","Canada East","West
-        US 2","UK South","UK West","Korea Central","Korea South","France Central","Australia
-        Central","South Africa North","UAE North","Switzerland North","Germany West
-        Central","Norway East"],"apiVersions":["2018-12-20-preview"]},{"resourceType":"locations/backupCrrOperationsStatus","locations":["West
-        US","East US","North Europe","West Europe","Brazil South","East Asia","Southeast
-        Asia","North Central US","South Central US","Japan East","Japan West","Australia
-        East","Australia Southeast","Central US","East US 2","Central India","South
-        India","West India","West Central US","Canada Central","Canada East","West
-        US 2","UK South","UK West","Korea Central","Korea South","France Central","Australia
-        Central","South Africa North","UAE North","Switzerland North","Germany West
-        Central","Norway East"],"apiVersions":["2018-12-20-preview"]},{"resourceType":"backupProtectedItems","locations":["West
-        US","East US","North Europe","West Europe","Brazil South","East Asia","Southeast
-        Asia","North Central US","South Central US","Japan East","Japan West","Australia
-        East","Australia Southeast","Central US","East US 2","Central India","South
-        India","West India","West Central US","Canada Central","Canada East","West
-        US 2","UK South","UK West","Korea Central","Korea South","France Central","Australia
-        Central","South Africa North","UAE North","Switzerland North","Germany West
-        Central","Norway East"],"apiVersions":["2017-07-01-preview"],"capabilities":"SupportsExtension"},{"resourceType":"replicationEligibilityResults","locations":["West
-        US","East US","North Europe","West Europe","Brazil South","East Asia","Southeast
-        Asia","North Central US","South Central US","Japan East","Japan West","Australia
-        East","Australia Southeast","Central US","East US 2","Central India","South
-        India","West India","West Central US","Canada Central","Canada East","West
-        US 2","UK South","UK West","Korea Central","Korea South","France Central","Australia
-        Central","South Africa North","UAE North","Switzerland North","Germany West
-        Central","Norway East"],"apiVersions":["2018-07-10"],"capabilities":"SupportsExtension"}],"registrationState":"Registering"}'
-    headers:
-      cache-control:
-      - no-cache
-      content-length:
-      - '10576'
-      content-type:
-      - application/json; charset=utf-8
-      date:
-      - Wed, 22 Apr 2020 10:34:47 GMT
-      expires:
-      - '-1'
-      pragma:
-      - no-cache
-      strict-transport-security:
-      - max-age=31536000; includeSubDomains
-      vary:
-      - Accept-Encoding
-      x-content-type-options:
-      - nosniff
-    status:
-      code: 200
-      message: OK
-- request:
-    body: null
-    headers:
-      Accept:
-      - '*/*'
-      Accept-Encoding:
-      - gzip, deflate
-      Connection:
-      - keep-alive
-      User-Agent:
-      - python-requests/2.23.0
-    method: GET
-    uri: https://management.azure.com/subscriptions/00000000-0000-0000-0000-000000000000/providers/Microsoft.RecoveryServices?api-version=2016-02-01
-  response:
-    body:
-      string: '{"id":"/subscriptions/00000000-0000-0000-0000-000000000000/providers/Microsoft.RecoveryServices","namespace":"Microsoft.RecoveryServices","authorizations":[{"applicationId":"262044b1-e2ce-469f-a196-69ab7ada62d3","roleDefinitionId":"21CEC436-F7D0-4ADE-8AD8-FEC5668484CC"},{"applicationId":"b8340c3b-9267-498f-b21a-15d5547fd85e","roleDefinitionId":"8A00C8EA-8F1B-45A7-8F64-F4CC61EEE9B6"},{"applicationId":"3b2fa68d-a091-48c9-95be-88d572e08fb7","roleDefinitionId":"47d68fae-99c7-4c10-b9db-2316116a061e"},{"applicationId":"9bdab391-7bbe-42e8-8132-e4491dc29cc0","roleDefinitionId":"0383f7f5-023d-4379-b2c7-9ef786459969"}],"resourceTypes":[{"resourceType":"vaults","locations":["West
-        US","East US","North Europe","West Europe","Brazil South","East Asia","Southeast
-        Asia","North Central US","South Central US","Japan East","Japan West","Australia
-        East","Australia Southeast","Central US","East US 2","Central India","South
-        India","West India","Canada Central","Canada East","West Central US","West
-        US 2","UK South","UK West","Korea Central","Korea South","France Central","Australia
-        Central","South Africa North","UAE North","Switzerland North","Germany West
-        Central","Norway East"],"apiVersions":["2020-02-02-preview","2020-02-02","2019-06-15","2019-05-13-preview","2019-05-13","2018-12-20-preview","2018-07-10-preview","2018-07-10","2018-01-10","2017-07-01-preview","2017-07-01","2016-12-01","2016-08-10","2016-06-01","2016-05-01","2015-12-15","2015-12-10","2015-11-10","2015-08-15","2015-08-10","2015-06-10","2015-03-15"],"capabilities":"CrossResourceGroupResourceMove,
-        CrossSubscriptionResourceMove, SystemAssignedResourceIdentity"},{"resourceType":"operations","locations":[],"apiVersions":["2020-02-02-preview","2020-02-02","2019-06-15","2019-05-13-preview","2019-05-13","2018-07-10-preview","2018-07-10","2018-01-10","2017-09-01","2017-07-01-preview","2017-07-01","2016-12-01","2016-08-10","2016-06-01","2015-12-15","2015-12-10","2015-11-10","2015-08-15","2015-08-10","2015-06-10","2015-03-15"]},{"resourceType":"locations","locations":[],"apiVersions":["2017-07-01","2016-06-01"]},{"resourceType":"locations/backupStatus","locations":["West
-        US","East US","North Europe","West Europe","Brazil South","East Asia","Southeast
-        Asia","North Central US","South Central US","Japan East","Japan West","Australia
-        East","Australia Southeast","Central US","East US 2","Central India","South
-        India","West India","West Central US","Canada Central","Canada East","West
-        US 2","UK South","UK West","Korea Central","Korea South","France Central","Australia
-        Central","South Africa North","UAE North","Switzerland North","Germany West
-        Central","Norway East"],"apiVersions":["2017-07-01","2016-06-01"]},{"resourceType":"locations/checkNameAvailability","locations":["West
-        US","East US","North Europe","West Europe","Brazil South","East Asia","Southeast
-        Asia","North Central US","South Central US","Japan East","Japan West","Australia
-        East","Australia Southeast","Central US","East US 2","Central India","South
-        India","West India","West Central US","Canada Central","Canada East","West
-        US 2","UK South","UK West","Korea Central","Korea South","France Central","Australia
-        Central","South Africa North","UAE North","Switzerland North","Germany West
-        Central","Norway East"],"apiVersions":["2018-01-10"]},{"resourceType":"locations/allocatedStamp","locations":["West
-        US","East US","North Europe","West Europe","Brazil South","East Asia","Southeast
-        Asia","North Central US","South Central US","Japan East","Japan West","Australia
-        East","Australia Southeast","Central US","East US 2","Central India","South
-        India","West India","West Central US","Canada Central","Canada East","West
-        US 2","UK South","UK West","Korea Central","Korea South","France Central","Australia
-        Central","South Africa North","UAE North","Switzerland North","Germany West
-        Central","Norway East"],"apiVersions":["2016-06-01"]},{"resourceType":"locations/allocateStamp","locations":["West
-        US","East US","North Europe","West Europe","Brazil South","East Asia","Southeast
-        Asia","North Central US","South Central US","Japan East","Japan West","Australia
-        East","Australia Southeast","Central US","East US 2","Central India","South
-        India","West India","West Central US","Canada Central","Canada East","West
-        US 2","UK South","UK West","Korea Central","Korea South","France Central","Australia
-        Central","South Africa North","UAE North","Switzerland North","Germany West
-        Central","Norway East"],"apiVersions":["2016-06-01"]},{"resourceType":"locations/backupValidateFeatures","locations":["West
-        US","East US","North Europe","West Europe","Brazil South","East Asia","Southeast
-        Asia","North Central US","South Central US","Japan East","Japan West","Australia
-        East","Australia Southeast","Central US","East US 2","Central India","South
-        India","West India","West Central US","Canada Central","Canada East","West
-        US 2","UK South","UK West","Korea Central","Korea South","France Central","Australia
-        Central","South Africa North","UAE North","Switzerland North","Germany West
-        Central","Norway East"],"apiVersions":["2017-07-01"]},{"resourceType":"locations/backupPreValidateProtection","locations":["West
-        US","East US","North Europe","West Europe","Brazil South","East Asia","Southeast
-        Asia","North Central US","South Central US","Japan East","Japan West","Australia
-        East","Australia Southeast","Central US","East US 2","Central India","South
-        India","West India","West Central US","Canada Central","Canada East","West
-        US 2","UK South","UK West","Korea Central","Korea South","France Central","Australia
-        Central","South Africa North","UAE North","Switzerland North","Germany West
-        Central","Norway East"],"apiVersions":["2017-07-01"]},{"resourceType":"locations/backupCrrJobs","locations":["West
-        US","East US","North Europe","West Europe","Brazil South","East Asia","Southeast
-        Asia","North Central US","South Central US","Japan East","Japan West","Australia
-        East","Australia Southeast","Central US","East US 2","Central India","South
-        India","West India","West Central US","Canada Central","Canada East","West
-        US 2","UK South","UK West","Korea Central","Korea South","France Central","Australia
-        Central","South Africa North","UAE North","Switzerland North","Germany West
-        Central","Norway East"],"apiVersions":["2018-12-20-preview"]},{"resourceType":"locations/backupCrrJob","locations":["West
-        US","East US","North Europe","West Europe","Brazil South","East Asia","Southeast
-        Asia","North Central US","South Central US","Japan East","Japan West","Australia
-        East","Australia Southeast","Central US","East US 2","Central India","South
-        India","West India","West Central US","Canada Central","Canada East","West
-        US 2","UK South","UK West","Korea Central","Korea South","France Central","Australia
-        Central","South Africa North","UAE North","Switzerland North","Germany West
-        Central","Norway East"],"apiVersions":["2018-12-20-preview"]},{"resourceType":"locations/backupAadProperties","locations":["West
-        US","East US","North Europe","West Europe","Brazil South","East Asia","Southeast
-        Asia","North Central US","South Central US","Japan East","Japan West","Australia
-        East","Australia Southeast","Central US","East US 2","Central India","South
-        India","West India","West Central US","Canada Central","Canada East","West
-        US 2","UK South","UK West","Korea Central","Korea South","France Central","Australia
-        Central","South Africa North","UAE North","Switzerland North","Germany West
-        Central","Norway East"],"apiVersions":["2018-12-20-preview"]},{"resourceType":"locations/backupCrossRegionRestore","locations":["West
-        US","East US","North Europe","West Europe","Brazil South","East Asia","Southeast
-        Asia","North Central US","South Central US","Japan East","Japan West","Australia
-        East","Australia Southeast","Central US","East US 2","Central India","South
-        India","West India","West Central US","Canada Central","Canada East","West
-        US 2","UK South","UK West","Korea Central","Korea South","France Central","Australia
-        Central","South Africa North","UAE North","Switzerland North","Germany West
-        Central","Norway East"],"apiVersions":["2018-12-20-preview"]},{"resourceType":"locations/backupCrrOperationResults","locations":["West
-        US","East US","North Europe","West Europe","Brazil South","East Asia","Southeast
-        Asia","North Central US","South Central US","Japan East","Japan West","Australia
-        East","Australia Southeast","Central US","East US 2","Central India","South
-        India","West India","West Central US","Canada Central","Canada East","West
-        US 2","UK South","UK West","Korea Central","Korea South","France Central","Australia
-        Central","South Africa North","UAE North","Switzerland North","Germany West
-        Central","Norway East"],"apiVersions":["2018-12-20-preview"]},{"resourceType":"locations/backupCrrOperationsStatus","locations":["West
-        US","East US","North Europe","West Europe","Brazil South","East Asia","Southeast
-        Asia","North Central US","South Central US","Japan East","Japan West","Australia
-        East","Australia Southeast","Central US","East US 2","Central India","South
-        India","West India","West Central US","Canada Central","Canada East","West
-        US 2","UK South","UK West","Korea Central","Korea South","France Central","Australia
-        Central","South Africa North","UAE North","Switzerland North","Germany West
-        Central","Norway East"],"apiVersions":["2018-12-20-preview"]},{"resourceType":"backupProtectedItems","locations":["West
-        US","East US","North Europe","West Europe","Brazil South","East Asia","Southeast
-        Asia","North Central US","South Central US","Japan East","Japan West","Australia
-        East","Australia Southeast","Central US","East US 2","Central India","South
-        India","West India","West Central US","Canada Central","Canada East","West
-        US 2","UK South","UK West","Korea Central","Korea South","France Central","Australia
-        Central","South Africa North","UAE North","Switzerland North","Germany West
-        Central","Norway East"],"apiVersions":["2017-07-01-preview"],"capabilities":"SupportsExtension"},{"resourceType":"replicationEligibilityResults","locations":["West
-        US","East US","North Europe","West Europe","Brazil South","East Asia","Southeast
-        Asia","North Central US","South Central US","Japan East","Japan West","Australia
-        East","Australia Southeast","Central US","East US 2","Central India","South
-        India","West India","West Central US","Canada Central","Canada East","West
-        US 2","UK South","UK West","Korea Central","Korea South","France Central","Australia
-        Central","South Africa North","UAE North","Switzerland North","Germany West
-        Central","Norway East"],"apiVersions":["2018-07-10"],"capabilities":"SupportsExtension"}],"registrationState":"Registered"}'
-    headers:
-      cache-control:
-      - no-cache
-      content-length:
-      - '10575'
-      content-type:
-      - application/json; charset=utf-8
-      date:
-      - Wed, 22 Apr 2020 10:34:57 GMT
-      expires:
-      - '-1'
-      pragma:
-      - no-cache
-      strict-transport-security:
-      - max-age=31536000; includeSubDomains
-      vary:
-      - Accept-Encoding
-      x-content-type-options:
-      - nosniff
-    status:
-      code: 200
-      message: OK
-- request:
-    body: '{"location": "westus", "properties": {}, "sku": {"name": "Standard"}}'
-    headers:
-      Accept:
-      - application/json
-      Accept-Encoding:
-      - gzip, deflate
-      CommandName:
-      - resource create
-      Connection:
-      - keep-alive
-      Content-Length:
-      - '69'
-      Content-Type:
-      - application/json; charset=utf-8
-      ParameterSetName:
-      - -g -n --resource-type --is-full-object -p
-      User-Agent:
-      - python/3.8.2 (Windows-10-10.0.18362-SP0) msrest/0.6.11 msrest_azure/0.6.3
-        azure-mgmt-resource/9.0.0 Azure-SDK-For-Python AZURECLI/2.3.1 (MSI)
-      accept-language:
-      - en-US
-    method: PUT
-    uri: https://management.azure.com/subscriptions/00000000-0000-0000-0000-000000000000/resourcegroups/cli_test_tag_update_by_patch000001/providers/Microsoft.RecoveryServices/vaults/vault-000002?api-version=2020-02-02
-  response:
-    body:
-      string: '{"location":"westus","name":"vault-000002","etag":"W/\"datetime''2020-04-22T10%3A35%3A00.2988886Z''\"","properties":{"provisioningState":"Succeeded","privateEndpointStateForBackup":"None","privateEndpointStateForSiteRecovery":"None"},"id":"/subscriptions/00000000-0000-0000-0000-000000000000/resourceGroups/cli_test_tag_update_by_patch000001/providers/Microsoft.RecoveryServices/vaults/vault-000002","type":"Microsoft.RecoveryServices/vaults","sku":{"name":"Standard"}}'
-    headers:
-      cache-control:
-      - no-cache
-      content-length:
-=======
->>>>>>> 86123686
       - '544'
       content-type:
       - application/json
       date:
-<<<<<<< HEAD
-      - Wed, 22 Apr 2020 10:35:00 GMT
-=======
       - Wed, 20 May 2020 07:23:00 GMT
->>>>>>> 86123686
       expires:
       - '-1'
       pragma:
@@ -1516,13 +216,8 @@
       ParameterSetName:
       - --ids --tags
       User-Agent:
-<<<<<<< HEAD
-      - python/3.8.2 (Windows-10-10.0.18362-SP0) msrest/0.6.11 msrest_azure/0.6.3
-        azure-mgmt-resource/9.0.0 Azure-SDK-For-Python AZURECLI/2.3.1 (MSI)
-=======
       - python/3.8.0 (Windows-10-10.0.18362-SP0) msrest/0.6.9 msrest_azure/0.6.3 azure-mgmt-resource/9.0.0
         Azure-SDK-For-Python AZURECLI/2.5.1
->>>>>>> 86123686
       accept-language:
       - en-US
     method: GET
@@ -1536,11 +231,7 @@
         India","West India","Canada Central","Canada East","West Central US","West
         US 2","UK South","UK West","Korea Central","Korea South","France Central","Australia
         Central","South Africa North","UAE North","Switzerland North","Germany West
-<<<<<<< HEAD
-        Central","Norway East"],"apiVersions":["2020-02-02-preview","2020-02-02","2019-06-15","2019-05-13-preview","2019-05-13","2018-12-20-preview","2018-07-10-preview","2018-07-10","2018-01-10","2017-07-01-preview","2017-07-01","2016-12-01","2016-08-10","2016-06-01","2016-05-01","2015-12-15","2015-12-10","2015-11-10","2015-08-15","2015-08-10","2015-06-10","2015-03-15"],"apiProfiles":[{"profileVersion":"2018-06-01-profile","apiVersion":"2018-01-10"}],"capabilities":"CrossResourceGroupResourceMove,
-=======
         Central","Norway East","Central US EUAP","East US 2 EUAP"],"apiVersions":["2020-02-02-preview","2020-02-02","2019-06-15","2019-05-13-preview","2019-05-13","2018-12-20-preview","2018-07-10-preview","2018-07-10","2018-01-10","2017-07-01-preview","2017-07-01","2016-12-01","2016-08-10","2016-06-01","2016-05-01","2015-12-15","2015-12-10","2015-11-10","2015-08-15","2015-08-10","2015-06-10","2015-03-15"],"apiProfiles":[{"profileVersion":"2018-06-01-profile","apiVersion":"2018-01-10"}],"capabilities":"CrossResourceGroupResourceMove,
->>>>>>> 86123686
         CrossSubscriptionResourceMove, SystemAssignedResourceIdentity, SupportsTags,
         SupportsLocation"},{"resourceType":"operations","locations":[],"apiVersions":["2020-02-02-preview","2020-02-02","2019-06-15","2019-05-13-preview","2019-05-13","2018-07-10-preview","2018-07-10","2018-01-10","2017-09-01","2017-07-01-preview","2017-07-01","2016-12-01","2016-08-10","2016-06-01","2015-12-15","2015-12-10","2015-11-10","2015-08-15","2015-08-10","2015-06-10","2015-03-15"],"apiProfiles":[{"profileVersion":"2018-06-01-profile","apiVersion":"2016-08-10"}],"capabilities":"None"},{"resourceType":"locations","locations":[],"apiVersions":["2017-07-01","2016-06-01"],"apiProfiles":[{"profileVersion":"2018-06-01-profile","apiVersion":"2016-06-01"}],"capabilities":"None"},{"resourceType":"locations/backupStatus","locations":["West
         US","East US","North Europe","West Europe","Brazil South","East Asia","Southeast
@@ -1549,171 +240,107 @@
         India","West India","West Central US","Canada Central","Canada East","West
         US 2","UK South","UK West","Korea Central","Korea South","France Central","Australia
         Central","South Africa North","UAE North","Switzerland North","Germany West
-<<<<<<< HEAD
-        Central","Norway East"],"apiVersions":["2017-07-01","2016-06-01"],"apiProfiles":[{"profileVersion":"2018-06-01-profile","apiVersion":"2016-06-01"}],"capabilities":"None"},{"resourceType":"locations/checkNameAvailability","locations":["West
-=======
         Central","Norway East","Central US EUAP","East US 2 EUAP"],"apiVersions":["2017-07-01","2016-06-01"],"apiProfiles":[{"profileVersion":"2018-06-01-profile","apiVersion":"2016-06-01"}],"capabilities":"None"},{"resourceType":"locations/checkNameAvailability","locations":["West
->>>>>>> 86123686
-        US","East US","North Europe","West Europe","Brazil South","East Asia","Southeast
-        Asia","North Central US","South Central US","Japan East","Japan West","Australia
-        East","Australia Southeast","Central US","East US 2","Central India","South
-        India","West India","West Central US","Canada Central","Canada East","West
-        US 2","UK South","UK West","Korea Central","Korea South","France Central","Australia
-        Central","South Africa North","UAE North","Switzerland North","Germany West
-<<<<<<< HEAD
-        Central","Norway East"],"apiVersions":["2018-01-10"],"apiProfiles":[{"profileVersion":"2018-06-01-profile","apiVersion":"2018-01-10"}],"capabilities":"None"},{"resourceType":"locations/allocatedStamp","locations":["West
-=======
+        US","East US","North Europe","West Europe","Brazil South","East Asia","Southeast
+        Asia","North Central US","South Central US","Japan East","Japan West","Australia
+        East","Australia Southeast","Central US","East US 2","Central India","South
+        India","West India","West Central US","Canada Central","Canada East","West
+        US 2","UK South","UK West","Korea Central","Korea South","France Central","Australia
+        Central","South Africa North","UAE North","Switzerland North","Germany West
         Central","Norway East","Central US EUAP","East US 2 EUAP"],"apiVersions":["2018-01-10"],"apiProfiles":[{"profileVersion":"2018-06-01-profile","apiVersion":"2018-01-10"}],"capabilities":"None"},{"resourceType":"locations/allocatedStamp","locations":["West
->>>>>>> 86123686
-        US","East US","North Europe","West Europe","Brazil South","East Asia","Southeast
-        Asia","North Central US","South Central US","Japan East","Japan West","Australia
-        East","Australia Southeast","Central US","East US 2","Central India","South
-        India","West India","West Central US","Canada Central","Canada East","West
-        US 2","UK South","UK West","Korea Central","Korea South","France Central","Australia
-        Central","South Africa North","UAE North","Switzerland North","Germany West
-<<<<<<< HEAD
-        Central","Norway East"],"apiVersions":["2016-06-01"],"apiProfiles":[{"profileVersion":"2018-06-01-profile","apiVersion":"2016-06-01"}],"capabilities":"None"},{"resourceType":"locations/allocateStamp","locations":["West
-=======
+        US","East US","North Europe","West Europe","Brazil South","East Asia","Southeast
+        Asia","North Central US","South Central US","Japan East","Japan West","Australia
+        East","Australia Southeast","Central US","East US 2","Central India","South
+        India","West India","West Central US","Canada Central","Canada East","West
+        US 2","UK South","UK West","Korea Central","Korea South","France Central","Australia
+        Central","South Africa North","UAE North","Switzerland North","Germany West
         Central","Norway East","Central US EUAP","East US 2 EUAP"],"apiVersions":["2016-06-01"],"apiProfiles":[{"profileVersion":"2018-06-01-profile","apiVersion":"2016-06-01"}],"capabilities":"None"},{"resourceType":"locations/allocateStamp","locations":["West
->>>>>>> 86123686
-        US","East US","North Europe","West Europe","Brazil South","East Asia","Southeast
-        Asia","North Central US","South Central US","Japan East","Japan West","Australia
-        East","Australia Southeast","Central US","East US 2","Central India","South
-        India","West India","West Central US","Canada Central","Canada East","West
-        US 2","UK South","UK West","Korea Central","Korea South","France Central","Australia
-        Central","South Africa North","UAE North","Switzerland North","Germany West
-<<<<<<< HEAD
-        Central","Norway East"],"apiVersions":["2016-06-01"],"apiProfiles":[{"profileVersion":"2018-06-01-profile","apiVersion":"2016-06-01"}],"capabilities":"None"},{"resourceType":"locations/backupValidateFeatures","locations":["West
-=======
+        US","East US","North Europe","West Europe","Brazil South","East Asia","Southeast
+        Asia","North Central US","South Central US","Japan East","Japan West","Australia
+        East","Australia Southeast","Central US","East US 2","Central India","South
+        India","West India","West Central US","Canada Central","Canada East","West
+        US 2","UK South","UK West","Korea Central","Korea South","France Central","Australia
+        Central","South Africa North","UAE North","Switzerland North","Germany West
         Central","Norway East","Central US EUAP","East US 2 EUAP"],"apiVersions":["2016-06-01"],"apiProfiles":[{"profileVersion":"2018-06-01-profile","apiVersion":"2016-06-01"}],"capabilities":"None"},{"resourceType":"locations/backupValidateFeatures","locations":["West
->>>>>>> 86123686
-        US","East US","North Europe","West Europe","Brazil South","East Asia","Southeast
-        Asia","North Central US","South Central US","Japan East","Japan West","Australia
-        East","Australia Southeast","Central US","East US 2","Central India","South
-        India","West India","West Central US","Canada Central","Canada East","West
-        US 2","UK South","UK West","Korea Central","Korea South","France Central","Australia
-        Central","South Africa North","UAE North","Switzerland North","Germany West
-<<<<<<< HEAD
-        Central","Norway East"],"apiVersions":["2017-07-01"],"apiProfiles":[{"profileVersion":"2018-06-01-profile","apiVersion":"2017-07-01"}],"capabilities":"None"},{"resourceType":"locations/backupPreValidateProtection","locations":["West
-=======
+        US","East US","North Europe","West Europe","Brazil South","East Asia","Southeast
+        Asia","North Central US","South Central US","Japan East","Japan West","Australia
+        East","Australia Southeast","Central US","East US 2","Central India","South
+        India","West India","West Central US","Canada Central","Canada East","West
+        US 2","UK South","UK West","Korea Central","Korea South","France Central","Australia
+        Central","South Africa North","UAE North","Switzerland North","Germany West
         Central","Norway East","Central US EUAP","East US 2 EUAP"],"apiVersions":["2017-07-01"],"apiProfiles":[{"profileVersion":"2018-06-01-profile","apiVersion":"2017-07-01"}],"capabilities":"None"},{"resourceType":"locations/backupPreValidateProtection","locations":["West
->>>>>>> 86123686
-        US","East US","North Europe","West Europe","Brazil South","East Asia","Southeast
-        Asia","North Central US","South Central US","Japan East","Japan West","Australia
-        East","Australia Southeast","Central US","East US 2","Central India","South
-        India","West India","West Central US","Canada Central","Canada East","West
-        US 2","UK South","UK West","Korea Central","Korea South","France Central","Australia
-        Central","South Africa North","UAE North","Switzerland North","Germany West
-<<<<<<< HEAD
-        Central","Norway East"],"apiVersions":["2017-07-01"],"apiProfiles":[{"profileVersion":"2018-06-01-profile","apiVersion":"2017-07-01"}],"capabilities":"None"},{"resourceType":"locations/backupCrrJobs","locations":["West
-=======
+        US","East US","North Europe","West Europe","Brazil South","East Asia","Southeast
+        Asia","North Central US","South Central US","Japan East","Japan West","Australia
+        East","Australia Southeast","Central US","East US 2","Central India","South
+        India","West India","West Central US","Canada Central","Canada East","West
+        US 2","UK South","UK West","Korea Central","Korea South","France Central","Australia
+        Central","South Africa North","UAE North","Switzerland North","Germany West
         Central","Norway East","Central US EUAP","East US 2 EUAP"],"apiVersions":["2017-07-01"],"apiProfiles":[{"profileVersion":"2018-06-01-profile","apiVersion":"2017-07-01"}],"capabilities":"None"},{"resourceType":"locations/backupCrrJobs","locations":["West
->>>>>>> 86123686
-        US","East US","North Europe","West Europe","Brazil South","East Asia","Southeast
-        Asia","North Central US","South Central US","Japan East","Japan West","Australia
-        East","Australia Southeast","Central US","East US 2","Central India","South
-        India","West India","West Central US","Canada Central","Canada East","West
-        US 2","UK South","UK West","Korea Central","Korea South","France Central","Australia
-        Central","South Africa North","UAE North","Switzerland North","Germany West
-<<<<<<< HEAD
-        Central","Norway East"],"apiVersions":["2018-12-20-preview"],"apiProfiles":[{"profileVersion":"2018-06-01-profile","apiVersion":"2018-12-20-preview"}],"capabilities":"None"},{"resourceType":"locations/backupCrrJob","locations":["West
-=======
+        US","East US","North Europe","West Europe","Brazil South","East Asia","Southeast
+        Asia","North Central US","South Central US","Japan East","Japan West","Australia
+        East","Australia Southeast","Central US","East US 2","Central India","South
+        India","West India","West Central US","Canada Central","Canada East","West
+        US 2","UK South","UK West","Korea Central","Korea South","France Central","Australia
+        Central","South Africa North","UAE North","Switzerland North","Germany West
         Central","Norway East","Central US EUAP","East US 2 EUAP"],"apiVersions":["2018-12-20-preview"],"apiProfiles":[{"profileVersion":"2018-06-01-profile","apiVersion":"2018-12-20-preview"}],"capabilities":"None"},{"resourceType":"locations/backupCrrJob","locations":["West
->>>>>>> 86123686
-        US","East US","North Europe","West Europe","Brazil South","East Asia","Southeast
-        Asia","North Central US","South Central US","Japan East","Japan West","Australia
-        East","Australia Southeast","Central US","East US 2","Central India","South
-        India","West India","West Central US","Canada Central","Canada East","West
-        US 2","UK South","UK West","Korea Central","Korea South","France Central","Australia
-        Central","South Africa North","UAE North","Switzerland North","Germany West
-<<<<<<< HEAD
-        Central","Norway East"],"apiVersions":["2018-12-20-preview"],"apiProfiles":[{"profileVersion":"2018-06-01-profile","apiVersion":"2018-12-20-preview"}],"capabilities":"None"},{"resourceType":"locations/backupAadProperties","locations":["West
-=======
+        US","East US","North Europe","West Europe","Brazil South","East Asia","Southeast
+        Asia","North Central US","South Central US","Japan East","Japan West","Australia
+        East","Australia Southeast","Central US","East US 2","Central India","South
+        India","West India","West Central US","Canada Central","Canada East","West
+        US 2","UK South","UK West","Korea Central","Korea South","France Central","Australia
+        Central","South Africa North","UAE North","Switzerland North","Germany West
         Central","Norway East","Central US EUAP","East US 2 EUAP"],"apiVersions":["2018-12-20-preview"],"apiProfiles":[{"profileVersion":"2018-06-01-profile","apiVersion":"2018-12-20-preview"}],"capabilities":"None"},{"resourceType":"locations/backupAadProperties","locations":["West
->>>>>>> 86123686
-        US","East US","North Europe","West Europe","Brazil South","East Asia","Southeast
-        Asia","North Central US","South Central US","Japan East","Japan West","Australia
-        East","Australia Southeast","Central US","East US 2","Central India","South
-        India","West India","West Central US","Canada Central","Canada East","West
-        US 2","UK South","UK West","Korea Central","Korea South","France Central","Australia
-        Central","South Africa North","UAE North","Switzerland North","Germany West
-<<<<<<< HEAD
-        Central","Norway East"],"apiVersions":["2018-12-20-preview"],"apiProfiles":[{"profileVersion":"2018-06-01-profile","apiVersion":"2018-12-20-preview"}],"capabilities":"None"},{"resourceType":"locations/backupCrossRegionRestore","locations":["West
-=======
+        US","East US","North Europe","West Europe","Brazil South","East Asia","Southeast
+        Asia","North Central US","South Central US","Japan East","Japan West","Australia
+        East","Australia Southeast","Central US","East US 2","Central India","South
+        India","West India","West Central US","Canada Central","Canada East","West
+        US 2","UK South","UK West","Korea Central","Korea South","France Central","Australia
+        Central","South Africa North","UAE North","Switzerland North","Germany West
         Central","Norway East","Central US EUAP","East US 2 EUAP"],"apiVersions":["2018-12-20-preview"],"apiProfiles":[{"profileVersion":"2018-06-01-profile","apiVersion":"2018-12-20-preview"}],"capabilities":"None"},{"resourceType":"locations/backupCrossRegionRestore","locations":["West
->>>>>>> 86123686
-        US","East US","North Europe","West Europe","Brazil South","East Asia","Southeast
-        Asia","North Central US","South Central US","Japan East","Japan West","Australia
-        East","Australia Southeast","Central US","East US 2","Central India","South
-        India","West India","West Central US","Canada Central","Canada East","West
-        US 2","UK South","UK West","Korea Central","Korea South","France Central","Australia
-        Central","South Africa North","UAE North","Switzerland North","Germany West
-<<<<<<< HEAD
-        Central","Norway East"],"apiVersions":["2018-12-20-preview"],"apiProfiles":[{"profileVersion":"2018-06-01-profile","apiVersion":"2018-12-20-preview"}],"capabilities":"None"},{"resourceType":"locations/backupCrrOperationResults","locations":["West
-=======
+        US","East US","North Europe","West Europe","Brazil South","East Asia","Southeast
+        Asia","North Central US","South Central US","Japan East","Japan West","Australia
+        East","Australia Southeast","Central US","East US 2","Central India","South
+        India","West India","West Central US","Canada Central","Canada East","West
+        US 2","UK South","UK West","Korea Central","Korea South","France Central","Australia
+        Central","South Africa North","UAE North","Switzerland North","Germany West
         Central","Norway East","Central US EUAP","East US 2 EUAP"],"apiVersions":["2018-12-20-preview"],"apiProfiles":[{"profileVersion":"2018-06-01-profile","apiVersion":"2018-12-20-preview"}],"capabilities":"None"},{"resourceType":"locations/backupCrrOperationResults","locations":["West
->>>>>>> 86123686
-        US","East US","North Europe","West Europe","Brazil South","East Asia","Southeast
-        Asia","North Central US","South Central US","Japan East","Japan West","Australia
-        East","Australia Southeast","Central US","East US 2","Central India","South
-        India","West India","West Central US","Canada Central","Canada East","West
-        US 2","UK South","UK West","Korea Central","Korea South","France Central","Australia
-        Central","South Africa North","UAE North","Switzerland North","Germany West
-<<<<<<< HEAD
-        Central","Norway East"],"apiVersions":["2018-12-20-preview"],"apiProfiles":[{"profileVersion":"2018-06-01-profile","apiVersion":"2018-12-20-preview"}],"capabilities":"None"},{"resourceType":"locations/backupCrrOperationsStatus","locations":["West
-=======
+        US","East US","North Europe","West Europe","Brazil South","East Asia","Southeast
+        Asia","North Central US","South Central US","Japan East","Japan West","Australia
+        East","Australia Southeast","Central US","East US 2","Central India","South
+        India","West India","West Central US","Canada Central","Canada East","West
+        US 2","UK South","UK West","Korea Central","Korea South","France Central","Australia
+        Central","South Africa North","UAE North","Switzerland North","Germany West
         Central","Norway East","Central US EUAP","East US 2 EUAP"],"apiVersions":["2018-12-20-preview"],"apiProfiles":[{"profileVersion":"2018-06-01-profile","apiVersion":"2018-12-20-preview"}],"capabilities":"None"},{"resourceType":"locations/backupCrrOperationsStatus","locations":["West
->>>>>>> 86123686
-        US","East US","North Europe","West Europe","Brazil South","East Asia","Southeast
-        Asia","North Central US","South Central US","Japan East","Japan West","Australia
-        East","Australia Southeast","Central US","East US 2","Central India","South
-        India","West India","West Central US","Canada Central","Canada East","West
-        US 2","UK South","UK West","Korea Central","Korea South","France Central","Australia
-        Central","South Africa North","UAE North","Switzerland North","Germany West
-<<<<<<< HEAD
-        Central","Norway East"],"apiVersions":["2018-12-20-preview"],"apiProfiles":[{"profileVersion":"2018-06-01-profile","apiVersion":"2018-12-20-preview"}],"capabilities":"None"},{"resourceType":"backupProtectedItems","locations":["West
-=======
+        US","East US","North Europe","West Europe","Brazil South","East Asia","Southeast
+        Asia","North Central US","South Central US","Japan East","Japan West","Australia
+        East","Australia Southeast","Central US","East US 2","Central India","South
+        India","West India","West Central US","Canada Central","Canada East","West
+        US 2","UK South","UK West","Korea Central","Korea South","France Central","Australia
+        Central","South Africa North","UAE North","Switzerland North","Germany West
         Central","Norway East","Central US EUAP","East US 2 EUAP"],"apiVersions":["2018-12-20-preview"],"apiProfiles":[{"profileVersion":"2018-06-01-profile","apiVersion":"2018-12-20-preview"}],"capabilities":"None"},{"resourceType":"backupProtectedItems","locations":["West
->>>>>>> 86123686
-        US","East US","North Europe","West Europe","Brazil South","East Asia","Southeast
-        Asia","North Central US","South Central US","Japan East","Japan West","Australia
-        East","Australia Southeast","Central US","East US 2","Central India","South
-        India","West India","West Central US","Canada Central","Canada East","West
-        US 2","UK South","UK West","Korea Central","Korea South","France Central","Australia
-        Central","South Africa North","UAE North","Switzerland North","Germany West
-<<<<<<< HEAD
-        Central","Norway East"],"apiVersions":["2017-07-01-preview"],"apiProfiles":[{"profileVersion":"2018-06-01-profile","apiVersion":"2017-07-01-preview"}],"capabilities":"SupportsExtension"},{"resourceType":"replicationEligibilityResults","locations":["West
-=======
+        US","East US","North Europe","West Europe","Brazil South","East Asia","Southeast
+        Asia","North Central US","South Central US","Japan East","Japan West","Australia
+        East","Australia Southeast","Central US","East US 2","Central India","South
+        India","West India","West Central US","Canada Central","Canada East","West
+        US 2","UK South","UK West","Korea Central","Korea South","France Central","Australia
+        Central","South Africa North","UAE North","Switzerland North","Germany West
         Central","Norway East","Central US EUAP","East US 2 EUAP"],"apiVersions":["2017-07-01-preview"],"apiProfiles":[{"profileVersion":"2018-06-01-profile","apiVersion":"2017-07-01-preview"}],"capabilities":"SupportsExtension"},{"resourceType":"replicationEligibilityResults","locations":["West
->>>>>>> 86123686
-        US","East US","North Europe","West Europe","Brazil South","East Asia","Southeast
-        Asia","North Central US","South Central US","Japan East","Japan West","Australia
-        East","Australia Southeast","Central US","East US 2","Central India","South
-        India","West India","West Central US","Canada Central","Canada East","West
-        US 2","UK South","UK West","Korea Central","Korea South","France Central","Australia
-        Central","South Africa North","UAE North","Switzerland North","Germany West
-<<<<<<< HEAD
-        Central","Norway East"],"apiVersions":["2018-07-10"],"apiProfiles":[{"profileVersion":"2018-06-01-profile","apiVersion":"2018-07-10"}],"capabilities":"SupportsExtension"}],"registrationState":"Registered","registrationPolicy":"RegistrationRequired"}'
-=======
+        US","East US","North Europe","West Europe","Brazil South","East Asia","Southeast
+        Asia","North Central US","South Central US","Japan East","Japan West","Australia
+        East","Australia Southeast","Central US","East US 2","Central India","South
+        India","West India","West Central US","Canada Central","Canada East","West
+        US 2","UK South","UK West","Korea Central","Korea South","France Central","Australia
+        Central","South Africa North","UAE North","Switzerland North","Germany West
         Central","Norway East","Central US EUAP","East US 2 EUAP"],"apiVersions":["2018-07-10"],"apiProfiles":[{"profileVersion":"2018-06-01-profile","apiVersion":"2018-07-10"}],"capabilities":"SupportsExtension"}],"registrationState":"Registered","registrationPolicy":"RegistrationRequired"}'
->>>>>>> 86123686
     headers:
       cache-control:
       - no-cache
       content-length:
-<<<<<<< HEAD
-      - '12409'
-      content-type:
-      - application/json; charset=utf-8
-      date:
-      - Wed, 22 Apr 2020 10:35:00 GMT
-=======
       - '12934'
       content-type:
       - application/json; charset=utf-8
       date:
       - Wed, 20 May 2020 07:23:01 GMT
->>>>>>> 86123686
       expires:
       - '-1'
       pragma:
@@ -1741,24 +368,15 @@
       ParameterSetName:
       - --ids --tags
       User-Agent:
-<<<<<<< HEAD
-      - python/3.8.2 (Windows-10-10.0.18362-SP0) msrest/0.6.11 msrest_azure/0.6.3
-        azure-mgmt-resource/9.0.0 Azure-SDK-For-Python AZURECLI/2.3.1 (MSI)
-=======
       - python/3.8.0 (Windows-10-10.0.18362-SP0) msrest/0.6.9 msrest_azure/0.6.3 azure-mgmt-resource/9.0.0
         Azure-SDK-For-Python AZURECLI/2.5.1
->>>>>>> 86123686
       accept-language:
       - en-US
     method: GET
     uri: https://management.azure.com/subscriptions/00000000-0000-0000-0000-000000000000/resourceGroups/cli_test_tag_update_by_patch000001/providers/Microsoft.RecoveryServices/vaults/vault-000002?api-version=2020-02-02
   response:
     body:
-<<<<<<< HEAD
-      string: '{"location":"westus","name":"vault-000002","etag":"W/\"datetime''2020-04-22T10%3A35%3A00.2988886Z''\"","properties":{"provisioningState":"Succeeded","privateEndpointStateForBackup":"None","privateEndpointStateForSiteRecovery":"None"},"id":"/subscriptions/00000000-0000-0000-0000-000000000000/resourceGroups/cli_test_tag_update_by_patch000001/providers/Microsoft.RecoveryServices/vaults/vault-000002","type":"Microsoft.RecoveryServices/vaults","sku":{"name":"Standard"}}'
-=======
       string: '{"location":"westus","name":"vault-000002","etag":"W/\"datetime''2020-05-20T07%3A22%3A59.4370269Z''\"","properties":{"provisioningState":"Succeeded","privateEndpointStateForBackup":"None","privateEndpointStateForSiteRecovery":"None"},"id":"/subscriptions/00000000-0000-0000-0000-000000000000/resourceGroups/cli_test_tag_update_by_patch000001/providers/Microsoft.RecoveryServices/vaults/vault-000002","type":"Microsoft.RecoveryServices/vaults","sku":{"name":"Standard"}}'
->>>>>>> 86123686
     headers:
       cache-control:
       - no-cache
@@ -1767,11 +385,7 @@
       content-type:
       - application/json
       date:
-<<<<<<< HEAD
-      - Wed, 22 Apr 2020 10:35:00 GMT
-=======
       - Wed, 20 May 2020 07:23:01 GMT
->>>>>>> 86123686
       expires:
       - '-1'
       pragma:
@@ -1807,24 +421,15 @@
       ParameterSetName:
       - --ids --tags
       User-Agent:
-<<<<<<< HEAD
-      - python/3.8.2 (Windows-10-10.0.18362-SP0) msrest/0.6.11 msrest_azure/0.6.3
-        azure-mgmt-resource/9.0.0 Azure-SDK-For-Python AZURECLI/2.3.1 (MSI)
-=======
       - python/3.8.0 (Windows-10-10.0.18362-SP0) msrest/0.6.9 msrest_azure/0.6.3 azure-mgmt-resource/9.0.0
         Azure-SDK-For-Python AZURECLI/2.5.1
->>>>>>> 86123686
       accept-language:
       - en-US
     method: PATCH
     uri: https://management.azure.com/subscriptions/00000000-0000-0000-0000-000000000000/resourceGroups/cli_test_tag_update_by_patch000001/providers/Microsoft.RecoveryServices/vaults/vault-000002?api-version=2020-02-02
   response:
     body:
-<<<<<<< HEAD
-      string: '{"location":"westus","name":"vault-000002","etag":"W/\"datetime''2020-04-22T10%3A35%3A02.8333185Z''\"","tags":{"cli-test":"test"},"properties":{"provisioningState":"Succeeded","privateEndpointStateForBackup":"None","privateEndpointStateForSiteRecovery":"None"},"id":"/subscriptions/00000000-0000-0000-0000-000000000000/resourceGroups/cli_test_tag_update_by_patch000001/providers/Microsoft.RecoveryServices/vaults/vault-000002","type":"Microsoft.RecoveryServices/vaults","sku":{"name":"Standard"}}'
-=======
       string: '{"location":"westus","name":"vault-000002","etag":"W/\"datetime''2020-05-20T07%3A23%3A04.1584791Z''\"","tags":{"cli-test":"test"},"properties":{"provisioningState":"Succeeded","privateEndpointStateForBackup":"None","privateEndpointStateForSiteRecovery":"None"},"id":"/subscriptions/00000000-0000-0000-0000-000000000000/resourceGroups/cli_test_tag_update_by_patch000001/providers/Microsoft.RecoveryServices/vaults/vault-000002","type":"Microsoft.RecoveryServices/vaults","sku":{"name":"Standard"}}'
->>>>>>> 86123686
     headers:
       cache-control:
       - no-cache
@@ -1833,11 +438,7 @@
       content-type:
       - application/json
       date:
-<<<<<<< HEAD
-      - Wed, 22 Apr 2020 10:35:02 GMT
-=======
       - Wed, 20 May 2020 07:23:06 GMT
->>>>>>> 86123686
       expires:
       - '-1'
       pragma:
@@ -1871,13 +472,8 @@
       ParameterSetName:
       - --ids --tags
       User-Agent:
-<<<<<<< HEAD
-      - python/3.8.2 (Windows-10-10.0.18362-SP0) msrest/0.6.11 msrest_azure/0.6.3
-        azure-mgmt-resource/9.0.0 Azure-SDK-For-Python AZURECLI/2.3.1 (MSI)
-=======
       - python/3.8.0 (Windows-10-10.0.18362-SP0) msrest/0.6.9 msrest_azure/0.6.3 azure-mgmt-resource/9.0.0
         Azure-SDK-For-Python AZURECLI/2.5.1
->>>>>>> 86123686
       accept-language:
       - en-US
     method: GET
@@ -1891,11 +487,7 @@
         India","West India","Canada Central","Canada East","West Central US","West
         US 2","UK South","UK West","Korea Central","Korea South","France Central","Australia
         Central","South Africa North","UAE North","Switzerland North","Germany West
-<<<<<<< HEAD
-        Central","Norway East"],"apiVersions":["2020-02-02-preview","2020-02-02","2019-06-15","2019-05-13-preview","2019-05-13","2018-12-20-preview","2018-07-10-preview","2018-07-10","2018-01-10","2017-07-01-preview","2017-07-01","2016-12-01","2016-08-10","2016-06-01","2016-05-01","2015-12-15","2015-12-10","2015-11-10","2015-08-15","2015-08-10","2015-06-10","2015-03-15"],"apiProfiles":[{"profileVersion":"2018-06-01-profile","apiVersion":"2018-01-10"}],"capabilities":"CrossResourceGroupResourceMove,
-=======
         Central","Norway East","Central US EUAP","East US 2 EUAP"],"apiVersions":["2020-02-02-preview","2020-02-02","2019-06-15","2019-05-13-preview","2019-05-13","2018-12-20-preview","2018-07-10-preview","2018-07-10","2018-01-10","2017-07-01-preview","2017-07-01","2016-12-01","2016-08-10","2016-06-01","2016-05-01","2015-12-15","2015-12-10","2015-11-10","2015-08-15","2015-08-10","2015-06-10","2015-03-15"],"apiProfiles":[{"profileVersion":"2018-06-01-profile","apiVersion":"2018-01-10"}],"capabilities":"CrossResourceGroupResourceMove,
->>>>>>> 86123686
         CrossSubscriptionResourceMove, SystemAssignedResourceIdentity, SupportsTags,
         SupportsLocation"},{"resourceType":"operations","locations":[],"apiVersions":["2020-02-02-preview","2020-02-02","2019-06-15","2019-05-13-preview","2019-05-13","2018-07-10-preview","2018-07-10","2018-01-10","2017-09-01","2017-07-01-preview","2017-07-01","2016-12-01","2016-08-10","2016-06-01","2015-12-15","2015-12-10","2015-11-10","2015-08-15","2015-08-10","2015-06-10","2015-03-15"],"apiProfiles":[{"profileVersion":"2018-06-01-profile","apiVersion":"2016-08-10"}],"capabilities":"None"},{"resourceType":"locations","locations":[],"apiVersions":["2017-07-01","2016-06-01"],"apiProfiles":[{"profileVersion":"2018-06-01-profile","apiVersion":"2016-06-01"}],"capabilities":"None"},{"resourceType":"locations/backupStatus","locations":["West
         US","East US","North Europe","West Europe","Brazil South","East Asia","Southeast
@@ -1904,171 +496,107 @@
         India","West India","West Central US","Canada Central","Canada East","West
         US 2","UK South","UK West","Korea Central","Korea South","France Central","Australia
         Central","South Africa North","UAE North","Switzerland North","Germany West
-<<<<<<< HEAD
-        Central","Norway East"],"apiVersions":["2017-07-01","2016-06-01"],"apiProfiles":[{"profileVersion":"2018-06-01-profile","apiVersion":"2016-06-01"}],"capabilities":"None"},{"resourceType":"locations/checkNameAvailability","locations":["West
-=======
         Central","Norway East","Central US EUAP","East US 2 EUAP"],"apiVersions":["2017-07-01","2016-06-01"],"apiProfiles":[{"profileVersion":"2018-06-01-profile","apiVersion":"2016-06-01"}],"capabilities":"None"},{"resourceType":"locations/checkNameAvailability","locations":["West
->>>>>>> 86123686
-        US","East US","North Europe","West Europe","Brazil South","East Asia","Southeast
-        Asia","North Central US","South Central US","Japan East","Japan West","Australia
-        East","Australia Southeast","Central US","East US 2","Central India","South
-        India","West India","West Central US","Canada Central","Canada East","West
-        US 2","UK South","UK West","Korea Central","Korea South","France Central","Australia
-        Central","South Africa North","UAE North","Switzerland North","Germany West
-<<<<<<< HEAD
-        Central","Norway East"],"apiVersions":["2018-01-10"],"apiProfiles":[{"profileVersion":"2018-06-01-profile","apiVersion":"2018-01-10"}],"capabilities":"None"},{"resourceType":"locations/allocatedStamp","locations":["West
-=======
+        US","East US","North Europe","West Europe","Brazil South","East Asia","Southeast
+        Asia","North Central US","South Central US","Japan East","Japan West","Australia
+        East","Australia Southeast","Central US","East US 2","Central India","South
+        India","West India","West Central US","Canada Central","Canada East","West
+        US 2","UK South","UK West","Korea Central","Korea South","France Central","Australia
+        Central","South Africa North","UAE North","Switzerland North","Germany West
         Central","Norway East","Central US EUAP","East US 2 EUAP"],"apiVersions":["2018-01-10"],"apiProfiles":[{"profileVersion":"2018-06-01-profile","apiVersion":"2018-01-10"}],"capabilities":"None"},{"resourceType":"locations/allocatedStamp","locations":["West
->>>>>>> 86123686
-        US","East US","North Europe","West Europe","Brazil South","East Asia","Southeast
-        Asia","North Central US","South Central US","Japan East","Japan West","Australia
-        East","Australia Southeast","Central US","East US 2","Central India","South
-        India","West India","West Central US","Canada Central","Canada East","West
-        US 2","UK South","UK West","Korea Central","Korea South","France Central","Australia
-        Central","South Africa North","UAE North","Switzerland North","Germany West
-<<<<<<< HEAD
-        Central","Norway East"],"apiVersions":["2016-06-01"],"apiProfiles":[{"profileVersion":"2018-06-01-profile","apiVersion":"2016-06-01"}],"capabilities":"None"},{"resourceType":"locations/allocateStamp","locations":["West
-=======
+        US","East US","North Europe","West Europe","Brazil South","East Asia","Southeast
+        Asia","North Central US","South Central US","Japan East","Japan West","Australia
+        East","Australia Southeast","Central US","East US 2","Central India","South
+        India","West India","West Central US","Canada Central","Canada East","West
+        US 2","UK South","UK West","Korea Central","Korea South","France Central","Australia
+        Central","South Africa North","UAE North","Switzerland North","Germany West
         Central","Norway East","Central US EUAP","East US 2 EUAP"],"apiVersions":["2016-06-01"],"apiProfiles":[{"profileVersion":"2018-06-01-profile","apiVersion":"2016-06-01"}],"capabilities":"None"},{"resourceType":"locations/allocateStamp","locations":["West
->>>>>>> 86123686
-        US","East US","North Europe","West Europe","Brazil South","East Asia","Southeast
-        Asia","North Central US","South Central US","Japan East","Japan West","Australia
-        East","Australia Southeast","Central US","East US 2","Central India","South
-        India","West India","West Central US","Canada Central","Canada East","West
-        US 2","UK South","UK West","Korea Central","Korea South","France Central","Australia
-        Central","South Africa North","UAE North","Switzerland North","Germany West
-<<<<<<< HEAD
-        Central","Norway East"],"apiVersions":["2016-06-01"],"apiProfiles":[{"profileVersion":"2018-06-01-profile","apiVersion":"2016-06-01"}],"capabilities":"None"},{"resourceType":"locations/backupValidateFeatures","locations":["West
-=======
+        US","East US","North Europe","West Europe","Brazil South","East Asia","Southeast
+        Asia","North Central US","South Central US","Japan East","Japan West","Australia
+        East","Australia Southeast","Central US","East US 2","Central India","South
+        India","West India","West Central US","Canada Central","Canada East","West
+        US 2","UK South","UK West","Korea Central","Korea South","France Central","Australia
+        Central","South Africa North","UAE North","Switzerland North","Germany West
         Central","Norway East","Central US EUAP","East US 2 EUAP"],"apiVersions":["2016-06-01"],"apiProfiles":[{"profileVersion":"2018-06-01-profile","apiVersion":"2016-06-01"}],"capabilities":"None"},{"resourceType":"locations/backupValidateFeatures","locations":["West
->>>>>>> 86123686
-        US","East US","North Europe","West Europe","Brazil South","East Asia","Southeast
-        Asia","North Central US","South Central US","Japan East","Japan West","Australia
-        East","Australia Southeast","Central US","East US 2","Central India","South
-        India","West India","West Central US","Canada Central","Canada East","West
-        US 2","UK South","UK West","Korea Central","Korea South","France Central","Australia
-        Central","South Africa North","UAE North","Switzerland North","Germany West
-<<<<<<< HEAD
-        Central","Norway East"],"apiVersions":["2017-07-01"],"apiProfiles":[{"profileVersion":"2018-06-01-profile","apiVersion":"2017-07-01"}],"capabilities":"None"},{"resourceType":"locations/backupPreValidateProtection","locations":["West
-=======
+        US","East US","North Europe","West Europe","Brazil South","East Asia","Southeast
+        Asia","North Central US","South Central US","Japan East","Japan West","Australia
+        East","Australia Southeast","Central US","East US 2","Central India","South
+        India","West India","West Central US","Canada Central","Canada East","West
+        US 2","UK South","UK West","Korea Central","Korea South","France Central","Australia
+        Central","South Africa North","UAE North","Switzerland North","Germany West
         Central","Norway East","Central US EUAP","East US 2 EUAP"],"apiVersions":["2017-07-01"],"apiProfiles":[{"profileVersion":"2018-06-01-profile","apiVersion":"2017-07-01"}],"capabilities":"None"},{"resourceType":"locations/backupPreValidateProtection","locations":["West
->>>>>>> 86123686
-        US","East US","North Europe","West Europe","Brazil South","East Asia","Southeast
-        Asia","North Central US","South Central US","Japan East","Japan West","Australia
-        East","Australia Southeast","Central US","East US 2","Central India","South
-        India","West India","West Central US","Canada Central","Canada East","West
-        US 2","UK South","UK West","Korea Central","Korea South","France Central","Australia
-        Central","South Africa North","UAE North","Switzerland North","Germany West
-<<<<<<< HEAD
-        Central","Norway East"],"apiVersions":["2017-07-01"],"apiProfiles":[{"profileVersion":"2018-06-01-profile","apiVersion":"2017-07-01"}],"capabilities":"None"},{"resourceType":"locations/backupCrrJobs","locations":["West
-=======
+        US","East US","North Europe","West Europe","Brazil South","East Asia","Southeast
+        Asia","North Central US","South Central US","Japan East","Japan West","Australia
+        East","Australia Southeast","Central US","East US 2","Central India","South
+        India","West India","West Central US","Canada Central","Canada East","West
+        US 2","UK South","UK West","Korea Central","Korea South","France Central","Australia
+        Central","South Africa North","UAE North","Switzerland North","Germany West
         Central","Norway East","Central US EUAP","East US 2 EUAP"],"apiVersions":["2017-07-01"],"apiProfiles":[{"profileVersion":"2018-06-01-profile","apiVersion":"2017-07-01"}],"capabilities":"None"},{"resourceType":"locations/backupCrrJobs","locations":["West
->>>>>>> 86123686
-        US","East US","North Europe","West Europe","Brazil South","East Asia","Southeast
-        Asia","North Central US","South Central US","Japan East","Japan West","Australia
-        East","Australia Southeast","Central US","East US 2","Central India","South
-        India","West India","West Central US","Canada Central","Canada East","West
-        US 2","UK South","UK West","Korea Central","Korea South","France Central","Australia
-        Central","South Africa North","UAE North","Switzerland North","Germany West
-<<<<<<< HEAD
-        Central","Norway East"],"apiVersions":["2018-12-20-preview"],"apiProfiles":[{"profileVersion":"2018-06-01-profile","apiVersion":"2018-12-20-preview"}],"capabilities":"None"},{"resourceType":"locations/backupCrrJob","locations":["West
-=======
+        US","East US","North Europe","West Europe","Brazil South","East Asia","Southeast
+        Asia","North Central US","South Central US","Japan East","Japan West","Australia
+        East","Australia Southeast","Central US","East US 2","Central India","South
+        India","West India","West Central US","Canada Central","Canada East","West
+        US 2","UK South","UK West","Korea Central","Korea South","France Central","Australia
+        Central","South Africa North","UAE North","Switzerland North","Germany West
         Central","Norway East","Central US EUAP","East US 2 EUAP"],"apiVersions":["2018-12-20-preview"],"apiProfiles":[{"profileVersion":"2018-06-01-profile","apiVersion":"2018-12-20-preview"}],"capabilities":"None"},{"resourceType":"locations/backupCrrJob","locations":["West
->>>>>>> 86123686
-        US","East US","North Europe","West Europe","Brazil South","East Asia","Southeast
-        Asia","North Central US","South Central US","Japan East","Japan West","Australia
-        East","Australia Southeast","Central US","East US 2","Central India","South
-        India","West India","West Central US","Canada Central","Canada East","West
-        US 2","UK South","UK West","Korea Central","Korea South","France Central","Australia
-        Central","South Africa North","UAE North","Switzerland North","Germany West
-<<<<<<< HEAD
-        Central","Norway East"],"apiVersions":["2018-12-20-preview"],"apiProfiles":[{"profileVersion":"2018-06-01-profile","apiVersion":"2018-12-20-preview"}],"capabilities":"None"},{"resourceType":"locations/backupAadProperties","locations":["West
-=======
+        US","East US","North Europe","West Europe","Brazil South","East Asia","Southeast
+        Asia","North Central US","South Central US","Japan East","Japan West","Australia
+        East","Australia Southeast","Central US","East US 2","Central India","South
+        India","West India","West Central US","Canada Central","Canada East","West
+        US 2","UK South","UK West","Korea Central","Korea South","France Central","Australia
+        Central","South Africa North","UAE North","Switzerland North","Germany West
         Central","Norway East","Central US EUAP","East US 2 EUAP"],"apiVersions":["2018-12-20-preview"],"apiProfiles":[{"profileVersion":"2018-06-01-profile","apiVersion":"2018-12-20-preview"}],"capabilities":"None"},{"resourceType":"locations/backupAadProperties","locations":["West
->>>>>>> 86123686
-        US","East US","North Europe","West Europe","Brazil South","East Asia","Southeast
-        Asia","North Central US","South Central US","Japan East","Japan West","Australia
-        East","Australia Southeast","Central US","East US 2","Central India","South
-        India","West India","West Central US","Canada Central","Canada East","West
-        US 2","UK South","UK West","Korea Central","Korea South","France Central","Australia
-        Central","South Africa North","UAE North","Switzerland North","Germany West
-<<<<<<< HEAD
-        Central","Norway East"],"apiVersions":["2018-12-20-preview"],"apiProfiles":[{"profileVersion":"2018-06-01-profile","apiVersion":"2018-12-20-preview"}],"capabilities":"None"},{"resourceType":"locations/backupCrossRegionRestore","locations":["West
-=======
+        US","East US","North Europe","West Europe","Brazil South","East Asia","Southeast
+        Asia","North Central US","South Central US","Japan East","Japan West","Australia
+        East","Australia Southeast","Central US","East US 2","Central India","South
+        India","West India","West Central US","Canada Central","Canada East","West
+        US 2","UK South","UK West","Korea Central","Korea South","France Central","Australia
+        Central","South Africa North","UAE North","Switzerland North","Germany West
         Central","Norway East","Central US EUAP","East US 2 EUAP"],"apiVersions":["2018-12-20-preview"],"apiProfiles":[{"profileVersion":"2018-06-01-profile","apiVersion":"2018-12-20-preview"}],"capabilities":"None"},{"resourceType":"locations/backupCrossRegionRestore","locations":["West
->>>>>>> 86123686
-        US","East US","North Europe","West Europe","Brazil South","East Asia","Southeast
-        Asia","North Central US","South Central US","Japan East","Japan West","Australia
-        East","Australia Southeast","Central US","East US 2","Central India","South
-        India","West India","West Central US","Canada Central","Canada East","West
-        US 2","UK South","UK West","Korea Central","Korea South","France Central","Australia
-        Central","South Africa North","UAE North","Switzerland North","Germany West
-<<<<<<< HEAD
-        Central","Norway East"],"apiVersions":["2018-12-20-preview"],"apiProfiles":[{"profileVersion":"2018-06-01-profile","apiVersion":"2018-12-20-preview"}],"capabilities":"None"},{"resourceType":"locations/backupCrrOperationResults","locations":["West
-=======
+        US","East US","North Europe","West Europe","Brazil South","East Asia","Southeast
+        Asia","North Central US","South Central US","Japan East","Japan West","Australia
+        East","Australia Southeast","Central US","East US 2","Central India","South
+        India","West India","West Central US","Canada Central","Canada East","West
+        US 2","UK South","UK West","Korea Central","Korea South","France Central","Australia
+        Central","South Africa North","UAE North","Switzerland North","Germany West
         Central","Norway East","Central US EUAP","East US 2 EUAP"],"apiVersions":["2018-12-20-preview"],"apiProfiles":[{"profileVersion":"2018-06-01-profile","apiVersion":"2018-12-20-preview"}],"capabilities":"None"},{"resourceType":"locations/backupCrrOperationResults","locations":["West
->>>>>>> 86123686
-        US","East US","North Europe","West Europe","Brazil South","East Asia","Southeast
-        Asia","North Central US","South Central US","Japan East","Japan West","Australia
-        East","Australia Southeast","Central US","East US 2","Central India","South
-        India","West India","West Central US","Canada Central","Canada East","West
-        US 2","UK South","UK West","Korea Central","Korea South","France Central","Australia
-        Central","South Africa North","UAE North","Switzerland North","Germany West
-<<<<<<< HEAD
-        Central","Norway East"],"apiVersions":["2018-12-20-preview"],"apiProfiles":[{"profileVersion":"2018-06-01-profile","apiVersion":"2018-12-20-preview"}],"capabilities":"None"},{"resourceType":"locations/backupCrrOperationsStatus","locations":["West
-=======
+        US","East US","North Europe","West Europe","Brazil South","East Asia","Southeast
+        Asia","North Central US","South Central US","Japan East","Japan West","Australia
+        East","Australia Southeast","Central US","East US 2","Central India","South
+        India","West India","West Central US","Canada Central","Canada East","West
+        US 2","UK South","UK West","Korea Central","Korea South","France Central","Australia
+        Central","South Africa North","UAE North","Switzerland North","Germany West
         Central","Norway East","Central US EUAP","East US 2 EUAP"],"apiVersions":["2018-12-20-preview"],"apiProfiles":[{"profileVersion":"2018-06-01-profile","apiVersion":"2018-12-20-preview"}],"capabilities":"None"},{"resourceType":"locations/backupCrrOperationsStatus","locations":["West
->>>>>>> 86123686
-        US","East US","North Europe","West Europe","Brazil South","East Asia","Southeast
-        Asia","North Central US","South Central US","Japan East","Japan West","Australia
-        East","Australia Southeast","Central US","East US 2","Central India","South
-        India","West India","West Central US","Canada Central","Canada East","West
-        US 2","UK South","UK West","Korea Central","Korea South","France Central","Australia
-        Central","South Africa North","UAE North","Switzerland North","Germany West
-<<<<<<< HEAD
-        Central","Norway East"],"apiVersions":["2018-12-20-preview"],"apiProfiles":[{"profileVersion":"2018-06-01-profile","apiVersion":"2018-12-20-preview"}],"capabilities":"None"},{"resourceType":"backupProtectedItems","locations":["West
-=======
+        US","East US","North Europe","West Europe","Brazil South","East Asia","Southeast
+        Asia","North Central US","South Central US","Japan East","Japan West","Australia
+        East","Australia Southeast","Central US","East US 2","Central India","South
+        India","West India","West Central US","Canada Central","Canada East","West
+        US 2","UK South","UK West","Korea Central","Korea South","France Central","Australia
+        Central","South Africa North","UAE North","Switzerland North","Germany West
         Central","Norway East","Central US EUAP","East US 2 EUAP"],"apiVersions":["2018-12-20-preview"],"apiProfiles":[{"profileVersion":"2018-06-01-profile","apiVersion":"2018-12-20-preview"}],"capabilities":"None"},{"resourceType":"backupProtectedItems","locations":["West
->>>>>>> 86123686
-        US","East US","North Europe","West Europe","Brazil South","East Asia","Southeast
-        Asia","North Central US","South Central US","Japan East","Japan West","Australia
-        East","Australia Southeast","Central US","East US 2","Central India","South
-        India","West India","West Central US","Canada Central","Canada East","West
-        US 2","UK South","UK West","Korea Central","Korea South","France Central","Australia
-        Central","South Africa North","UAE North","Switzerland North","Germany West
-<<<<<<< HEAD
-        Central","Norway East"],"apiVersions":["2017-07-01-preview"],"apiProfiles":[{"profileVersion":"2018-06-01-profile","apiVersion":"2017-07-01-preview"}],"capabilities":"SupportsExtension"},{"resourceType":"replicationEligibilityResults","locations":["West
-=======
+        US","East US","North Europe","West Europe","Brazil South","East Asia","Southeast
+        Asia","North Central US","South Central US","Japan East","Japan West","Australia
+        East","Australia Southeast","Central US","East US 2","Central India","South
+        India","West India","West Central US","Canada Central","Canada East","West
+        US 2","UK South","UK West","Korea Central","Korea South","France Central","Australia
+        Central","South Africa North","UAE North","Switzerland North","Germany West
         Central","Norway East","Central US EUAP","East US 2 EUAP"],"apiVersions":["2017-07-01-preview"],"apiProfiles":[{"profileVersion":"2018-06-01-profile","apiVersion":"2017-07-01-preview"}],"capabilities":"SupportsExtension"},{"resourceType":"replicationEligibilityResults","locations":["West
->>>>>>> 86123686
-        US","East US","North Europe","West Europe","Brazil South","East Asia","Southeast
-        Asia","North Central US","South Central US","Japan East","Japan West","Australia
-        East","Australia Southeast","Central US","East US 2","Central India","South
-        India","West India","West Central US","Canada Central","Canada East","West
-        US 2","UK South","UK West","Korea Central","Korea South","France Central","Australia
-        Central","South Africa North","UAE North","Switzerland North","Germany West
-<<<<<<< HEAD
-        Central","Norway East"],"apiVersions":["2018-07-10"],"apiProfiles":[{"profileVersion":"2018-06-01-profile","apiVersion":"2018-07-10"}],"capabilities":"SupportsExtension"}],"registrationState":"Registered","registrationPolicy":"RegistrationRequired"}'
-=======
+        US","East US","North Europe","West Europe","Brazil South","East Asia","Southeast
+        Asia","North Central US","South Central US","Japan East","Japan West","Australia
+        East","Australia Southeast","Central US","East US 2","Central India","South
+        India","West India","West Central US","Canada Central","Canada East","West
+        US 2","UK South","UK West","Korea Central","Korea South","France Central","Australia
+        Central","South Africa North","UAE North","Switzerland North","Germany West
         Central","Norway East","Central US EUAP","East US 2 EUAP"],"apiVersions":["2018-07-10"],"apiProfiles":[{"profileVersion":"2018-06-01-profile","apiVersion":"2018-07-10"}],"capabilities":"SupportsExtension"}],"registrationState":"Registered","registrationPolicy":"RegistrationRequired"}'
->>>>>>> 86123686
     headers:
       cache-control:
       - no-cache
       content-length:
-<<<<<<< HEAD
-      - '12409'
-      content-type:
-      - application/json; charset=utf-8
-      date:
-      - Wed, 22 Apr 2020 10:35:03 GMT
-=======
       - '12934'
       content-type:
       - application/json; charset=utf-8
       date:
       - Wed, 20 May 2020 07:23:07 GMT
->>>>>>> 86123686
       expires:
       - '-1'
       pragma:
@@ -2096,24 +624,15 @@
       ParameterSetName:
       - --ids --tags
       User-Agent:
-<<<<<<< HEAD
-      - python/3.8.2 (Windows-10-10.0.18362-SP0) msrest/0.6.11 msrest_azure/0.6.3
-        azure-mgmt-resource/9.0.0 Azure-SDK-For-Python AZURECLI/2.3.1 (MSI)
-=======
       - python/3.8.0 (Windows-10-10.0.18362-SP0) msrest/0.6.9 msrest_azure/0.6.3 azure-mgmt-resource/9.0.0
         Azure-SDK-For-Python AZURECLI/2.5.1
->>>>>>> 86123686
       accept-language:
       - en-US
     method: GET
     uri: https://management.azure.com/subscriptions/00000000-0000-0000-0000-000000000000/resourceGroups/cli_test_tag_update_by_patch000001/providers/Microsoft.RecoveryServices/vaults/vault-000002?api-version=2020-02-02
   response:
     body:
-<<<<<<< HEAD
-      string: '{"location":"westus","name":"vault-000002","etag":"W/\"datetime''2020-04-22T10%3A35%3A02.8333185Z''\"","tags":{"cli-test":"test"},"properties":{"provisioningState":"Succeeded","privateEndpointStateForBackup":"None","privateEndpointStateForSiteRecovery":"None"},"id":"/subscriptions/00000000-0000-0000-0000-000000000000/resourceGroups/cli_test_tag_update_by_patch000001/providers/Microsoft.RecoveryServices/vaults/vault-000002","type":"Microsoft.RecoveryServices/vaults","sku":{"name":"Standard"}}'
-=======
       string: '{"location":"westus","name":"vault-000002","etag":"W/\"datetime''2020-05-20T07%3A23%3A04.1584791Z''\"","tags":{"cli-test":"test"},"properties":{"provisioningState":"Succeeded","privateEndpointStateForBackup":"None","privateEndpointStateForSiteRecovery":"None"},"id":"/subscriptions/00000000-0000-0000-0000-000000000000/resourceGroups/cli_test_tag_update_by_patch000001/providers/Microsoft.RecoveryServices/vaults/vault-000002","type":"Microsoft.RecoveryServices/vaults","sku":{"name":"Standard"}}'
->>>>>>> 86123686
     headers:
       cache-control:
       - no-cache
@@ -2122,11 +641,7 @@
       content-type:
       - application/json
       date:
-<<<<<<< HEAD
-      - Wed, 22 Apr 2020 10:35:04 GMT
-=======
       - Wed, 20 May 2020 07:23:08 GMT
->>>>>>> 86123686
       expires:
       - '-1'
       pragma:
@@ -2162,24 +677,15 @@
       ParameterSetName:
       - --ids --tags
       User-Agent:
-<<<<<<< HEAD
-      - python/3.8.2 (Windows-10-10.0.18362-SP0) msrest/0.6.11 msrest_azure/0.6.3
-        azure-mgmt-resource/9.0.0 Azure-SDK-For-Python AZURECLI/2.3.1 (MSI)
-=======
       - python/3.8.0 (Windows-10-10.0.18362-SP0) msrest/0.6.9 msrest_azure/0.6.3 azure-mgmt-resource/9.0.0
         Azure-SDK-For-Python AZURECLI/2.5.1
->>>>>>> 86123686
       accept-language:
       - en-US
     method: PATCH
     uri: https://management.azure.com/subscriptions/00000000-0000-0000-0000-000000000000/resourceGroups/cli_test_tag_update_by_patch000001/providers/Microsoft.RecoveryServices/vaults/vault-000002?api-version=2020-02-02
   response:
     body:
-<<<<<<< HEAD
-      string: '{"location":"westus","name":"vault-000002","etag":"W/\"datetime''2020-04-22T10%3A35%3A05.6810445Z''\"","tags":{},"properties":{"provisioningState":"Succeeded","privateEndpointStateForBackup":"None","privateEndpointStateForSiteRecovery":"None"},"id":"/subscriptions/00000000-0000-0000-0000-000000000000/resourceGroups/cli_test_tag_update_by_patch000001/providers/Microsoft.RecoveryServices/vaults/vault-000002","type":"Microsoft.RecoveryServices/vaults","sku":{"name":"Standard"}}'
-=======
       string: '{"location":"westus","name":"vault-000002","etag":"W/\"datetime''2020-05-20T07%3A23%3A10.7697117Z''\"","tags":{},"properties":{"provisioningState":"Succeeded","privateEndpointStateForBackup":"None","privateEndpointStateForSiteRecovery":"None"},"id":"/subscriptions/00000000-0000-0000-0000-000000000000/resourceGroups/cli_test_tag_update_by_patch000001/providers/Microsoft.RecoveryServices/vaults/vault-000002","type":"Microsoft.RecoveryServices/vaults","sku":{"name":"Standard"}}'
->>>>>>> 86123686
     headers:
       cache-control:
       - no-cache
@@ -2188,11 +694,7 @@
       content-type:
       - application/json
       date:
-<<<<<<< HEAD
-      - Wed, 22 Apr 2020 10:35:05 GMT
-=======
       - Wed, 20 May 2020 07:23:13 GMT
->>>>>>> 86123686
       expires:
       - '-1'
       pragma:
@@ -3074,17 +1576,6 @@
       ParameterSetName:
       - --ids --tags
       User-Agent:
-<<<<<<< HEAD
-      - python/3.8.2 (Windows-10-10.0.18362-SP0) msrest/0.6.11 msrest_azure/0.6.3
-        azure-mgmt-resource/9.0.0 Azure-SDK-For-Python AZURECLI/2.3.1 (MSI)
-      accept-language:
-      - en-US
-    method: GET
-    uri: https://management.azure.com/subscriptions/00000000-0000-0000-0000-000000000000/resourceGroups/cli_test_tag_update_by_patch000001?api-version=2019-10-01
-  response:
-    body:
-      string: '{"id":"/subscriptions/00000000-0000-0000-0000-000000000000/resourceGroups/cli_test_tag_update_by_patch000001","name":"cli_test_tag_update_by_patch000001","type":"Microsoft.Resources/resourceGroups","location":"westus","tags":{"product":"azurecli","cause":"automation","date":"2020-04-22T10:33:41Z"},"properties":{"provisioningState":"Succeeded"}}'
-=======
       - python/3.8.0 (Windows-10-10.0.18362-SP0) msrest/0.6.9 msrest_azure/0.6.3 azure-mgmt-resource/9.0.0
         Azure-SDK-For-Python AZURECLI/2.5.1
       accept-language:
@@ -3094,7 +1585,6 @@
   response:
     body:
       string: '{"type":"Microsoft.ContainerRegistry/registries/webhooks","id":"/subscriptions/00000000-0000-0000-0000-000000000000/resourceGroups/cli_test_tag_update_by_patch000001/providers/Microsoft.ContainerRegistry/registries/clireg000003/webhooks/cliregwebhook","name":"cliregwebhook","location":"westus","tags":{},"properties":{"status":"enabled","scope":"","actions":["push"],"provisioningState":"Succeeded"}}'
->>>>>>> 86123686
     headers:
       cache-control:
       - no-cache
@@ -3103,11 +1593,7 @@
       content-type:
       - application/json; charset=utf-8
       date:
-<<<<<<< HEAD
-      - Wed, 22 Apr 2020 10:35:06 GMT
-=======
       - Wed, 20 May 2020 07:23:45 GMT
->>>>>>> 86123686
       expires:
       - '-1'
       pragma:
@@ -3143,21 +1629,12 @@
       ParameterSetName:
       - --ids --tags
       User-Agent:
-<<<<<<< HEAD
-      - python/3.8.2 (Windows-10-10.0.18362-SP0) msrest/0.6.11 msrest_azure/0.6.3
-        azure-mgmt-resource/9.0.0 Azure-SDK-For-Python AZURECLI/2.3.1 (MSI)
-      accept-language:
-      - en-US
-    method: PATCH
-    uri: https://management.azure.com/subscriptions/00000000-0000-0000-0000-000000000000/resourceGroups/cli_test_tag_update_by_patch000001?api-version=2019-10-01
-=======
       - python/3.8.0 (Windows-10-10.0.18362-SP0) msrest/0.6.9 msrest_azure/0.6.3 azure-mgmt-resource/9.0.0
         Azure-SDK-For-Python AZURECLI/2.5.1
       accept-language:
       - en-US
     method: PATCH
     uri: https://management.azure.com/subscriptions/00000000-0000-0000-0000-000000000000/resourceGroups/cli_test_tag_update_by_patch000001/providers/Microsoft.ContainerRegistry/registries/clireg000003/webhooks/cliregwebhook?api-version=2019-05-01
->>>>>>> 86123686
   response:
     body:
       string: '{"type":"Microsoft.ContainerRegistry/registries/webhooks","id":"/subscriptions/00000000-0000-0000-0000-000000000000/resourceGroups/cli_test_tag_update_by_patch000001/providers/Microsoft.ContainerRegistry/registries/clireg000003/webhooks/cliregwebhook","name":"cliregwebhook","location":"westus","tags":{"cli-test":"test"},"properties":{"status":"enabled","scope":"","actions":["push"],"provisioningState":"Succeeded"}}'
@@ -3169,11 +1646,7 @@
       content-type:
       - application/json; charset=utf-8
       date:
-<<<<<<< HEAD
-      - Wed, 22 Apr 2020 10:35:07 GMT
-=======
       - Wed, 20 May 2020 07:23:48 GMT
->>>>>>> 86123686
       expires:
       - '-1'
       pragma:
@@ -3658,124 +2131,6 @@
       ParameterSetName:
       - --id
       User-Agent:
-<<<<<<< HEAD
-      - python/3.8.2 (Windows-10-10.0.18362-SP0) msrest/0.6.11 msrest_azure/0.6.3
-        azure-mgmt-resource/9.0.0 Azure-SDK-For-Python AZURECLI/2.3.1 (MSI)
-      accept-language:
-      - en-US
-    method: GET
-    uri: https://management.azure.com/subscriptions/00000000-0000-0000-0000-000000000000/providers/Microsoft.RecoveryServices?api-version=2019-10-01
-  response:
-    body:
-      string: '{"id":"/subscriptions/00000000-0000-0000-0000-000000000000/providers/Microsoft.RecoveryServices","namespace":"Microsoft.RecoveryServices","authorizations":[{"applicationId":"262044b1-e2ce-469f-a196-69ab7ada62d3","roleDefinitionId":"21CEC436-F7D0-4ADE-8AD8-FEC5668484CC"},{"applicationId":"b8340c3b-9267-498f-b21a-15d5547fd85e","roleDefinitionId":"8A00C8EA-8F1B-45A7-8F64-F4CC61EEE9B6"},{"applicationId":"3b2fa68d-a091-48c9-95be-88d572e08fb7","roleDefinitionId":"47d68fae-99c7-4c10-b9db-2316116a061e"},{"applicationId":"9bdab391-7bbe-42e8-8132-e4491dc29cc0","roleDefinitionId":"0383f7f5-023d-4379-b2c7-9ef786459969"}],"resourceTypes":[{"resourceType":"vaults","locations":["West
-        US","East US","North Europe","West Europe","Brazil South","East Asia","Southeast
-        Asia","North Central US","South Central US","Japan East","Japan West","Australia
-        East","Australia Southeast","Central US","East US 2","Central India","South
-        India","West India","Canada Central","Canada East","West Central US","West
-        US 2","UK South","UK West","Korea Central","Korea South","France Central","Australia
-        Central","South Africa North","UAE North","Switzerland North","Germany West
-        Central","Norway East"],"apiVersions":["2020-02-02-preview","2020-02-02","2019-06-15","2019-05-13-preview","2019-05-13","2018-12-20-preview","2018-07-10-preview","2018-07-10","2018-01-10","2017-07-01-preview","2017-07-01","2016-12-01","2016-08-10","2016-06-01","2016-05-01","2015-12-15","2015-12-10","2015-11-10","2015-08-15","2015-08-10","2015-06-10","2015-03-15"],"apiProfiles":[{"profileVersion":"2018-06-01-profile","apiVersion":"2018-01-10"}],"capabilities":"CrossResourceGroupResourceMove,
-        CrossSubscriptionResourceMove, SystemAssignedResourceIdentity, SupportsTags,
-        SupportsLocation"},{"resourceType":"operations","locations":[],"apiVersions":["2020-02-02-preview","2020-02-02","2019-06-15","2019-05-13-preview","2019-05-13","2018-07-10-preview","2018-07-10","2018-01-10","2017-09-01","2017-07-01-preview","2017-07-01","2016-12-01","2016-08-10","2016-06-01","2015-12-15","2015-12-10","2015-11-10","2015-08-15","2015-08-10","2015-06-10","2015-03-15"],"apiProfiles":[{"profileVersion":"2018-06-01-profile","apiVersion":"2016-08-10"}],"capabilities":"None"},{"resourceType":"locations","locations":[],"apiVersions":["2017-07-01","2016-06-01"],"apiProfiles":[{"profileVersion":"2018-06-01-profile","apiVersion":"2016-06-01"}],"capabilities":"None"},{"resourceType":"locations/backupStatus","locations":["West
-        US","East US","North Europe","West Europe","Brazil South","East Asia","Southeast
-        Asia","North Central US","South Central US","Japan East","Japan West","Australia
-        East","Australia Southeast","Central US","East US 2","Central India","South
-        India","West India","West Central US","Canada Central","Canada East","West
-        US 2","UK South","UK West","Korea Central","Korea South","France Central","Australia
-        Central","South Africa North","UAE North","Switzerland North","Germany West
-        Central","Norway East"],"apiVersions":["2017-07-01","2016-06-01"],"apiProfiles":[{"profileVersion":"2018-06-01-profile","apiVersion":"2016-06-01"}],"capabilities":"None"},{"resourceType":"locations/checkNameAvailability","locations":["West
-        US","East US","North Europe","West Europe","Brazil South","East Asia","Southeast
-        Asia","North Central US","South Central US","Japan East","Japan West","Australia
-        East","Australia Southeast","Central US","East US 2","Central India","South
-        India","West India","West Central US","Canada Central","Canada East","West
-        US 2","UK South","UK West","Korea Central","Korea South","France Central","Australia
-        Central","South Africa North","UAE North","Switzerland North","Germany West
-        Central","Norway East"],"apiVersions":["2018-01-10"],"apiProfiles":[{"profileVersion":"2018-06-01-profile","apiVersion":"2018-01-10"}],"capabilities":"None"},{"resourceType":"locations/allocatedStamp","locations":["West
-        US","East US","North Europe","West Europe","Brazil South","East Asia","Southeast
-        Asia","North Central US","South Central US","Japan East","Japan West","Australia
-        East","Australia Southeast","Central US","East US 2","Central India","South
-        India","West India","West Central US","Canada Central","Canada East","West
-        US 2","UK South","UK West","Korea Central","Korea South","France Central","Australia
-        Central","South Africa North","UAE North","Switzerland North","Germany West
-        Central","Norway East"],"apiVersions":["2016-06-01"],"apiProfiles":[{"profileVersion":"2018-06-01-profile","apiVersion":"2016-06-01"}],"capabilities":"None"},{"resourceType":"locations/allocateStamp","locations":["West
-        US","East US","North Europe","West Europe","Brazil South","East Asia","Southeast
-        Asia","North Central US","South Central US","Japan East","Japan West","Australia
-        East","Australia Southeast","Central US","East US 2","Central India","South
-        India","West India","West Central US","Canada Central","Canada East","West
-        US 2","UK South","UK West","Korea Central","Korea South","France Central","Australia
-        Central","South Africa North","UAE North","Switzerland North","Germany West
-        Central","Norway East"],"apiVersions":["2016-06-01"],"apiProfiles":[{"profileVersion":"2018-06-01-profile","apiVersion":"2016-06-01"}],"capabilities":"None"},{"resourceType":"locations/backupValidateFeatures","locations":["West
-        US","East US","North Europe","West Europe","Brazil South","East Asia","Southeast
-        Asia","North Central US","South Central US","Japan East","Japan West","Australia
-        East","Australia Southeast","Central US","East US 2","Central India","South
-        India","West India","West Central US","Canada Central","Canada East","West
-        US 2","UK South","UK West","Korea Central","Korea South","France Central","Australia
-        Central","South Africa North","UAE North","Switzerland North","Germany West
-        Central","Norway East"],"apiVersions":["2017-07-01"],"apiProfiles":[{"profileVersion":"2018-06-01-profile","apiVersion":"2017-07-01"}],"capabilities":"None"},{"resourceType":"locations/backupPreValidateProtection","locations":["West
-        US","East US","North Europe","West Europe","Brazil South","East Asia","Southeast
-        Asia","North Central US","South Central US","Japan East","Japan West","Australia
-        East","Australia Southeast","Central US","East US 2","Central India","South
-        India","West India","West Central US","Canada Central","Canada East","West
-        US 2","UK South","UK West","Korea Central","Korea South","France Central","Australia
-        Central","South Africa North","UAE North","Switzerland North","Germany West
-        Central","Norway East"],"apiVersions":["2017-07-01"],"apiProfiles":[{"profileVersion":"2018-06-01-profile","apiVersion":"2017-07-01"}],"capabilities":"None"},{"resourceType":"locations/backupCrrJobs","locations":["West
-        US","East US","North Europe","West Europe","Brazil South","East Asia","Southeast
-        Asia","North Central US","South Central US","Japan East","Japan West","Australia
-        East","Australia Southeast","Central US","East US 2","Central India","South
-        India","West India","West Central US","Canada Central","Canada East","West
-        US 2","UK South","UK West","Korea Central","Korea South","France Central","Australia
-        Central","South Africa North","UAE North","Switzerland North","Germany West
-        Central","Norway East"],"apiVersions":["2018-12-20-preview"],"apiProfiles":[{"profileVersion":"2018-06-01-profile","apiVersion":"2018-12-20-preview"}],"capabilities":"None"},{"resourceType":"locations/backupCrrJob","locations":["West
-        US","East US","North Europe","West Europe","Brazil South","East Asia","Southeast
-        Asia","North Central US","South Central US","Japan East","Japan West","Australia
-        East","Australia Southeast","Central US","East US 2","Central India","South
-        India","West India","West Central US","Canada Central","Canada East","West
-        US 2","UK South","UK West","Korea Central","Korea South","France Central","Australia
-        Central","South Africa North","UAE North","Switzerland North","Germany West
-        Central","Norway East"],"apiVersions":["2018-12-20-preview"],"apiProfiles":[{"profileVersion":"2018-06-01-profile","apiVersion":"2018-12-20-preview"}],"capabilities":"None"},{"resourceType":"locations/backupAadProperties","locations":["West
-        US","East US","North Europe","West Europe","Brazil South","East Asia","Southeast
-        Asia","North Central US","South Central US","Japan East","Japan West","Australia
-        East","Australia Southeast","Central US","East US 2","Central India","South
-        India","West India","West Central US","Canada Central","Canada East","West
-        US 2","UK South","UK West","Korea Central","Korea South","France Central","Australia
-        Central","South Africa North","UAE North","Switzerland North","Germany West
-        Central","Norway East"],"apiVersions":["2018-12-20-preview"],"apiProfiles":[{"profileVersion":"2018-06-01-profile","apiVersion":"2018-12-20-preview"}],"capabilities":"None"},{"resourceType":"locations/backupCrossRegionRestore","locations":["West
-        US","East US","North Europe","West Europe","Brazil South","East Asia","Southeast
-        Asia","North Central US","South Central US","Japan East","Japan West","Australia
-        East","Australia Southeast","Central US","East US 2","Central India","South
-        India","West India","West Central US","Canada Central","Canada East","West
-        US 2","UK South","UK West","Korea Central","Korea South","France Central","Australia
-        Central","South Africa North","UAE North","Switzerland North","Germany West
-        Central","Norway East"],"apiVersions":["2018-12-20-preview"],"apiProfiles":[{"profileVersion":"2018-06-01-profile","apiVersion":"2018-12-20-preview"}],"capabilities":"None"},{"resourceType":"locations/backupCrrOperationResults","locations":["West
-        US","East US","North Europe","West Europe","Brazil South","East Asia","Southeast
-        Asia","North Central US","South Central US","Japan East","Japan West","Australia
-        East","Australia Southeast","Central US","East US 2","Central India","South
-        India","West India","West Central US","Canada Central","Canada East","West
-        US 2","UK South","UK West","Korea Central","Korea South","France Central","Australia
-        Central","South Africa North","UAE North","Switzerland North","Germany West
-        Central","Norway East"],"apiVersions":["2018-12-20-preview"],"apiProfiles":[{"profileVersion":"2018-06-01-profile","apiVersion":"2018-12-20-preview"}],"capabilities":"None"},{"resourceType":"locations/backupCrrOperationsStatus","locations":["West
-        US","East US","North Europe","West Europe","Brazil South","East Asia","Southeast
-        Asia","North Central US","South Central US","Japan East","Japan West","Australia
-        East","Australia Southeast","Central US","East US 2","Central India","South
-        India","West India","West Central US","Canada Central","Canada East","West
-        US 2","UK South","UK West","Korea Central","Korea South","France Central","Australia
-        Central","South Africa North","UAE North","Switzerland North","Germany West
-        Central","Norway East"],"apiVersions":["2018-12-20-preview"],"apiProfiles":[{"profileVersion":"2018-06-01-profile","apiVersion":"2018-12-20-preview"}],"capabilities":"None"},{"resourceType":"backupProtectedItems","locations":["West
-        US","East US","North Europe","West Europe","Brazil South","East Asia","Southeast
-        Asia","North Central US","South Central US","Japan East","Japan West","Australia
-        East","Australia Southeast","Central US","East US 2","Central India","South
-        India","West India","West Central US","Canada Central","Canada East","West
-        US 2","UK South","UK West","Korea Central","Korea South","France Central","Australia
-        Central","South Africa North","UAE North","Switzerland North","Germany West
-        Central","Norway East"],"apiVersions":["2017-07-01-preview"],"apiProfiles":[{"profileVersion":"2018-06-01-profile","apiVersion":"2017-07-01-preview"}],"capabilities":"SupportsExtension"},{"resourceType":"replicationEligibilityResults","locations":["West
-        US","East US","North Europe","West Europe","Brazil South","East Asia","Southeast
-        Asia","North Central US","South Central US","Japan East","Japan West","Australia
-        East","Australia Southeast","Central US","East US 2","Central India","South
-        India","West India","West Central US","Canada Central","Canada East","West
-        US 2","UK South","UK West","Korea Central","Korea South","France Central","Australia
-        Central","South Africa North","UAE North","Switzerland North","Germany West
-        Central","Norway East"],"apiVersions":["2018-07-10"],"apiProfiles":[{"profileVersion":"2018-06-01-profile","apiVersion":"2018-07-10"}],"capabilities":"SupportsExtension"}],"registrationState":"Registered","registrationPolicy":"RegistrationRequired"}'
-=======
       - python/3.8.0 (Windows-10-10.0.18362-SP0) msrest/0.6.9 msrest_azure/0.6.3 azure-mgmt-resource/9.0.0
         Azure-SDK-For-Python AZURECLI/2.5.1
       accept-language:
@@ -4087,24 +2442,15 @@
         India","East Asia","Japan East","Japan West","Southeast Asia","South India","Korea
         Central","France Central","South Africa North","UAE North","Switzerland North","Central
         US EUAP","East US 2 EUAP"],"apiVersions":["2019-12-01-preview","2019-05-01-preview","2019-05-01","2017-10-01","2017-06-01-preview"],"capabilities":"None"}],"registrationState":"Registered","registrationPolicy":"RegistrationRequired"}'
->>>>>>> 86123686
     headers:
       cache-control:
       - no-cache
       content-length:
-<<<<<<< HEAD
-      - '12409'
-      content-type:
-      - application/json; charset=utf-8
-      date:
-      - Wed, 22 Apr 2020 10:35:08 GMT
-=======
       - '30392'
       content-type:
       - application/json; charset=utf-8
       date:
       - Wed, 20 May 2020 07:23:55 GMT
->>>>>>> 86123686
       expires:
       - '-1'
       pragma:
@@ -4134,21 +2480,12 @@
       ParameterSetName:
       - --id
       User-Agent:
-<<<<<<< HEAD
-      - python/3.8.2 (Windows-10-10.0.18362-SP0) msrest/0.6.11 msrest_azure/0.6.3
-        azure-mgmt-resource/9.0.0 Azure-SDK-For-Python AZURECLI/2.3.1 (MSI)
-      accept-language:
-      - en-US
-    method: DELETE
-    uri: https://management.azure.com/subscriptions/00000000-0000-0000-0000-000000000000/resourceGroups/cli_test_tag_update_by_patch000001/providers/Microsoft.RecoveryServices/vaults/vault-000002?api-version=2020-02-02
-=======
       - python/3.8.0 (Windows-10-10.0.18362-SP0) msrest/0.6.9 msrest_azure/0.6.3 azure-mgmt-resource/9.0.0
         Azure-SDK-For-Python AZURECLI/2.5.1
       accept-language:
       - en-US
     method: DELETE
     uri: https://management.azure.com/subscriptions/00000000-0000-0000-0000-000000000000/resourceGroups/cli_test_tag_update_by_patch000001/providers/Microsoft.ContainerRegistry/registries/clireg000003/webhooks/cliregwebhook?api-version=2019-05-01
->>>>>>> 86123686
   response:
     body:
       string: ''
@@ -4158,11 +2495,7 @@
       content-length:
       - '0'
       date:
-<<<<<<< HEAD
-      - Wed, 22 Apr 2020 10:35:10 GMT
-=======
       - Wed, 20 May 2020 07:23:59 GMT
->>>>>>> 86123686
       expires:
       - '-1'
       pragma:
