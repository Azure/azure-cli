--- conflicted
+++ resolved
@@ -13,11 +13,7 @@
       ParameterSetName:
       - -g -n -v -l -f
       User-Agent:
-<<<<<<< HEAD
-      - AZURECLI/2.23.0 azsdk-python-azure-mgmt-resource/16.1.0 Python/3.8.10 (Windows-10-10.0.19043-SP0)
-=======
-      - AZURECLI/2.22.1 azsdk-python-azure-mgmt-resource/16.1.0 Python/3.8.1 (Windows-10-10.0.19041-SP0)
->>>>>>> 18e6fa6c
+      - AZURECLI/2.22.1 azsdk-python-azure-mgmt-resource/16.1.0 Python/3.8.1 (Windows-10-10.0.19041-SP0)
     method: GET
     uri: https://management.azure.com/subscriptions/00000000-0000-0000-0000-000000000000/resourceGroups/cli_test_template_specs000001/providers/Microsoft.Resources/templateSpecs/cli-test-update-template-spec000002/versions/1.0?api-version=2021-05-01
   response:
@@ -33,11 +29,7 @@
       content-type:
       - application/json; charset=utf-8
       date:
-<<<<<<< HEAD
-      - Wed, 12 May 2021 20:08:44 GMT
-=======
       - Thu, 22 Apr 2021 14:46:44 GMT
->>>>>>> 18e6fa6c
       expires:
       - '-1'
       pragma:
@@ -65,11 +57,7 @@
       ParameterSetName:
       - -g -n -v -l -f
       User-Agent:
-<<<<<<< HEAD
-      - AZURECLI/2.23.0 azsdk-python-azure-mgmt-resource/16.1.0 Python/3.8.10 (Windows-10-10.0.19043-SP0)
-=======
-      - AZURECLI/2.22.1 azsdk-python-azure-mgmt-resource/16.1.0 Python/3.8.1 (Windows-10-10.0.19041-SP0)
->>>>>>> 18e6fa6c
+      - AZURECLI/2.22.1 azsdk-python-azure-mgmt-resource/16.1.0 Python/3.8.1 (Windows-10-10.0.19041-SP0)
     method: GET
     uri: https://management.azure.com/subscriptions/00000000-0000-0000-0000-000000000000/resourceGroups/cli_test_template_specs000001/providers/Microsoft.Resources/templateSpecs/cli-test-update-template-spec000002?api-version=2021-05-01
   response:
@@ -85,11 +73,7 @@
       content-type:
       - application/json; charset=utf-8
       date:
-<<<<<<< HEAD
-      - Wed, 12 May 2021 20:08:44 GMT
-=======
       - Thu, 22 Apr 2021 14:46:45 GMT
->>>>>>> 18e6fa6c
       expires:
       - '-1'
       pragma:
@@ -121,46 +105,27 @@
       ParameterSetName:
       - -g -n -v -l -f
       User-Agent:
-<<<<<<< HEAD
-      - AZURECLI/2.23.0 azsdk-python-azure-mgmt-resource/16.1.0 Python/3.8.10 (Windows-10-10.0.19043-SP0)
-=======
-      - AZURECLI/2.22.1 azsdk-python-azure-mgmt-resource/16.1.0 Python/3.8.1 (Windows-10-10.0.19041-SP0)
->>>>>>> 18e6fa6c
+      - AZURECLI/2.22.1 azsdk-python-azure-mgmt-resource/16.1.0 Python/3.8.1 (Windows-10-10.0.19041-SP0)
     method: PUT
     uri: https://management.azure.com/subscriptions/00000000-0000-0000-0000-000000000000/resourceGroups/cli_test_template_specs000001/providers/Microsoft.Resources/templateSpecs/cli-test-update-template-spec000002?api-version=2021-05-01
   response:
     body:
       string: "{\r\n  \"location\": \"westus\",\r\n  \"tags\": {},\r\n  \"systemData\":
-<<<<<<< HEAD
-        {\r\n    \"createdBy\": \"daetienn@microsoft.com\",\r\n    \"createdByType\":
-        \"User\",\r\n    \"createdAt\": \"2021-05-12T20:08:46.2317673Z\",\r\n    \"lastModifiedBy\":
-        \"daetienn@microsoft.com\",\r\n    \"lastModifiedByType\": \"User\",\r\n    \"lastModifiedAt\":
-        \"2021-05-12T20:08:46.2317673Z\"\r\n  },\r\n  \"properties\": {},\r\n  \"id\":
-=======
         {\r\n    \"createdBy\": \"zhoxing@microsoft.com\",\r\n    \"createdByType\":
         \"User\",\r\n    \"createdAt\": \"2021-04-22T14:46:49.5269194Z\",\r\n    \"lastModifiedBy\":
         \"zhoxing@microsoft.com\",\r\n    \"lastModifiedByType\": \"User\",\r\n    \"lastModifiedAt\":
         \"2021-04-22T14:46:49.5269194Z\"\r\n  },\r\n  \"properties\": {},\r\n  \"id\":
->>>>>>> 18e6fa6c
         \"/subscriptions/00000000-0000-0000-0000-000000000000/resourceGroups/cli_test_template_specs000001/providers/Microsoft.Resources/templateSpecs/cli-test-update-template-spec000002\",\r\n
         \ \"type\": \"Microsoft.Resources/templateSpecs\",\r\n  \"name\": \"cli-test-update-template-spec000002\"\r\n}"
     headers:
       cache-control:
       - no-cache
       content-length:
-<<<<<<< HEAD
-      - '734'
-      content-type:
-      - application/json; charset=utf-8
-      date:
-      - Wed, 12 May 2021 20:08:46 GMT
-=======
       - '732'
       content-type:
       - application/json; charset=utf-8
       date:
       - Thu, 22 Apr 2021 14:46:51 GMT
->>>>>>> 18e6fa6c
       expires:
       - '-1'
       pragma:
@@ -177,18 +142,6 @@
       code: 201
       message: Created
 - request:
-<<<<<<< HEAD
-    body: '{"location": "westus", "tags": {}, "properties": {"linkedTemplates": [],
-      "mainTemplate": "{''$schema'': ''https://schema.management.azure.com/schemas/2015-01-01/deploymentTemplate.json#'',
-      ''contentVersion'': ''1.0.0.0'', ''parameters'': {''location'': {''type'': ''string'',
-      ''defaultValue'': ''[resourceGroup().location]'', ''metadata'': {''description'':
-      ''Location for the network security group.''}}, ''name'': {''type'': ''string'',
-      ''metadata'': {''description'': ''Name of the network security group.''}}},
-      ''variables'': {}, ''resources'': [{''type'': ''Microsoft.Network/networkSecurityGroups'',
-      ''name'': \"[parameters(''name'')]\", ''apiVersion'': ''2015-06-15'', ''location'':
-      \"[parameters(''location'')]\", ''properties'': {''securityRules'': []}, ''dependsOn'':
-      []}], ''outputs'': {''NewNSG'': {''type'': ''object'', ''value'': \"[reference(parameters(''name''))]\"}}}"}}'
-=======
     body: '{"location": "westus", "tags": {}, "properties": {"artifacts": [], "template":
       {"$schema": "https://schema.management.azure.com/schemas/2015-01-01/deploymentTemplate.json#",
       "contentVersion": "1.0.0.0", "parameters": {"location": {"type": "string", "defaultValue":
@@ -199,7 +152,6 @@
       "apiVersion": "2015-06-15", "location": "[parameters(''location'')]", "properties":
       {"securityRules": []}, "dependsOn": []}], "outputs": {"NewNSG": {"type": "object",
       "value": "[reference(parameters(''name''))]"}}}}}'
->>>>>>> 18e6fa6c
     headers:
       Accept:
       - application/json
@@ -210,30 +162,17 @@
       Connection:
       - keep-alive
       Content-Length:
-<<<<<<< HEAD
-      - '811'
-=======
       - '793'
->>>>>>> 18e6fa6c
       Content-Type:
       - application/json
       ParameterSetName:
       - -g -n -v -l -f
       User-Agent:
-<<<<<<< HEAD
-      - AZURECLI/2.23.0 azsdk-python-azure-mgmt-resource/16.1.0 Python/3.8.10 (Windows-10-10.0.19043-SP0)
-=======
-      - AZURECLI/2.22.1 azsdk-python-azure-mgmt-resource/16.1.0 Python/3.8.1 (Windows-10-10.0.19041-SP0)
->>>>>>> 18e6fa6c
+      - AZURECLI/2.22.1 azsdk-python-azure-mgmt-resource/16.1.0 Python/3.8.1 (Windows-10-10.0.19041-SP0)
     method: PUT
     uri: https://management.azure.com/subscriptions/00000000-0000-0000-0000-000000000000/resourceGroups/cli_test_template_specs000001/providers/Microsoft.Resources/templateSpecs/cli-test-update-template-spec000002/versions/1.0?api-version=2021-05-01
   response:
     body:
-<<<<<<< HEAD
-      string: "{\r\n  \"error\": {\r\n    \"code\": \"InvalidSchema\",\r\n    \"message\":
-        \"Path:properties.mainTemplate, Schema:#/definitions/TemplateSpecVersionProperties/properties/mainTemplate,
-        Error: Invalid type. Expected Object but got String.\"\r\n  }\r\n}"
-=======
       string: "{\r\n  \"location\": \"westus\",\r\n  \"tags\": {},\r\n  \"systemData\":
         {\r\n    \"createdBy\": \"zhoxing@microsoft.com\",\r\n    \"createdByType\":
         \"User\",\r\n    \"createdAt\": \"2021-04-22T14:46:54.1482897Z\",\r\n    \"lastModifiedBy\":
@@ -256,24 +195,15 @@
         \ \"id\": \"/subscriptions/00000000-0000-0000-0000-000000000000/resourceGroups/cli_test_template_specs000001/providers/Microsoft.Resources/templateSpecs/cli-test-update-template-spec000002/versions/1.0\",\r\n
         \ \"type\": \"Microsoft.Resources/templateSpecs/versions\",\r\n  \"name\":
         \"1.0\"\r\n}"
->>>>>>> 18e6fa6c
-    headers:
-      cache-control:
-      - no-cache
-      content-length:
-<<<<<<< HEAD
-      - '230'
-      content-type:
-      - application/json; charset=utf-8
-      date:
-      - Wed, 12 May 2021 20:08:47 GMT
-=======
+    headers:
+      cache-control:
+      - no-cache
+      content-length:
       - '1808'
       content-type:
       - application/json; charset=utf-8
       date:
       - Thu, 22 Apr 2021 14:46:54 GMT
->>>>>>> 18e6fa6c
       expires:
       - '-1'
       pragma:
@@ -287,10 +217,6 @@
       x-ms-ratelimit-remaining-subscription-writes:
       - '1196'
     status:
-<<<<<<< HEAD
-      code: 400
-      message: Bad Request
-=======
       code: 201
       message: Created
 - request:
@@ -881,5 +807,4 @@
     status:
       code: 200
       message: OK
->>>>>>> 18e6fa6c
 version: 1