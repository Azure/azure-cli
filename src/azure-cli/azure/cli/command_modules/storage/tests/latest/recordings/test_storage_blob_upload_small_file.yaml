interactions:
- request:
    body: null
    headers:
      Accept:
      - application/json
      Accept-Encoding:
      - gzip, deflate
      CommandName:
      - storage account keys list
      Connection:
      - keep-alive
      Content-Length:
      - '0'
      ParameterSetName:
      - -n -g --query -o
      User-Agent:
<<<<<<< HEAD
      - AZURECLI/2.33.1 azsdk-python-azure-mgmt-storage/19.0.0 Python/3.9.6 (Windows-10-10.0.19044-SP0)
=======
      - AZURECLI/2.33.1 azsdk-python-azure-mgmt-storage/19.1.0 Python/3.7.9 (Windows-10-10.0.22000-SP0)
>>>>>>> 5e5a7e3b
    method: POST
    uri: https://management.azure.com/subscriptions/00000000-0000-0000-0000-000000000000/resourceGroups/clitest.rg000001/providers/Microsoft.Storage/storageAccounts/clitest000002/listKeys?api-version=2021-08-01&$expand=kerb
  response:
    body:
<<<<<<< HEAD
      string: '{"keys":[{"creationTime":"2022-02-23T02:57:16.2650426Z","keyName":"key1","value":"veryFakedStorageAccountKey==","permissions":"FULL"},{"creationTime":"2022-02-23T02:57:16.2650426Z","keyName":"key2","value":"veryFakedStorageAccountKey==","permissions":"FULL"}]}'
=======
      string: '{"keys":[{"creationTime":"2022-02-23T03:40:04.7428848Z","keyName":"key1","value":"veryFakedStorageAccountKey==","permissions":"FULL"},{"creationTime":"2022-02-23T03:40:04.7428848Z","keyName":"key2","value":"veryFakedStorageAccountKey==","permissions":"FULL"}]}'
>>>>>>> 5e5a7e3b
    headers:
      cache-control:
      - no-cache
      content-length:
      - '260'
      content-type:
      - application/json
      date:
<<<<<<< HEAD
      - Wed, 23 Feb 2022 02:57:38 GMT
=======
      - Wed, 23 Feb 2022 03:40:25 GMT
>>>>>>> 5e5a7e3b
      expires:
      - '-1'
      pragma:
      - no-cache
      server:
      - Microsoft-Azure-Storage-Resource-Provider/1.0,Microsoft-HTTPAPI/2.0 Microsoft-HTTPAPI/2.0
      strict-transport-security:
      - max-age=31536000; includeSubDomains
      transfer-encoding:
      - chunked
      vary:
      - Accept-Encoding
      x-content-type-options:
      - nosniff
      x-ms-ratelimit-remaining-subscription-resource-requests:
      - '11998'
    status:
      code: 200
      message: OK
- request:
    body: null
    headers:
      Connection:
      - keep-alive
      Content-Length:
      - '0'
      User-Agent:
<<<<<<< HEAD
      - Azure-Storage/2.0.0-2.0.1 (Python CPython 3.9.6; Windows 10) AZURECLI/2.33.1
      x-ms-date:
      - Wed, 23 Feb 2022 02:57:38 GMT
=======
      - Azure-Storage/2.0.0-2.0.1 (Python CPython 3.7.9; Windows 10) AZURECLI/2.33.1
      x-ms-date:
      - Wed, 23 Feb 2022 03:40:26 GMT
>>>>>>> 5e5a7e3b
      x-ms-version:
      - '2018-11-09'
    method: PUT
    uri: https://clitest000002.blob.core.windows.net/cont000005?restype=container
  response:
    body:
      string: ''
    headers:
      content-length:
      - '0'
      date:
<<<<<<< HEAD
      - Wed, 23 Feb 2022 02:57:39 GMT
      etag:
      - '"0x8D9F678413346A1"'
      last-modified:
      - Wed, 23 Feb 2022 02:57:40 GMT
=======
      - Wed, 23 Feb 2022 03:40:27 GMT
      etag:
      - '"0x8D9F67E3BACF0B2"'
      last-modified:
      - Wed, 23 Feb 2022 03:40:27 GMT
>>>>>>> 5e5a7e3b
      server:
      - Windows-Azure-Blob/1.0 Microsoft-HTTPAPI/2.0
      x-ms-version:
      - '2018-11-09'
    status:
      code: 201
      message: Created
- request:
    body: null
    headers:
      Connection:
      - keep-alive
      User-Agent:
<<<<<<< HEAD
      - Azure-Storage/2.0.0-2.0.1 (Python CPython 3.9.6; Windows 10) AZURECLI/2.33.1
      x-ms-date:
      - Wed, 23 Feb 2022 02:57:39 GMT
=======
      - Azure-Storage/2.0.0-2.0.1 (Python CPython 3.7.9; Windows 10) AZURECLI/2.33.1
      x-ms-date:
      - Wed, 23 Feb 2022 03:40:27 GMT
>>>>>>> 5e5a7e3b
      x-ms-version:
      - '2018-11-09'
    method: HEAD
    uri: https://clitest000002.blob.core.windows.net/cont000005/blob000003
  response:
    body:
      string: ''
    headers:
      date:
<<<<<<< HEAD
      - Wed, 23 Feb 2022 02:57:40 GMT
=======
      - Wed, 23 Feb 2022 03:40:28 GMT
>>>>>>> 5e5a7e3b
      server:
      - Windows-Azure-Blob/1.0 Microsoft-HTTPAPI/2.0
      transfer-encoding:
      - chunked
      x-ms-error-code:
      - BlobNotFound
      x-ms-version:
      - '2018-11-09'
    status:
      code: 404
      message: The specified blob does not exist.
- request:
    body: "\0\0\0\0\0\0\0\0\0\0\0\0\0\0\0\0\0\0\0\0\0\0\0\0\0\0\0\0\0\0\0\0\0\0\0\0\0\0\0\0\0\0\0\0\0\0\0\0\0\0\0\0\0\0\0\0\0\0\0\0\0\0\0\0\0\0\0\0\0\0\0\0\0\0\0\0\0\0\0\0\0\0\0\0\0\0\0\0\0\0\0\0\0\0\0\0\0\0\0\0\0\0\0\0\0\0\0\0\0\0\0\0\0\0\0\0\0\0\0\0\0\0\0\0\0\0\0\0\0\0\0\0\0\0\0\0\0\0\0\0\0\0\0\0\0\0\0\0\0\0\0\0\0\0\0\0\0\0\0\0\0\0\0\0\0\0\0\0\0\0\0\0\0\0\0\0\0\0\0\0\0\0\0\0\0\0\0\0\0\0\0\0\0\0\0\0\0\0\0\0\0\0\0\0\0\0\0\0\0\0\0\0\0\0\0\0\0\0\0\0\0\0\0\0\0\0\0\0\0\0\0\0\0\0\0\0\0\0\0\0\0\0\0\0\0\0\0\0\0\0\0\0\0\0\0\0\0\0\0\0\0\0\0\0\0\0\0\0\0\0\0\0\0\0\0\0\0\0\0\0\0\0\0\0\0\0\0\0\0\0\0\0\0\0\0\0\0\0\0\0\0\0\0\0\0\0\0\0\0\0\0\0\0\0\0\0\0\0\0\0\0\0\0\0\0\0\0\0\0\0\0\0\0\0\0\0\0\0\0\0\0\0\0\0\0\0\0\0\0\0\0\0\0\0\0\0\0\0\0\0\0\0\0\0\0\0\0\0\0\0\0\0\0\0\0\0\0\0\0\0\0\0\0\0\0\0\0\0\0\0\0\0\0\0\0\0\0\0\0\0\0\0\0\0\0\0\0\0\0\0\0\0\0\0\0\0\0\0\0\0\0\0\0\0\0\0\0\0\0\0\0\0\0\0\0\0\0\0\0\0\0\0\0\0\0\0\0\0\0\0\0\0\0\0\0\0\0\0\0\0\0\0\0\0\0\0\0\0\0\0\0\0\0\0\0\0\0\0\0\0\0\0\0\0\0\0\0\0\0\0\0\0\0\0\0\0\0\0\0\0\0\0\0\0\0\0\0\0\0\0\0\0\0\0\0\0\0\0\0\0\0\0\0\0\0\0\0\0\0\0\0\0\0\0\0\0\0\0\0\0\0\0\0\0\0\0\0\0\0\0\0\0\0\0\0\0\0\0\0\0\0\0\0\0\0\0\0\0\0\0\0\0\0\0\0\0\0\0\0\0\0\0\0\0\0\0\0\0\0\0\0\0\0\0\0\0\0\0\0\0\0\0\0\0\0\0\0\0\0\0\0\0\0\0\0\0\0\0\0\0\0\0\0\0\0\0\0\0\0\0\0\0\0\0\0\0\0\0\0\0\0\0\0\0\0\0\0\0\0\0\0\0\0\0\0\0\0\0\0\0\0\0\0\0\0\0\0\0\0\0\0\0\0\0\0\0\0\0\0\0\0\0\0\0\0\0\0\0\0\0\0\0\0\0\0\0\0\0\0\0\0\0\0\0\0\0\0\0\0\0\0\0\0\0\0\0\0\0\0\0\0\0\0\0\0\0\0\0\0\0\0\0\0\0\0\0\0\0\0\0\0\0\0\0\0\0\0\0\0\0\0\0\0\0\0\0\0\0\0\0\0\0\0\0\0\0\0\0\0\0\0\0\0\0\0\0\0\0\0\0\0\0\0\0\0\0\0\0\0\0\0\0\0\0\0\0\0\0\0\0\0\0\0\0\0\0\0\0\0\0\0\0\0\0\0\0\0\0\0\0\0\0\0\0\0\0\0\0\0\0\0\0\0\0\0\0\0\0\0\0\0\0\0\0\0\0\0\0\0\0\0\0\0\0\0\0\0\0\0\0\0\0\0\0\0\0\0\0\0\0\0\0\0\0\0\0\0\0\0\0\0\0\0\0\0\0\0\0\0\0\0\0\0\0\0\0\0\0\0\0\0\0\0\0\0\0\0\0\0\0\0\0\0\0\0\0\0\0\0\0\0\0\0\0\0\0\0\0\0\0\0\0\0\0\0\0\0\0\0\0\0\0\0\0\0\0\0\0\0\0\0\0\0\0\0\0\0\0\0\0\0\0\0\0\0\0\0\0\0\0\0\0\0\0\0\0\0\0\0\0\0\0\0\0\0\0\0\0\0\0\0\0\0\0\0\0\0\0\0\0\0\0\0\0\0\0\0\0\0\0\0\0\0\0\0\0\0\0\0\0\0\0\0\0"
    headers:
      Accept:
      - application/xml
      Accept-Encoding:
      - gzip, deflate
      CommandName:
      - storage blob upload
      Connection:
      - keep-alive
      Content-Length:
      - '1024'
      Content-Type:
      - application/octet-stream
      If-None-Match:
      - '*'
      ParameterSetName:
      - -c -f -n --type --account-name --account-key
      User-Agent:
<<<<<<< HEAD
      - AZURECLI/2.33.1 azsdk-python-storage-blob/12.9.0 Python/3.9.6 (Windows-10-10.0.19044-SP0)
      x-ms-blob-type:
      - BlockBlob
      x-ms-date:
      - Wed, 23 Feb 2022 02:57:40 GMT
=======
      - Azure-Storage/2.0.0-2.0.1 (Python CPython 3.7.9; Windows 10) AZURECLI/2.33.1
      x-ms-blob-type:
      - BlockBlob
      x-ms-date:
      - Wed, 23 Feb 2022 03:40:28 GMT
>>>>>>> 5e5a7e3b
      x-ms-version:
      - '2020-10-02'
    method: PUT
    uri: https://clitest000002.blob.core.windows.net/cont000005/blob000003
  response:
    body:
      string: ''
    headers:
      content-length:
      - '0'
      content-md5:
      - DzQ7CTESaiDxM9Z8KwGKOw==
      date:
<<<<<<< HEAD
      - Wed, 23 Feb 2022 02:57:42 GMT
      etag:
      - '"0x8D9F6784280FC8E"'
      last-modified:
      - Wed, 23 Feb 2022 02:57:42 GMT
=======
      - Wed, 23 Feb 2022 03:40:29 GMT
      etag:
      - '"0x8D9F67E3D132A95"'
      last-modified:
      - Wed, 23 Feb 2022 03:40:30 GMT
>>>>>>> 5e5a7e3b
      server:
      - Windows-Azure-Blob/1.0 Microsoft-HTTPAPI/2.0
      x-ms-content-crc64:
      - iknlm7CyG2k=
      x-ms-request-server-encrypted:
      - 'true'
      x-ms-version:
      - '2020-10-02'
    status:
      code: 201
      message: Created
- request:
    body: null
    headers:
      Connection:
      - keep-alive
      User-Agent:
<<<<<<< HEAD
      - Azure-Storage/2.0.0-2.0.1 (Python CPython 3.9.6; Windows 10) AZURECLI/2.33.1
      x-ms-date:
      - Wed, 23 Feb 2022 02:57:41 GMT
=======
      - Azure-Storage/2.0.0-2.0.1 (Python CPython 3.7.9; Windows 10) AZURECLI/2.33.1
      x-ms-date:
      - Wed, 23 Feb 2022 03:40:30 GMT
>>>>>>> 5e5a7e3b
      x-ms-version:
      - '2018-11-09'
    method: HEAD
    uri: https://clitest000002.blob.core.windows.net/cont000005/blob000003
  response:
    body:
      string: ''
    headers:
      accept-ranges:
      - bytes
      content-length:
      - '1024'
      content-md5:
      - DzQ7CTESaiDxM9Z8KwGKOw==
      content-type:
      - application/octet-stream
      date:
<<<<<<< HEAD
      - Wed, 23 Feb 2022 02:57:42 GMT
      etag:
      - '"0x8D9F6784280FC8E"'
      last-modified:
      - Wed, 23 Feb 2022 02:57:42 GMT
=======
      - Wed, 23 Feb 2022 03:40:30 GMT
      etag:
      - '"0x8D9F67E3D132A95"'
      last-modified:
      - Wed, 23 Feb 2022 03:40:30 GMT
>>>>>>> 5e5a7e3b
      server:
      - Windows-Azure-Blob/1.0 Microsoft-HTTPAPI/2.0
      x-ms-blob-type:
      - BlockBlob
      x-ms-creation-time:
<<<<<<< HEAD
      - Wed, 23 Feb 2022 02:57:42 GMT
=======
      - Wed, 23 Feb 2022 03:40:30 GMT
>>>>>>> 5e5a7e3b
      x-ms-lease-state:
      - available
      x-ms-lease-status:
      - unlocked
      x-ms-server-encrypted:
      - 'true'
      x-ms-version:
      - '2018-11-09'
    status:
      code: 200
      message: OK
- request:
    body: "\0\0\0\0\0\0\0\0\0\0\0\0\0\0\0\0\0\0\0\0\0\0\0\0\0\0\0\0\0\0\0\0\0\0\0\0\0\0\0\0\0\0\0\0\0\0\0\0\0\0\0\0\0\0\0\0\0\0\0\0\0\0\0\0\0\0\0\0\0\0\0\0\0\0\0\0\0\0\0\0\0\0\0\0\0\0\0\0\0\0\0\0\0\0\0\0\0\0\0\0\0\0\0\0\0\0\0\0\0\0\0\0\0\0\0\0\0\0\0\0\0\0\0\0\0\0\0\0\0\0\0\0\0\0\0\0\0\0\0\0\0\0\0\0\0\0\0\0\0\0\0\0\0\0\0\0\0\0\0\0\0\0\0\0\0\0\0\0\0\0\0\0\0\0\0\0\0\0\0\0\0\0\0\0\0\0\0\0\0\0\0\0\0\0\0\0\0\0\0\0\0\0\0\0\0\0\0\0\0\0\0\0\0\0\0\0\0\0\0\0\0\0\0\0\0\0\0\0\0\0\0\0\0\0\0\0\0\0\0\0\0\0\0\0\0\0\0\0\0\0\0\0\0\0\0\0\0\0\0\0\0\0\0\0\0\0\0\0\0\0\0\0\0\0\0\0\0\0\0\0\0\0\0\0\0\0\0\0\0\0\0\0\0\0\0\0\0\0\0\0\0\0\0\0\0\0\0\0\0\0\0\0\0\0\0\0\0\0\0\0\0\0\0\0\0\0\0\0\0\0\0\0\0\0\0\0\0\0\0\0\0\0\0\0\0\0\0\0\0\0\0\0\0\0\0\0\0\0\0\0\0\0\0\0\0\0\0\0\0\0\0\0\0\0\0\0\0\0\0\0\0\0\0\0\0\0\0\0\0\0\0\0\0\0\0\0\0\0\0\0\0\0\0\0\0\0\0\0\0\0\0\0\0\0\0\0\0\0\0\0\0\0\0\0\0\0\0\0\0\0\0\0\0\0\0\0\0\0\0\0\0\0\0\0\0\0\0\0\0\0\0\0\0\0\0\0\0\0\0\0\0\0\0\0\0\0\0\0\0\0\0\0\0\0\0\0\0\0\0\0\0\0\0\0\0\0\0\0\0\0\0\0\0\0\0\0\0\0\0\0\0\0\0\0\0\0\0\0\0\0\0\0\0\0\0\0\0\0\0\0\0\0\0\0\0\0\0\0\0\0\0\0\0\0\0\0\0\0\0\0\0\0\0\0\0\0\0\0\0\0\0\0\0\0\0\0\0\0\0\0\0\0\0\0\0\0\0\0\0\0\0\0\0\0\0\0\0\0\0\0\0\0\0\0\0\0\0\0\0\0\0\0\0\0\0\0\0\0\0\0\0\0\0\0\0\0\0\0\0\0\0\0\0\0\0\0\0\0\0\0\0\0\0\0\0\0\0\0\0\0\0\0\0\0\0\0\0\0\0\0\0\0\0\0\0\0\0\0\0\0\0\0\0\0\0\0\0\0\0\0\0\0\0\0\0\0\0\0\0\0\0\0\0\0\0\0\0\0\0\0\0\0\0\0\0\0\0\0\0\0\0\0\0\0\0\0\0\0\0\0\0\0\0\0\0\0\0\0\0\0\0\0\0\0\0\0\0\0\0\0\0\0\0\0\0\0\0\0\0\0\0\0\0\0\0\0\0\0\0\0\0\0\0\0\0\0\0\0\0\0\0\0\0\0\0\0\0\0\0\0\0\0\0\0\0\0\0\0\0\0\0\0\0\0\0\0\0\0\0\0\0\0\0\0\0\0\0\0\0\0\0\0\0\0\0\0\0\0\0\0\0\0\0\0\0\0\0\0\0\0\0\0\0\0\0\0\0\0\0\0\0\0\0\0\0\0\0\0\0\0\0\0\0\0\0\0\0\0\0\0\0\0\0\0\0\0\0\0\0\0\0\0\0\0\0\0\0\0\0\0\0\0\0\0\0\0\0\0\0\0\0\0\0\0\0\0\0\0\0\0\0\0\0\0\0\0\0\0\0\0\0\0\0\0\0\0\0\0\0\0\0\0\0\0\0\0\0\0\0\0\0\0\0\0\0\0\0\0\0\0\0\0\0\0\0\0\0\0\0\0\0\0\0\0\0\0\0\0\0\0\0\0\0\0\0\0\0\0\0\0\0\0\0\0\0\0\0\0\0\0\0\0\0\0\0\0\0\0\0\0\0\0\0\0\0\0\0\0\0\0\0\0\0\0\0\0\0\0\0\0\0\0\0\0\0\0\0\0\0\0\0\0\0\0\0\0\0\0\0\0\0\0\0\0\0\0\0\0\0\0\0\0\0\0"
    headers:
      Accept:
      - application/xml
      Accept-Encoding:
      - gzip, deflate
      CommandName:
      - storage blob upload
      Connection:
      - keep-alive
      Content-Length:
      - '1024'
      Content-Type:
      - application/octet-stream
      If-None-Match:
      - '*'
      ParameterSetName:
      - -c -f --type --account-name --account-key
      User-Agent:
<<<<<<< HEAD
      - AZURECLI/2.33.1 azsdk-python-storage-blob/12.9.0 Python/3.9.6 (Windows-10-10.0.19044-SP0)
      x-ms-blob-type:
      - BlockBlob
      x-ms-date:
      - Wed, 23 Feb 2022 02:57:42 GMT
=======
      - Azure-Storage/2.0.0-2.0.1 (Python CPython 3.7.9; Windows 10) AZURECLI/2.33.1
      x-ms-blob-type:
      - BlockBlob
      x-ms-date:
      - Wed, 23 Feb 2022 03:40:31 GMT
>>>>>>> 5e5a7e3b
      x-ms-version:
      - '2020-10-02'
    method: PUT
    uri: https://clitest000002.blob.core.windows.net/cont000005/blob000004
  response:
    body:
      string: ''
    headers:
      content-length:
      - '0'
      content-md5:
      - DzQ7CTESaiDxM9Z8KwGKOw==
      date:
<<<<<<< HEAD
      - Wed, 23 Feb 2022 02:57:43 GMT
      etag:
      - '"0x8D9F67843CBBE7B"'
      last-modified:
      - Wed, 23 Feb 2022 02:57:44 GMT
=======
      - Wed, 23 Feb 2022 03:40:31 GMT
      etag:
      - '"0x8D9F67E3E906A7B"'
      last-modified:
      - Wed, 23 Feb 2022 03:40:32 GMT
>>>>>>> 5e5a7e3b
      server:
      - Windows-Azure-Blob/1.0 Microsoft-HTTPAPI/2.0
      x-ms-content-crc64:
      - iknlm7CyG2k=
      x-ms-request-server-encrypted:
      - 'true'
      x-ms-version:
      - '2020-10-02'
    status:
      code: 201
      message: Created
- request:
    body: null
    headers:
      Connection:
      - keep-alive
      User-Agent:
<<<<<<< HEAD
      - Azure-Storage/2.0.0-2.0.1 (Python CPython 3.9.6; Windows 10) AZURECLI/2.33.1
      x-ms-date:
      - Wed, 23 Feb 2022 02:57:43 GMT
=======
      - Azure-Storage/2.0.0-2.0.1 (Python CPython 3.7.9; Windows 10) AZURECLI/2.33.1
      x-ms-date:
      - Wed, 23 Feb 2022 03:40:32 GMT
>>>>>>> 5e5a7e3b
      x-ms-version:
      - '2018-11-09'
    method: HEAD
    uri: https://clitest000002.blob.core.windows.net/cont000005/blob000004
  response:
    body:
      string: ''
    headers:
      accept-ranges:
      - bytes
      content-length:
      - '1024'
      content-md5:
      - DzQ7CTESaiDxM9Z8KwGKOw==
      content-type:
      - application/octet-stream
      date:
<<<<<<< HEAD
      - Wed, 23 Feb 2022 02:57:44 GMT
      etag:
      - '"0x8D9F67843CBBE7B"'
      last-modified:
      - Wed, 23 Feb 2022 02:57:44 GMT
=======
      - Wed, 23 Feb 2022 03:40:32 GMT
      etag:
      - '"0x8D9F67E3E906A7B"'
      last-modified:
      - Wed, 23 Feb 2022 03:40:32 GMT
>>>>>>> 5e5a7e3b
      server:
      - Windows-Azure-Blob/1.0 Microsoft-HTTPAPI/2.0
      x-ms-blob-type:
      - BlockBlob
      x-ms-creation-time:
<<<<<<< HEAD
      - Wed, 23 Feb 2022 02:57:44 GMT
=======
      - Wed, 23 Feb 2022 03:40:32 GMT
>>>>>>> 5e5a7e3b
      x-ms-lease-state:
      - available
      x-ms-lease-status:
      - unlocked
      x-ms-server-encrypted:
      - 'true'
      x-ms-version:
      - '2018-11-09'
    status:
      code: 200
      message: OK
- request:
    body: null
    headers:
      Accept:
      - application/xml
      Accept-Encoding:
      - gzip, deflate
      CommandName:
      - storage blob list
      Connection:
      - keep-alive
      ParameterSetName:
      - -c -o --num-results --account-name --account-key
      User-Agent:
<<<<<<< HEAD
      - AZURECLI/2.33.1 azsdk-python-storage-blob/12.9.0 Python/3.9.6 (Windows-10-10.0.19044-SP0)
      x-ms-date:
      - Wed, 23 Feb 2022 02:57:44 GMT
=======
      - AZURECLI/2.33.1 azsdk-python-storage-blob/12.9.0 Python/3.7.9 (Windows-10-10.0.22000-SP0)
      x-ms-date:
      - Wed, 23 Feb 2022 03:40:33 GMT
>>>>>>> 5e5a7e3b
      x-ms-version:
      - '2020-10-02'
    method: GET
    uri: https://clitest000002.blob.core.windows.net/cont000005?restype=container&comp=list&maxresults=1
  response:
    body:
      string: "\uFEFF<?xml version=\"1.0\" encoding=\"utf-8\"?><EnumerationResults
        ServiceEndpoint=\"https://clitest000002.blob.core.windows.net/\" ContainerName=\"cont000005\"><MaxResults>1</MaxResults><Blobs><Blob><Name>blob000004</Name><Properties><Creation-Time>Wed,
<<<<<<< HEAD
        23 Feb 2022 02:57:44 GMT</Creation-Time><Last-Modified>Wed, 23 Feb 2022 02:57:44
        GMT</Last-Modified><Etag>0x8D9F67843CBBE7B</Etag><Content-Length>1024</Content-Length><Content-Type>application/octet-stream</Content-Type><Content-Encoding
        /><Content-Language /><Content-CRC64 /><Content-MD5>DzQ7CTESaiDxM9Z8KwGKOw==</Content-MD5><Cache-Control
        /><Content-Disposition /><BlobType>BlockBlob</BlobType><LeaseStatus>unlocked</LeaseStatus><LeaseState>available</LeaseState><ServerEncrypted>true</ServerEncrypted></Properties><OrMetadata
        /></Blob></Blobs><NextMarker>2!92!MDAwMDI0IWJsb2J5dGIyN3dna2s2aXZ3ZHBjYXp6NSEwMDAwMjghOTk5OS0xMi0zMVQyMzo1OTo1OS45OTk5OTk5WiE-</NextMarker></EnumerationResults>"
=======
        23 Feb 2022 03:40:32 GMT</Creation-Time><Last-Modified>Wed, 23 Feb 2022 03:40:32
        GMT</Last-Modified><Etag>0x8D9F67E3E906A7B</Etag><Content-Length>1024</Content-Length><Content-Type>application/octet-stream</Content-Type><Content-Encoding
        /><Content-Language /><Content-CRC64 /><Content-MD5>DzQ7CTESaiDxM9Z8KwGKOw==</Content-MD5><Cache-Control
        /><Content-Disposition /><BlobType>BlockBlob</BlobType><LeaseStatus>unlocked</LeaseStatus><LeaseState>available</LeaseState><ServerEncrypted>true</ServerEncrypted></Properties><OrMetadata
        /></Blob></Blobs><NextMarker>2!92!MDAwMDI0IWJsb2J0cTNpNGN3ZW13ZHEzNm1ic2lzYyEwMDAwMjghOTk5OS0xMi0zMVQyMzo1OTo1OS45OTk5OTk5WiE-</NextMarker></EnumerationResults>"
>>>>>>> 5e5a7e3b
    headers:
      content-type:
      - application/xml
      date:
<<<<<<< HEAD
      - Wed, 23 Feb 2022 02:57:46 GMT
=======
      - Wed, 23 Feb 2022 03:40:34 GMT
>>>>>>> 5e5a7e3b
      server:
      - Windows-Azure-Blob/1.0 Microsoft-HTTPAPI/2.0
      transfer-encoding:
      - chunked
      x-ms-version:
      - '2020-10-02'
    status:
      code: 200
      message: OK
- request:
    body: null
    headers:
      Accept:
      - application/xml
      Accept-Encoding:
      - gzip, deflate
      CommandName:
      - storage blob show
      Connection:
      - keep-alive
      ParameterSetName:
      - -n -c --account-name --account-key
      User-Agent:
<<<<<<< HEAD
      - AZURECLI/2.33.1 azsdk-python-storage-blob/12.9.0 Python/3.9.6 (Windows-10-10.0.19044-SP0)
      x-ms-date:
      - Wed, 23 Feb 2022 02:57:45 GMT
=======
      - AZURECLI/2.33.1 azsdk-python-storage-blob/12.9.0 Python/3.7.9 (Windows-10-10.0.22000-SP0)
      x-ms-date:
      - Wed, 23 Feb 2022 03:40:34 GMT
>>>>>>> 5e5a7e3b
      x-ms-version:
      - '2020-10-02'
    method: HEAD
    uri: https://clitest000002.blob.core.windows.net/cont000005/blob000003
  response:
    body:
      string: ''
    headers:
      accept-ranges:
      - bytes
      content-length:
      - '1024'
      content-md5:
      - DzQ7CTESaiDxM9Z8KwGKOw==
      content-type:
      - application/octet-stream
      date:
<<<<<<< HEAD
      - Wed, 23 Feb 2022 02:57:47 GMT
      etag:
      - '"0x8D9F6784280FC8E"'
      last-modified:
      - Wed, 23 Feb 2022 02:57:42 GMT
=======
      - Wed, 23 Feb 2022 03:40:35 GMT
      etag:
      - '"0x8D9F67E3D132A95"'
      last-modified:
      - Wed, 23 Feb 2022 03:40:30 GMT
>>>>>>> 5e5a7e3b
      server:
      - Windows-Azure-Blob/1.0 Microsoft-HTTPAPI/2.0
      x-ms-blob-type:
      - BlockBlob
      x-ms-creation-time:
<<<<<<< HEAD
      - Wed, 23 Feb 2022 02:57:42 GMT
=======
      - Wed, 23 Feb 2022 03:40:30 GMT
>>>>>>> 5e5a7e3b
      x-ms-lease-state:
      - available
      x-ms-lease-status:
      - unlocked
      x-ms-server-encrypted:
      - 'true'
      x-ms-version:
      - '2020-10-02'
    status:
      code: 200
      message: OK
- request:
    body: null
    headers:
      Connection:
      - keep-alive
      User-Agent:
<<<<<<< HEAD
      - Azure-Storage/2.0.0-2.0.1 (Python CPython 3.9.6; Windows 10) AZURECLI/2.33.1
      x-ms-date:
      - Wed, 23 Feb 2022 02:57:47 GMT
=======
      - Azure-Storage/2.0.0-2.0.1 (Python CPython 3.7.9; Windows 10) AZURECLI/2.33.1
      x-ms-date:
      - Wed, 23 Feb 2022 03:40:36 GMT
>>>>>>> 5e5a7e3b
      x-ms-version:
      - '2018-11-09'
    method: HEAD
    uri: https://clitest000002.blob.core.windows.net/cont000005/blob000003
  response:
    body:
      string: ''
    headers:
      accept-ranges:
      - bytes
      content-length:
      - '1024'
      content-md5:
      - DzQ7CTESaiDxM9Z8KwGKOw==
      content-type:
      - application/octet-stream
      date:
<<<<<<< HEAD
      - Wed, 23 Feb 2022 02:57:48 GMT
      etag:
      - '"0x8D9F6784280FC8E"'
      last-modified:
      - Wed, 23 Feb 2022 02:57:42 GMT
=======
      - Wed, 23 Feb 2022 03:40:37 GMT
      etag:
      - '"0x8D9F67E3D132A95"'
      last-modified:
      - Wed, 23 Feb 2022 03:40:30 GMT
>>>>>>> 5e5a7e3b
      server:
      - Windows-Azure-Blob/1.0 Microsoft-HTTPAPI/2.0
      x-ms-blob-type:
      - BlockBlob
      x-ms-creation-time:
<<<<<<< HEAD
      - Wed, 23 Feb 2022 02:57:42 GMT
=======
      - Wed, 23 Feb 2022 03:40:30 GMT
>>>>>>> 5e5a7e3b
      x-ms-lease-state:
      - available
      x-ms-lease-status:
      - unlocked
      x-ms-server-encrypted:
      - 'true'
      x-ms-version:
      - '2018-11-09'
    status:
      code: 200
      message: OK
- request:
    body: null
    headers:
      Connection:
      - keep-alive
      Content-Length:
      - '0'
      User-Agent:
<<<<<<< HEAD
      - Azure-Storage/2.0.0-2.0.1 (Python CPython 3.9.6; Windows 10) AZURECLI/2.33.1
=======
      - Azure-Storage/2.0.0-2.0.1 (Python CPython 3.7.9; Windows 10) AZURECLI/2.33.1
>>>>>>> 5e5a7e3b
      x-ms-blob-content-md5:
      - DzQ7CTESaiDxM9Z8KwGKOw==
      x-ms-blob-content-type:
      - application/test-content
      x-ms-date:
<<<<<<< HEAD
      - Wed, 23 Feb 2022 02:57:48 GMT
=======
      - Wed, 23 Feb 2022 03:40:37 GMT
>>>>>>> 5e5a7e3b
      x-ms-version:
      - '2018-11-09'
    method: PUT
    uri: https://clitest000002.blob.core.windows.net/cont000005/blob000003?comp=properties
  response:
    body:
      string: ''
    headers:
      content-length:
      - '0'
      date:
<<<<<<< HEAD
      - Wed, 23 Feb 2022 02:57:49 GMT
      etag:
      - '"0x8D9F678470D6CA1"'
      last-modified:
      - Wed, 23 Feb 2022 02:57:49 GMT
=======
      - Wed, 23 Feb 2022 03:40:38 GMT
      etag:
      - '"0x8D9F67E42358FEA"'
      last-modified:
      - Wed, 23 Feb 2022 03:40:38 GMT
>>>>>>> 5e5a7e3b
      server:
      - Windows-Azure-Blob/1.0 Microsoft-HTTPAPI/2.0
      x-ms-version:
      - '2018-11-09'
    status:
      code: 200
      message: OK
- request:
    body: null
    headers:
      Accept:
      - application/xml
      Accept-Encoding:
      - gzip, deflate
      CommandName:
      - storage blob show
      Connection:
      - keep-alive
      ParameterSetName:
      - -n -c --account-name --account-key
      User-Agent:
<<<<<<< HEAD
      - AZURECLI/2.33.1 azsdk-python-storage-blob/12.9.0 Python/3.9.6 (Windows-10-10.0.19044-SP0)
      x-ms-date:
      - Wed, 23 Feb 2022 02:57:49 GMT
=======
      - AZURECLI/2.33.1 azsdk-python-storage-blob/12.9.0 Python/3.7.9 (Windows-10-10.0.22000-SP0)
      x-ms-date:
      - Wed, 23 Feb 2022 03:40:38 GMT
>>>>>>> 5e5a7e3b
      x-ms-version:
      - '2020-10-02'
    method: HEAD
    uri: https://clitest000002.blob.core.windows.net/cont000005/blob000003
  response:
    body:
      string: ''
    headers:
      accept-ranges:
      - bytes
      content-length:
      - '1024'
      content-md5:
      - DzQ7CTESaiDxM9Z8KwGKOw==
      content-type:
      - application/test-content
      date:
<<<<<<< HEAD
      - Wed, 23 Feb 2022 02:57:50 GMT
      etag:
      - '"0x8D9F678470D6CA1"'
      last-modified:
      - Wed, 23 Feb 2022 02:57:49 GMT
=======
      - Wed, 23 Feb 2022 03:40:39 GMT
      etag:
      - '"0x8D9F67E42358FEA"'
      last-modified:
      - Wed, 23 Feb 2022 03:40:38 GMT
>>>>>>> 5e5a7e3b
      server:
      - Windows-Azure-Blob/1.0 Microsoft-HTTPAPI/2.0
      x-ms-blob-type:
      - BlockBlob
      x-ms-creation-time:
<<<<<<< HEAD
      - Wed, 23 Feb 2022 02:57:42 GMT
=======
      - Wed, 23 Feb 2022 03:40:30 GMT
>>>>>>> 5e5a7e3b
      x-ms-lease-state:
      - available
      x-ms-lease-status:
      - unlocked
      x-ms-server-encrypted:
      - 'true'
      x-ms-version:
      - '2020-10-02'
    status:
      code: 200
      message: OK
- request:
    body: null
    headers:
      Connection:
      - keep-alive
      User-Agent:
<<<<<<< HEAD
      - Azure-Storage/2.0.0-2.0.1 (Python CPython 3.9.6; Windows 10) AZURECLI/2.33.1
      x-ms-date:
      - Wed, 23 Feb 2022 02:57:50 GMT
=======
      - Azure-Storage/2.0.0-2.0.1 (Python CPython 3.7.9; Windows 10) AZURECLI/2.33.1
      x-ms-date:
      - Wed, 23 Feb 2022 03:40:40 GMT
>>>>>>> 5e5a7e3b
      x-ms-version:
      - '2018-11-09'
    method: HEAD
    uri: https://clitest000002.blob.core.windows.net/cont000005/blob000003
  response:
    body:
      string: ''
    headers:
      accept-ranges:
      - bytes
      content-length:
      - '1024'
      content-md5:
      - DzQ7CTESaiDxM9Z8KwGKOw==
      content-type:
      - application/test-content
      date:
<<<<<<< HEAD
      - Wed, 23 Feb 2022 02:57:51 GMT
      etag:
      - '"0x8D9F678470D6CA1"'
      last-modified:
      - Wed, 23 Feb 2022 02:57:49 GMT
=======
      - Wed, 23 Feb 2022 03:40:40 GMT
      etag:
      - '"0x8D9F67E42358FEA"'
      last-modified:
      - Wed, 23 Feb 2022 03:40:38 GMT
>>>>>>> 5e5a7e3b
      server:
      - Windows-Azure-Blob/1.0 Microsoft-HTTPAPI/2.0
      x-ms-blob-type:
      - BlockBlob
      x-ms-creation-time:
<<<<<<< HEAD
      - Wed, 23 Feb 2022 02:57:42 GMT
=======
      - Wed, 23 Feb 2022 03:40:30 GMT
>>>>>>> 5e5a7e3b
      x-ms-lease-state:
      - available
      x-ms-lease-status:
      - unlocked
      x-ms-server-encrypted:
      - 'true'
      x-ms-version:
      - '2018-11-09'
    status:
      code: 200
      message: OK
- request:
    body: null
    headers:
      Connection:
      - keep-alive
      Content-Length:
      - '0'
      User-Agent:
<<<<<<< HEAD
      - Azure-Storage/2.0.0-2.0.1 (Python CPython 3.9.6; Windows 10) AZURECLI/2.33.1
=======
      - Azure-Storage/2.0.0-2.0.1 (Python CPython 3.7.9; Windows 10) AZURECLI/2.33.1
>>>>>>> 5e5a7e3b
      x-ms-blob-content-md5:
      - DzQ7CTESaiDxM9Z8KwGKOw==
      x-ms-blob-content-type:
      - ''
      x-ms-date:
<<<<<<< HEAD
      - Wed, 23 Feb 2022 02:57:51 GMT
=======
      - Wed, 23 Feb 2022 03:40:41 GMT
>>>>>>> 5e5a7e3b
      x-ms-version:
      - '2018-11-09'
    method: PUT
    uri: https://clitest000002.blob.core.windows.net/cont000005/blob000003?comp=properties
  response:
    body:
      string: ''
    headers:
      content-length:
      - '0'
      date:
<<<<<<< HEAD
      - Wed, 23 Feb 2022 02:57:52 GMT
      etag:
      - '"0x8D9F67848E9A917"'
      last-modified:
      - Wed, 23 Feb 2022 02:57:52 GMT
=======
      - Wed, 23 Feb 2022 03:40:42 GMT
      etag:
      - '"0x8D9F67E446E3BE5"'
      last-modified:
      - Wed, 23 Feb 2022 03:40:42 GMT
>>>>>>> 5e5a7e3b
      server:
      - Windows-Azure-Blob/1.0 Microsoft-HTTPAPI/2.0
      x-ms-version:
      - '2018-11-09'
    status:
      code: 200
      message: OK
- request:
    body: null
    headers:
      Accept:
      - application/xml
      Accept-Encoding:
      - gzip, deflate
      CommandName:
      - storage blob show
      Connection:
      - keep-alive
      ParameterSetName:
      - -n -c --account-name --account-key
      User-Agent:
<<<<<<< HEAD
      - AZURECLI/2.33.1 azsdk-python-storage-blob/12.9.0 Python/3.9.6 (Windows-10-10.0.19044-SP0)
      x-ms-date:
      - Wed, 23 Feb 2022 02:57:52 GMT
=======
      - AZURECLI/2.33.1 azsdk-python-storage-blob/12.9.0 Python/3.7.9 (Windows-10-10.0.22000-SP0)
      x-ms-date:
      - Wed, 23 Feb 2022 03:40:42 GMT
>>>>>>> 5e5a7e3b
      x-ms-version:
      - '2020-10-02'
    method: HEAD
    uri: https://clitest000002.blob.core.windows.net/cont000005/blob000003
  response:
    body:
      string: ''
    headers:
      accept-ranges:
      - bytes
      content-length:
      - '1024'
      content-md5:
      - DzQ7CTESaiDxM9Z8KwGKOw==
      date:
<<<<<<< HEAD
      - Wed, 23 Feb 2022 02:57:53 GMT
      etag:
      - '"0x8D9F67848E9A917"'
      last-modified:
      - Wed, 23 Feb 2022 02:57:52 GMT
=======
      - Wed, 23 Feb 2022 03:40:43 GMT
      etag:
      - '"0x8D9F67E446E3BE5"'
      last-modified:
      - Wed, 23 Feb 2022 03:40:42 GMT
>>>>>>> 5e5a7e3b
      server:
      - Windows-Azure-Blob/1.0 Microsoft-HTTPAPI/2.0
      x-ms-blob-type:
      - BlockBlob
      x-ms-creation-time:
<<<<<<< HEAD
      - Wed, 23 Feb 2022 02:57:42 GMT
=======
      - Wed, 23 Feb 2022 03:40:30 GMT
>>>>>>> 5e5a7e3b
      x-ms-lease-state:
      - available
      x-ms-lease-status:
      - unlocked
      x-ms-server-encrypted:
      - 'true'
      x-ms-version:
      - '2020-10-02'
    status:
      code: 200
      message: OK
- request:
    body: null
    headers:
      Connection:
      - keep-alive
      User-Agent:
<<<<<<< HEAD
      - Azure-Storage/2.0.0-2.0.1 (Python CPython 3.9.6; Windows 10) AZURECLI/2.33.1
      x-ms-date:
      - Wed, 23 Feb 2022 02:57:53 GMT
=======
      - Azure-Storage/2.0.0-2.0.1 (Python CPython 3.7.9; Windows 10) AZURECLI/2.33.1
      x-ms-date:
      - Wed, 23 Feb 2022 03:40:43 GMT
>>>>>>> 5e5a7e3b
      x-ms-version:
      - '2018-11-09'
    method: GET
    uri: https://clitest000002.blob.core.windows.net/?restype=service&comp=properties
  response:
    body:
      string: "\uFEFF<?xml version=\"1.0\" encoding=\"utf-8\"?><StorageServiceProperties><Logging><Version>1.0</Version><Read>false</Read><Write>false</Write><Delete>false</Delete><RetentionPolicy><Enabled>false</Enabled></RetentionPolicy></Logging><HourMetrics><Version>1.0</Version><Enabled>true</Enabled><IncludeAPIs>true</IncludeAPIs><RetentionPolicy><Enabled>true</Enabled><Days>7</Days></RetentionPolicy></HourMetrics><MinuteMetrics><Version>1.0</Version><Enabled>false</Enabled><RetentionPolicy><Enabled>false</Enabled></RetentionPolicy></MinuteMetrics><Cors
        /><DeleteRetentionPolicy><Enabled>false</Enabled></DeleteRetentionPolicy></StorageServiceProperties>"
    headers:
      content-type:
      - application/xml
      date:
<<<<<<< HEAD
      - Wed, 23 Feb 2022 02:57:54 GMT
=======
      - Wed, 23 Feb 2022 03:40:43 GMT
>>>>>>> 5e5a7e3b
      server:
      - Windows-Azure-Blob/1.0 Microsoft-HTTPAPI/2.0
      transfer-encoding:
      - chunked
      x-ms-version:
      - '2018-11-09'
    status:
      code: 200
      message: OK
- request:
    body: null
    headers:
      Connection:
      - keep-alive
      User-Agent:
<<<<<<< HEAD
      - Azure-Storage/2.0.0-2.0.1 (Python CPython 3.9.6; Windows 10) AZURECLI/2.33.1
      x-ms-date:
      - Wed, 23 Feb 2022 02:57:54 GMT
=======
      - Azure-Storage/2.0.0-2.0.1 (Python CPython 3.7.9; Windows 10) AZURECLI/2.33.1
      x-ms-date:
      - Wed, 23 Feb 2022 03:40:44 GMT
>>>>>>> 5e5a7e3b
      x-ms-range:
      - bytes=0-33554431
      x-ms-version:
      - '2018-11-09'
    method: GET
    uri: https://clitest000002.blob.core.windows.net/cont000005/blob000003
  response:
    body:
      string: "\0\0\0\0\0\0\0\0\0\0\0\0\0\0\0\0\0\0\0\0\0\0\0\0\0\0\0\0\0\0\0\0\0\0\0\0\0\0\0\0\0\0\0\0\0\0\0\0\0\0\0\0\0\0\0\0\0\0\0\0\0\0\0\0\0\0\0\0\0\0\0\0\0\0\0\0\0\0\0\0\0\0\0\0\0\0\0\0\0\0\0\0\0\0\0\0\0\0\0\0\0\0\0\0\0\0\0\0\0\0\0\0\0\0\0\0\0\0\0\0\0\0\0\0\0\0\0\0\0\0\0\0\0\0\0\0\0\0\0\0\0\0\0\0\0\0\0\0\0\0\0\0\0\0\0\0\0\0\0\0\0\0\0\0\0\0\0\0\0\0\0\0\0\0\0\0\0\0\0\0\0\0\0\0\0\0\0\0\0\0\0\0\0\0\0\0\0\0\0\0\0\0\0\0\0\0\0\0\0\0\0\0\0\0\0\0\0\0\0\0\0\0\0\0\0\0\0\0\0\0\0\0\0\0\0\0\0\0\0\0\0\0\0\0\0\0\0\0\0\0\0\0\0\0\0\0\0\0\0\0\0\0\0\0\0\0\0\0\0\0\0\0\0\0\0\0\0\0\0\0\0\0\0\0\0\0\0\0\0\0\0\0\0\0\0\0\0\0\0\0\0\0\0\0\0\0\0\0\0\0\0\0\0\0\0\0\0\0\0\0\0\0\0\0\0\0\0\0\0\0\0\0\0\0\0\0\0\0\0\0\0\0\0\0\0\0\0\0\0\0\0\0\0\0\0\0\0\0\0\0\0\0\0\0\0\0\0\0\0\0\0\0\0\0\0\0\0\0\0\0\0\0\0\0\0\0\0\0\0\0\0\0\0\0\0\0\0\0\0\0\0\0\0\0\0\0\0\0\0\0\0\0\0\0\0\0\0\0\0\0\0\0\0\0\0\0\0\0\0\0\0\0\0\0\0\0\0\0\0\0\0\0\0\0\0\0\0\0\0\0\0\0\0\0\0\0\0\0\0\0\0\0\0\0\0\0\0\0\0\0\0\0\0\0\0\0\0\0\0\0\0\0\0\0\0\0\0\0\0\0\0\0\0\0\0\0\0\0\0\0\0\0\0\0\0\0\0\0\0\0\0\0\0\0\0\0\0\0\0\0\0\0\0\0\0\0\0\0\0\0\0\0\0\0\0\0\0\0\0\0\0\0\0\0\0\0\0\0\0\0\0\0\0\0\0\0\0\0\0\0\0\0\0\0\0\0\0\0\0\0\0\0\0\0\0\0\0\0\0\0\0\0\0\0\0\0\0\0\0\0\0\0\0\0\0\0\0\0\0\0\0\0\0\0\0\0\0\0\0\0\0\0\0\0\0\0\0\0\0\0\0\0\0\0\0\0\0\0\0\0\0\0\0\0\0\0\0\0\0\0\0\0\0\0\0\0\0\0\0\0\0\0\0\0\0\0\0\0\0\0\0\0\0\0\0\0\0\0\0\0\0\0\0\0\0\0\0\0\0\0\0\0\0\0\0\0\0\0\0\0\0\0\0\0\0\0\0\0\0\0\0\0\0\0\0\0\0\0\0\0\0\0\0\0\0\0\0\0\0\0\0\0\0\0\0\0\0\0\0\0\0\0\0\0\0\0\0\0\0\0\0\0\0\0\0\0\0\0\0\0\0\0\0\0\0\0\0\0\0\0\0\0\0\0\0\0\0\0\0\0\0\0\0\0\0\0\0\0\0\0\0\0\0\0\0\0\0\0\0\0\0\0\0\0\0\0\0\0\0\0\0\0\0\0\0\0\0\0\0\0\0\0\0\0\0\0\0\0\0\0\0\0\0\0\0\0\0\0\0\0\0\0\0\0\0\0\0\0\0\0\0\0\0\0\0\0\0\0\0\0\0\0\0\0\0\0\0\0\0\0\0\0\0\0\0\0\0\0\0\0\0\0\0\0\0\0\0\0\0\0\0\0\0\0\0\0\0\0\0\0\0\0\0\0\0\0\0\0\0\0\0\0\0\0\0\0\0\0\0\0\0\0\0\0\0\0\0\0\0\0\0\0\0\0\0\0\0\0\0\0\0\0\0\0\0\0\0\0\0\0\0\0\0\0\0\0\0\0\0\0\0\0\0\0\0\0\0\0\0\0\0\0\0\0\0\0\0\0\0\0\0\0\0\0\0\0\0\0\0\0\0\0\0\0\0\0\0\0\0\0\0\0\0\0\0\0\0\0\0\0\0\0\0\0\0\0\0\0\0\0\0\0\0\0\0\0\0\0\0\0\0\0\0\0"
    headers:
      accept-ranges:
      - bytes
      content-length:
      - '1024'
      content-range:
      - bytes 0-1023/1024
      date:
<<<<<<< HEAD
      - Wed, 23 Feb 2022 02:57:55 GMT
      etag:
      - '"0x8D9F67848E9A917"'
      last-modified:
      - Wed, 23 Feb 2022 02:57:52 GMT
=======
      - Wed, 23 Feb 2022 03:40:45 GMT
      etag:
      - '"0x8D9F67E446E3BE5"'
      last-modified:
      - Wed, 23 Feb 2022 03:40:42 GMT
>>>>>>> 5e5a7e3b
      server:
      - Windows-Azure-Blob/1.0 Microsoft-HTTPAPI/2.0
      x-ms-blob-content-md5:
      - DzQ7CTESaiDxM9Z8KwGKOw==
      x-ms-blob-type:
      - BlockBlob
      x-ms-creation-time:
<<<<<<< HEAD
      - Wed, 23 Feb 2022 02:57:42 GMT
=======
      - Wed, 23 Feb 2022 03:40:30 GMT
>>>>>>> 5e5a7e3b
      x-ms-lease-state:
      - available
      x-ms-lease-status:
      - unlocked
      x-ms-server-encrypted:
      - 'true'
      x-ms-version:
      - '2018-11-09'
    status:
      code: 206
      message: Partial Content
- request:
    body: null
    headers:
      Connection:
      - keep-alive
      User-Agent:
<<<<<<< HEAD
      - Azure-Storage/2.0.0-2.0.1 (Python CPython 3.9.6; Windows 10) AZURECLI/2.33.1
      x-ms-date:
      - Wed, 23 Feb 2022 02:57:55 GMT
=======
      - Azure-Storage/2.0.0-2.0.1 (Python CPython 3.7.9; Windows 10) AZURECLI/2.33.1
      x-ms-date:
      - Wed, 23 Feb 2022 03:40:45 GMT
>>>>>>> 5e5a7e3b
      x-ms-range:
      - bytes=10-499
      x-ms-version:
      - '2018-11-09'
    method: GET
    uri: https://clitest000002.blob.core.windows.net/cont000005/blob000003
  response:
    body:
      string: "\0\0\0\0\0\0\0\0\0\0\0\0\0\0\0\0\0\0\0\0\0\0\0\0\0\0\0\0\0\0\0\0\0\0\0\0\0\0\0\0\0\0\0\0\0\0\0\0\0\0\0\0\0\0\0\0\0\0\0\0\0\0\0\0\0\0\0\0\0\0\0\0\0\0\0\0\0\0\0\0\0\0\0\0\0\0\0\0\0\0\0\0\0\0\0\0\0\0\0\0\0\0\0\0\0\0\0\0\0\0\0\0\0\0\0\0\0\0\0\0\0\0\0\0\0\0\0\0\0\0\0\0\0\0\0\0\0\0\0\0\0\0\0\0\0\0\0\0\0\0\0\0\0\0\0\0\0\0\0\0\0\0\0\0\0\0\0\0\0\0\0\0\0\0\0\0\0\0\0\0\0\0\0\0\0\0\0\0\0\0\0\0\0\0\0\0\0\0\0\0\0\0\0\0\0\0\0\0\0\0\0\0\0\0\0\0\0\0\0\0\0\0\0\0\0\0\0\0\0\0\0\0\0\0\0\0\0\0\0\0\0\0\0\0\0\0\0\0\0\0\0\0\0\0\0\0\0\0\0\0\0\0\0\0\0\0\0\0\0\0\0\0\0\0\0\0\0\0\0\0\0\0\0\0\0\0\0\0\0\0\0\0\0\0\0\0\0\0\0\0\0\0\0\0\0\0\0\0\0\0\0\0\0\0\0\0\0\0\0\0\0\0\0\0\0\0\0\0\0\0\0\0\0\0\0\0\0\0\0\0\0\0\0\0\0\0\0\0\0\0\0\0\0\0\0\0\0\0\0\0\0\0\0\0\0\0\0\0\0\0\0\0\0\0\0\0\0\0\0\0\0\0\0\0\0\0\0\0\0\0\0\0\0\0\0\0\0\0\0\0\0\0\0\0\0\0\0\0\0\0\0\0\0\0\0\0\0\0\0\0\0\0\0\0\0\0\0\0\0\0\0\0\0\0\0\0\0\0\0\0\0\0\0\0\0\0\0\0\0\0\0\0\0\0\0\0\0\0\0\0\0\0\0\0\0\0\0\0\0\0\0\0\0\0\0\0\0\0\0\0\0\0\0\0\0\0\0\0\0\0"
    headers:
      accept-ranges:
      - bytes
      content-length:
      - '490'
      content-range:
      - bytes 10-499/1024
      date:
<<<<<<< HEAD
      - Wed, 23 Feb 2022 02:57:56 GMT
      etag:
      - '"0x8D9F67848E9A917"'
      last-modified:
      - Wed, 23 Feb 2022 02:57:52 GMT
=======
      - Wed, 23 Feb 2022 03:40:46 GMT
      etag:
      - '"0x8D9F67E446E3BE5"'
      last-modified:
      - Wed, 23 Feb 2022 03:40:42 GMT
>>>>>>> 5e5a7e3b
      server:
      - Windows-Azure-Blob/1.0 Microsoft-HTTPAPI/2.0
      x-ms-blob-content-md5:
      - DzQ7CTESaiDxM9Z8KwGKOw==
      x-ms-blob-type:
      - BlockBlob
      x-ms-creation-time:
<<<<<<< HEAD
      - Wed, 23 Feb 2022 02:57:42 GMT
=======
      - Wed, 23 Feb 2022 03:40:30 GMT
>>>>>>> 5e5a7e3b
      x-ms-lease-state:
      - available
      x-ms-lease-status:
      - unlocked
      x-ms-server-encrypted:
      - 'true'
      x-ms-version:
      - '2018-11-09'
    status:
      code: 206
      message: Partial Content
- request:
    body: null
    headers:
      Accept:
      - application/json
      Accept-Encoding:
      - gzip, deflate
      CommandName:
      - storage account keys list
      Connection:
      - keep-alive
      Content-Length:
      - '0'
      ParameterSetName:
      - -n -g --query -o
      User-Agent:
<<<<<<< HEAD
      - AZURECLI/2.33.1 azsdk-python-azure-mgmt-storage/19.0.0 Python/3.9.6 (Windows-10-10.0.19044-SP0)
=======
      - AZURECLI/2.33.1 azsdk-python-azure-mgmt-storage/19.1.0 Python/3.7.9 (Windows-10-10.0.22000-SP0)
>>>>>>> 5e5a7e3b
    method: POST
    uri: https://management.azure.com/subscriptions/00000000-0000-0000-0000-000000000000/resourceGroups/clitest.rg000001/providers/Microsoft.Storage/storageAccounts/clitest000002/listKeys?api-version=2021-08-01&$expand=kerb
  response:
    body:
<<<<<<< HEAD
      string: '{"keys":[{"creationTime":"2022-02-23T02:57:16.2650426Z","keyName":"key1","value":"veryFakedStorageAccountKey==","permissions":"FULL"},{"creationTime":"2022-02-23T02:57:16.2650426Z","keyName":"key2","value":"veryFakedStorageAccountKey==","permissions":"FULL"}]}'
=======
      string: '{"keys":[{"creationTime":"2022-02-23T03:40:04.7428848Z","keyName":"key1","value":"veryFakedStorageAccountKey==","permissions":"FULL"},{"creationTime":"2022-02-23T03:40:04.7428848Z","keyName":"key2","value":"veryFakedStorageAccountKey==","permissions":"FULL"}]}'
>>>>>>> 5e5a7e3b
    headers:
      cache-control:
      - no-cache
      content-length:
      - '260'
      content-type:
      - application/json
      date:
<<<<<<< HEAD
      - Wed, 23 Feb 2022 02:57:58 GMT
=======
      - Wed, 23 Feb 2022 03:40:47 GMT
>>>>>>> 5e5a7e3b
      expires:
      - '-1'
      pragma:
      - no-cache
      server:
      - Microsoft-Azure-Storage-Resource-Provider/1.0,Microsoft-HTTPAPI/2.0 Microsoft-HTTPAPI/2.0
      strict-transport-security:
      - max-age=31536000; includeSubDomains
      transfer-encoding:
      - chunked
      vary:
      - Accept-Encoding
      x-content-type-options:
      - nosniff
      x-ms-ratelimit-remaining-subscription-resource-requests:
<<<<<<< HEAD
      - '11998'
=======
      - '11995'
>>>>>>> 5e5a7e3b
    status:
      code: 200
      message: OK
- request:
    body: null
    headers:
      Connection:
      - keep-alive
      Content-Length:
      - '0'
      User-Agent:
<<<<<<< HEAD
      - Azure-Storage/2.0.0-2.0.1 (Python CPython 3.9.6; Windows 10) AZURECLI/2.33.1
      x-ms-date:
      - Wed, 23 Feb 2022 02:57:57 GMT
=======
      - Azure-Storage/2.0.0-2.0.1 (Python CPython 3.7.9; Windows 10) AZURECLI/2.33.1
      x-ms-date:
      - Wed, 23 Feb 2022 03:40:47 GMT
>>>>>>> 5e5a7e3b
      x-ms-version:
      - '2018-11-09'
    method: PUT
    uri: https://clitest000002.blob.core.windows.net/cont000008?restype=container
  response:
    body:
      string: ''
    headers:
      content-length:
      - '0'
      date:
<<<<<<< HEAD
      - Wed, 23 Feb 2022 02:57:58 GMT
      etag:
      - '"0x8D9F6784CB09D5B"'
      last-modified:
      - Wed, 23 Feb 2022 02:57:59 GMT
=======
      - Wed, 23 Feb 2022 03:40:48 GMT
      etag:
      - '"0x8D9F67E4847B01F"'
      last-modified:
      - Wed, 23 Feb 2022 03:40:48 GMT
>>>>>>> 5e5a7e3b
      server:
      - Windows-Azure-Blob/1.0 Microsoft-HTTPAPI/2.0
      x-ms-version:
      - '2018-11-09'
    status:
      code: 201
      message: Created
- request:
    body: null
    headers:
      Connection:
      - keep-alive
      User-Agent:
<<<<<<< HEAD
      - Azure-Storage/2.0.0-2.0.1 (Python CPython 3.9.6; Windows 10) AZURECLI/2.33.1
      x-ms-date:
      - Wed, 23 Feb 2022 02:57:58 GMT
=======
      - Azure-Storage/2.0.0-2.0.1 (Python CPython 3.7.9; Windows 10) AZURECLI/2.33.1
      x-ms-date:
      - Wed, 23 Feb 2022 03:40:48 GMT
>>>>>>> 5e5a7e3b
      x-ms-version:
      - '2018-11-09'
    method: HEAD
    uri: https://clitest000002.blob.core.windows.net/cont000008/blob000006
  response:
    body:
      string: ''
    headers:
      date:
<<<<<<< HEAD
      - Wed, 23 Feb 2022 02:57:59 GMT
=======
      - Wed, 23 Feb 2022 03:40:49 GMT
>>>>>>> 5e5a7e3b
      server:
      - Windows-Azure-Blob/1.0 Microsoft-HTTPAPI/2.0
      transfer-encoding:
      - chunked
      x-ms-error-code:
      - BlobNotFound
      x-ms-version:
      - '2018-11-09'
    status:
      code: 404
      message: The specified blob does not exist.
- request:
    body: null
    headers:
      Accept:
      - application/xml
      Accept-Encoding:
      - gzip, deflate
      CommandName:
      - storage blob upload
      Connection:
      - keep-alive
      Content-Length:
      - '0'
      If-None-Match:
      - '*'
      ParameterSetName:
      - -c -f -n --type --account-name --account-key
      User-Agent:
<<<<<<< HEAD
      - AZURECLI/2.33.1 azsdk-python-storage-blob/12.9.0 Python/3.9.6 (Windows-10-10.0.19044-SP0)
=======
      - Azure-Storage/2.0.0-2.0.1 (Python CPython 3.7.9; Windows 10) AZURECLI/2.33.1
>>>>>>> 5e5a7e3b
      x-ms-blob-content-length:
      - '1024'
      x-ms-blob-type:
      - PageBlob
      x-ms-date:
<<<<<<< HEAD
      - Wed, 23 Feb 2022 02:57:59 GMT
=======
      - Wed, 23 Feb 2022 03:40:49 GMT
>>>>>>> 5e5a7e3b
      x-ms-version:
      - '2020-10-02'
    method: PUT
    uri: https://clitest000002.blob.core.windows.net/cont000008/blob000006
  response:
    body:
      string: ''
    headers:
      content-length:
      - '0'
      date:
<<<<<<< HEAD
      - Wed, 23 Feb 2022 02:58:00 GMT
      etag:
      - '"0x8D9F6784DFD835C"'
      last-modified:
      - Wed, 23 Feb 2022 02:58:01 GMT
=======
      - Wed, 23 Feb 2022 03:40:50 GMT
      etag:
      - '"0x8D9F67E499B2700"'
      last-modified:
      - Wed, 23 Feb 2022 03:40:51 GMT
>>>>>>> 5e5a7e3b
      server:
      - Windows-Azure-Blob/1.0 Microsoft-HTTPAPI/2.0
      x-ms-request-server-encrypted:
      - 'true'
      x-ms-version:
      - '2020-10-02'
    status:
      code: 201
      message: Created
- request:
    body: null
    headers:
      Connection:
      - keep-alive
      User-Agent:
<<<<<<< HEAD
      - Azure-Storage/2.0.0-2.0.1 (Python CPython 3.9.6; Windows 10) AZURECLI/2.33.1
      x-ms-date:
      - Wed, 23 Feb 2022 02:58:00 GMT
=======
      - Azure-Storage/2.0.0-2.0.1 (Python CPython 3.7.9; Windows 10) AZURECLI/2.33.1
      x-ms-date:
      - Wed, 23 Feb 2022 03:40:51 GMT
>>>>>>> 5e5a7e3b
      x-ms-version:
      - '2018-11-09'
    method: HEAD
    uri: https://clitest000002.blob.core.windows.net/cont000008/blob000006
  response:
    body:
      string: ''
    headers:
      accept-ranges:
      - bytes
      content-length:
      - '1024'
      content-type:
      - application/octet-stream
      date:
<<<<<<< HEAD
      - Wed, 23 Feb 2022 02:58:02 GMT
      etag:
      - '"0x8D9F6784DFD835C"'
      last-modified:
      - Wed, 23 Feb 2022 02:58:01 GMT
=======
      - Wed, 23 Feb 2022 03:40:51 GMT
      etag:
      - '"0x8D9F67E499B2700"'
      last-modified:
      - Wed, 23 Feb 2022 03:40:51 GMT
>>>>>>> 5e5a7e3b
      server:
      - Windows-Azure-Blob/1.0 Microsoft-HTTPAPI/2.0
      x-ms-blob-sequence-number:
      - '0'
      x-ms-blob-type:
      - PageBlob
      x-ms-creation-time:
<<<<<<< HEAD
      - Wed, 23 Feb 2022 02:58:01 GMT
=======
      - Wed, 23 Feb 2022 03:40:51 GMT
>>>>>>> 5e5a7e3b
      x-ms-lease-state:
      - available
      x-ms-lease-status:
      - unlocked
      x-ms-server-encrypted:
      - 'true'
      x-ms-version:
      - '2018-11-09'
    status:
      code: 200
      message: OK
- request:
    body: null
    headers:
      Accept:
      - application/xml
      Accept-Encoding:
      - gzip, deflate
      CommandName:
      - storage blob upload
      Connection:
      - keep-alive
      Content-Length:
      - '0'
      If-None-Match:
      - '*'
      ParameterSetName:
      - -c -f --type --account-name --account-key
      User-Agent:
<<<<<<< HEAD
      - AZURECLI/2.33.1 azsdk-python-storage-blob/12.9.0 Python/3.9.6 (Windows-10-10.0.19044-SP0)
=======
      - Azure-Storage/2.0.0-2.0.1 (Python CPython 3.7.9; Windows 10) AZURECLI/2.33.1
>>>>>>> 5e5a7e3b
      x-ms-blob-content-length:
      - '1024'
      x-ms-blob-type:
      - PageBlob
      x-ms-date:
<<<<<<< HEAD
      - Wed, 23 Feb 2022 02:58:02 GMT
=======
      - Wed, 23 Feb 2022 03:40:52 GMT
>>>>>>> 5e5a7e3b
      x-ms-version:
      - '2020-10-02'
    method: PUT
    uri: https://clitest000002.blob.core.windows.net/cont000008/blob000007
  response:
    body:
      string: ''
    headers:
      content-length:
      - '0'
      date:
<<<<<<< HEAD
      - Wed, 23 Feb 2022 02:58:03 GMT
      etag:
      - '"0x8D9F6784F7C9396"'
      last-modified:
      - Wed, 23 Feb 2022 02:58:03 GMT
=======
      - Wed, 23 Feb 2022 03:40:53 GMT
      etag:
      - '"0x8D9F67E4AFDB6EA"'
      last-modified:
      - Wed, 23 Feb 2022 03:40:53 GMT
>>>>>>> 5e5a7e3b
      server:
      - Windows-Azure-Blob/1.0 Microsoft-HTTPAPI/2.0
      x-ms-request-server-encrypted:
      - 'true'
      x-ms-version:
      - '2020-10-02'
    status:
      code: 201
      message: Created
- request:
    body: null
    headers:
      Connection:
      - keep-alive
      User-Agent:
<<<<<<< HEAD
      - Azure-Storage/2.0.0-2.0.1 (Python CPython 3.9.6; Windows 10) AZURECLI/2.33.1
      x-ms-date:
      - Wed, 23 Feb 2022 02:58:03 GMT
=======
      - Azure-Storage/2.0.0-2.0.1 (Python CPython 3.7.9; Windows 10) AZURECLI/2.33.1
      x-ms-date:
      - Wed, 23 Feb 2022 03:40:53 GMT
>>>>>>> 5e5a7e3b
      x-ms-version:
      - '2018-11-09'
    method: HEAD
    uri: https://clitest000002.blob.core.windows.net/cont000008/blob000007
  response:
    body:
      string: ''
    headers:
      accept-ranges:
      - bytes
      content-length:
      - '1024'
      content-type:
      - application/octet-stream
      date:
<<<<<<< HEAD
      - Wed, 23 Feb 2022 02:58:04 GMT
      etag:
      - '"0x8D9F6784F7C9396"'
      last-modified:
      - Wed, 23 Feb 2022 02:58:03 GMT
=======
      - Wed, 23 Feb 2022 03:40:54 GMT
      etag:
      - '"0x8D9F67E4AFDB6EA"'
      last-modified:
      - Wed, 23 Feb 2022 03:40:53 GMT
>>>>>>> 5e5a7e3b
      server:
      - Windows-Azure-Blob/1.0 Microsoft-HTTPAPI/2.0
      x-ms-blob-sequence-number:
      - '0'
      x-ms-blob-type:
      - PageBlob
      x-ms-creation-time:
<<<<<<< HEAD
      - Wed, 23 Feb 2022 02:58:03 GMT
=======
      - Wed, 23 Feb 2022 03:40:53 GMT
>>>>>>> 5e5a7e3b
      x-ms-lease-state:
      - available
      x-ms-lease-status:
      - unlocked
      x-ms-server-encrypted:
      - 'true'
      x-ms-version:
      - '2018-11-09'
    status:
      code: 200
      message: OK
- request:
    body: null
    headers:
      Accept:
      - application/xml
      Accept-Encoding:
      - gzip, deflate
      CommandName:
      - storage blob list
      Connection:
      - keep-alive
      ParameterSetName:
      - -c -o --num-results --account-name --account-key
      User-Agent:
<<<<<<< HEAD
      - AZURECLI/2.33.1 azsdk-python-storage-blob/12.9.0 Python/3.9.6 (Windows-10-10.0.19044-SP0)
      x-ms-date:
      - Wed, 23 Feb 2022 02:58:04 GMT
=======
      - AZURECLI/2.33.1 azsdk-python-storage-blob/12.9.0 Python/3.7.9 (Windows-10-10.0.22000-SP0)
      x-ms-date:
      - Wed, 23 Feb 2022 03:40:54 GMT
>>>>>>> 5e5a7e3b
      x-ms-version:
      - '2020-10-02'
    method: GET
    uri: https://clitest000002.blob.core.windows.net/cont000008?restype=container&comp=list&maxresults=1
  response:
    body:
      string: "\uFEFF<?xml version=\"1.0\" encoding=\"utf-8\"?><EnumerationResults
        ServiceEndpoint=\"https://clitest000002.blob.core.windows.net/\" ContainerName=\"cont000008\"><MaxResults>1</MaxResults><Blobs><Blob><Name>blob000006</Name><Properties><Creation-Time>Wed,
<<<<<<< HEAD
        23 Feb 2022 02:58:01 GMT</Creation-Time><Last-Modified>Wed, 23 Feb 2022 02:58:01
        GMT</Last-Modified><Etag>0x8D9F6784DFD835C</Etag><Content-Length>1024</Content-Length><Content-Type>application/octet-stream</Content-Type><Content-Encoding
        /><Content-Language /><Content-CRC64 /><Content-MD5 /><Cache-Control /><Content-Disposition
        /><x-ms-blob-sequence-number>0</x-ms-blob-sequence-number><BlobType>PageBlob</BlobType><LeaseStatus>unlocked</LeaseStatus><LeaseState>available</LeaseState><ServerEncrypted>true</ServerEncrypted></Properties><OrMetadata
        /></Blob></Blobs><NextMarker>2!92!MDAwMDI0IWJsb2JlYnU0aGVyMmJ2Y3ZncWJya210eiEwMDAwMjghOTk5OS0xMi0zMVQyMzo1OTo1OS45OTk5OTk5WiE-</NextMarker></EnumerationResults>"
=======
        23 Feb 2022 03:40:51 GMT</Creation-Time><Last-Modified>Wed, 23 Feb 2022 03:40:51
        GMT</Last-Modified><Etag>0x8D9F67E499B2700</Etag><Content-Length>1024</Content-Length><Content-Type>application/octet-stream</Content-Type><Content-Encoding
        /><Content-Language /><Content-CRC64 /><Content-MD5 /><Cache-Control /><Content-Disposition
        /><x-ms-blob-sequence-number>0</x-ms-blob-sequence-number><BlobType>PageBlob</BlobType><LeaseStatus>unlocked</LeaseStatus><LeaseState>available</LeaseState><ServerEncrypted>true</ServerEncrypted></Properties><OrMetadata
        /></Blob></Blobs><NextMarker>2!92!MDAwMDI0IWJsb2JlcW5qeXR1czJ1cm03YnpxZ3RwdCEwMDAwMjghOTk5OS0xMi0zMVQyMzo1OTo1OS45OTk5OTk5WiE-</NextMarker></EnumerationResults>"
>>>>>>> 5e5a7e3b
    headers:
      content-type:
      - application/xml
      date:
<<<<<<< HEAD
      - Wed, 23 Feb 2022 02:58:05 GMT
=======
      - Wed, 23 Feb 2022 03:40:55 GMT
>>>>>>> 5e5a7e3b
      server:
      - Windows-Azure-Blob/1.0 Microsoft-HTTPAPI/2.0
      transfer-encoding:
      - chunked
      x-ms-version:
      - '2020-10-02'
    status:
      code: 200
      message: OK
- request:
    body: null
    headers:
      Accept:
      - application/xml
      Accept-Encoding:
      - gzip, deflate
      CommandName:
      - storage blob show
      Connection:
      - keep-alive
      ParameterSetName:
      - -n -c --account-name --account-key
      User-Agent:
<<<<<<< HEAD
      - AZURECLI/2.33.1 azsdk-python-storage-blob/12.9.0 Python/3.9.6 (Windows-10-10.0.19044-SP0)
      x-ms-date:
      - Wed, 23 Feb 2022 02:58:05 GMT
=======
      - AZURECLI/2.33.1 azsdk-python-storage-blob/12.9.0 Python/3.7.9 (Windows-10-10.0.22000-SP0)
      x-ms-date:
      - Wed, 23 Feb 2022 03:40:55 GMT
>>>>>>> 5e5a7e3b
      x-ms-version:
      - '2020-10-02'
    method: HEAD
    uri: https://clitest000002.blob.core.windows.net/cont000008/blob000006
  response:
    body:
      string: ''
    headers:
      accept-ranges:
      - bytes
      content-length:
      - '1024'
      content-type:
      - application/octet-stream
      date:
<<<<<<< HEAD
      - Wed, 23 Feb 2022 02:58:06 GMT
      etag:
      - '"0x8D9F6784DFD835C"'
      last-modified:
      - Wed, 23 Feb 2022 02:58:01 GMT
=======
      - Wed, 23 Feb 2022 03:40:56 GMT
      etag:
      - '"0x8D9F67E499B2700"'
      last-modified:
      - Wed, 23 Feb 2022 03:40:51 GMT
>>>>>>> 5e5a7e3b
      server:
      - Windows-Azure-Blob/1.0 Microsoft-HTTPAPI/2.0
      x-ms-blob-sequence-number:
      - '0'
      x-ms-blob-type:
      - PageBlob
      x-ms-creation-time:
<<<<<<< HEAD
      - Wed, 23 Feb 2022 02:58:01 GMT
=======
      - Wed, 23 Feb 2022 03:40:51 GMT
>>>>>>> 5e5a7e3b
      x-ms-lease-state:
      - available
      x-ms-lease-status:
      - unlocked
      x-ms-server-encrypted:
      - 'true'
      x-ms-version:
      - '2020-10-02'
    status:
      code: 200
      message: OK
- request:
    body: null
    headers:
      Accept:
      - application/xml
      Accept-Encoding:
      - gzip, deflate
      CommandName:
      - storage blob show
      Connection:
      - keep-alive
      ParameterSetName:
      - -n -c --account-name --account-key
      User-Agent:
<<<<<<< HEAD
      - AZURECLI/2.33.1 azsdk-python-storage-blob/12.9.0 Python/3.9.6 (Windows-10-10.0.19044-SP0)
      x-ms-date:
      - Wed, 23 Feb 2022 02:58:06 GMT
=======
      - AZURECLI/2.33.1 azsdk-python-storage-blob/12.9.0 Python/3.7.9 (Windows-10-10.0.22000-SP0)
      x-ms-date:
      - Wed, 23 Feb 2022 03:40:56 GMT
>>>>>>> 5e5a7e3b
      x-ms-version:
      - '2020-10-02'
    method: GET
    uri: https://clitest000002.blob.core.windows.net/cont000008/blob000006?comp=pagelist
  response:
    body:
      string: "\uFEFF<?xml version=\"1.0\" encoding=\"utf-8\"?>\n<PageList/>"
    headers:
      content-type:
      - application/xml
      date:
<<<<<<< HEAD
      - Wed, 23 Feb 2022 02:58:06 GMT
      etag:
      - '"0x8D9F6784DFD835C"'
      last-modified:
      - Wed, 23 Feb 2022 02:58:01 GMT
=======
      - Wed, 23 Feb 2022 03:40:56 GMT
      etag:
      - '"0x8D9F67E499B2700"'
      last-modified:
      - Wed, 23 Feb 2022 03:40:51 GMT
>>>>>>> 5e5a7e3b
      server:
      - Windows-Azure-Blob/1.0 Microsoft-HTTPAPI/2.0
      transfer-encoding:
      - chunked
      x-ms-blob-content-length:
      - '1024'
      x-ms-version:
      - '2020-10-02'
    status:
      code: 200
      message: OK
- request:
    body: null
    headers:
      Connection:
      - keep-alive
      User-Agent:
<<<<<<< HEAD
      - Azure-Storage/2.0.0-2.0.1 (Python CPython 3.9.6; Windows 10) AZURECLI/2.33.1
      x-ms-date:
      - Wed, 23 Feb 2022 02:58:07 GMT
=======
      - Azure-Storage/2.0.0-2.0.1 (Python CPython 3.7.9; Windows 10) AZURECLI/2.33.1
      x-ms-date:
      - Wed, 23 Feb 2022 03:40:57 GMT
>>>>>>> 5e5a7e3b
      x-ms-version:
      - '2018-11-09'
    method: HEAD
    uri: https://clitest000002.blob.core.windows.net/cont000008/blob000006
  response:
    body:
      string: ''
    headers:
      accept-ranges:
      - bytes
      content-length:
      - '1024'
      content-type:
      - application/octet-stream
      date:
<<<<<<< HEAD
      - Wed, 23 Feb 2022 02:58:08 GMT
      etag:
      - '"0x8D9F6784DFD835C"'
      last-modified:
      - Wed, 23 Feb 2022 02:58:01 GMT
=======
      - Wed, 23 Feb 2022 03:40:58 GMT
      etag:
      - '"0x8D9F67E499B2700"'
      last-modified:
      - Wed, 23 Feb 2022 03:40:51 GMT
>>>>>>> 5e5a7e3b
      server:
      - Windows-Azure-Blob/1.0 Microsoft-HTTPAPI/2.0
      x-ms-blob-sequence-number:
      - '0'
      x-ms-blob-type:
      - PageBlob
      x-ms-creation-time:
<<<<<<< HEAD
      - Wed, 23 Feb 2022 02:58:01 GMT
=======
      - Wed, 23 Feb 2022 03:40:51 GMT
>>>>>>> 5e5a7e3b
      x-ms-lease-state:
      - available
      x-ms-lease-status:
      - unlocked
      x-ms-server-encrypted:
      - 'true'
      x-ms-version:
      - '2018-11-09'
    status:
      code: 200
      message: OK
- request:
    body: null
    headers:
      Connection:
      - keep-alive
      Content-Length:
      - '0'
      User-Agent:
<<<<<<< HEAD
      - Azure-Storage/2.0.0-2.0.1 (Python CPython 3.9.6; Windows 10) AZURECLI/2.33.1
      x-ms-blob-content-type:
      - application/test-content
      x-ms-date:
      - Wed, 23 Feb 2022 02:58:08 GMT
=======
      - Azure-Storage/2.0.0-2.0.1 (Python CPython 3.7.9; Windows 10) AZURECLI/2.33.1
      x-ms-blob-content-type:
      - application/test-content
      x-ms-date:
      - Wed, 23 Feb 2022 03:40:58 GMT
>>>>>>> 5e5a7e3b
      x-ms-version:
      - '2018-11-09'
    method: PUT
    uri: https://clitest000002.blob.core.windows.net/cont000008/blob000006?comp=properties
  response:
    body:
      string: ''
    headers:
      content-length:
      - '0'
      date:
<<<<<<< HEAD
      - Wed, 23 Feb 2022 02:58:09 GMT
      etag:
      - '"0x8D9F67852FD3CD8"'
      last-modified:
      - Wed, 23 Feb 2022 02:58:09 GMT
=======
      - Wed, 23 Feb 2022 03:40:59 GMT
      etag:
      - '"0x8D9F67E4EB0BD17"'
      last-modified:
      - Wed, 23 Feb 2022 03:40:59 GMT
>>>>>>> 5e5a7e3b
      server:
      - Windows-Azure-Blob/1.0 Microsoft-HTTPAPI/2.0
      x-ms-blob-sequence-number:
      - '0'
      x-ms-version:
      - '2018-11-09'
    status:
      code: 200
      message: OK
- request:
    body: null
    headers:
      Accept:
      - application/xml
      Accept-Encoding:
      - gzip, deflate
      CommandName:
      - storage blob show
      Connection:
      - keep-alive
      ParameterSetName:
      - -n -c --account-name --account-key
      User-Agent:
<<<<<<< HEAD
      - AZURECLI/2.33.1 azsdk-python-storage-blob/12.9.0 Python/3.9.6 (Windows-10-10.0.19044-SP0)
      x-ms-date:
      - Wed, 23 Feb 2022 02:58:09 GMT
=======
      - AZURECLI/2.33.1 azsdk-python-storage-blob/12.9.0 Python/3.7.9 (Windows-10-10.0.22000-SP0)
      x-ms-date:
      - Wed, 23 Feb 2022 03:40:59 GMT
>>>>>>> 5e5a7e3b
      x-ms-version:
      - '2020-10-02'
    method: HEAD
    uri: https://clitest000002.blob.core.windows.net/cont000008/blob000006
  response:
    body:
      string: ''
    headers:
      accept-ranges:
      - bytes
      content-length:
      - '1024'
      content-type:
      - application/test-content
      date:
<<<<<<< HEAD
      - Wed, 23 Feb 2022 02:58:10 GMT
      etag:
      - '"0x8D9F67852FD3CD8"'
      last-modified:
      - Wed, 23 Feb 2022 02:58:09 GMT
=======
      - Wed, 23 Feb 2022 03:41:00 GMT
      etag:
      - '"0x8D9F67E4EB0BD17"'
      last-modified:
      - Wed, 23 Feb 2022 03:40:59 GMT
>>>>>>> 5e5a7e3b
      server:
      - Windows-Azure-Blob/1.0 Microsoft-HTTPAPI/2.0
      x-ms-blob-sequence-number:
      - '0'
      x-ms-blob-type:
      - PageBlob
      x-ms-creation-time:
<<<<<<< HEAD
      - Wed, 23 Feb 2022 02:58:01 GMT
=======
      - Wed, 23 Feb 2022 03:40:51 GMT
>>>>>>> 5e5a7e3b
      x-ms-lease-state:
      - available
      x-ms-lease-status:
      - unlocked
      x-ms-server-encrypted:
      - 'true'
      x-ms-version:
      - '2020-10-02'
    status:
      code: 200
      message: OK
- request:
    body: null
    headers:
      Accept:
      - application/xml
      Accept-Encoding:
      - gzip, deflate
      CommandName:
      - storage blob show
      Connection:
      - keep-alive
      ParameterSetName:
      - -n -c --account-name --account-key
      User-Agent:
<<<<<<< HEAD
      - AZURECLI/2.33.1 azsdk-python-storage-blob/12.9.0 Python/3.9.6 (Windows-10-10.0.19044-SP0)
      x-ms-date:
      - Wed, 23 Feb 2022 02:58:10 GMT
=======
      - AZURECLI/2.33.1 azsdk-python-storage-blob/12.9.0 Python/3.7.9 (Windows-10-10.0.22000-SP0)
      x-ms-date:
      - Wed, 23 Feb 2022 03:41:00 GMT
>>>>>>> 5e5a7e3b
      x-ms-version:
      - '2020-10-02'
    method: GET
    uri: https://clitest000002.blob.core.windows.net/cont000008/blob000006?comp=pagelist
  response:
    body:
      string: "\uFEFF<?xml version=\"1.0\" encoding=\"utf-8\"?>\n<PageList/>"
    headers:
      content-type:
      - application/xml
      date:
<<<<<<< HEAD
      - Wed, 23 Feb 2022 02:58:11 GMT
      etag:
      - '"0x8D9F67852FD3CD8"'
      last-modified:
      - Wed, 23 Feb 2022 02:58:09 GMT
=======
      - Wed, 23 Feb 2022 03:41:00 GMT
      etag:
      - '"0x8D9F67E4EB0BD17"'
      last-modified:
      - Wed, 23 Feb 2022 03:40:59 GMT
>>>>>>> 5e5a7e3b
      server:
      - Windows-Azure-Blob/1.0 Microsoft-HTTPAPI/2.0
      transfer-encoding:
      - chunked
      x-ms-blob-content-length:
      - '1024'
      x-ms-version:
      - '2020-10-02'
    status:
      code: 200
      message: OK
- request:
    body: null
    headers:
      Connection:
      - keep-alive
      User-Agent:
<<<<<<< HEAD
      - Azure-Storage/2.0.0-2.0.1 (Python CPython 3.9.6; Windows 10) AZURECLI/2.33.1
      x-ms-date:
      - Wed, 23 Feb 2022 02:58:10 GMT
=======
      - Azure-Storage/2.0.0-2.0.1 (Python CPython 3.7.9; Windows 10) AZURECLI/2.33.1
      x-ms-date:
      - Wed, 23 Feb 2022 03:41:00 GMT
>>>>>>> 5e5a7e3b
      x-ms-version:
      - '2018-11-09'
    method: HEAD
    uri: https://clitest000002.blob.core.windows.net/cont000008/blob000006
  response:
    body:
      string: ''
    headers:
      accept-ranges:
      - bytes
      content-length:
      - '1024'
      content-type:
      - application/test-content
      date:
<<<<<<< HEAD
      - Wed, 23 Feb 2022 02:58:11 GMT
      etag:
      - '"0x8D9F67852FD3CD8"'
      last-modified:
      - Wed, 23 Feb 2022 02:58:09 GMT
=======
      - Wed, 23 Feb 2022 03:41:01 GMT
      etag:
      - '"0x8D9F67E4EB0BD17"'
      last-modified:
      - Wed, 23 Feb 2022 03:40:59 GMT
>>>>>>> 5e5a7e3b
      server:
      - Windows-Azure-Blob/1.0 Microsoft-HTTPAPI/2.0
      x-ms-blob-sequence-number:
      - '0'
      x-ms-blob-type:
      - PageBlob
      x-ms-creation-time:
<<<<<<< HEAD
      - Wed, 23 Feb 2022 02:58:01 GMT
=======
      - Wed, 23 Feb 2022 03:40:51 GMT
>>>>>>> 5e5a7e3b
      x-ms-lease-state:
      - available
      x-ms-lease-status:
      - unlocked
      x-ms-server-encrypted:
      - 'true'
      x-ms-version:
      - '2018-11-09'
    status:
      code: 200
      message: OK
- request:
    body: null
    headers:
      Connection:
      - keep-alive
      Content-Length:
      - '0'
      User-Agent:
<<<<<<< HEAD
      - Azure-Storage/2.0.0-2.0.1 (Python CPython 3.9.6; Windows 10) AZURECLI/2.33.1
      x-ms-blob-content-type:
      - ''
      x-ms-date:
      - Wed, 23 Feb 2022 02:58:11 GMT
=======
      - Azure-Storage/2.0.0-2.0.1 (Python CPython 3.7.9; Windows 10) AZURECLI/2.33.1
      x-ms-blob-content-type:
      - ''
      x-ms-date:
      - Wed, 23 Feb 2022 03:41:02 GMT
>>>>>>> 5e5a7e3b
      x-ms-version:
      - '2018-11-09'
    method: PUT
    uri: https://clitest000002.blob.core.windows.net/cont000008/blob000006?comp=properties
  response:
    body:
      string: ''
    headers:
      content-length:
      - '0'
      date:
<<<<<<< HEAD
      - Wed, 23 Feb 2022 02:58:13 GMT
      etag:
      - '"0x8D9F678550D7992"'
      last-modified:
      - Wed, 23 Feb 2022 02:58:13 GMT
=======
      - Wed, 23 Feb 2022 03:41:02 GMT
      etag:
      - '"0x8D9F67E50D82D83"'
      last-modified:
      - Wed, 23 Feb 2022 03:41:03 GMT
>>>>>>> 5e5a7e3b
      server:
      - Windows-Azure-Blob/1.0 Microsoft-HTTPAPI/2.0
      x-ms-blob-sequence-number:
      - '0'
      x-ms-version:
      - '2018-11-09'
    status:
      code: 200
      message: OK
- request:
    body: null
    headers:
      Accept:
      - application/xml
      Accept-Encoding:
      - gzip, deflate
      CommandName:
      - storage blob show
      Connection:
      - keep-alive
      ParameterSetName:
      - -n -c --account-name --account-key
      User-Agent:
<<<<<<< HEAD
      - AZURECLI/2.33.1 azsdk-python-storage-blob/12.9.0 Python/3.9.6 (Windows-10-10.0.19044-SP0)
      x-ms-date:
      - Wed, 23 Feb 2022 02:58:12 GMT
=======
      - AZURECLI/2.33.1 azsdk-python-storage-blob/12.9.0 Python/3.7.9 (Windows-10-10.0.22000-SP0)
      x-ms-date:
      - Wed, 23 Feb 2022 03:41:03 GMT
>>>>>>> 5e5a7e3b
      x-ms-version:
      - '2020-10-02'
    method: HEAD
    uri: https://clitest000002.blob.core.windows.net/cont000008/blob000006
  response:
    body:
      string: ''
    headers:
      accept-ranges:
      - bytes
      content-length:
      - '1024'
      date:
<<<<<<< HEAD
      - Wed, 23 Feb 2022 02:58:14 GMT
      etag:
      - '"0x8D9F678550D7992"'
      last-modified:
      - Wed, 23 Feb 2022 02:58:13 GMT
=======
      - Wed, 23 Feb 2022 03:41:03 GMT
      etag:
      - '"0x8D9F67E50D82D83"'
      last-modified:
      - Wed, 23 Feb 2022 03:41:03 GMT
>>>>>>> 5e5a7e3b
      server:
      - Windows-Azure-Blob/1.0 Microsoft-HTTPAPI/2.0
      x-ms-blob-sequence-number:
      - '0'
      x-ms-blob-type:
      - PageBlob
      x-ms-creation-time:
<<<<<<< HEAD
      - Wed, 23 Feb 2022 02:58:01 GMT
=======
      - Wed, 23 Feb 2022 03:40:51 GMT
>>>>>>> 5e5a7e3b
      x-ms-lease-state:
      - available
      x-ms-lease-status:
      - unlocked
      x-ms-server-encrypted:
      - 'true'
      x-ms-version:
      - '2020-10-02'
    status:
      code: 200
      message: OK
- request:
    body: null
    headers:
      Accept:
      - application/xml
      Accept-Encoding:
      - gzip, deflate
      CommandName:
      - storage blob show
      Connection:
      - keep-alive
      ParameterSetName:
      - -n -c --account-name --account-key
      User-Agent:
<<<<<<< HEAD
      - AZURECLI/2.33.1 azsdk-python-storage-blob/12.9.0 Python/3.9.6 (Windows-10-10.0.19044-SP0)
      x-ms-date:
      - Wed, 23 Feb 2022 02:58:13 GMT
=======
      - AZURECLI/2.33.1 azsdk-python-storage-blob/12.9.0 Python/3.7.9 (Windows-10-10.0.22000-SP0)
      x-ms-date:
      - Wed, 23 Feb 2022 03:41:04 GMT
>>>>>>> 5e5a7e3b
      x-ms-version:
      - '2020-10-02'
    method: GET
    uri: https://clitest000002.blob.core.windows.net/cont000008/blob000006?comp=pagelist
  response:
    body:
      string: "\uFEFF<?xml version=\"1.0\" encoding=\"utf-8\"?>\n<PageList/>"
    headers:
      content-type:
      - application/xml
      date:
<<<<<<< HEAD
      - Wed, 23 Feb 2022 02:58:14 GMT
      etag:
      - '"0x8D9F678550D7992"'
      last-modified:
      - Wed, 23 Feb 2022 02:58:13 GMT
=======
      - Wed, 23 Feb 2022 03:41:03 GMT
      etag:
      - '"0x8D9F67E50D82D83"'
      last-modified:
      - Wed, 23 Feb 2022 03:41:03 GMT
>>>>>>> 5e5a7e3b
      server:
      - Windows-Azure-Blob/1.0 Microsoft-HTTPAPI/2.0
      transfer-encoding:
      - chunked
      x-ms-blob-content-length:
      - '1024'
      x-ms-version:
      - '2020-10-02'
    status:
      code: 200
      message: OK
- request:
    body: null
    headers:
      Connection:
      - keep-alive
      User-Agent:
<<<<<<< HEAD
      - Azure-Storage/2.0.0-2.0.1 (Python CPython 3.9.6; Windows 10) AZURECLI/2.33.1
      x-ms-date:
      - Wed, 23 Feb 2022 02:58:14 GMT
=======
      - Azure-Storage/2.0.0-2.0.1 (Python CPython 3.7.9; Windows 10) AZURECLI/2.33.1
      x-ms-date:
      - Wed, 23 Feb 2022 03:41:04 GMT
>>>>>>> 5e5a7e3b
      x-ms-version:
      - '2018-11-09'
    method: GET
    uri: https://clitest000002.blob.core.windows.net/?restype=service&comp=properties
  response:
    body:
      string: "\uFEFF<?xml version=\"1.0\" encoding=\"utf-8\"?><StorageServiceProperties><Logging><Version>1.0</Version><Read>false</Read><Write>false</Write><Delete>false</Delete><RetentionPolicy><Enabled>false</Enabled></RetentionPolicy></Logging><HourMetrics><Version>1.0</Version><Enabled>true</Enabled><IncludeAPIs>true</IncludeAPIs><RetentionPolicy><Enabled>true</Enabled><Days>7</Days></RetentionPolicy></HourMetrics><MinuteMetrics><Version>1.0</Version><Enabled>false</Enabled><RetentionPolicy><Enabled>false</Enabled></RetentionPolicy></MinuteMetrics><Cors
        /><DeleteRetentionPolicy><Enabled>false</Enabled></DeleteRetentionPolicy></StorageServiceProperties>"
    headers:
      content-type:
      - application/xml
      date:
<<<<<<< HEAD
      - Wed, 23 Feb 2022 02:58:15 GMT
=======
      - Wed, 23 Feb 2022 03:41:05 GMT
>>>>>>> 5e5a7e3b
      server:
      - Windows-Azure-Blob/1.0 Microsoft-HTTPAPI/2.0
      transfer-encoding:
      - chunked
      x-ms-version:
      - '2018-11-09'
    status:
      code: 200
      message: OK
- request:
    body: null
    headers:
      Connection:
      - keep-alive
      User-Agent:
<<<<<<< HEAD
      - Azure-Storage/2.0.0-2.0.1 (Python CPython 3.9.6; Windows 10) AZURECLI/2.33.1
      x-ms-date:
      - Wed, 23 Feb 2022 02:58:15 GMT
=======
      - Azure-Storage/2.0.0-2.0.1 (Python CPython 3.7.9; Windows 10) AZURECLI/2.33.1
      x-ms-date:
      - Wed, 23 Feb 2022 03:41:05 GMT
>>>>>>> 5e5a7e3b
      x-ms-range:
      - bytes=0-33554431
      x-ms-version:
      - '2018-11-09'
    method: GET
    uri: https://clitest000002.blob.core.windows.net/cont000008/blob000006
  response:
    body:
      string: "\0\0\0\0\0\0\0\0\0\0\0\0\0\0\0\0\0\0\0\0\0\0\0\0\0\0\0\0\0\0\0\0\0\0\0\0\0\0\0\0\0\0\0\0\0\0\0\0\0\0\0\0\0\0\0\0\0\0\0\0\0\0\0\0\0\0\0\0\0\0\0\0\0\0\0\0\0\0\0\0\0\0\0\0\0\0\0\0\0\0\0\0\0\0\0\0\0\0\0\0\0\0\0\0\0\0\0\0\0\0\0\0\0\0\0\0\0\0\0\0\0\0\0\0\0\0\0\0\0\0\0\0\0\0\0\0\0\0\0\0\0\0\0\0\0\0\0\0\0\0\0\0\0\0\0\0\0\0\0\0\0\0\0\0\0\0\0\0\0\0\0\0\0\0\0\0\0\0\0\0\0\0\0\0\0\0\0\0\0\0\0\0\0\0\0\0\0\0\0\0\0\0\0\0\0\0\0\0\0\0\0\0\0\0\0\0\0\0\0\0\0\0\0\0\0\0\0\0\0\0\0\0\0\0\0\0\0\0\0\0\0\0\0\0\0\0\0\0\0\0\0\0\0\0\0\0\0\0\0\0\0\0\0\0\0\0\0\0\0\0\0\0\0\0\0\0\0\0\0\0\0\0\0\0\0\0\0\0\0\0\0\0\0\0\0\0\0\0\0\0\0\0\0\0\0\0\0\0\0\0\0\0\0\0\0\0\0\0\0\0\0\0\0\0\0\0\0\0\0\0\0\0\0\0\0\0\0\0\0\0\0\0\0\0\0\0\0\0\0\0\0\0\0\0\0\0\0\0\0\0\0\0\0\0\0\0\0\0\0\0\0\0\0\0\0\0\0\0\0\0\0\0\0\0\0\0\0\0\0\0\0\0\0\0\0\0\0\0\0\0\0\0\0\0\0\0\0\0\0\0\0\0\0\0\0\0\0\0\0\0\0\0\0\0\0\0\0\0\0\0\0\0\0\0\0\0\0\0\0\0\0\0\0\0\0\0\0\0\0\0\0\0\0\0\0\0\0\0\0\0\0\0\0\0\0\0\0\0\0\0\0\0\0\0\0\0\0\0\0\0\0\0\0\0\0\0\0\0\0\0\0\0\0\0\0\0\0\0\0\0\0\0\0\0\0\0\0\0\0\0\0\0\0\0\0\0\0\0\0\0\0\0\0\0\0\0\0\0\0\0\0\0\0\0\0\0\0\0\0\0\0\0\0\0\0\0\0\0\0\0\0\0\0\0\0\0\0\0\0\0\0\0\0\0\0\0\0\0\0\0\0\0\0\0\0\0\0\0\0\0\0\0\0\0\0\0\0\0\0\0\0\0\0\0\0\0\0\0\0\0\0\0\0\0\0\0\0\0\0\0\0\0\0\0\0\0\0\0\0\0\0\0\0\0\0\0\0\0\0\0\0\0\0\0\0\0\0\0\0\0\0\0\0\0\0\0\0\0\0\0\0\0\0\0\0\0\0\0\0\0\0\0\0\0\0\0\0\0\0\0\0\0\0\0\0\0\0\0\0\0\0\0\0\0\0\0\0\0\0\0\0\0\0\0\0\0\0\0\0\0\0\0\0\0\0\0\0\0\0\0\0\0\0\0\0\0\0\0\0\0\0\0\0\0\0\0\0\0\0\0\0\0\0\0\0\0\0\0\0\0\0\0\0\0\0\0\0\0\0\0\0\0\0\0\0\0\0\0\0\0\0\0\0\0\0\0\0\0\0\0\0\0\0\0\0\0\0\0\0\0\0\0\0\0\0\0\0\0\0\0\0\0\0\0\0\0\0\0\0\0\0\0\0\0\0\0\0\0\0\0\0\0\0\0\0\0\0\0\0\0\0\0\0\0\0\0\0\0\0\0\0\0\0\0\0\0\0\0\0\0\0\0\0\0\0\0\0\0\0\0\0\0\0\0\0\0\0\0\0\0\0\0\0\0\0\0\0\0\0\0\0\0\0\0\0\0\0\0\0\0\0\0\0\0\0\0\0\0\0\0\0\0\0\0\0\0\0\0\0\0\0\0\0\0\0\0\0\0\0\0\0\0\0\0\0\0\0\0\0\0\0\0\0\0\0\0\0\0\0\0\0\0\0\0\0\0\0\0\0\0\0\0\0\0\0\0\0\0\0\0\0\0\0\0\0\0\0\0\0\0\0\0\0\0\0\0\0\0\0\0\0\0\0\0\0\0\0\0\0\0\0\0\0\0\0\0\0\0\0\0\0\0\0\0\0\0\0\0\0\0\0\0\0\0\0\0\0\0\0\0\0\0\0\0\0\0\0\0\0\0\0\0\0\0"
    headers:
      accept-ranges:
      - bytes
      content-length:
      - '1024'
      content-range:
      - bytes 0-1023/1024
      date:
<<<<<<< HEAD
      - Wed, 23 Feb 2022 02:58:16 GMT
      etag:
      - '"0x8D9F678550D7992"'
      last-modified:
      - Wed, 23 Feb 2022 02:58:13 GMT
=======
      - Wed, 23 Feb 2022 03:41:06 GMT
      etag:
      - '"0x8D9F67E50D82D83"'
      last-modified:
      - Wed, 23 Feb 2022 03:41:03 GMT
>>>>>>> 5e5a7e3b
      server:
      - Windows-Azure-Blob/1.0 Microsoft-HTTPAPI/2.0
      x-ms-blob-sequence-number:
      - '0'
      x-ms-blob-type:
      - PageBlob
      x-ms-creation-time:
<<<<<<< HEAD
      - Wed, 23 Feb 2022 02:58:01 GMT
=======
      - Wed, 23 Feb 2022 03:40:51 GMT
>>>>>>> 5e5a7e3b
      x-ms-lease-state:
      - available
      x-ms-lease-status:
      - unlocked
      x-ms-server-encrypted:
      - 'true'
      x-ms-version:
      - '2018-11-09'
    status:
      code: 206
      message: Partial Content
- request:
    body: null
    headers:
      Connection:
      - keep-alive
      User-Agent:
<<<<<<< HEAD
      - Azure-Storage/2.0.0-2.0.1 (Python CPython 3.9.6; Windows 10) AZURECLI/2.33.1
      x-ms-date:
      - Wed, 23 Feb 2022 02:58:16 GMT
=======
      - Azure-Storage/2.0.0-2.0.1 (Python CPython 3.7.9; Windows 10) AZURECLI/2.33.1
      x-ms-date:
      - Wed, 23 Feb 2022 03:41:06 GMT
>>>>>>> 5e5a7e3b
      x-ms-range:
      - bytes=10-499
      x-ms-version:
      - '2018-11-09'
    method: GET
    uri: https://clitest000002.blob.core.windows.net/cont000008/blob000006
  response:
    body:
      string: "\0\0\0\0\0\0\0\0\0\0\0\0\0\0\0\0\0\0\0\0\0\0\0\0\0\0\0\0\0\0\0\0\0\0\0\0\0\0\0\0\0\0\0\0\0\0\0\0\0\0\0\0\0\0\0\0\0\0\0\0\0\0\0\0\0\0\0\0\0\0\0\0\0\0\0\0\0\0\0\0\0\0\0\0\0\0\0\0\0\0\0\0\0\0\0\0\0\0\0\0\0\0\0\0\0\0\0\0\0\0\0\0\0\0\0\0\0\0\0\0\0\0\0\0\0\0\0\0\0\0\0\0\0\0\0\0\0\0\0\0\0\0\0\0\0\0\0\0\0\0\0\0\0\0\0\0\0\0\0\0\0\0\0\0\0\0\0\0\0\0\0\0\0\0\0\0\0\0\0\0\0\0\0\0\0\0\0\0\0\0\0\0\0\0\0\0\0\0\0\0\0\0\0\0\0\0\0\0\0\0\0\0\0\0\0\0\0\0\0\0\0\0\0\0\0\0\0\0\0\0\0\0\0\0\0\0\0\0\0\0\0\0\0\0\0\0\0\0\0\0\0\0\0\0\0\0\0\0\0\0\0\0\0\0\0\0\0\0\0\0\0\0\0\0\0\0\0\0\0\0\0\0\0\0\0\0\0\0\0\0\0\0\0\0\0\0\0\0\0\0\0\0\0\0\0\0\0\0\0\0\0\0\0\0\0\0\0\0\0\0\0\0\0\0\0\0\0\0\0\0\0\0\0\0\0\0\0\0\0\0\0\0\0\0\0\0\0\0\0\0\0\0\0\0\0\0\0\0\0\0\0\0\0\0\0\0\0\0\0\0\0\0\0\0\0\0\0\0\0\0\0\0\0\0\0\0\0\0\0\0\0\0\0\0\0\0\0\0\0\0\0\0\0\0\0\0\0\0\0\0\0\0\0\0\0\0\0\0\0\0\0\0\0\0\0\0\0\0\0\0\0\0\0\0\0\0\0\0\0\0\0\0\0\0\0\0\0\0\0\0\0\0\0\0\0\0\0\0\0\0\0\0\0\0\0\0\0\0\0\0\0\0\0\0\0\0\0\0\0\0\0\0\0\0\0\0\0\0\0\0"
    headers:
      accept-ranges:
      - bytes
      content-length:
      - '490'
      content-range:
      - bytes 10-499/1024
      date:
<<<<<<< HEAD
      - Wed, 23 Feb 2022 02:58:17 GMT
      etag:
      - '"0x8D9F678550D7992"'
      last-modified:
      - Wed, 23 Feb 2022 02:58:13 GMT
=======
      - Wed, 23 Feb 2022 03:41:07 GMT
      etag:
      - '"0x8D9F67E50D82D83"'
      last-modified:
      - Wed, 23 Feb 2022 03:41:03 GMT
>>>>>>> 5e5a7e3b
      server:
      - Windows-Azure-Blob/1.0 Microsoft-HTTPAPI/2.0
      x-ms-blob-sequence-number:
      - '0'
      x-ms-blob-type:
      - PageBlob
      x-ms-creation-time:
<<<<<<< HEAD
      - Wed, 23 Feb 2022 02:58:01 GMT
=======
      - Wed, 23 Feb 2022 03:40:51 GMT
>>>>>>> 5e5a7e3b
      x-ms-lease-state:
      - available
      x-ms-lease-status:
      - unlocked
      x-ms-server-encrypted:
      - 'true'
      x-ms-version:
      - '2018-11-09'
    status:
      code: 206
      message: Partial Content
version: 1<|MERGE_RESOLUTION|>--- conflicted
+++ resolved
@@ -15,20 +15,12 @@
       ParameterSetName:
       - -n -g --query -o
       User-Agent:
-<<<<<<< HEAD
-      - AZURECLI/2.33.1 azsdk-python-azure-mgmt-storage/19.0.0 Python/3.9.6 (Windows-10-10.0.19044-SP0)
-=======
-      - AZURECLI/2.33.1 azsdk-python-azure-mgmt-storage/19.1.0 Python/3.7.9 (Windows-10-10.0.22000-SP0)
->>>>>>> 5e5a7e3b
+      - AZURECLI/2.33.1 azsdk-python-azure-mgmt-storage/19.1.0 Python/3.9.6 (Windows-10-10.0.19044-SP0)
     method: POST
     uri: https://management.azure.com/subscriptions/00000000-0000-0000-0000-000000000000/resourceGroups/clitest.rg000001/providers/Microsoft.Storage/storageAccounts/clitest000002/listKeys?api-version=2021-08-01&$expand=kerb
   response:
     body:
-<<<<<<< HEAD
-      string: '{"keys":[{"creationTime":"2022-02-23T02:57:16.2650426Z","keyName":"key1","value":"veryFakedStorageAccountKey==","permissions":"FULL"},{"creationTime":"2022-02-23T02:57:16.2650426Z","keyName":"key2","value":"veryFakedStorageAccountKey==","permissions":"FULL"}]}'
-=======
-      string: '{"keys":[{"creationTime":"2022-02-23T03:40:04.7428848Z","keyName":"key1","value":"veryFakedStorageAccountKey==","permissions":"FULL"},{"creationTime":"2022-02-23T03:40:04.7428848Z","keyName":"key2","value":"veryFakedStorageAccountKey==","permissions":"FULL"}]}'
->>>>>>> 5e5a7e3b
+      string: '{"keys":[{"creationTime":"2022-02-24T06:48:56.0233194Z","keyName":"key1","value":"veryFakedStorageAccountKey==","permissions":"FULL"},{"creationTime":"2022-02-24T06:48:56.0233194Z","keyName":"key2","value":"veryFakedStorageAccountKey==","permissions":"FULL"}]}'
     headers:
       cache-control:
       - no-cache
@@ -37,11 +29,838 @@
       content-type:
       - application/json
       date:
-<<<<<<< HEAD
-      - Wed, 23 Feb 2022 02:57:38 GMT
-=======
-      - Wed, 23 Feb 2022 03:40:25 GMT
->>>>>>> 5e5a7e3b
+      - Thu, 24 Feb 2022 06:49:16 GMT
+      expires:
+      - '-1'
+      pragma:
+      - no-cache
+      server:
+      - Microsoft-Azure-Storage-Resource-Provider/1.0,Microsoft-HTTPAPI/2.0 Microsoft-HTTPAPI/2.0
+      strict-transport-security:
+      - max-age=31536000; includeSubDomains
+      transfer-encoding:
+      - chunked
+      vary:
+      - Accept-Encoding
+      x-content-type-options:
+      - nosniff
+      x-ms-ratelimit-remaining-subscription-resource-requests:
+      - '11999'
+    status:
+      code: 200
+      message: OK
+- request:
+    body: null
+    headers:
+      Connection:
+      - keep-alive
+      Content-Length:
+      - '0'
+      User-Agent:
+      - Azure-Storage/2.0.0-2.0.1 (Python CPython 3.9.6; Windows 10) AZURECLI/2.33.1
+      x-ms-date:
+      - Thu, 24 Feb 2022 06:49:17 GMT
+      x-ms-version:
+      - '2018-11-09'
+    method: PUT
+    uri: https://clitest000002.blob.core.windows.net/cont000005?restype=container
+  response:
+    body:
+      string: ''
+    headers:
+      content-length:
+      - '0'
+      date:
+      - Thu, 24 Feb 2022 06:49:18 GMT
+      etag:
+      - '"0x8D9F761C7ACA06D"'
+      last-modified:
+      - Thu, 24 Feb 2022 06:49:18 GMT
+      server:
+      - Windows-Azure-Blob/1.0 Microsoft-HTTPAPI/2.0
+      x-ms-version:
+      - '2018-11-09'
+    status:
+      code: 201
+      message: Created
+- request:
+    body: null
+    headers:
+      Connection:
+      - keep-alive
+      User-Agent:
+      - Azure-Storage/2.0.0-2.0.1 (Python CPython 3.9.6; Windows 10) AZURECLI/2.33.1
+      x-ms-date:
+      - Thu, 24 Feb 2022 06:49:18 GMT
+      x-ms-version:
+      - '2018-11-09'
+    method: HEAD
+    uri: https://clitest000002.blob.core.windows.net/cont000005/blob000003
+  response:
+    body:
+      string: ''
+    headers:
+      date:
+      - Thu, 24 Feb 2022 06:49:19 GMT
+      server:
+      - Windows-Azure-Blob/1.0 Microsoft-HTTPAPI/2.0
+      transfer-encoding:
+      - chunked
+      x-ms-error-code:
+      - BlobNotFound
+      x-ms-version:
+      - '2018-11-09'
+    status:
+      code: 404
+      message: The specified blob does not exist.
+- request:
+    body: "\0\0\0\0\0\0\0\0\0\0\0\0\0\0\0\0\0\0\0\0\0\0\0\0\0\0\0\0\0\0\0\0\0\0\0\0\0\0\0\0\0\0\0\0\0\0\0\0\0\0\0\0\0\0\0\0\0\0\0\0\0\0\0\0\0\0\0\0\0\0\0\0\0\0\0\0\0\0\0\0\0\0\0\0\0\0\0\0\0\0\0\0\0\0\0\0\0\0\0\0\0\0\0\0\0\0\0\0\0\0\0\0\0\0\0\0\0\0\0\0\0\0\0\0\0\0\0\0\0\0\0\0\0\0\0\0\0\0\0\0\0\0\0\0\0\0\0\0\0\0\0\0\0\0\0\0\0\0\0\0\0\0\0\0\0\0\0\0\0\0\0\0\0\0\0\0\0\0\0\0\0\0\0\0\0\0\0\0\0\0\0\0\0\0\0\0\0\0\0\0\0\0\0\0\0\0\0\0\0\0\0\0\0\0\0\0\0\0\0\0\0\0\0\0\0\0\0\0\0\0\0\0\0\0\0\0\0\0\0\0\0\0\0\0\0\0\0\0\0\0\0\0\0\0\0\0\0\0\0\0\0\0\0\0\0\0\0\0\0\0\0\0\0\0\0\0\0\0\0\0\0\0\0\0\0\0\0\0\0\0\0\0\0\0\0\0\0\0\0\0\0\0\0\0\0\0\0\0\0\0\0\0\0\0\0\0\0\0\0\0\0\0\0\0\0\0\0\0\0\0\0\0\0\0\0\0\0\0\0\0\0\0\0\0\0\0\0\0\0\0\0\0\0\0\0\0\0\0\0\0\0\0\0\0\0\0\0\0\0\0\0\0\0\0\0\0\0\0\0\0\0\0\0\0\0\0\0\0\0\0\0\0\0\0\0\0\0\0\0\0\0\0\0\0\0\0\0\0\0\0\0\0\0\0\0\0\0\0\0\0\0\0\0\0\0\0\0\0\0\0\0\0\0\0\0\0\0\0\0\0\0\0\0\0\0\0\0\0\0\0\0\0\0\0\0\0\0\0\0\0\0\0\0\0\0\0\0\0\0\0\0\0\0\0\0\0\0\0\0\0\0\0\0\0\0\0\0\0\0\0\0\0\0\0\0\0\0\0\0\0\0\0\0\0\0\0\0\0\0\0\0\0\0\0\0\0\0\0\0\0\0\0\0\0\0\0\0\0\0\0\0\0\0\0\0\0\0\0\0\0\0\0\0\0\0\0\0\0\0\0\0\0\0\0\0\0\0\0\0\0\0\0\0\0\0\0\0\0\0\0\0\0\0\0\0\0\0\0\0\0\0\0\0\0\0\0\0\0\0\0\0\0\0\0\0\0\0\0\0\0\0\0\0\0\0\0\0\0\0\0\0\0\0\0\0\0\0\0\0\0\0\0\0\0\0\0\0\0\0\0\0\0\0\0\0\0\0\0\0\0\0\0\0\0\0\0\0\0\0\0\0\0\0\0\0\0\0\0\0\0\0\0\0\0\0\0\0\0\0\0\0\0\0\0\0\0\0\0\0\0\0\0\0\0\0\0\0\0\0\0\0\0\0\0\0\0\0\0\0\0\0\0\0\0\0\0\0\0\0\0\0\0\0\0\0\0\0\0\0\0\0\0\0\0\0\0\0\0\0\0\0\0\0\0\0\0\0\0\0\0\0\0\0\0\0\0\0\0\0\0\0\0\0\0\0\0\0\0\0\0\0\0\0\0\0\0\0\0\0\0\0\0\0\0\0\0\0\0\0\0\0\0\0\0\0\0\0\0\0\0\0\0\0\0\0\0\0\0\0\0\0\0\0\0\0\0\0\0\0\0\0\0\0\0\0\0\0\0\0\0\0\0\0\0\0\0\0\0\0\0\0\0\0\0\0\0\0\0\0\0\0\0\0\0\0\0\0\0\0\0\0\0\0\0\0\0\0\0\0\0\0\0\0\0\0\0\0\0\0\0\0\0\0\0\0\0\0\0\0\0\0\0\0\0\0\0\0\0\0\0\0\0\0\0\0\0\0\0\0\0\0\0\0\0\0\0\0\0\0\0\0\0\0\0\0\0\0\0\0\0\0\0\0\0\0\0\0\0\0\0\0\0\0\0\0\0\0\0\0\0\0\0\0\0\0\0\0\0\0\0\0\0\0\0\0\0\0\0\0\0\0\0\0\0\0\0\0\0\0\0\0\0\0\0\0\0\0\0\0\0\0\0\0\0\0\0\0\0\0\0\0\0\0\0\0\0\0\0\0\0\0\0\0\0\0\0\0\0\0\0\0\0\0\0\0\0\0\0\0\0\0\0\0\0"
+    headers:
+      Accept:
+      - application/xml
+      Accept-Encoding:
+      - gzip, deflate
+      CommandName:
+      - storage blob upload
+      Connection:
+      - keep-alive
+      Content-Length:
+      - '1024'
+      Content-Type:
+      - application/octet-stream
+      If-None-Match:
+      - '*'
+      ParameterSetName:
+      - -c -f -n --type --account-name --account-key
+      User-Agent:
+      - AZURECLI/2.33.1 azsdk-python-storage-blob/12.9.0 Python/3.9.6 (Windows-10-10.0.19044-SP0)
+      x-ms-blob-type:
+      - BlockBlob
+      x-ms-date:
+      - Thu, 24 Feb 2022 06:49:19 GMT
+      x-ms-version:
+      - '2020-10-02'
+    method: PUT
+    uri: https://clitest000002.blob.core.windows.net/cont000005/blob000003
+  response:
+    body:
+      string: ''
+    headers:
+      content-length:
+      - '0'
+      content-md5:
+      - DzQ7CTESaiDxM9Z8KwGKOw==
+      date:
+      - Thu, 24 Feb 2022 06:49:20 GMT
+      etag:
+      - '"0x8D9F761C8FF9AC0"'
+      last-modified:
+      - Thu, 24 Feb 2022 06:49:20 GMT
+      server:
+      - Windows-Azure-Blob/1.0 Microsoft-HTTPAPI/2.0
+      x-ms-content-crc64:
+      - iknlm7CyG2k=
+      x-ms-request-server-encrypted:
+      - 'true'
+      x-ms-version:
+      - '2020-10-02'
+    status:
+      code: 201
+      message: Created
+- request:
+    body: null
+    headers:
+      Connection:
+      - keep-alive
+      User-Agent:
+      - Azure-Storage/2.0.0-2.0.1 (Python CPython 3.9.6; Windows 10) AZURECLI/2.33.1
+      x-ms-date:
+      - Thu, 24 Feb 2022 06:49:20 GMT
+      x-ms-version:
+      - '2018-11-09'
+    method: HEAD
+    uri: https://clitest000002.blob.core.windows.net/cont000005/blob000003
+  response:
+    body:
+      string: ''
+    headers:
+      accept-ranges:
+      - bytes
+      content-length:
+      - '1024'
+      content-md5:
+      - DzQ7CTESaiDxM9Z8KwGKOw==
+      content-type:
+      - application/octet-stream
+      date:
+      - Thu, 24 Feb 2022 06:49:20 GMT
+      etag:
+      - '"0x8D9F761C8FF9AC0"'
+      last-modified:
+      - Thu, 24 Feb 2022 06:49:20 GMT
+      server:
+      - Windows-Azure-Blob/1.0 Microsoft-HTTPAPI/2.0
+      x-ms-blob-type:
+      - BlockBlob
+      x-ms-creation-time:
+      - Thu, 24 Feb 2022 06:49:20 GMT
+      x-ms-lease-state:
+      - available
+      x-ms-lease-status:
+      - unlocked
+      x-ms-server-encrypted:
+      - 'true'
+      x-ms-version:
+      - '2018-11-09'
+    status:
+      code: 200
+      message: OK
+- request:
+    body: "\0\0\0\0\0\0\0\0\0\0\0\0\0\0\0\0\0\0\0\0\0\0\0\0\0\0\0\0\0\0\0\0\0\0\0\0\0\0\0\0\0\0\0\0\0\0\0\0\0\0\0\0\0\0\0\0\0\0\0\0\0\0\0\0\0\0\0\0\0\0\0\0\0\0\0\0\0\0\0\0\0\0\0\0\0\0\0\0\0\0\0\0\0\0\0\0\0\0\0\0\0\0\0\0\0\0\0\0\0\0\0\0\0\0\0\0\0\0\0\0\0\0\0\0\0\0\0\0\0\0\0\0\0\0\0\0\0\0\0\0\0\0\0\0\0\0\0\0\0\0\0\0\0\0\0\0\0\0\0\0\0\0\0\0\0\0\0\0\0\0\0\0\0\0\0\0\0\0\0\0\0\0\0\0\0\0\0\0\0\0\0\0\0\0\0\0\0\0\0\0\0\0\0\0\0\0\0\0\0\0\0\0\0\0\0\0\0\0\0\0\0\0\0\0\0\0\0\0\0\0\0\0\0\0\0\0\0\0\0\0\0\0\0\0\0\0\0\0\0\0\0\0\0\0\0\0\0\0\0\0\0\0\0\0\0\0\0\0\0\0\0\0\0\0\0\0\0\0\0\0\0\0\0\0\0\0\0\0\0\0\0\0\0\0\0\0\0\0\0\0\0\0\0\0\0\0\0\0\0\0\0\0\0\0\0\0\0\0\0\0\0\0\0\0\0\0\0\0\0\0\0\0\0\0\0\0\0\0\0\0\0\0\0\0\0\0\0\0\0\0\0\0\0\0\0\0\0\0\0\0\0\0\0\0\0\0\0\0\0\0\0\0\0\0\0\0\0\0\0\0\0\0\0\0\0\0\0\0\0\0\0\0\0\0\0\0\0\0\0\0\0\0\0\0\0\0\0\0\0\0\0\0\0\0\0\0\0\0\0\0\0\0\0\0\0\0\0\0\0\0\0\0\0\0\0\0\0\0\0\0\0\0\0\0\0\0\0\0\0\0\0\0\0\0\0\0\0\0\0\0\0\0\0\0\0\0\0\0\0\0\0\0\0\0\0\0\0\0\0\0\0\0\0\0\0\0\0\0\0\0\0\0\0\0\0\0\0\0\0\0\0\0\0\0\0\0\0\0\0\0\0\0\0\0\0\0\0\0\0\0\0\0\0\0\0\0\0\0\0\0\0\0\0\0\0\0\0\0\0\0\0\0\0\0\0\0\0\0\0\0\0\0\0\0\0\0\0\0\0\0\0\0\0\0\0\0\0\0\0\0\0\0\0\0\0\0\0\0\0\0\0\0\0\0\0\0\0\0\0\0\0\0\0\0\0\0\0\0\0\0\0\0\0\0\0\0\0\0\0\0\0\0\0\0\0\0\0\0\0\0\0\0\0\0\0\0\0\0\0\0\0\0\0\0\0\0\0\0\0\0\0\0\0\0\0\0\0\0\0\0\0\0\0\0\0\0\0\0\0\0\0\0\0\0\0\0\0\0\0\0\0\0\0\0\0\0\0\0\0\0\0\0\0\0\0\0\0\0\0\0\0\0\0\0\0\0\0\0\0\0\0\0\0\0\0\0\0\0\0\0\0\0\0\0\0\0\0\0\0\0\0\0\0\0\0\0\0\0\0\0\0\0\0\0\0\0\0\0\0\0\0\0\0\0\0\0\0\0\0\0\0\0\0\0\0\0\0\0\0\0\0\0\0\0\0\0\0\0\0\0\0\0\0\0\0\0\0\0\0\0\0\0\0\0\0\0\0\0\0\0\0\0\0\0\0\0\0\0\0\0\0\0\0\0\0\0\0\0\0\0\0\0\0\0\0\0\0\0\0\0\0\0\0\0\0\0\0\0\0\0\0\0\0\0\0\0\0\0\0\0\0\0\0\0\0\0\0\0\0\0\0\0\0\0\0\0\0\0\0\0\0\0\0\0\0\0\0\0\0\0\0\0\0\0\0\0\0\0\0\0\0\0\0\0\0\0\0\0\0\0\0\0\0\0\0\0\0\0\0\0\0\0\0\0\0\0\0\0\0\0\0\0\0\0\0\0\0\0\0\0\0\0\0\0\0\0\0\0\0\0\0\0\0\0\0\0\0\0\0\0\0\0\0\0\0\0\0\0\0\0\0\0\0\0\0\0\0\0\0\0\0\0\0\0\0\0\0\0\0\0\0\0\0\0\0\0\0\0\0\0\0\0\0\0\0\0\0\0\0\0\0\0\0\0\0\0\0\0\0\0\0\0\0\0\0\0\0\0\0\0\0\0\0\0\0\0\0\0\0\0\0\0\0\0"
+    headers:
+      Accept:
+      - application/xml
+      Accept-Encoding:
+      - gzip, deflate
+      CommandName:
+      - storage blob upload
+      Connection:
+      - keep-alive
+      Content-Length:
+      - '1024'
+      Content-Type:
+      - application/octet-stream
+      If-None-Match:
+      - '*'
+      ParameterSetName:
+      - -c -f --type --account-name --account-key
+      User-Agent:
+      - AZURECLI/2.33.1 azsdk-python-storage-blob/12.9.0 Python/3.9.6 (Windows-10-10.0.19044-SP0)
+      x-ms-blob-type:
+      - BlockBlob
+      x-ms-date:
+      - Thu, 24 Feb 2022 06:49:21 GMT
+      x-ms-version:
+      - '2020-10-02'
+    method: PUT
+    uri: https://clitest000002.blob.core.windows.net/cont000005/blob000004
+  response:
+    body:
+      string: ''
+    headers:
+      content-length:
+      - '0'
+      content-md5:
+      - DzQ7CTESaiDxM9Z8KwGKOw==
+      date:
+      - Thu, 24 Feb 2022 06:49:21 GMT
+      etag:
+      - '"0x8D9F761CA4EF558"'
+      last-modified:
+      - Thu, 24 Feb 2022 06:49:22 GMT
+      server:
+      - Windows-Azure-Blob/1.0 Microsoft-HTTPAPI/2.0
+      x-ms-content-crc64:
+      - iknlm7CyG2k=
+      x-ms-request-server-encrypted:
+      - 'true'
+      x-ms-version:
+      - '2020-10-02'
+    status:
+      code: 201
+      message: Created
+- request:
+    body: null
+    headers:
+      Connection:
+      - keep-alive
+      User-Agent:
+      - Azure-Storage/2.0.0-2.0.1 (Python CPython 3.9.6; Windows 10) AZURECLI/2.33.1
+      x-ms-date:
+      - Thu, 24 Feb 2022 06:49:22 GMT
+      x-ms-version:
+      - '2018-11-09'
+    method: HEAD
+    uri: https://clitest000002.blob.core.windows.net/cont000005/blob000004
+  response:
+    body:
+      string: ''
+    headers:
+      accept-ranges:
+      - bytes
+      content-length:
+      - '1024'
+      content-md5:
+      - DzQ7CTESaiDxM9Z8KwGKOw==
+      content-type:
+      - application/octet-stream
+      date:
+      - Thu, 24 Feb 2022 06:49:23 GMT
+      etag:
+      - '"0x8D9F761CA4EF558"'
+      last-modified:
+      - Thu, 24 Feb 2022 06:49:22 GMT
+      server:
+      - Windows-Azure-Blob/1.0 Microsoft-HTTPAPI/2.0
+      x-ms-blob-type:
+      - BlockBlob
+      x-ms-creation-time:
+      - Thu, 24 Feb 2022 06:49:22 GMT
+      x-ms-lease-state:
+      - available
+      x-ms-lease-status:
+      - unlocked
+      x-ms-server-encrypted:
+      - 'true'
+      x-ms-version:
+      - '2018-11-09'
+    status:
+      code: 200
+      message: OK
+- request:
+    body: null
+    headers:
+      Accept:
+      - application/xml
+      Accept-Encoding:
+      - gzip, deflate
+      CommandName:
+      - storage blob list
+      Connection:
+      - keep-alive
+      ParameterSetName:
+      - -c -o --num-results --account-name --account-key
+      User-Agent:
+      - AZURECLI/2.33.1 azsdk-python-storage-blob/12.9.0 Python/3.9.6 (Windows-10-10.0.19044-SP0)
+      x-ms-date:
+      - Thu, 24 Feb 2022 06:49:23 GMT
+      x-ms-version:
+      - '2020-10-02'
+    method: GET
+    uri: https://clitest000002.blob.core.windows.net/cont000005?restype=container&comp=list&maxresults=1
+  response:
+    body:
+      string: "\uFEFF<?xml version=\"1.0\" encoding=\"utf-8\"?><EnumerationResults
+        ServiceEndpoint=\"https://clitest000002.blob.core.windows.net/\" ContainerName=\"cont000005\"><MaxResults>1</MaxResults><Blobs><Blob><Name>blob000003</Name><Properties><Creation-Time>Thu,
+        24 Feb 2022 06:49:20 GMT</Creation-Time><Last-Modified>Thu, 24 Feb 2022 06:49:20
+        GMT</Last-Modified><Etag>0x8D9F761C8FF9AC0</Etag><Content-Length>1024</Content-Length><Content-Type>application/octet-stream</Content-Type><Content-Encoding
+        /><Content-Language /><Content-CRC64 /><Content-MD5>DzQ7CTESaiDxM9Z8KwGKOw==</Content-MD5><Cache-Control
+        /><Content-Disposition /><BlobType>BlockBlob</BlobType><LeaseStatus>unlocked</LeaseStatus><LeaseState>available</LeaseState><ServerEncrypted>true</ServerEncrypted></Properties><OrMetadata
+        /></Blob></Blobs><NextMarker>2!92!MDAwMDI0IWJsb2JqeXViZWVoaHV0YjUyZGJidDNqZSEwMDAwMjghOTk5OS0xMi0zMVQyMzo1OTo1OS45OTk5OTk5WiE-</NextMarker></EnumerationResults>"
+    headers:
+      content-type:
+      - application/xml
+      date:
+      - Thu, 24 Feb 2022 06:49:23 GMT
+      server:
+      - Windows-Azure-Blob/1.0 Microsoft-HTTPAPI/2.0
+      transfer-encoding:
+      - chunked
+      x-ms-version:
+      - '2020-10-02'
+    status:
+      code: 200
+      message: OK
+- request:
+    body: null
+    headers:
+      Accept:
+      - application/xml
+      Accept-Encoding:
+      - gzip, deflate
+      CommandName:
+      - storage blob show
+      Connection:
+      - keep-alive
+      ParameterSetName:
+      - -n -c --account-name --account-key
+      User-Agent:
+      - AZURECLI/2.33.1 azsdk-python-storage-blob/12.9.0 Python/3.9.6 (Windows-10-10.0.19044-SP0)
+      x-ms-date:
+      - Thu, 24 Feb 2022 06:49:25 GMT
+      x-ms-version:
+      - '2020-10-02'
+    method: HEAD
+    uri: https://clitest000002.blob.core.windows.net/cont000005/blob000003
+  response:
+    body:
+      string: ''
+    headers:
+      accept-ranges:
+      - bytes
+      content-length:
+      - '1024'
+      content-md5:
+      - DzQ7CTESaiDxM9Z8KwGKOw==
+      content-type:
+      - application/octet-stream
+      date:
+      - Thu, 24 Feb 2022 06:49:25 GMT
+      etag:
+      - '"0x8D9F761C8FF9AC0"'
+      last-modified:
+      - Thu, 24 Feb 2022 06:49:20 GMT
+      server:
+      - Windows-Azure-Blob/1.0 Microsoft-HTTPAPI/2.0
+      x-ms-blob-type:
+      - BlockBlob
+      x-ms-creation-time:
+      - Thu, 24 Feb 2022 06:49:20 GMT
+      x-ms-lease-state:
+      - available
+      x-ms-lease-status:
+      - unlocked
+      x-ms-server-encrypted:
+      - 'true'
+      x-ms-version:
+      - '2020-10-02'
+    status:
+      code: 200
+      message: OK
+- request:
+    body: null
+    headers:
+      Connection:
+      - keep-alive
+      User-Agent:
+      - Azure-Storage/2.0.0-2.0.1 (Python CPython 3.9.6; Windows 10) AZURECLI/2.33.1
+      x-ms-date:
+      - Thu, 24 Feb 2022 06:49:26 GMT
+      x-ms-version:
+      - '2018-11-09'
+    method: HEAD
+    uri: https://clitest000002.blob.core.windows.net/cont000005/blob000003
+  response:
+    body:
+      string: ''
+    headers:
+      accept-ranges:
+      - bytes
+      content-length:
+      - '1024'
+      content-md5:
+      - DzQ7CTESaiDxM9Z8KwGKOw==
+      content-type:
+      - application/octet-stream
+      date:
+      - Thu, 24 Feb 2022 06:49:26 GMT
+      etag:
+      - '"0x8D9F761C8FF9AC0"'
+      last-modified:
+      - Thu, 24 Feb 2022 06:49:20 GMT
+      server:
+      - Windows-Azure-Blob/1.0 Microsoft-HTTPAPI/2.0
+      x-ms-blob-type:
+      - BlockBlob
+      x-ms-creation-time:
+      - Thu, 24 Feb 2022 06:49:20 GMT
+      x-ms-lease-state:
+      - available
+      x-ms-lease-status:
+      - unlocked
+      x-ms-server-encrypted:
+      - 'true'
+      x-ms-version:
+      - '2018-11-09'
+    status:
+      code: 200
+      message: OK
+- request:
+    body: null
+    headers:
+      Connection:
+      - keep-alive
+      Content-Length:
+      - '0'
+      User-Agent:
+      - Azure-Storage/2.0.0-2.0.1 (Python CPython 3.9.6; Windows 10) AZURECLI/2.33.1
+      x-ms-blob-content-md5:
+      - DzQ7CTESaiDxM9Z8KwGKOw==
+      x-ms-blob-content-type:
+      - application/test-content
+      x-ms-date:
+      - Thu, 24 Feb 2022 06:49:27 GMT
+      x-ms-version:
+      - '2018-11-09'
+    method: PUT
+    uri: https://clitest000002.blob.core.windows.net/cont000005/blob000003?comp=properties
+  response:
+    body:
+      string: ''
+    headers:
+      content-length:
+      - '0'
+      date:
+      - Thu, 24 Feb 2022 06:49:27 GMT
+      etag:
+      - '"0x8D9F761CDA261C7"'
+      last-modified:
+      - Thu, 24 Feb 2022 06:49:28 GMT
+      server:
+      - Windows-Azure-Blob/1.0 Microsoft-HTTPAPI/2.0
+      x-ms-version:
+      - '2018-11-09'
+    status:
+      code: 200
+      message: OK
+- request:
+    body: null
+    headers:
+      Accept:
+      - application/xml
+      Accept-Encoding:
+      - gzip, deflate
+      CommandName:
+      - storage blob show
+      Connection:
+      - keep-alive
+      ParameterSetName:
+      - -n -c --account-name --account-key
+      User-Agent:
+      - AZURECLI/2.33.1 azsdk-python-storage-blob/12.9.0 Python/3.9.6 (Windows-10-10.0.19044-SP0)
+      x-ms-date:
+      - Thu, 24 Feb 2022 06:49:28 GMT
+      x-ms-version:
+      - '2020-10-02'
+    method: HEAD
+    uri: https://clitest000002.blob.core.windows.net/cont000005/blob000003
+  response:
+    body:
+      string: ''
+    headers:
+      accept-ranges:
+      - bytes
+      content-length:
+      - '1024'
+      content-md5:
+      - DzQ7CTESaiDxM9Z8KwGKOw==
+      content-type:
+      - application/test-content
+      date:
+      - Thu, 24 Feb 2022 06:49:28 GMT
+      etag:
+      - '"0x8D9F761CDA261C7"'
+      last-modified:
+      - Thu, 24 Feb 2022 06:49:28 GMT
+      server:
+      - Windows-Azure-Blob/1.0 Microsoft-HTTPAPI/2.0
+      x-ms-blob-type:
+      - BlockBlob
+      x-ms-creation-time:
+      - Thu, 24 Feb 2022 06:49:20 GMT
+      x-ms-lease-state:
+      - available
+      x-ms-lease-status:
+      - unlocked
+      x-ms-server-encrypted:
+      - 'true'
+      x-ms-version:
+      - '2020-10-02'
+    status:
+      code: 200
+      message: OK
+- request:
+    body: null
+    headers:
+      Connection:
+      - keep-alive
+      User-Agent:
+      - Azure-Storage/2.0.0-2.0.1 (Python CPython 3.9.6; Windows 10) AZURECLI/2.33.1
+      x-ms-date:
+      - Thu, 24 Feb 2022 06:49:29 GMT
+      x-ms-version:
+      - '2018-11-09'
+    method: HEAD
+    uri: https://clitest000002.blob.core.windows.net/cont000005/blob000003
+  response:
+    body:
+      string: ''
+    headers:
+      accept-ranges:
+      - bytes
+      content-length:
+      - '1024'
+      content-md5:
+      - DzQ7CTESaiDxM9Z8KwGKOw==
+      content-type:
+      - application/test-content
+      date:
+      - Thu, 24 Feb 2022 06:49:30 GMT
+      etag:
+      - '"0x8D9F761CDA261C7"'
+      last-modified:
+      - Thu, 24 Feb 2022 06:49:28 GMT
+      server:
+      - Windows-Azure-Blob/1.0 Microsoft-HTTPAPI/2.0
+      x-ms-blob-type:
+      - BlockBlob
+      x-ms-creation-time:
+      - Thu, 24 Feb 2022 06:49:20 GMT
+      x-ms-lease-state:
+      - available
+      x-ms-lease-status:
+      - unlocked
+      x-ms-server-encrypted:
+      - 'true'
+      x-ms-version:
+      - '2018-11-09'
+    status:
+      code: 200
+      message: OK
+- request:
+    body: null
+    headers:
+      Connection:
+      - keep-alive
+      Content-Length:
+      - '0'
+      User-Agent:
+      - Azure-Storage/2.0.0-2.0.1 (Python CPython 3.9.6; Windows 10) AZURECLI/2.33.1
+      x-ms-blob-content-md5:
+      - DzQ7CTESaiDxM9Z8KwGKOw==
+      x-ms-blob-content-type:
+      - ''
+      x-ms-date:
+      - Thu, 24 Feb 2022 06:49:30 GMT
+      x-ms-version:
+      - '2018-11-09'
+    method: PUT
+    uri: https://clitest000002.blob.core.windows.net/cont000005/blob000003?comp=properties
+  response:
+    body:
+      string: ''
+    headers:
+      content-length:
+      - '0'
+      date:
+      - Thu, 24 Feb 2022 06:49:31 GMT
+      etag:
+      - '"0x8D9F761CF8A3D0B"'
+      last-modified:
+      - Thu, 24 Feb 2022 06:49:31 GMT
+      server:
+      - Windows-Azure-Blob/1.0 Microsoft-HTTPAPI/2.0
+      x-ms-version:
+      - '2018-11-09'
+    status:
+      code: 200
+      message: OK
+- request:
+    body: null
+    headers:
+      Accept:
+      - application/xml
+      Accept-Encoding:
+      - gzip, deflate
+      CommandName:
+      - storage blob show
+      Connection:
+      - keep-alive
+      ParameterSetName:
+      - -n -c --account-name --account-key
+      User-Agent:
+      - AZURECLI/2.33.1 azsdk-python-storage-blob/12.9.0 Python/3.9.6 (Windows-10-10.0.19044-SP0)
+      x-ms-date:
+      - Thu, 24 Feb 2022 06:49:31 GMT
+      x-ms-version:
+      - '2020-10-02'
+    method: HEAD
+    uri: https://clitest000002.blob.core.windows.net/cont000005/blob000003
+  response:
+    body:
+      string: ''
+    headers:
+      accept-ranges:
+      - bytes
+      content-length:
+      - '1024'
+      content-md5:
+      - DzQ7CTESaiDxM9Z8KwGKOw==
+      date:
+      - Thu, 24 Feb 2022 06:49:31 GMT
+      etag:
+      - '"0x8D9F761CF8A3D0B"'
+      last-modified:
+      - Thu, 24 Feb 2022 06:49:31 GMT
+      server:
+      - Windows-Azure-Blob/1.0 Microsoft-HTTPAPI/2.0
+      x-ms-blob-type:
+      - BlockBlob
+      x-ms-creation-time:
+      - Thu, 24 Feb 2022 06:49:20 GMT
+      x-ms-lease-state:
+      - available
+      x-ms-lease-status:
+      - unlocked
+      x-ms-server-encrypted:
+      - 'true'
+      x-ms-version:
+      - '2020-10-02'
+    status:
+      code: 200
+      message: OK
+- request:
+    body: null
+    headers:
+      Connection:
+      - keep-alive
+      User-Agent:
+      - Azure-Storage/2.0.0-2.0.1 (Python CPython 3.9.6; Windows 10) AZURECLI/2.33.1
+      x-ms-date:
+      - Thu, 24 Feb 2022 06:49:32 GMT
+      x-ms-version:
+      - '2018-11-09'
+    method: GET
+    uri: https://clitest000002.blob.core.windows.net/?restype=service&comp=properties
+  response:
+    body:
+      string: "\uFEFF<?xml version=\"1.0\" encoding=\"utf-8\"?><StorageServiceProperties><Logging><Version>1.0</Version><Read>false</Read><Write>false</Write><Delete>false</Delete><RetentionPolicy><Enabled>false</Enabled></RetentionPolicy></Logging><HourMetrics><Version>1.0</Version><Enabled>true</Enabled><IncludeAPIs>true</IncludeAPIs><RetentionPolicy><Enabled>true</Enabled><Days>7</Days></RetentionPolicy></HourMetrics><MinuteMetrics><Version>1.0</Version><Enabled>false</Enabled><RetentionPolicy><Enabled>false</Enabled></RetentionPolicy></MinuteMetrics><Cors
+        /><DeleteRetentionPolicy><Enabled>false</Enabled></DeleteRetentionPolicy></StorageServiceProperties>"
+    headers:
+      content-type:
+      - application/xml
+      date:
+      - Thu, 24 Feb 2022 06:49:33 GMT
+      server:
+      - Windows-Azure-Blob/1.0 Microsoft-HTTPAPI/2.0
+      transfer-encoding:
+      - chunked
+      x-ms-version:
+      - '2018-11-09'
+    status:
+      code: 200
+      message: OK
+- request:
+    body: null
+    headers:
+      Connection:
+      - keep-alive
+      User-Agent:
+      - Azure-Storage/2.0.0-2.0.1 (Python CPython 3.9.6; Windows 10) AZURECLI/2.33.1
+      x-ms-date:
+      - Thu, 24 Feb 2022 06:49:33 GMT
+      x-ms-range:
+      - bytes=0-33554431
+      x-ms-version:
+      - '2018-11-09'
+    method: GET
+    uri: https://clitest000002.blob.core.windows.net/cont000005/blob000003
+  response:
+    body:
+      string: "\0\0\0\0\0\0\0\0\0\0\0\0\0\0\0\0\0\0\0\0\0\0\0\0\0\0\0\0\0\0\0\0\0\0\0\0\0\0\0\0\0\0\0\0\0\0\0\0\0\0\0\0\0\0\0\0\0\0\0\0\0\0\0\0\0\0\0\0\0\0\0\0\0\0\0\0\0\0\0\0\0\0\0\0\0\0\0\0\0\0\0\0\0\0\0\0\0\0\0\0\0\0\0\0\0\0\0\0\0\0\0\0\0\0\0\0\0\0\0\0\0\0\0\0\0\0\0\0\0\0\0\0\0\0\0\0\0\0\0\0\0\0\0\0\0\0\0\0\0\0\0\0\0\0\0\0\0\0\0\0\0\0\0\0\0\0\0\0\0\0\0\0\0\0\0\0\0\0\0\0\0\0\0\0\0\0\0\0\0\0\0\0\0\0\0\0\0\0\0\0\0\0\0\0\0\0\0\0\0\0\0\0\0\0\0\0\0\0\0\0\0\0\0\0\0\0\0\0\0\0\0\0\0\0\0\0\0\0\0\0\0\0\0\0\0\0\0\0\0\0\0\0\0\0\0\0\0\0\0\0\0\0\0\0\0\0\0\0\0\0\0\0\0\0\0\0\0\0\0\0\0\0\0\0\0\0\0\0\0\0\0\0\0\0\0\0\0\0\0\0\0\0\0\0\0\0\0\0\0\0\0\0\0\0\0\0\0\0\0\0\0\0\0\0\0\0\0\0\0\0\0\0\0\0\0\0\0\0\0\0\0\0\0\0\0\0\0\0\0\0\0\0\0\0\0\0\0\0\0\0\0\0\0\0\0\0\0\0\0\0\0\0\0\0\0\0\0\0\0\0\0\0\0\0\0\0\0\0\0\0\0\0\0\0\0\0\0\0\0\0\0\0\0\0\0\0\0\0\0\0\0\0\0\0\0\0\0\0\0\0\0\0\0\0\0\0\0\0\0\0\0\0\0\0\0\0\0\0\0\0\0\0\0\0\0\0\0\0\0\0\0\0\0\0\0\0\0\0\0\0\0\0\0\0\0\0\0\0\0\0\0\0\0\0\0\0\0\0\0\0\0\0\0\0\0\0\0\0\0\0\0\0\0\0\0\0\0\0\0\0\0\0\0\0\0\0\0\0\0\0\0\0\0\0\0\0\0\0\0\0\0\0\0\0\0\0\0\0\0\0\0\0\0\0\0\0\0\0\0\0\0\0\0\0\0\0\0\0\0\0\0\0\0\0\0\0\0\0\0\0\0\0\0\0\0\0\0\0\0\0\0\0\0\0\0\0\0\0\0\0\0\0\0\0\0\0\0\0\0\0\0\0\0\0\0\0\0\0\0\0\0\0\0\0\0\0\0\0\0\0\0\0\0\0\0\0\0\0\0\0\0\0\0\0\0\0\0\0\0\0\0\0\0\0\0\0\0\0\0\0\0\0\0\0\0\0\0\0\0\0\0\0\0\0\0\0\0\0\0\0\0\0\0\0\0\0\0\0\0\0\0\0\0\0\0\0\0\0\0\0\0\0\0\0\0\0\0\0\0\0\0\0\0\0\0\0\0\0\0\0\0\0\0\0\0\0\0\0\0\0\0\0\0\0\0\0\0\0\0\0\0\0\0\0\0\0\0\0\0\0\0\0\0\0\0\0\0\0\0\0\0\0\0\0\0\0\0\0\0\0\0\0\0\0\0\0\0\0\0\0\0\0\0\0\0\0\0\0\0\0\0\0\0\0\0\0\0\0\0\0\0\0\0\0\0\0\0\0\0\0\0\0\0\0\0\0\0\0\0\0\0\0\0\0\0\0\0\0\0\0\0\0\0\0\0\0\0\0\0\0\0\0\0\0\0\0\0\0\0\0\0\0\0\0\0\0\0\0\0\0\0\0\0\0\0\0\0\0\0\0\0\0\0\0\0\0\0\0\0\0\0\0\0\0\0\0\0\0\0\0\0\0\0\0\0\0\0\0\0\0\0\0\0\0\0\0\0\0\0\0\0\0\0\0\0\0\0\0\0\0\0\0\0\0\0\0\0\0\0\0\0\0\0\0\0\0\0\0\0\0\0\0\0\0\0\0\0\0\0\0\0\0\0\0\0\0\0\0\0\0\0\0\0\0\0\0\0\0\0\0\0\0\0\0\0\0\0\0\0\0\0\0\0\0\0\0\0\0\0\0\0\0\0\0\0\0\0\0\0\0\0\0\0\0\0\0\0\0\0\0\0\0\0\0\0\0\0\0\0\0\0\0\0\0\0\0\0\0\0\0\0\0\0\0\0\0\0\0\0\0\0\0\0\0"
+    headers:
+      accept-ranges:
+      - bytes
+      content-length:
+      - '1024'
+      content-range:
+      - bytes 0-1023/1024
+      date:
+      - Thu, 24 Feb 2022 06:49:34 GMT
+      etag:
+      - '"0x8D9F761CF8A3D0B"'
+      last-modified:
+      - Thu, 24 Feb 2022 06:49:31 GMT
+      server:
+      - Windows-Azure-Blob/1.0 Microsoft-HTTPAPI/2.0
+      x-ms-blob-content-md5:
+      - DzQ7CTESaiDxM9Z8KwGKOw==
+      x-ms-blob-type:
+      - BlockBlob
+      x-ms-creation-time:
+      - Thu, 24 Feb 2022 06:49:20 GMT
+      x-ms-lease-state:
+      - available
+      x-ms-lease-status:
+      - unlocked
+      x-ms-server-encrypted:
+      - 'true'
+      x-ms-version:
+      - '2018-11-09'
+    status:
+      code: 206
+      message: Partial Content
+- request:
+    body: null
+    headers:
+      Connection:
+      - keep-alive
+      User-Agent:
+      - Azure-Storage/2.0.0-2.0.1 (Python CPython 3.9.6; Windows 10) AZURECLI/2.33.1
+      x-ms-date:
+      - Thu, 24 Feb 2022 06:49:35 GMT
+      x-ms-range:
+      - bytes=10-499
+      x-ms-version:
+      - '2018-11-09'
+    method: GET
+    uri: https://clitest000002.blob.core.windows.net/cont000005/blob000003
+  response:
+    body:
+      string: "\0\0\0\0\0\0\0\0\0\0\0\0\0\0\0\0\0\0\0\0\0\0\0\0\0\0\0\0\0\0\0\0\0\0\0\0\0\0\0\0\0\0\0\0\0\0\0\0\0\0\0\0\0\0\0\0\0\0\0\0\0\0\0\0\0\0\0\0\0\0\0\0\0\0\0\0\0\0\0\0\0\0\0\0\0\0\0\0\0\0\0\0\0\0\0\0\0\0\0\0\0\0\0\0\0\0\0\0\0\0\0\0\0\0\0\0\0\0\0\0\0\0\0\0\0\0\0\0\0\0\0\0\0\0\0\0\0\0\0\0\0\0\0\0\0\0\0\0\0\0\0\0\0\0\0\0\0\0\0\0\0\0\0\0\0\0\0\0\0\0\0\0\0\0\0\0\0\0\0\0\0\0\0\0\0\0\0\0\0\0\0\0\0\0\0\0\0\0\0\0\0\0\0\0\0\0\0\0\0\0\0\0\0\0\0\0\0\0\0\0\0\0\0\0\0\0\0\0\0\0\0\0\0\0\0\0\0\0\0\0\0\0\0\0\0\0\0\0\0\0\0\0\0\0\0\0\0\0\0\0\0\0\0\0\0\0\0\0\0\0\0\0\0\0\0\0\0\0\0\0\0\0\0\0\0\0\0\0\0\0\0\0\0\0\0\0\0\0\0\0\0\0\0\0\0\0\0\0\0\0\0\0\0\0\0\0\0\0\0\0\0\0\0\0\0\0\0\0\0\0\0\0\0\0\0\0\0\0\0\0\0\0\0\0\0\0\0\0\0\0\0\0\0\0\0\0\0\0\0\0\0\0\0\0\0\0\0\0\0\0\0\0\0\0\0\0\0\0\0\0\0\0\0\0\0\0\0\0\0\0\0\0\0\0\0\0\0\0\0\0\0\0\0\0\0\0\0\0\0\0\0\0\0\0\0\0\0\0\0\0\0\0\0\0\0\0\0\0\0\0\0\0\0\0\0\0\0\0\0\0\0\0\0\0\0\0\0\0\0\0\0\0\0\0\0\0\0\0\0\0\0\0\0\0\0\0\0\0\0\0\0\0\0\0\0\0\0\0\0\0\0\0\0\0\0\0\0\0\0\0"
+    headers:
+      accept-ranges:
+      - bytes
+      content-length:
+      - '490'
+      content-range:
+      - bytes 10-499/1024
+      date:
+      - Thu, 24 Feb 2022 06:49:35 GMT
+      etag:
+      - '"0x8D9F761CF8A3D0B"'
+      last-modified:
+      - Thu, 24 Feb 2022 06:49:31 GMT
+      server:
+      - Windows-Azure-Blob/1.0 Microsoft-HTTPAPI/2.0
+      x-ms-blob-content-md5:
+      - DzQ7CTESaiDxM9Z8KwGKOw==
+      x-ms-blob-type:
+      - BlockBlob
+      x-ms-creation-time:
+      - Thu, 24 Feb 2022 06:49:20 GMT
+      x-ms-lease-state:
+      - available
+      x-ms-lease-status:
+      - unlocked
+      x-ms-server-encrypted:
+      - 'true'
+      x-ms-version:
+      - '2018-11-09'
+    status:
+      code: 206
+      message: Partial Content
+- request:
+    body: null
+    headers:
+      Accept:
+      - application/json
+      Accept-Encoding:
+      - gzip, deflate
+      CommandName:
+      - storage account keys list
+      Connection:
+      - keep-alive
+      Content-Length:
+      - '0'
+      ParameterSetName:
+      - -n -g --query -o
+      User-Agent:
+      - AZURECLI/2.33.1 azsdk-python-azure-mgmt-storage/19.1.0 Python/3.9.6 (Windows-10-10.0.19044-SP0)
+    method: POST
+    uri: https://management.azure.com/subscriptions/00000000-0000-0000-0000-000000000000/resourceGroups/clitest.rg000001/providers/Microsoft.Storage/storageAccounts/clitest000002/listKeys?api-version=2021-08-01&$expand=kerb
+  response:
+    body:
+      string: '{"keys":[{"creationTime":"2022-02-24T06:48:56.0233194Z","keyName":"key1","value":"veryFakedStorageAccountKey==","permissions":"FULL"},{"creationTime":"2022-02-24T06:48:56.0233194Z","keyName":"key2","value":"veryFakedStorageAccountKey==","permissions":"FULL"}]}'
+    headers:
+      cache-control:
+      - no-cache
+      content-length:
+      - '260'
+      content-type:
+      - application/json
+      date:
+      - Thu, 24 Feb 2022 06:49:36 GMT
       expires:
       - '-1'
       pragma:
@@ -69,39 +888,25 @@
       Content-Length:
       - '0'
       User-Agent:
-<<<<<<< HEAD
-      - Azure-Storage/2.0.0-2.0.1 (Python CPython 3.9.6; Windows 10) AZURECLI/2.33.1
-      x-ms-date:
-      - Wed, 23 Feb 2022 02:57:38 GMT
-=======
-      - Azure-Storage/2.0.0-2.0.1 (Python CPython 3.7.9; Windows 10) AZURECLI/2.33.1
-      x-ms-date:
-      - Wed, 23 Feb 2022 03:40:26 GMT
->>>>>>> 5e5a7e3b
+      - Azure-Storage/2.0.0-2.0.1 (Python CPython 3.9.6; Windows 10) AZURECLI/2.33.1
+      x-ms-date:
+      - Thu, 24 Feb 2022 06:49:36 GMT
       x-ms-version:
       - '2018-11-09'
     method: PUT
-    uri: https://clitest000002.blob.core.windows.net/cont000005?restype=container
-  response:
-    body:
-      string: ''
-    headers:
-      content-length:
-      - '0'
-      date:
-<<<<<<< HEAD
-      - Wed, 23 Feb 2022 02:57:39 GMT
-      etag:
-      - '"0x8D9F678413346A1"'
-      last-modified:
-      - Wed, 23 Feb 2022 02:57:40 GMT
-=======
-      - Wed, 23 Feb 2022 03:40:27 GMT
-      etag:
-      - '"0x8D9F67E3BACF0B2"'
-      last-modified:
-      - Wed, 23 Feb 2022 03:40:27 GMT
->>>>>>> 5e5a7e3b
+    uri: https://clitest000002.blob.core.windows.net/cont000008?restype=container
+  response:
+    body:
+      string: ''
+    headers:
+      content-length:
+      - '0'
+      date:
+      - Thu, 24 Feb 2022 06:49:37 GMT
+      etag:
+      - '"0x8D9F761D352DF8D"'
+      last-modified:
+      - Thu, 24 Feb 2022 06:49:37 GMT
       server:
       - Windows-Azure-Blob/1.0 Microsoft-HTTPAPI/2.0
       x-ms-version:
@@ -115,29 +920,19 @@
       Connection:
       - keep-alive
       User-Agent:
-<<<<<<< HEAD
-      - Azure-Storage/2.0.0-2.0.1 (Python CPython 3.9.6; Windows 10) AZURECLI/2.33.1
-      x-ms-date:
-      - Wed, 23 Feb 2022 02:57:39 GMT
-=======
-      - Azure-Storage/2.0.0-2.0.1 (Python CPython 3.7.9; Windows 10) AZURECLI/2.33.1
-      x-ms-date:
-      - Wed, 23 Feb 2022 03:40:27 GMT
->>>>>>> 5e5a7e3b
+      - Azure-Storage/2.0.0-2.0.1 (Python CPython 3.9.6; Windows 10) AZURECLI/2.33.1
+      x-ms-date:
+      - Thu, 24 Feb 2022 06:49:38 GMT
       x-ms-version:
       - '2018-11-09'
     method: HEAD
-    uri: https://clitest000002.blob.core.windows.net/cont000005/blob000003
-  response:
-    body:
-      string: ''
-    headers:
-      date:
-<<<<<<< HEAD
-      - Wed, 23 Feb 2022 02:57:40 GMT
-=======
-      - Wed, 23 Feb 2022 03:40:28 GMT
->>>>>>> 5e5a7e3b
+    uri: https://clitest000002.blob.core.windows.net/cont000008/blob000006
+  response:
+    body:
+      string: ''
+    headers:
+      date:
+      - Thu, 24 Feb 2022 06:49:38 GMT
       server:
       - Windows-Azure-Blob/1.0 Microsoft-HTTPAPI/2.0
       transfer-encoding:
@@ -150,7 +945,7 @@
       code: 404
       message: The specified blob does not exist.
 - request:
-    body: "\0\0\0\0\0\0\0\0\0\0\0\0\0\0\0\0\0\0\0\0\0\0\0\0\0\0\0\0\0\0\0\0\0\0\0\0\0\0\0\0\0\0\0\0\0\0\0\0\0\0\0\0\0\0\0\0\0\0\0\0\0\0\0\0\0\0\0\0\0\0\0\0\0\0\0\0\0\0\0\0\0\0\0\0\0\0\0\0\0\0\0\0\0\0\0\0\0\0\0\0\0\0\0\0\0\0\0\0\0\0\0\0\0\0\0\0\0\0\0\0\0\0\0\0\0\0\0\0\0\0\0\0\0\0\0\0\0\0\0\0\0\0\0\0\0\0\0\0\0\0\0\0\0\0\0\0\0\0\0\0\0\0\0\0\0\0\0\0\0\0\0\0\0\0\0\0\0\0\0\0\0\0\0\0\0\0\0\0\0\0\0\0\0\0\0\0\0\0\0\0\0\0\0\0\0\0\0\0\0\0\0\0\0\0\0\0\0\0\0\0\0\0\0\0\0\0\0\0\0\0\0\0\0\0\0\0\0\0\0\0\0\0\0\0\0\0\0\0\0\0\0\0\0\0\0\0\0\0\0\0\0\0\0\0\0\0\0\0\0\0\0\0\0\0\0\0\0\0\0\0\0\0\0\0\0\0\0\0\0\0\0\0\0\0\0\0\0\0\0\0\0\0\0\0\0\0\0\0\0\0\0\0\0\0\0\0\0\0\0\0\0\0\0\0\0\0\0\0\0\0\0\0\0\0\0\0\0\0\0\0\0\0\0\0\0\0\0\0\0\0\0\0\0\0\0\0\0\0\0\0\0\0\0\0\0\0\0\0\0\0\0\0\0\0\0\0\0\0\0\0\0\0\0\0\0\0\0\0\0\0\0\0\0\0\0\0\0\0\0\0\0\0\0\0\0\0\0\0\0\0\0\0\0\0\0\0\0\0\0\0\0\0\0\0\0\0\0\0\0\0\0\0\0\0\0\0\0\0\0\0\0\0\0\0\0\0\0\0\0\0\0\0\0\0\0\0\0\0\0\0\0\0\0\0\0\0\0\0\0\0\0\0\0\0\0\0\0\0\0\0\0\0\0\0\0\0\0\0\0\0\0\0\0\0\0\0\0\0\0\0\0\0\0\0\0\0\0\0\0\0\0\0\0\0\0\0\0\0\0\0\0\0\0\0\0\0\0\0\0\0\0\0\0\0\0\0\0\0\0\0\0\0\0\0\0\0\0\0\0\0\0\0\0\0\0\0\0\0\0\0\0\0\0\0\0\0\0\0\0\0\0\0\0\0\0\0\0\0\0\0\0\0\0\0\0\0\0\0\0\0\0\0\0\0\0\0\0\0\0\0\0\0\0\0\0\0\0\0\0\0\0\0\0\0\0\0\0\0\0\0\0\0\0\0\0\0\0\0\0\0\0\0\0\0\0\0\0\0\0\0\0\0\0\0\0\0\0\0\0\0\0\0\0\0\0\0\0\0\0\0\0\0\0\0\0\0\0\0\0\0\0\0\0\0\0\0\0\0\0\0\0\0\0\0\0\0\0\0\0\0\0\0\0\0\0\0\0\0\0\0\0\0\0\0\0\0\0\0\0\0\0\0\0\0\0\0\0\0\0\0\0\0\0\0\0\0\0\0\0\0\0\0\0\0\0\0\0\0\0\0\0\0\0\0\0\0\0\0\0\0\0\0\0\0\0\0\0\0\0\0\0\0\0\0\0\0\0\0\0\0\0\0\0\0\0\0\0\0\0\0\0\0\0\0\0\0\0\0\0\0\0\0\0\0\0\0\0\0\0\0\0\0\0\0\0\0\0\0\0\0\0\0\0\0\0\0\0\0\0\0\0\0\0\0\0\0\0\0\0\0\0\0\0\0\0\0\0\0\0\0\0\0\0\0\0\0\0\0\0\0\0\0\0\0\0\0\0\0\0\0\0\0\0\0\0\0\0\0\0\0\0\0\0\0\0\0\0\0\0\0\0\0\0\0\0\0\0\0\0\0\0\0\0\0\0\0\0\0\0\0\0\0\0\0\0\0\0\0\0\0\0\0\0\0\0\0\0\0\0\0\0\0\0\0\0\0\0\0\0\0\0\0\0\0\0\0\0\0\0\0\0\0\0\0\0\0\0\0\0\0\0\0\0\0\0\0\0\0\0\0\0\0\0\0\0\0\0\0\0\0\0\0\0\0\0\0\0\0\0\0\0\0\0\0\0\0\0\0\0\0\0\0\0\0\0\0\0\0\0\0\0\0\0\0\0\0\0\0\0\0\0\0\0\0\0\0\0\0\0\0\0\0\0\0"
+    body: null
     headers:
       Accept:
       - application/xml
@@ -161,57 +956,37 @@
       Connection:
       - keep-alive
       Content-Length:
-      - '1024'
-      Content-Type:
-      - application/octet-stream
+      - '0'
       If-None-Match:
       - '*'
       ParameterSetName:
       - -c -f -n --type --account-name --account-key
       User-Agent:
-<<<<<<< HEAD
       - AZURECLI/2.33.1 azsdk-python-storage-blob/12.9.0 Python/3.9.6 (Windows-10-10.0.19044-SP0)
-      x-ms-blob-type:
-      - BlockBlob
-      x-ms-date:
-      - Wed, 23 Feb 2022 02:57:40 GMT
-=======
-      - Azure-Storage/2.0.0-2.0.1 (Python CPython 3.7.9; Windows 10) AZURECLI/2.33.1
-      x-ms-blob-type:
-      - BlockBlob
-      x-ms-date:
-      - Wed, 23 Feb 2022 03:40:28 GMT
->>>>>>> 5e5a7e3b
+      x-ms-blob-content-length:
+      - '1024'
+      x-ms-blob-type:
+      - PageBlob
+      x-ms-date:
+      - Thu, 24 Feb 2022 06:49:39 GMT
       x-ms-version:
       - '2020-10-02'
     method: PUT
-    uri: https://clitest000002.blob.core.windows.net/cont000005/blob000003
-  response:
-    body:
-      string: ''
-    headers:
-      content-length:
-      - '0'
-      content-md5:
-      - DzQ7CTESaiDxM9Z8KwGKOw==
-      date:
-<<<<<<< HEAD
-      - Wed, 23 Feb 2022 02:57:42 GMT
-      etag:
-      - '"0x8D9F6784280FC8E"'
-      last-modified:
-      - Wed, 23 Feb 2022 02:57:42 GMT
-=======
-      - Wed, 23 Feb 2022 03:40:29 GMT
-      etag:
-      - '"0x8D9F67E3D132A95"'
-      last-modified:
-      - Wed, 23 Feb 2022 03:40:30 GMT
->>>>>>> 5e5a7e3b
-      server:
-      - Windows-Azure-Blob/1.0 Microsoft-HTTPAPI/2.0
-      x-ms-content-crc64:
-      - iknlm7CyG2k=
+    uri: https://clitest000002.blob.core.windows.net/cont000008/blob000006
+  response:
+    body:
+      string: ''
+    headers:
+      content-length:
+      - '0'
+      date:
+      - Thu, 24 Feb 2022 06:49:39 GMT
+      etag:
+      - '"0x8D9F761D4A83CD2"'
+      last-modified:
+      - Thu, 24 Feb 2022 06:49:40 GMT
+      server:
+      - Windows-Azure-Blob/1.0 Microsoft-HTTPAPI/2.0
       x-ms-request-server-encrypted:
       - 'true'
       x-ms-version:
@@ -225,19 +1000,13 @@
       Connection:
       - keep-alive
       User-Agent:
-<<<<<<< HEAD
-      - Azure-Storage/2.0.0-2.0.1 (Python CPython 3.9.6; Windows 10) AZURECLI/2.33.1
-      x-ms-date:
-      - Wed, 23 Feb 2022 02:57:41 GMT
-=======
-      - Azure-Storage/2.0.0-2.0.1 (Python CPython 3.7.9; Windows 10) AZURECLI/2.33.1
-      x-ms-date:
-      - Wed, 23 Feb 2022 03:40:30 GMT
->>>>>>> 5e5a7e3b
+      - Azure-Storage/2.0.0-2.0.1 (Python CPython 3.9.6; Windows 10) AZURECLI/2.33.1
+      x-ms-date:
+      - Thu, 24 Feb 2022 06:49:40 GMT
       x-ms-version:
       - '2018-11-09'
     method: HEAD
-    uri: https://clitest000002.blob.core.windows.net/cont000005/blob000003
+    uri: https://clitest000002.blob.core.windows.net/cont000008/blob000006
   response:
     body:
       string: ''
@@ -246,34 +1015,22 @@
       - bytes
       content-length:
       - '1024'
-      content-md5:
-      - DzQ7CTESaiDxM9Z8KwGKOw==
       content-type:
       - application/octet-stream
       date:
-<<<<<<< HEAD
-      - Wed, 23 Feb 2022 02:57:42 GMT
-      etag:
-      - '"0x8D9F6784280FC8E"'
-      last-modified:
-      - Wed, 23 Feb 2022 02:57:42 GMT
-=======
-      - Wed, 23 Feb 2022 03:40:30 GMT
-      etag:
-      - '"0x8D9F67E3D132A95"'
-      last-modified:
-      - Wed, 23 Feb 2022 03:40:30 GMT
->>>>>>> 5e5a7e3b
-      server:
-      - Windows-Azure-Blob/1.0 Microsoft-HTTPAPI/2.0
-      x-ms-blob-type:
-      - BlockBlob
+      - Thu, 24 Feb 2022 06:49:40 GMT
+      etag:
+      - '"0x8D9F761D4A83CD2"'
+      last-modified:
+      - Thu, 24 Feb 2022 06:49:40 GMT
+      server:
+      - Windows-Azure-Blob/1.0 Microsoft-HTTPAPI/2.0
+      x-ms-blob-sequence-number:
+      - '0'
+      x-ms-blob-type:
+      - PageBlob
       x-ms-creation-time:
-<<<<<<< HEAD
-      - Wed, 23 Feb 2022 02:57:42 GMT
-=======
-      - Wed, 23 Feb 2022 03:40:30 GMT
->>>>>>> 5e5a7e3b
+      - Thu, 24 Feb 2022 06:49:40 GMT
       x-ms-lease-state:
       - available
       x-ms-lease-status:
@@ -286,7 +1043,7 @@
       code: 200
       message: OK
 - request:
-    body: "\0\0\0\0\0\0\0\0\0\0\0\0\0\0\0\0\0\0\0\0\0\0\0\0\0\0\0\0\0\0\0\0\0\0\0\0\0\0\0\0\0\0\0\0\0\0\0\0\0\0\0\0\0\0\0\0\0\0\0\0\0\0\0\0\0\0\0\0\0\0\0\0\0\0\0\0\0\0\0\0\0\0\0\0\0\0\0\0\0\0\0\0\0\0\0\0\0\0\0\0\0\0\0\0\0\0\0\0\0\0\0\0\0\0\0\0\0\0\0\0\0\0\0\0\0\0\0\0\0\0\0\0\0\0\0\0\0\0\0\0\0\0\0\0\0\0\0\0\0\0\0\0\0\0\0\0\0\0\0\0\0\0\0\0\0\0\0\0\0\0\0\0\0\0\0\0\0\0\0\0\0\0\0\0\0\0\0\0\0\0\0\0\0\0\0\0\0\0\0\0\0\0\0\0\0\0\0\0\0\0\0\0\0\0\0\0\0\0\0\0\0\0\0\0\0\0\0\0\0\0\0\0\0\0\0\0\0\0\0\0\0\0\0\0\0\0\0\0\0\0\0\0\0\0\0\0\0\0\0\0\0\0\0\0\0\0\0\0\0\0\0\0\0\0\0\0\0\0\0\0\0\0\0\0\0\0\0\0\0\0\0\0\0\0\0\0\0\0\0\0\0\0\0\0\0\0\0\0\0\0\0\0\0\0\0\0\0\0\0\0\0\0\0\0\0\0\0\0\0\0\0\0\0\0\0\0\0\0\0\0\0\0\0\0\0\0\0\0\0\0\0\0\0\0\0\0\0\0\0\0\0\0\0\0\0\0\0\0\0\0\0\0\0\0\0\0\0\0\0\0\0\0\0\0\0\0\0\0\0\0\0\0\0\0\0\0\0\0\0\0\0\0\0\0\0\0\0\0\0\0\0\0\0\0\0\0\0\0\0\0\0\0\0\0\0\0\0\0\0\0\0\0\0\0\0\0\0\0\0\0\0\0\0\0\0\0\0\0\0\0\0\0\0\0\0\0\0\0\0\0\0\0\0\0\0\0\0\0\0\0\0\0\0\0\0\0\0\0\0\0\0\0\0\0\0\0\0\0\0\0\0\0\0\0\0\0\0\0\0\0\0\0\0\0\0\0\0\0\0\0\0\0\0\0\0\0\0\0\0\0\0\0\0\0\0\0\0\0\0\0\0\0\0\0\0\0\0\0\0\0\0\0\0\0\0\0\0\0\0\0\0\0\0\0\0\0\0\0\0\0\0\0\0\0\0\0\0\0\0\0\0\0\0\0\0\0\0\0\0\0\0\0\0\0\0\0\0\0\0\0\0\0\0\0\0\0\0\0\0\0\0\0\0\0\0\0\0\0\0\0\0\0\0\0\0\0\0\0\0\0\0\0\0\0\0\0\0\0\0\0\0\0\0\0\0\0\0\0\0\0\0\0\0\0\0\0\0\0\0\0\0\0\0\0\0\0\0\0\0\0\0\0\0\0\0\0\0\0\0\0\0\0\0\0\0\0\0\0\0\0\0\0\0\0\0\0\0\0\0\0\0\0\0\0\0\0\0\0\0\0\0\0\0\0\0\0\0\0\0\0\0\0\0\0\0\0\0\0\0\0\0\0\0\0\0\0\0\0\0\0\0\0\0\0\0\0\0\0\0\0\0\0\0\0\0\0\0\0\0\0\0\0\0\0\0\0\0\0\0\0\0\0\0\0\0\0\0\0\0\0\0\0\0\0\0\0\0\0\0\0\0\0\0\0\0\0\0\0\0\0\0\0\0\0\0\0\0\0\0\0\0\0\0\0\0\0\0\0\0\0\0\0\0\0\0\0\0\0\0\0\0\0\0\0\0\0\0\0\0\0\0\0\0\0\0\0\0\0\0\0\0\0\0\0\0\0\0\0\0\0\0\0\0\0\0\0\0\0\0\0\0\0\0\0\0\0\0\0\0\0\0\0\0\0\0\0\0\0\0\0\0\0\0\0\0\0\0\0\0\0\0\0\0\0\0\0\0\0\0\0\0\0\0\0\0\0\0\0\0\0\0\0\0\0\0\0\0\0\0\0\0\0\0\0\0\0\0\0\0\0\0\0\0\0\0\0\0\0\0\0\0\0\0\0\0\0\0\0\0\0\0\0\0\0\0\0\0\0\0\0\0\0\0\0\0\0\0\0\0\0\0\0\0\0\0\0\0\0\0\0\0\0\0\0\0\0\0\0\0\0\0\0\0\0\0\0\0\0\0\0\0\0\0\0\0\0\0\0\0\0\0\0\0\0\0\0\0\0\0\0\0\0\0\0"
+    body: null
     headers:
       Accept:
       - application/xml
@@ -297,57 +1054,37 @@
       Connection:
       - keep-alive
       Content-Length:
-      - '1024'
-      Content-Type:
-      - application/octet-stream
+      - '0'
       If-None-Match:
       - '*'
       ParameterSetName:
       - -c -f --type --account-name --account-key
       User-Agent:
-<<<<<<< HEAD
       - AZURECLI/2.33.1 azsdk-python-storage-blob/12.9.0 Python/3.9.6 (Windows-10-10.0.19044-SP0)
-      x-ms-blob-type:
-      - BlockBlob
-      x-ms-date:
-      - Wed, 23 Feb 2022 02:57:42 GMT
-=======
-      - Azure-Storage/2.0.0-2.0.1 (Python CPython 3.7.9; Windows 10) AZURECLI/2.33.1
-      x-ms-blob-type:
-      - BlockBlob
-      x-ms-date:
-      - Wed, 23 Feb 2022 03:40:31 GMT
->>>>>>> 5e5a7e3b
+      x-ms-blob-content-length:
+      - '1024'
+      x-ms-blob-type:
+      - PageBlob
+      x-ms-date:
+      - Thu, 24 Feb 2022 06:49:41 GMT
       x-ms-version:
       - '2020-10-02'
     method: PUT
-    uri: https://clitest000002.blob.core.windows.net/cont000005/blob000004
-  response:
-    body:
-      string: ''
-    headers:
-      content-length:
-      - '0'
-      content-md5:
-      - DzQ7CTESaiDxM9Z8KwGKOw==
-      date:
-<<<<<<< HEAD
-      - Wed, 23 Feb 2022 02:57:43 GMT
-      etag:
-      - '"0x8D9F67843CBBE7B"'
-      last-modified:
-      - Wed, 23 Feb 2022 02:57:44 GMT
-=======
-      - Wed, 23 Feb 2022 03:40:31 GMT
-      etag:
-      - '"0x8D9F67E3E906A7B"'
-      last-modified:
-      - Wed, 23 Feb 2022 03:40:32 GMT
->>>>>>> 5e5a7e3b
-      server:
-      - Windows-Azure-Blob/1.0 Microsoft-HTTPAPI/2.0
-      x-ms-content-crc64:
-      - iknlm7CyG2k=
+    uri: https://clitest000002.blob.core.windows.net/cont000008/blob000007
+  response:
+    body:
+      string: ''
+    headers:
+      content-length:
+      - '0'
+      date:
+      - Thu, 24 Feb 2022 06:49:42 GMT
+      etag:
+      - '"0x8D9F761D5F8CFAF"'
+      last-modified:
+      - Thu, 24 Feb 2022 06:49:42 GMT
+      server:
+      - Windows-Azure-Blob/1.0 Microsoft-HTTPAPI/2.0
       x-ms-request-server-encrypted:
       - 'true'
       x-ms-version:
@@ -361,19 +1098,13 @@
       Connection:
       - keep-alive
       User-Agent:
-<<<<<<< HEAD
-      - Azure-Storage/2.0.0-2.0.1 (Python CPython 3.9.6; Windows 10) AZURECLI/2.33.1
-      x-ms-date:
-      - Wed, 23 Feb 2022 02:57:43 GMT
-=======
-      - Azure-Storage/2.0.0-2.0.1 (Python CPython 3.7.9; Windows 10) AZURECLI/2.33.1
-      x-ms-date:
-      - Wed, 23 Feb 2022 03:40:32 GMT
->>>>>>> 5e5a7e3b
+      - Azure-Storage/2.0.0-2.0.1 (Python CPython 3.9.6; Windows 10) AZURECLI/2.33.1
+      x-ms-date:
+      - Thu, 24 Feb 2022 06:49:42 GMT
       x-ms-version:
       - '2018-11-09'
     method: HEAD
-    uri: https://clitest000002.blob.core.windows.net/cont000005/blob000004
+    uri: https://clitest000002.blob.core.windows.net/cont000008/blob000007
   response:
     body:
       string: ''
@@ -382,34 +1113,22 @@
       - bytes
       content-length:
       - '1024'
-      content-md5:
-      - DzQ7CTESaiDxM9Z8KwGKOw==
       content-type:
       - application/octet-stream
       date:
-<<<<<<< HEAD
-      - Wed, 23 Feb 2022 02:57:44 GMT
-      etag:
-      - '"0x8D9F67843CBBE7B"'
-      last-modified:
-      - Wed, 23 Feb 2022 02:57:44 GMT
-=======
-      - Wed, 23 Feb 2022 03:40:32 GMT
-      etag:
-      - '"0x8D9F67E3E906A7B"'
-      last-modified:
-      - Wed, 23 Feb 2022 03:40:32 GMT
->>>>>>> 5e5a7e3b
-      server:
-      - Windows-Azure-Blob/1.0 Microsoft-HTTPAPI/2.0
-      x-ms-blob-type:
-      - BlockBlob
+      - Thu, 24 Feb 2022 06:49:42 GMT
+      etag:
+      - '"0x8D9F761D5F8CFAF"'
+      last-modified:
+      - Thu, 24 Feb 2022 06:49:42 GMT
+      server:
+      - Windows-Azure-Blob/1.0 Microsoft-HTTPAPI/2.0
+      x-ms-blob-sequence-number:
+      - '0'
+      x-ms-blob-type:
+      - PageBlob
       x-ms-creation-time:
-<<<<<<< HEAD
-      - Wed, 23 Feb 2022 02:57:44 GMT
-=======
-      - Wed, 23 Feb 2022 03:40:32 GMT
->>>>>>> 5e5a7e3b
+      - Thu, 24 Feb 2022 06:49:42 GMT
       x-ms-lease-state:
       - available
       x-ms-lease-status:
@@ -435,45 +1154,27 @@
       ParameterSetName:
       - -c -o --num-results --account-name --account-key
       User-Agent:
-<<<<<<< HEAD
       - AZURECLI/2.33.1 azsdk-python-storage-blob/12.9.0 Python/3.9.6 (Windows-10-10.0.19044-SP0)
       x-ms-date:
-      - Wed, 23 Feb 2022 02:57:44 GMT
-=======
-      - AZURECLI/2.33.1 azsdk-python-storage-blob/12.9.0 Python/3.7.9 (Windows-10-10.0.22000-SP0)
-      x-ms-date:
-      - Wed, 23 Feb 2022 03:40:33 GMT
->>>>>>> 5e5a7e3b
+      - Thu, 24 Feb 2022 06:49:43 GMT
       x-ms-version:
       - '2020-10-02'
     method: GET
-    uri: https://clitest000002.blob.core.windows.net/cont000005?restype=container&comp=list&maxresults=1
+    uri: https://clitest000002.blob.core.windows.net/cont000008?restype=container&comp=list&maxresults=1
   response:
     body:
       string: "\uFEFF<?xml version=\"1.0\" encoding=\"utf-8\"?><EnumerationResults
-        ServiceEndpoint=\"https://clitest000002.blob.core.windows.net/\" ContainerName=\"cont000005\"><MaxResults>1</MaxResults><Blobs><Blob><Name>blob000004</Name><Properties><Creation-Time>Wed,
-<<<<<<< HEAD
-        23 Feb 2022 02:57:44 GMT</Creation-Time><Last-Modified>Wed, 23 Feb 2022 02:57:44
-        GMT</Last-Modified><Etag>0x8D9F67843CBBE7B</Etag><Content-Length>1024</Content-Length><Content-Type>application/octet-stream</Content-Type><Content-Encoding
-        /><Content-Language /><Content-CRC64 /><Content-MD5>DzQ7CTESaiDxM9Z8KwGKOw==</Content-MD5><Cache-Control
-        /><Content-Disposition /><BlobType>BlockBlob</BlobType><LeaseStatus>unlocked</LeaseStatus><LeaseState>available</LeaseState><ServerEncrypted>true</ServerEncrypted></Properties><OrMetadata
-        /></Blob></Blobs><NextMarker>2!92!MDAwMDI0IWJsb2J5dGIyN3dna2s2aXZ3ZHBjYXp6NSEwMDAwMjghOTk5OS0xMi0zMVQyMzo1OTo1OS45OTk5OTk5WiE-</NextMarker></EnumerationResults>"
-=======
-        23 Feb 2022 03:40:32 GMT</Creation-Time><Last-Modified>Wed, 23 Feb 2022 03:40:32
-        GMT</Last-Modified><Etag>0x8D9F67E3E906A7B</Etag><Content-Length>1024</Content-Length><Content-Type>application/octet-stream</Content-Type><Content-Encoding
-        /><Content-Language /><Content-CRC64 /><Content-MD5>DzQ7CTESaiDxM9Z8KwGKOw==</Content-MD5><Cache-Control
-        /><Content-Disposition /><BlobType>BlockBlob</BlobType><LeaseStatus>unlocked</LeaseStatus><LeaseState>available</LeaseState><ServerEncrypted>true</ServerEncrypted></Properties><OrMetadata
-        /></Blob></Blobs><NextMarker>2!92!MDAwMDI0IWJsb2J0cTNpNGN3ZW13ZHEzNm1ic2lzYyEwMDAwMjghOTk5OS0xMi0zMVQyMzo1OTo1OS45OTk5OTk5WiE-</NextMarker></EnumerationResults>"
->>>>>>> 5e5a7e3b
-    headers:
-      content-type:
-      - application/xml
-      date:
-<<<<<<< HEAD
-      - Wed, 23 Feb 2022 02:57:46 GMT
-=======
-      - Wed, 23 Feb 2022 03:40:34 GMT
->>>>>>> 5e5a7e3b
+        ServiceEndpoint=\"https://clitest000002.blob.core.windows.net/\" ContainerName=\"cont000008\"><MaxResults>1</MaxResults><Blobs><Blob><Name>blob000006</Name><Properties><Creation-Time>Thu,
+        24 Feb 2022 06:49:40 GMT</Creation-Time><Last-Modified>Thu, 24 Feb 2022 06:49:40
+        GMT</Last-Modified><Etag>0x8D9F761D4A83CD2</Etag><Content-Length>1024</Content-Length><Content-Type>application/octet-stream</Content-Type><Content-Encoding
+        /><Content-Language /><Content-CRC64 /><Content-MD5 /><Cache-Control /><Content-Disposition
+        /><x-ms-blob-sequence-number>0</x-ms-blob-sequence-number><BlobType>PageBlob</BlobType><LeaseStatus>unlocked</LeaseStatus><LeaseState>available</LeaseState><ServerEncrypted>true</ServerEncrypted></Properties><OrMetadata
+        /></Blob></Blobs><NextMarker>2!92!MDAwMDI0IWJsb2J0ZXd4M29ya3l1dHV2ZmN0amEzMiEwMDAwMjghOTk5OS0xMi0zMVQyMzo1OTo1OS45OTk5OTk5WiE-</NextMarker></EnumerationResults>"
+    headers:
+      content-type:
+      - application/xml
+      date:
+      - Thu, 24 Feb 2022 06:49:43 GMT
       server:
       - Windows-Azure-Blob/1.0 Microsoft-HTTPAPI/2.0
       transfer-encoding:
@@ -497,19 +1198,13 @@
       ParameterSetName:
       - -n -c --account-name --account-key
       User-Agent:
-<<<<<<< HEAD
       - AZURECLI/2.33.1 azsdk-python-storage-blob/12.9.0 Python/3.9.6 (Windows-10-10.0.19044-SP0)
       x-ms-date:
-      - Wed, 23 Feb 2022 02:57:45 GMT
-=======
-      - AZURECLI/2.33.1 azsdk-python-storage-blob/12.9.0 Python/3.7.9 (Windows-10-10.0.22000-SP0)
-      x-ms-date:
-      - Wed, 23 Feb 2022 03:40:34 GMT
->>>>>>> 5e5a7e3b
+      - Thu, 24 Feb 2022 06:49:44 GMT
       x-ms-version:
       - '2020-10-02'
     method: HEAD
-    uri: https://clitest000002.blob.core.windows.net/cont000005/blob000003
+    uri: https://clitest000002.blob.core.windows.net/cont000008/blob000006
   response:
     body:
       string: ''
@@ -518,34 +1213,22 @@
       - bytes
       content-length:
       - '1024'
-      content-md5:
-      - DzQ7CTESaiDxM9Z8KwGKOw==
       content-type:
       - application/octet-stream
       date:
-<<<<<<< HEAD
-      - Wed, 23 Feb 2022 02:57:47 GMT
-      etag:
-      - '"0x8D9F6784280FC8E"'
-      last-modified:
-      - Wed, 23 Feb 2022 02:57:42 GMT
-=======
-      - Wed, 23 Feb 2022 03:40:35 GMT
-      etag:
-      - '"0x8D9F67E3D132A95"'
-      last-modified:
-      - Wed, 23 Feb 2022 03:40:30 GMT
->>>>>>> 5e5a7e3b
-      server:
-      - Windows-Azure-Blob/1.0 Microsoft-HTTPAPI/2.0
-      x-ms-blob-type:
-      - BlockBlob
+      - Thu, 24 Feb 2022 06:49:45 GMT
+      etag:
+      - '"0x8D9F761D4A83CD2"'
+      last-modified:
+      - Thu, 24 Feb 2022 06:49:40 GMT
+      server:
+      - Windows-Azure-Blob/1.0 Microsoft-HTTPAPI/2.0
+      x-ms-blob-sequence-number:
+      - '0'
+      x-ms-blob-type:
+      - PageBlob
       x-ms-creation-time:
-<<<<<<< HEAD
-      - Wed, 23 Feb 2022 02:57:42 GMT
-=======
-      - Wed, 23 Feb 2022 03:40:30 GMT
->>>>>>> 5e5a7e3b
+      - Thu, 24 Feb 2022 06:49:40 GMT
       x-ms-lease-state:
       - available
       x-ms-lease-status:
@@ -560,22 +1243,60 @@
 - request:
     body: null
     headers:
-      Connection:
-      - keep-alive
-      User-Agent:
-<<<<<<< HEAD
-      - Azure-Storage/2.0.0-2.0.1 (Python CPython 3.9.6; Windows 10) AZURECLI/2.33.1
-      x-ms-date:
-      - Wed, 23 Feb 2022 02:57:47 GMT
-=======
-      - Azure-Storage/2.0.0-2.0.1 (Python CPython 3.7.9; Windows 10) AZURECLI/2.33.1
-      x-ms-date:
-      - Wed, 23 Feb 2022 03:40:36 GMT
->>>>>>> 5e5a7e3b
+      Accept:
+      - application/xml
+      Accept-Encoding:
+      - gzip, deflate
+      CommandName:
+      - storage blob show
+      Connection:
+      - keep-alive
+      ParameterSetName:
+      - -n -c --account-name --account-key
+      User-Agent:
+      - AZURECLI/2.33.1 azsdk-python-storage-blob/12.9.0 Python/3.9.6 (Windows-10-10.0.19044-SP0)
+      x-ms-date:
+      - Thu, 24 Feb 2022 06:49:45 GMT
+      x-ms-version:
+      - '2020-10-02'
+    method: GET
+    uri: https://clitest000002.blob.core.windows.net/cont000008/blob000006?comp=pagelist
+  response:
+    body:
+      string: "\uFEFF<?xml version=\"1.0\" encoding=\"utf-8\"?>\n<PageList/>"
+    headers:
+      content-type:
+      - application/xml
+      date:
+      - Thu, 24 Feb 2022 06:49:45 GMT
+      etag:
+      - '"0x8D9F761D4A83CD2"'
+      last-modified:
+      - Thu, 24 Feb 2022 06:49:40 GMT
+      server:
+      - Windows-Azure-Blob/1.0 Microsoft-HTTPAPI/2.0
+      transfer-encoding:
+      - chunked
+      x-ms-blob-content-length:
+      - '1024'
+      x-ms-version:
+      - '2020-10-02'
+    status:
+      code: 200
+      message: OK
+- request:
+    body: null
+    headers:
+      Connection:
+      - keep-alive
+      User-Agent:
+      - Azure-Storage/2.0.0-2.0.1 (Python CPython 3.9.6; Windows 10) AZURECLI/2.33.1
+      x-ms-date:
+      - Thu, 24 Feb 2022 06:49:46 GMT
       x-ms-version:
       - '2018-11-09'
     method: HEAD
-    uri: https://clitest000002.blob.core.windows.net/cont000005/blob000003
+    uri: https://clitest000002.blob.core.windows.net/cont000008/blob000006
   response:
     body:
       string: ''
@@ -584,34 +1305,22 @@
       - bytes
       content-length:
       - '1024'
-      content-md5:
-      - DzQ7CTESaiDxM9Z8KwGKOw==
       content-type:
       - application/octet-stream
       date:
-<<<<<<< HEAD
-      - Wed, 23 Feb 2022 02:57:48 GMT
-      etag:
-      - '"0x8D9F6784280FC8E"'
-      last-modified:
-      - Wed, 23 Feb 2022 02:57:42 GMT
-=======
-      - Wed, 23 Feb 2022 03:40:37 GMT
-      etag:
-      - '"0x8D9F67E3D132A95"'
-      last-modified:
-      - Wed, 23 Feb 2022 03:40:30 GMT
->>>>>>> 5e5a7e3b
-      server:
-      - Windows-Azure-Blob/1.0 Microsoft-HTTPAPI/2.0
-      x-ms-blob-type:
-      - BlockBlob
+      - Thu, 24 Feb 2022 06:49:46 GMT
+      etag:
+      - '"0x8D9F761D4A83CD2"'
+      last-modified:
+      - Thu, 24 Feb 2022 06:49:40 GMT
+      server:
+      - Windows-Azure-Blob/1.0 Microsoft-HTTPAPI/2.0
+      x-ms-blob-sequence-number:
+      - '0'
+      x-ms-blob-type:
+      - PageBlob
       x-ms-creation-time:
-<<<<<<< HEAD
-      - Wed, 23 Feb 2022 02:57:42 GMT
-=======
-      - Wed, 23 Feb 2022 03:40:30 GMT
->>>>>>> 5e5a7e3b
+      - Thu, 24 Feb 2022 06:49:40 GMT
       x-ms-lease-state:
       - available
       x-ms-lease-status:
@@ -631,47 +1340,31 @@
       Content-Length:
       - '0'
       User-Agent:
-<<<<<<< HEAD
-      - Azure-Storage/2.0.0-2.0.1 (Python CPython 3.9.6; Windows 10) AZURECLI/2.33.1
-=======
-      - Azure-Storage/2.0.0-2.0.1 (Python CPython 3.7.9; Windows 10) AZURECLI/2.33.1
->>>>>>> 5e5a7e3b
-      x-ms-blob-content-md5:
-      - DzQ7CTESaiDxM9Z8KwGKOw==
+      - Azure-Storage/2.0.0-2.0.1 (Python CPython 3.9.6; Windows 10) AZURECLI/2.33.1
       x-ms-blob-content-type:
       - application/test-content
       x-ms-date:
-<<<<<<< HEAD
-      - Wed, 23 Feb 2022 02:57:48 GMT
-=======
-      - Wed, 23 Feb 2022 03:40:37 GMT
->>>>>>> 5e5a7e3b
+      - Thu, 24 Feb 2022 06:49:47 GMT
       x-ms-version:
       - '2018-11-09'
     method: PUT
-    uri: https://clitest000002.blob.core.windows.net/cont000005/blob000003?comp=properties
-  response:
-    body:
-      string: ''
-    headers:
-      content-length:
-      - '0'
-      date:
-<<<<<<< HEAD
-      - Wed, 23 Feb 2022 02:57:49 GMT
-      etag:
-      - '"0x8D9F678470D6CA1"'
-      last-modified:
-      - Wed, 23 Feb 2022 02:57:49 GMT
-=======
-      - Wed, 23 Feb 2022 03:40:38 GMT
-      etag:
-      - '"0x8D9F67E42358FEA"'
-      last-modified:
-      - Wed, 23 Feb 2022 03:40:38 GMT
->>>>>>> 5e5a7e3b
-      server:
-      - Windows-Azure-Blob/1.0 Microsoft-HTTPAPI/2.0
+    uri: https://clitest000002.blob.core.windows.net/cont000008/blob000006?comp=properties
+  response:
+    body:
+      string: ''
+    headers:
+      content-length:
+      - '0'
+      date:
+      - Thu, 24 Feb 2022 06:49:47 GMT
+      etag:
+      - '"0x8D9F761D970AE9A"'
+      last-modified:
+      - Thu, 24 Feb 2022 06:49:48 GMT
+      server:
+      - Windows-Azure-Blob/1.0 Microsoft-HTTPAPI/2.0
+      x-ms-blob-sequence-number:
+      - '0'
       x-ms-version:
       - '2018-11-09'
     status:
@@ -691,19 +1384,13 @@
       ParameterSetName:
       - -n -c --account-name --account-key
       User-Agent:
-<<<<<<< HEAD
       - AZURECLI/2.33.1 azsdk-python-storage-blob/12.9.0 Python/3.9.6 (Windows-10-10.0.19044-SP0)
       x-ms-date:
-      - Wed, 23 Feb 2022 02:57:49 GMT
-=======
-      - AZURECLI/2.33.1 azsdk-python-storage-blob/12.9.0 Python/3.7.9 (Windows-10-10.0.22000-SP0)
-      x-ms-date:
-      - Wed, 23 Feb 2022 03:40:38 GMT
->>>>>>> 5e5a7e3b
+      - Thu, 24 Feb 2022 06:49:48 GMT
       x-ms-version:
       - '2020-10-02'
     method: HEAD
-    uri: https://clitest000002.blob.core.windows.net/cont000005/blob000003
+    uri: https://clitest000002.blob.core.windows.net/cont000008/blob000006
   response:
     body:
       string: ''
@@ -712,34 +1399,22 @@
       - bytes
       content-length:
       - '1024'
-      content-md5:
-      - DzQ7CTESaiDxM9Z8KwGKOw==
       content-type:
       - application/test-content
       date:
-<<<<<<< HEAD
-      - Wed, 23 Feb 2022 02:57:50 GMT
-      etag:
-      - '"0x8D9F678470D6CA1"'
-      last-modified:
-      - Wed, 23 Feb 2022 02:57:49 GMT
-=======
-      - Wed, 23 Feb 2022 03:40:39 GMT
-      etag:
-      - '"0x8D9F67E42358FEA"'
-      last-modified:
-      - Wed, 23 Feb 2022 03:40:38 GMT
->>>>>>> 5e5a7e3b
-      server:
-      - Windows-Azure-Blob/1.0 Microsoft-HTTPAPI/2.0
-      x-ms-blob-type:
-      - BlockBlob
+      - Thu, 24 Feb 2022 06:49:48 GMT
+      etag:
+      - '"0x8D9F761D970AE9A"'
+      last-modified:
+      - Thu, 24 Feb 2022 06:49:48 GMT
+      server:
+      - Windows-Azure-Blob/1.0 Microsoft-HTTPAPI/2.0
+      x-ms-blob-sequence-number:
+      - '0'
+      x-ms-blob-type:
+      - PageBlob
       x-ms-creation-time:
-<<<<<<< HEAD
-      - Wed, 23 Feb 2022 02:57:42 GMT
-=======
-      - Wed, 23 Feb 2022 03:40:30 GMT
->>>>>>> 5e5a7e3b
+      - Thu, 24 Feb 2022 06:49:40 GMT
       x-ms-lease-state:
       - available
       x-ms-lease-status:
@@ -754,22 +1429,60 @@
 - request:
     body: null
     headers:
-      Connection:
-      - keep-alive
-      User-Agent:
-<<<<<<< HEAD
-      - Azure-Storage/2.0.0-2.0.1 (Python CPython 3.9.6; Windows 10) AZURECLI/2.33.1
-      x-ms-date:
-      - Wed, 23 Feb 2022 02:57:50 GMT
-=======
-      - Azure-Storage/2.0.0-2.0.1 (Python CPython 3.7.9; Windows 10) AZURECLI/2.33.1
-      x-ms-date:
-      - Wed, 23 Feb 2022 03:40:40 GMT
->>>>>>> 5e5a7e3b
+      Accept:
+      - application/xml
+      Accept-Encoding:
+      - gzip, deflate
+      CommandName:
+      - storage blob show
+      Connection:
+      - keep-alive
+      ParameterSetName:
+      - -n -c --account-name --account-key
+      User-Agent:
+      - AZURECLI/2.33.1 azsdk-python-storage-blob/12.9.0 Python/3.9.6 (Windows-10-10.0.19044-SP0)
+      x-ms-date:
+      - Thu, 24 Feb 2022 06:49:49 GMT
+      x-ms-version:
+      - '2020-10-02'
+    method: GET
+    uri: https://clitest000002.blob.core.windows.net/cont000008/blob000006?comp=pagelist
+  response:
+    body:
+      string: "\uFEFF<?xml version=\"1.0\" encoding=\"utf-8\"?>\n<PageList/>"
+    headers:
+      content-type:
+      - application/xml
+      date:
+      - Thu, 24 Feb 2022 06:49:49 GMT
+      etag:
+      - '"0x8D9F761D970AE9A"'
+      last-modified:
+      - Thu, 24 Feb 2022 06:49:48 GMT
+      server:
+      - Windows-Azure-Blob/1.0 Microsoft-HTTPAPI/2.0
+      transfer-encoding:
+      - chunked
+      x-ms-blob-content-length:
+      - '1024'
+      x-ms-version:
+      - '2020-10-02'
+    status:
+      code: 200
+      message: OK
+- request:
+    body: null
+    headers:
+      Connection:
+      - keep-alive
+      User-Agent:
+      - Azure-Storage/2.0.0-2.0.1 (Python CPython 3.9.6; Windows 10) AZURECLI/2.33.1
+      x-ms-date:
+      - Thu, 24 Feb 2022 06:49:49 GMT
       x-ms-version:
       - '2018-11-09'
     method: HEAD
-    uri: https://clitest000002.blob.core.windows.net/cont000005/blob000003
+    uri: https://clitest000002.blob.core.windows.net/cont000008/blob000006
   response:
     body:
       string: ''
@@ -778,34 +1491,22 @@
       - bytes
       content-length:
       - '1024'
-      content-md5:
-      - DzQ7CTESaiDxM9Z8KwGKOw==
       content-type:
       - application/test-content
       date:
-<<<<<<< HEAD
-      - Wed, 23 Feb 2022 02:57:51 GMT
-      etag:
-      - '"0x8D9F678470D6CA1"'
-      last-modified:
-      - Wed, 23 Feb 2022 02:57:49 GMT
-=======
-      - Wed, 23 Feb 2022 03:40:40 GMT
-      etag:
-      - '"0x8D9F67E42358FEA"'
-      last-modified:
-      - Wed, 23 Feb 2022 03:40:38 GMT
->>>>>>> 5e5a7e3b
-      server:
-      - Windows-Azure-Blob/1.0 Microsoft-HTTPAPI/2.0
-      x-ms-blob-type:
-      - BlockBlob
+      - Thu, 24 Feb 2022 06:49:49 GMT
+      etag:
+      - '"0x8D9F761D970AE9A"'
+      last-modified:
+      - Thu, 24 Feb 2022 06:49:48 GMT
+      server:
+      - Windows-Azure-Blob/1.0 Microsoft-HTTPAPI/2.0
+      x-ms-blob-sequence-number:
+      - '0'
+      x-ms-blob-type:
+      - PageBlob
       x-ms-creation-time:
-<<<<<<< HEAD
-      - Wed, 23 Feb 2022 02:57:42 GMT
-=======
-      - Wed, 23 Feb 2022 03:40:30 GMT
->>>>>>> 5e5a7e3b
+      - Thu, 24 Feb 2022 06:49:40 GMT
       x-ms-lease-state:
       - available
       x-ms-lease-status:
@@ -825,47 +1526,31 @@
       Content-Length:
       - '0'
       User-Agent:
-<<<<<<< HEAD
-      - Azure-Storage/2.0.0-2.0.1 (Python CPython 3.9.6; Windows 10) AZURECLI/2.33.1
-=======
-      - Azure-Storage/2.0.0-2.0.1 (Python CPython 3.7.9; Windows 10) AZURECLI/2.33.1
->>>>>>> 5e5a7e3b
-      x-ms-blob-content-md5:
-      - DzQ7CTESaiDxM9Z8KwGKOw==
+      - Azure-Storage/2.0.0-2.0.1 (Python CPython 3.9.6; Windows 10) AZURECLI/2.33.1
       x-ms-blob-content-type:
       - ''
       x-ms-date:
-<<<<<<< HEAD
-      - Wed, 23 Feb 2022 02:57:51 GMT
-=======
-      - Wed, 23 Feb 2022 03:40:41 GMT
->>>>>>> 5e5a7e3b
+      - Thu, 24 Feb 2022 06:49:50 GMT
       x-ms-version:
       - '2018-11-09'
     method: PUT
-    uri: https://clitest000002.blob.core.windows.net/cont000005/blob000003?comp=properties
-  response:
-    body:
-      string: ''
-    headers:
-      content-length:
-      - '0'
-      date:
-<<<<<<< HEAD
-      - Wed, 23 Feb 2022 02:57:52 GMT
-      etag:
-      - '"0x8D9F67848E9A917"'
-      last-modified:
-      - Wed, 23 Feb 2022 02:57:52 GMT
-=======
-      - Wed, 23 Feb 2022 03:40:42 GMT
-      etag:
-      - '"0x8D9F67E446E3BE5"'
-      last-modified:
-      - Wed, 23 Feb 2022 03:40:42 GMT
->>>>>>> 5e5a7e3b
-      server:
-      - Windows-Azure-Blob/1.0 Microsoft-HTTPAPI/2.0
+    uri: https://clitest000002.blob.core.windows.net/cont000008/blob000006?comp=properties
+  response:
+    body:
+      string: ''
+    headers:
+      content-length:
+      - '0'
+      date:
+      - Thu, 24 Feb 2022 06:49:50 GMT
+      etag:
+      - '"0x8D9F761DB864A03"'
+      last-modified:
+      - Thu, 24 Feb 2022 06:49:51 GMT
+      server:
+      - Windows-Azure-Blob/1.0 Microsoft-HTTPAPI/2.0
+      x-ms-blob-sequence-number:
+      - '0'
       x-ms-version:
       - '2018-11-09'
     status:
@@ -885,19 +1570,13 @@
       ParameterSetName:
       - -n -c --account-name --account-key
       User-Agent:
-<<<<<<< HEAD
       - AZURECLI/2.33.1 azsdk-python-storage-blob/12.9.0 Python/3.9.6 (Windows-10-10.0.19044-SP0)
       x-ms-date:
-      - Wed, 23 Feb 2022 02:57:52 GMT
-=======
-      - AZURECLI/2.33.1 azsdk-python-storage-blob/12.9.0 Python/3.7.9 (Windows-10-10.0.22000-SP0)
-      x-ms-date:
-      - Wed, 23 Feb 2022 03:40:42 GMT
->>>>>>> 5e5a7e3b
+      - Thu, 24 Feb 2022 06:49:51 GMT
       x-ms-version:
       - '2020-10-02'
     method: HEAD
-    uri: https://clitest000002.blob.core.windows.net/cont000005/blob000003
+    uri: https://clitest000002.blob.core.windows.net/cont000008/blob000006
   response:
     body:
       string: ''
@@ -906,32 +1585,20 @@
       - bytes
       content-length:
       - '1024'
-      content-md5:
-      - DzQ7CTESaiDxM9Z8KwGKOw==
-      date:
-<<<<<<< HEAD
-      - Wed, 23 Feb 2022 02:57:53 GMT
-      etag:
-      - '"0x8D9F67848E9A917"'
-      last-modified:
-      - Wed, 23 Feb 2022 02:57:52 GMT
-=======
-      - Wed, 23 Feb 2022 03:40:43 GMT
-      etag:
-      - '"0x8D9F67E446E3BE5"'
-      last-modified:
-      - Wed, 23 Feb 2022 03:40:42 GMT
->>>>>>> 5e5a7e3b
-      server:
-      - Windows-Azure-Blob/1.0 Microsoft-HTTPAPI/2.0
-      x-ms-blob-type:
-      - BlockBlob
+      date:
+      - Thu, 24 Feb 2022 06:49:52 GMT
+      etag:
+      - '"0x8D9F761DB864A03"'
+      last-modified:
+      - Thu, 24 Feb 2022 06:49:51 GMT
+      server:
+      - Windows-Azure-Blob/1.0 Microsoft-HTTPAPI/2.0
+      x-ms-blob-sequence-number:
+      - '0'
+      x-ms-blob-type:
+      - PageBlob
       x-ms-creation-time:
-<<<<<<< HEAD
-      - Wed, 23 Feb 2022 02:57:42 GMT
-=======
-      - Wed, 23 Feb 2022 03:40:30 GMT
->>>>>>> 5e5a7e3b
+      - Thu, 24 Feb 2022 06:49:40 GMT
       x-ms-lease-state:
       - available
       x-ms-lease-status:
@@ -946,18 +1613,56 @@
 - request:
     body: null
     headers:
-      Connection:
-      - keep-alive
-      User-Agent:
-<<<<<<< HEAD
-      - Azure-Storage/2.0.0-2.0.1 (Python CPython 3.9.6; Windows 10) AZURECLI/2.33.1
-      x-ms-date:
-      - Wed, 23 Feb 2022 02:57:53 GMT
-=======
-      - Azure-Storage/2.0.0-2.0.1 (Python CPython 3.7.9; Windows 10) AZURECLI/2.33.1
-      x-ms-date:
-      - Wed, 23 Feb 2022 03:40:43 GMT
->>>>>>> 5e5a7e3b
+      Accept:
+      - application/xml
+      Accept-Encoding:
+      - gzip, deflate
+      CommandName:
+      - storage blob show
+      Connection:
+      - keep-alive
+      ParameterSetName:
+      - -n -c --account-name --account-key
+      User-Agent:
+      - AZURECLI/2.33.1 azsdk-python-storage-blob/12.9.0 Python/3.9.6 (Windows-10-10.0.19044-SP0)
+      x-ms-date:
+      - Thu, 24 Feb 2022 06:49:52 GMT
+      x-ms-version:
+      - '2020-10-02'
+    method: GET
+    uri: https://clitest000002.blob.core.windows.net/cont000008/blob000006?comp=pagelist
+  response:
+    body:
+      string: "\uFEFF<?xml version=\"1.0\" encoding=\"utf-8\"?>\n<PageList/>"
+    headers:
+      content-type:
+      - application/xml
+      date:
+      - Thu, 24 Feb 2022 06:49:52 GMT
+      etag:
+      - '"0x8D9F761DB864A03"'
+      last-modified:
+      - Thu, 24 Feb 2022 06:49:51 GMT
+      server:
+      - Windows-Azure-Blob/1.0 Microsoft-HTTPAPI/2.0
+      transfer-encoding:
+      - chunked
+      x-ms-blob-content-length:
+      - '1024'
+      x-ms-version:
+      - '2020-10-02'
+    status:
+      code: 200
+      message: OK
+- request:
+    body: null
+    headers:
+      Connection:
+      - keep-alive
+      User-Agent:
+      - Azure-Storage/2.0.0-2.0.1 (Python CPython 3.9.6; Windows 10) AZURECLI/2.33.1
+      x-ms-date:
+      - Thu, 24 Feb 2022 06:49:53 GMT
       x-ms-version:
       - '2018-11-09'
     method: GET
@@ -970,11 +1675,7 @@
       content-type:
       - application/xml
       date:
-<<<<<<< HEAD
-      - Wed, 23 Feb 2022 02:57:54 GMT
-=======
-      - Wed, 23 Feb 2022 03:40:43 GMT
->>>>>>> 5e5a7e3b
+      - Thu, 24 Feb 2022 06:49:53 GMT
       server:
       - Windows-Azure-Blob/1.0 Microsoft-HTTPAPI/2.0
       transfer-encoding:
@@ -990,21 +1691,15 @@
       Connection:
       - keep-alive
       User-Agent:
-<<<<<<< HEAD
-      - Azure-Storage/2.0.0-2.0.1 (Python CPython 3.9.6; Windows 10) AZURECLI/2.33.1
-      x-ms-date:
-      - Wed, 23 Feb 2022 02:57:54 GMT
-=======
-      - Azure-Storage/2.0.0-2.0.1 (Python CPython 3.7.9; Windows 10) AZURECLI/2.33.1
-      x-ms-date:
-      - Wed, 23 Feb 2022 03:40:44 GMT
->>>>>>> 5e5a7e3b
+      - Azure-Storage/2.0.0-2.0.1 (Python CPython 3.9.6; Windows 10) AZURECLI/2.33.1
+      x-ms-date:
+      - Thu, 24 Feb 2022 06:49:54 GMT
       x-ms-range:
       - bytes=0-33554431
       x-ms-version:
       - '2018-11-09'
     method: GET
-    uri: https://clitest000002.blob.core.windows.net/cont000005/blob000003
+    uri: https://clitest000002.blob.core.windows.net/cont000008/blob000006
   response:
     body:
       string: "\0\0\0\0\0\0\0\0\0\0\0\0\0\0\0\0\0\0\0\0\0\0\0\0\0\0\0\0\0\0\0\0\0\0\0\0\0\0\0\0\0\0\0\0\0\0\0\0\0\0\0\0\0\0\0\0\0\0\0\0\0\0\0\0\0\0\0\0\0\0\0\0\0\0\0\0\0\0\0\0\0\0\0\0\0\0\0\0\0\0\0\0\0\0\0\0\0\0\0\0\0\0\0\0\0\0\0\0\0\0\0\0\0\0\0\0\0\0\0\0\0\0\0\0\0\0\0\0\0\0\0\0\0\0\0\0\0\0\0\0\0\0\0\0\0\0\0\0\0\0\0\0\0\0\0\0\0\0\0\0\0\0\0\0\0\0\0\0\0\0\0\0\0\0\0\0\0\0\0\0\0\0\0\0\0\0\0\0\0\0\0\0\0\0\0\0\0\0\0\0\0\0\0\0\0\0\0\0\0\0\0\0\0\0\0\0\0\0\0\0\0\0\0\0\0\0\0\0\0\0\0\0\0\0\0\0\0\0\0\0\0\0\0\0\0\0\0\0\0\0\0\0\0\0\0\0\0\0\0\0\0\0\0\0\0\0\0\0\0\0\0\0\0\0\0\0\0\0\0\0\0\0\0\0\0\0\0\0\0\0\0\0\0\0\0\0\0\0\0\0\0\0\0\0\0\0\0\0\0\0\0\0\0\0\0\0\0\0\0\0\0\0\0\0\0\0\0\0\0\0\0\0\0\0\0\0\0\0\0\0\0\0\0\0\0\0\0\0\0\0\0\0\0\0\0\0\0\0\0\0\0\0\0\0\0\0\0\0\0\0\0\0\0\0\0\0\0\0\0\0\0\0\0\0\0\0\0\0\0\0\0\0\0\0\0\0\0\0\0\0\0\0\0\0\0\0\0\0\0\0\0\0\0\0\0\0\0\0\0\0\0\0\0\0\0\0\0\0\0\0\0\0\0\0\0\0\0\0\0\0\0\0\0\0\0\0\0\0\0\0\0\0\0\0\0\0\0\0\0\0\0\0\0\0\0\0\0\0\0\0\0\0\0\0\0\0\0\0\0\0\0\0\0\0\0\0\0\0\0\0\0\0\0\0\0\0\0\0\0\0\0\0\0\0\0\0\0\0\0\0\0\0\0\0\0\0\0\0\0\0\0\0\0\0\0\0\0\0\0\0\0\0\0\0\0\0\0\0\0\0\0\0\0\0\0\0\0\0\0\0\0\0\0\0\0\0\0\0\0\0\0\0\0\0\0\0\0\0\0\0\0\0\0\0\0\0\0\0\0\0\0\0\0\0\0\0\0\0\0\0\0\0\0\0\0\0\0\0\0\0\0\0\0\0\0\0\0\0\0\0\0\0\0\0\0\0\0\0\0\0\0\0\0\0\0\0\0\0\0\0\0\0\0\0\0\0\0\0\0\0\0\0\0\0\0\0\0\0\0\0\0\0\0\0\0\0\0\0\0\0\0\0\0\0\0\0\0\0\0\0\0\0\0\0\0\0\0\0\0\0\0\0\0\0\0\0\0\0\0\0\0\0\0\0\0\0\0\0\0\0\0\0\0\0\0\0\0\0\0\0\0\0\0\0\0\0\0\0\0\0\0\0\0\0\0\0\0\0\0\0\0\0\0\0\0\0\0\0\0\0\0\0\0\0\0\0\0\0\0\0\0\0\0\0\0\0\0\0\0\0\0\0\0\0\0\0\0\0\0\0\0\0\0\0\0\0\0\0\0\0\0\0\0\0\0\0\0\0\0\0\0\0\0\0\0\0\0\0\0\0\0\0\0\0\0\0\0\0\0\0\0\0\0\0\0\0\0\0\0\0\0\0\0\0\0\0\0\0\0\0\0\0\0\0\0\0\0\0\0\0\0\0\0\0\0\0\0\0\0\0\0\0\0\0\0\0\0\0\0\0\0\0\0\0\0\0\0\0\0\0\0\0\0\0\0\0\0\0\0\0\0\0\0\0\0\0\0\0\0\0\0\0\0\0\0\0\0\0\0\0\0\0\0\0\0\0\0\0\0\0\0\0\0\0\0\0\0\0\0\0\0\0\0\0\0\0\0\0\0\0\0\0\0\0\0\0\0\0\0\0\0\0\0\0\0\0\0\0\0\0\0\0\0\0\0\0\0\0\0\0\0\0\0\0\0\0\0\0\0\0\0\0\0\0\0\0\0\0\0\0\0\0\0\0\0\0\0\0\0\0\0\0\0\0\0\0\0\0\0\0\0\0\0\0\0\0\0\0\0\0\0\0\0\0\0\0\0\0\0\0\0\0\0\0"
@@ -1016,31 +1711,19 @@
       content-range:
       - bytes 0-1023/1024
       date:
-<<<<<<< HEAD
-      - Wed, 23 Feb 2022 02:57:55 GMT
-      etag:
-      - '"0x8D9F67848E9A917"'
-      last-modified:
-      - Wed, 23 Feb 2022 02:57:52 GMT
-=======
-      - Wed, 23 Feb 2022 03:40:45 GMT
-      etag:
-      - '"0x8D9F67E446E3BE5"'
-      last-modified:
-      - Wed, 23 Feb 2022 03:40:42 GMT
->>>>>>> 5e5a7e3b
-      server:
-      - Windows-Azure-Blob/1.0 Microsoft-HTTPAPI/2.0
-      x-ms-blob-content-md5:
-      - DzQ7CTESaiDxM9Z8KwGKOw==
-      x-ms-blob-type:
-      - BlockBlob
+      - Thu, 24 Feb 2022 06:49:55 GMT
+      etag:
+      - '"0x8D9F761DB864A03"'
+      last-modified:
+      - Thu, 24 Feb 2022 06:49:51 GMT
+      server:
+      - Windows-Azure-Blob/1.0 Microsoft-HTTPAPI/2.0
+      x-ms-blob-sequence-number:
+      - '0'
+      x-ms-blob-type:
+      - PageBlob
       x-ms-creation-time:
-<<<<<<< HEAD
-      - Wed, 23 Feb 2022 02:57:42 GMT
-=======
-      - Wed, 23 Feb 2022 03:40:30 GMT
->>>>>>> 5e5a7e3b
+      - Thu, 24 Feb 2022 06:49:40 GMT
       x-ms-lease-state:
       - available
       x-ms-lease-status:
@@ -1058,21 +1741,15 @@
       Connection:
       - keep-alive
       User-Agent:
-<<<<<<< HEAD
-      - Azure-Storage/2.0.0-2.0.1 (Python CPython 3.9.6; Windows 10) AZURECLI/2.33.1
-      x-ms-date:
-      - Wed, 23 Feb 2022 02:57:55 GMT
-=======
-      - Azure-Storage/2.0.0-2.0.1 (Python CPython 3.7.9; Windows 10) AZURECLI/2.33.1
-      x-ms-date:
-      - Wed, 23 Feb 2022 03:40:45 GMT
->>>>>>> 5e5a7e3b
+      - Azure-Storage/2.0.0-2.0.1 (Python CPython 3.9.6; Windows 10) AZURECLI/2.33.1
+      x-ms-date:
+      - Thu, 24 Feb 2022 06:49:55 GMT
       x-ms-range:
       - bytes=10-499
       x-ms-version:
       - '2018-11-09'
     method: GET
-    uri: https://clitest000002.blob.core.windows.net/cont000005/blob000003
+    uri: https://clitest000002.blob.core.windows.net/cont000008/blob000006
   response:
     body:
       string: "\0\0\0\0\0\0\0\0\0\0\0\0\0\0\0\0\0\0\0\0\0\0\0\0\0\0\0\0\0\0\0\0\0\0\0\0\0\0\0\0\0\0\0\0\0\0\0\0\0\0\0\0\0\0\0\0\0\0\0\0\0\0\0\0\0\0\0\0\0\0\0\0\0\0\0\0\0\0\0\0\0\0\0\0\0\0\0\0\0\0\0\0\0\0\0\0\0\0\0\0\0\0\0\0\0\0\0\0\0\0\0\0\0\0\0\0\0\0\0\0\0\0\0\0\0\0\0\0\0\0\0\0\0\0\0\0\0\0\0\0\0\0\0\0\0\0\0\0\0\0\0\0\0\0\0\0\0\0\0\0\0\0\0\0\0\0\0\0\0\0\0\0\0\0\0\0\0\0\0\0\0\0\0\0\0\0\0\0\0\0\0\0\0\0\0\0\0\0\0\0\0\0\0\0\0\0\0\0\0\0\0\0\0\0\0\0\0\0\0\0\0\0\0\0\0\0\0\0\0\0\0\0\0\0\0\0\0\0\0\0\0\0\0\0\0\0\0\0\0\0\0\0\0\0\0\0\0\0\0\0\0\0\0\0\0\0\0\0\0\0\0\0\0\0\0\0\0\0\0\0\0\0\0\0\0\0\0\0\0\0\0\0\0\0\0\0\0\0\0\0\0\0\0\0\0\0\0\0\0\0\0\0\0\0\0\0\0\0\0\0\0\0\0\0\0\0\0\0\0\0\0\0\0\0\0\0\0\0\0\0\0\0\0\0\0\0\0\0\0\0\0\0\0\0\0\0\0\0\0\0\0\0\0\0\0\0\0\0\0\0\0\0\0\0\0\0\0\0\0\0\0\0\0\0\0\0\0\0\0\0\0\0\0\0\0\0\0\0\0\0\0\0\0\0\0\0\0\0\0\0\0\0\0\0\0\0\0\0\0\0\0\0\0\0\0\0\0\0\0\0\0\0\0\0\0\0\0\0\0\0\0\0\0\0\0\0\0\0\0\0\0\0\0\0\0\0\0\0\0\0\0\0\0\0\0\0\0\0\0\0\0\0\0\0\0\0\0\0\0\0\0\0\0\0\0\0\0\0\0\0"
@@ -1084,31 +1761,19 @@
       content-range:
       - bytes 10-499/1024
       date:
-<<<<<<< HEAD
-      - Wed, 23 Feb 2022 02:57:56 GMT
-      etag:
-      - '"0x8D9F67848E9A917"'
-      last-modified:
-      - Wed, 23 Feb 2022 02:57:52 GMT
-=======
-      - Wed, 23 Feb 2022 03:40:46 GMT
-      etag:
-      - '"0x8D9F67E446E3BE5"'
-      last-modified:
-      - Wed, 23 Feb 2022 03:40:42 GMT
->>>>>>> 5e5a7e3b
-      server:
-      - Windows-Azure-Blob/1.0 Microsoft-HTTPAPI/2.0
-      x-ms-blob-content-md5:
-      - DzQ7CTESaiDxM9Z8KwGKOw==
-      x-ms-blob-type:
-      - BlockBlob
+      - Thu, 24 Feb 2022 06:49:56 GMT
+      etag:
+      - '"0x8D9F761DB864A03"'
+      last-modified:
+      - Thu, 24 Feb 2022 06:49:51 GMT
+      server:
+      - Windows-Azure-Blob/1.0 Microsoft-HTTPAPI/2.0
+      x-ms-blob-sequence-number:
+      - '0'
+      x-ms-blob-type:
+      - PageBlob
       x-ms-creation-time:
-<<<<<<< HEAD
-      - Wed, 23 Feb 2022 02:57:42 GMT
-=======
-      - Wed, 23 Feb 2022 03:40:30 GMT
->>>>>>> 5e5a7e3b
+      - Thu, 24 Feb 2022 06:49:40 GMT
       x-ms-lease-state:
       - available
       x-ms-lease-status:
@@ -1120,1295 +1785,4 @@
     status:
       code: 206
       message: Partial Content
-- request:
-    body: null
-    headers:
-      Accept:
-      - application/json
-      Accept-Encoding:
-      - gzip, deflate
-      CommandName:
-      - storage account keys list
-      Connection:
-      - keep-alive
-      Content-Length:
-      - '0'
-      ParameterSetName:
-      - -n -g --query -o
-      User-Agent:
-<<<<<<< HEAD
-      - AZURECLI/2.33.1 azsdk-python-azure-mgmt-storage/19.0.0 Python/3.9.6 (Windows-10-10.0.19044-SP0)
-=======
-      - AZURECLI/2.33.1 azsdk-python-azure-mgmt-storage/19.1.0 Python/3.7.9 (Windows-10-10.0.22000-SP0)
->>>>>>> 5e5a7e3b
-    method: POST
-    uri: https://management.azure.com/subscriptions/00000000-0000-0000-0000-000000000000/resourceGroups/clitest.rg000001/providers/Microsoft.Storage/storageAccounts/clitest000002/listKeys?api-version=2021-08-01&$expand=kerb
-  response:
-    body:
-<<<<<<< HEAD
-      string: '{"keys":[{"creationTime":"2022-02-23T02:57:16.2650426Z","keyName":"key1","value":"veryFakedStorageAccountKey==","permissions":"FULL"},{"creationTime":"2022-02-23T02:57:16.2650426Z","keyName":"key2","value":"veryFakedStorageAccountKey==","permissions":"FULL"}]}'
-=======
-      string: '{"keys":[{"creationTime":"2022-02-23T03:40:04.7428848Z","keyName":"key1","value":"veryFakedStorageAccountKey==","permissions":"FULL"},{"creationTime":"2022-02-23T03:40:04.7428848Z","keyName":"key2","value":"veryFakedStorageAccountKey==","permissions":"FULL"}]}'
->>>>>>> 5e5a7e3b
-    headers:
-      cache-control:
-      - no-cache
-      content-length:
-      - '260'
-      content-type:
-      - application/json
-      date:
-<<<<<<< HEAD
-      - Wed, 23 Feb 2022 02:57:58 GMT
-=======
-      - Wed, 23 Feb 2022 03:40:47 GMT
->>>>>>> 5e5a7e3b
-      expires:
-      - '-1'
-      pragma:
-      - no-cache
-      server:
-      - Microsoft-Azure-Storage-Resource-Provider/1.0,Microsoft-HTTPAPI/2.0 Microsoft-HTTPAPI/2.0
-      strict-transport-security:
-      - max-age=31536000; includeSubDomains
-      transfer-encoding:
-      - chunked
-      vary:
-      - Accept-Encoding
-      x-content-type-options:
-      - nosniff
-      x-ms-ratelimit-remaining-subscription-resource-requests:
-<<<<<<< HEAD
-      - '11998'
-=======
-      - '11995'
->>>>>>> 5e5a7e3b
-    status:
-      code: 200
-      message: OK
-- request:
-    body: null
-    headers:
-      Connection:
-      - keep-alive
-      Content-Length:
-      - '0'
-      User-Agent:
-<<<<<<< HEAD
-      - Azure-Storage/2.0.0-2.0.1 (Python CPython 3.9.6; Windows 10) AZURECLI/2.33.1
-      x-ms-date:
-      - Wed, 23 Feb 2022 02:57:57 GMT
-=======
-      - Azure-Storage/2.0.0-2.0.1 (Python CPython 3.7.9; Windows 10) AZURECLI/2.33.1
-      x-ms-date:
-      - Wed, 23 Feb 2022 03:40:47 GMT
->>>>>>> 5e5a7e3b
-      x-ms-version:
-      - '2018-11-09'
-    method: PUT
-    uri: https://clitest000002.blob.core.windows.net/cont000008?restype=container
-  response:
-    body:
-      string: ''
-    headers:
-      content-length:
-      - '0'
-      date:
-<<<<<<< HEAD
-      - Wed, 23 Feb 2022 02:57:58 GMT
-      etag:
-      - '"0x8D9F6784CB09D5B"'
-      last-modified:
-      - Wed, 23 Feb 2022 02:57:59 GMT
-=======
-      - Wed, 23 Feb 2022 03:40:48 GMT
-      etag:
-      - '"0x8D9F67E4847B01F"'
-      last-modified:
-      - Wed, 23 Feb 2022 03:40:48 GMT
->>>>>>> 5e5a7e3b
-      server:
-      - Windows-Azure-Blob/1.0 Microsoft-HTTPAPI/2.0
-      x-ms-version:
-      - '2018-11-09'
-    status:
-      code: 201
-      message: Created
-- request:
-    body: null
-    headers:
-      Connection:
-      - keep-alive
-      User-Agent:
-<<<<<<< HEAD
-      - Azure-Storage/2.0.0-2.0.1 (Python CPython 3.9.6; Windows 10) AZURECLI/2.33.1
-      x-ms-date:
-      - Wed, 23 Feb 2022 02:57:58 GMT
-=======
-      - Azure-Storage/2.0.0-2.0.1 (Python CPython 3.7.9; Windows 10) AZURECLI/2.33.1
-      x-ms-date:
-      - Wed, 23 Feb 2022 03:40:48 GMT
->>>>>>> 5e5a7e3b
-      x-ms-version:
-      - '2018-11-09'
-    method: HEAD
-    uri: https://clitest000002.blob.core.windows.net/cont000008/blob000006
-  response:
-    body:
-      string: ''
-    headers:
-      date:
-<<<<<<< HEAD
-      - Wed, 23 Feb 2022 02:57:59 GMT
-=======
-      - Wed, 23 Feb 2022 03:40:49 GMT
->>>>>>> 5e5a7e3b
-      server:
-      - Windows-Azure-Blob/1.0 Microsoft-HTTPAPI/2.0
-      transfer-encoding:
-      - chunked
-      x-ms-error-code:
-      - BlobNotFound
-      x-ms-version:
-      - '2018-11-09'
-    status:
-      code: 404
-      message: The specified blob does not exist.
-- request:
-    body: null
-    headers:
-      Accept:
-      - application/xml
-      Accept-Encoding:
-      - gzip, deflate
-      CommandName:
-      - storage blob upload
-      Connection:
-      - keep-alive
-      Content-Length:
-      - '0'
-      If-None-Match:
-      - '*'
-      ParameterSetName:
-      - -c -f -n --type --account-name --account-key
-      User-Agent:
-<<<<<<< HEAD
-      - AZURECLI/2.33.1 azsdk-python-storage-blob/12.9.0 Python/3.9.6 (Windows-10-10.0.19044-SP0)
-=======
-      - Azure-Storage/2.0.0-2.0.1 (Python CPython 3.7.9; Windows 10) AZURECLI/2.33.1
->>>>>>> 5e5a7e3b
-      x-ms-blob-content-length:
-      - '1024'
-      x-ms-blob-type:
-      - PageBlob
-      x-ms-date:
-<<<<<<< HEAD
-      - Wed, 23 Feb 2022 02:57:59 GMT
-=======
-      - Wed, 23 Feb 2022 03:40:49 GMT
->>>>>>> 5e5a7e3b
-      x-ms-version:
-      - '2020-10-02'
-    method: PUT
-    uri: https://clitest000002.blob.core.windows.net/cont000008/blob000006
-  response:
-    body:
-      string: ''
-    headers:
-      content-length:
-      - '0'
-      date:
-<<<<<<< HEAD
-      - Wed, 23 Feb 2022 02:58:00 GMT
-      etag:
-      - '"0x8D9F6784DFD835C"'
-      last-modified:
-      - Wed, 23 Feb 2022 02:58:01 GMT
-=======
-      - Wed, 23 Feb 2022 03:40:50 GMT
-      etag:
-      - '"0x8D9F67E499B2700"'
-      last-modified:
-      - Wed, 23 Feb 2022 03:40:51 GMT
->>>>>>> 5e5a7e3b
-      server:
-      - Windows-Azure-Blob/1.0 Microsoft-HTTPAPI/2.0
-      x-ms-request-server-encrypted:
-      - 'true'
-      x-ms-version:
-      - '2020-10-02'
-    status:
-      code: 201
-      message: Created
-- request:
-    body: null
-    headers:
-      Connection:
-      - keep-alive
-      User-Agent:
-<<<<<<< HEAD
-      - Azure-Storage/2.0.0-2.0.1 (Python CPython 3.9.6; Windows 10) AZURECLI/2.33.1
-      x-ms-date:
-      - Wed, 23 Feb 2022 02:58:00 GMT
-=======
-      - Azure-Storage/2.0.0-2.0.1 (Python CPython 3.7.9; Windows 10) AZURECLI/2.33.1
-      x-ms-date:
-      - Wed, 23 Feb 2022 03:40:51 GMT
->>>>>>> 5e5a7e3b
-      x-ms-version:
-      - '2018-11-09'
-    method: HEAD
-    uri: https://clitest000002.blob.core.windows.net/cont000008/blob000006
-  response:
-    body:
-      string: ''
-    headers:
-      accept-ranges:
-      - bytes
-      content-length:
-      - '1024'
-      content-type:
-      - application/octet-stream
-      date:
-<<<<<<< HEAD
-      - Wed, 23 Feb 2022 02:58:02 GMT
-      etag:
-      - '"0x8D9F6784DFD835C"'
-      last-modified:
-      - Wed, 23 Feb 2022 02:58:01 GMT
-=======
-      - Wed, 23 Feb 2022 03:40:51 GMT
-      etag:
-      - '"0x8D9F67E499B2700"'
-      last-modified:
-      - Wed, 23 Feb 2022 03:40:51 GMT
->>>>>>> 5e5a7e3b
-      server:
-      - Windows-Azure-Blob/1.0 Microsoft-HTTPAPI/2.0
-      x-ms-blob-sequence-number:
-      - '0'
-      x-ms-blob-type:
-      - PageBlob
-      x-ms-creation-time:
-<<<<<<< HEAD
-      - Wed, 23 Feb 2022 02:58:01 GMT
-=======
-      - Wed, 23 Feb 2022 03:40:51 GMT
->>>>>>> 5e5a7e3b
-      x-ms-lease-state:
-      - available
-      x-ms-lease-status:
-      - unlocked
-      x-ms-server-encrypted:
-      - 'true'
-      x-ms-version:
-      - '2018-11-09'
-    status:
-      code: 200
-      message: OK
-- request:
-    body: null
-    headers:
-      Accept:
-      - application/xml
-      Accept-Encoding:
-      - gzip, deflate
-      CommandName:
-      - storage blob upload
-      Connection:
-      - keep-alive
-      Content-Length:
-      - '0'
-      If-None-Match:
-      - '*'
-      ParameterSetName:
-      - -c -f --type --account-name --account-key
-      User-Agent:
-<<<<<<< HEAD
-      - AZURECLI/2.33.1 azsdk-python-storage-blob/12.9.0 Python/3.9.6 (Windows-10-10.0.19044-SP0)
-=======
-      - Azure-Storage/2.0.0-2.0.1 (Python CPython 3.7.9; Windows 10) AZURECLI/2.33.1
->>>>>>> 5e5a7e3b
-      x-ms-blob-content-length:
-      - '1024'
-      x-ms-blob-type:
-      - PageBlob
-      x-ms-date:
-<<<<<<< HEAD
-      - Wed, 23 Feb 2022 02:58:02 GMT
-=======
-      - Wed, 23 Feb 2022 03:40:52 GMT
->>>>>>> 5e5a7e3b
-      x-ms-version:
-      - '2020-10-02'
-    method: PUT
-    uri: https://clitest000002.blob.core.windows.net/cont000008/blob000007
-  response:
-    body:
-      string: ''
-    headers:
-      content-length:
-      - '0'
-      date:
-<<<<<<< HEAD
-      - Wed, 23 Feb 2022 02:58:03 GMT
-      etag:
-      - '"0x8D9F6784F7C9396"'
-      last-modified:
-      - Wed, 23 Feb 2022 02:58:03 GMT
-=======
-      - Wed, 23 Feb 2022 03:40:53 GMT
-      etag:
-      - '"0x8D9F67E4AFDB6EA"'
-      last-modified:
-      - Wed, 23 Feb 2022 03:40:53 GMT
->>>>>>> 5e5a7e3b
-      server:
-      - Windows-Azure-Blob/1.0 Microsoft-HTTPAPI/2.0
-      x-ms-request-server-encrypted:
-      - 'true'
-      x-ms-version:
-      - '2020-10-02'
-    status:
-      code: 201
-      message: Created
-- request:
-    body: null
-    headers:
-      Connection:
-      - keep-alive
-      User-Agent:
-<<<<<<< HEAD
-      - Azure-Storage/2.0.0-2.0.1 (Python CPython 3.9.6; Windows 10) AZURECLI/2.33.1
-      x-ms-date:
-      - Wed, 23 Feb 2022 02:58:03 GMT
-=======
-      - Azure-Storage/2.0.0-2.0.1 (Python CPython 3.7.9; Windows 10) AZURECLI/2.33.1
-      x-ms-date:
-      - Wed, 23 Feb 2022 03:40:53 GMT
->>>>>>> 5e5a7e3b
-      x-ms-version:
-      - '2018-11-09'
-    method: HEAD
-    uri: https://clitest000002.blob.core.windows.net/cont000008/blob000007
-  response:
-    body:
-      string: ''
-    headers:
-      accept-ranges:
-      - bytes
-      content-length:
-      - '1024'
-      content-type:
-      - application/octet-stream
-      date:
-<<<<<<< HEAD
-      - Wed, 23 Feb 2022 02:58:04 GMT
-      etag:
-      - '"0x8D9F6784F7C9396"'
-      last-modified:
-      - Wed, 23 Feb 2022 02:58:03 GMT
-=======
-      - Wed, 23 Feb 2022 03:40:54 GMT
-      etag:
-      - '"0x8D9F67E4AFDB6EA"'
-      last-modified:
-      - Wed, 23 Feb 2022 03:40:53 GMT
->>>>>>> 5e5a7e3b
-      server:
-      - Windows-Azure-Blob/1.0 Microsoft-HTTPAPI/2.0
-      x-ms-blob-sequence-number:
-      - '0'
-      x-ms-blob-type:
-      - PageBlob
-      x-ms-creation-time:
-<<<<<<< HEAD
-      - Wed, 23 Feb 2022 02:58:03 GMT
-=======
-      - Wed, 23 Feb 2022 03:40:53 GMT
->>>>>>> 5e5a7e3b
-      x-ms-lease-state:
-      - available
-      x-ms-lease-status:
-      - unlocked
-      x-ms-server-encrypted:
-      - 'true'
-      x-ms-version:
-      - '2018-11-09'
-    status:
-      code: 200
-      message: OK
-- request:
-    body: null
-    headers:
-      Accept:
-      - application/xml
-      Accept-Encoding:
-      - gzip, deflate
-      CommandName:
-      - storage blob list
-      Connection:
-      - keep-alive
-      ParameterSetName:
-      - -c -o --num-results --account-name --account-key
-      User-Agent:
-<<<<<<< HEAD
-      - AZURECLI/2.33.1 azsdk-python-storage-blob/12.9.0 Python/3.9.6 (Windows-10-10.0.19044-SP0)
-      x-ms-date:
-      - Wed, 23 Feb 2022 02:58:04 GMT
-=======
-      - AZURECLI/2.33.1 azsdk-python-storage-blob/12.9.0 Python/3.7.9 (Windows-10-10.0.22000-SP0)
-      x-ms-date:
-      - Wed, 23 Feb 2022 03:40:54 GMT
->>>>>>> 5e5a7e3b
-      x-ms-version:
-      - '2020-10-02'
-    method: GET
-    uri: https://clitest000002.blob.core.windows.net/cont000008?restype=container&comp=list&maxresults=1
-  response:
-    body:
-      string: "\uFEFF<?xml version=\"1.0\" encoding=\"utf-8\"?><EnumerationResults
-        ServiceEndpoint=\"https://clitest000002.blob.core.windows.net/\" ContainerName=\"cont000008\"><MaxResults>1</MaxResults><Blobs><Blob><Name>blob000006</Name><Properties><Creation-Time>Wed,
-<<<<<<< HEAD
-        23 Feb 2022 02:58:01 GMT</Creation-Time><Last-Modified>Wed, 23 Feb 2022 02:58:01
-        GMT</Last-Modified><Etag>0x8D9F6784DFD835C</Etag><Content-Length>1024</Content-Length><Content-Type>application/octet-stream</Content-Type><Content-Encoding
-        /><Content-Language /><Content-CRC64 /><Content-MD5 /><Cache-Control /><Content-Disposition
-        /><x-ms-blob-sequence-number>0</x-ms-blob-sequence-number><BlobType>PageBlob</BlobType><LeaseStatus>unlocked</LeaseStatus><LeaseState>available</LeaseState><ServerEncrypted>true</ServerEncrypted></Properties><OrMetadata
-        /></Blob></Blobs><NextMarker>2!92!MDAwMDI0IWJsb2JlYnU0aGVyMmJ2Y3ZncWJya210eiEwMDAwMjghOTk5OS0xMi0zMVQyMzo1OTo1OS45OTk5OTk5WiE-</NextMarker></EnumerationResults>"
-=======
-        23 Feb 2022 03:40:51 GMT</Creation-Time><Last-Modified>Wed, 23 Feb 2022 03:40:51
-        GMT</Last-Modified><Etag>0x8D9F67E499B2700</Etag><Content-Length>1024</Content-Length><Content-Type>application/octet-stream</Content-Type><Content-Encoding
-        /><Content-Language /><Content-CRC64 /><Content-MD5 /><Cache-Control /><Content-Disposition
-        /><x-ms-blob-sequence-number>0</x-ms-blob-sequence-number><BlobType>PageBlob</BlobType><LeaseStatus>unlocked</LeaseStatus><LeaseState>available</LeaseState><ServerEncrypted>true</ServerEncrypted></Properties><OrMetadata
-        /></Blob></Blobs><NextMarker>2!92!MDAwMDI0IWJsb2JlcW5qeXR1czJ1cm03YnpxZ3RwdCEwMDAwMjghOTk5OS0xMi0zMVQyMzo1OTo1OS45OTk5OTk5WiE-</NextMarker></EnumerationResults>"
->>>>>>> 5e5a7e3b
-    headers:
-      content-type:
-      - application/xml
-      date:
-<<<<<<< HEAD
-      - Wed, 23 Feb 2022 02:58:05 GMT
-=======
-      - Wed, 23 Feb 2022 03:40:55 GMT
->>>>>>> 5e5a7e3b
-      server:
-      - Windows-Azure-Blob/1.0 Microsoft-HTTPAPI/2.0
-      transfer-encoding:
-      - chunked
-      x-ms-version:
-      - '2020-10-02'
-    status:
-      code: 200
-      message: OK
-- request:
-    body: null
-    headers:
-      Accept:
-      - application/xml
-      Accept-Encoding:
-      - gzip, deflate
-      CommandName:
-      - storage blob show
-      Connection:
-      - keep-alive
-      ParameterSetName:
-      - -n -c --account-name --account-key
-      User-Agent:
-<<<<<<< HEAD
-      - AZURECLI/2.33.1 azsdk-python-storage-blob/12.9.0 Python/3.9.6 (Windows-10-10.0.19044-SP0)
-      x-ms-date:
-      - Wed, 23 Feb 2022 02:58:05 GMT
-=======
-      - AZURECLI/2.33.1 azsdk-python-storage-blob/12.9.0 Python/3.7.9 (Windows-10-10.0.22000-SP0)
-      x-ms-date:
-      - Wed, 23 Feb 2022 03:40:55 GMT
->>>>>>> 5e5a7e3b
-      x-ms-version:
-      - '2020-10-02'
-    method: HEAD
-    uri: https://clitest000002.blob.core.windows.net/cont000008/blob000006
-  response:
-    body:
-      string: ''
-    headers:
-      accept-ranges:
-      - bytes
-      content-length:
-      - '1024'
-      content-type:
-      - application/octet-stream
-      date:
-<<<<<<< HEAD
-      - Wed, 23 Feb 2022 02:58:06 GMT
-      etag:
-      - '"0x8D9F6784DFD835C"'
-      last-modified:
-      - Wed, 23 Feb 2022 02:58:01 GMT
-=======
-      - Wed, 23 Feb 2022 03:40:56 GMT
-      etag:
-      - '"0x8D9F67E499B2700"'
-      last-modified:
-      - Wed, 23 Feb 2022 03:40:51 GMT
->>>>>>> 5e5a7e3b
-      server:
-      - Windows-Azure-Blob/1.0 Microsoft-HTTPAPI/2.0
-      x-ms-blob-sequence-number:
-      - '0'
-      x-ms-blob-type:
-      - PageBlob
-      x-ms-creation-time:
-<<<<<<< HEAD
-      - Wed, 23 Feb 2022 02:58:01 GMT
-=======
-      - Wed, 23 Feb 2022 03:40:51 GMT
->>>>>>> 5e5a7e3b
-      x-ms-lease-state:
-      - available
-      x-ms-lease-status:
-      - unlocked
-      x-ms-server-encrypted:
-      - 'true'
-      x-ms-version:
-      - '2020-10-02'
-    status:
-      code: 200
-      message: OK
-- request:
-    body: null
-    headers:
-      Accept:
-      - application/xml
-      Accept-Encoding:
-      - gzip, deflate
-      CommandName:
-      - storage blob show
-      Connection:
-      - keep-alive
-      ParameterSetName:
-      - -n -c --account-name --account-key
-      User-Agent:
-<<<<<<< HEAD
-      - AZURECLI/2.33.1 azsdk-python-storage-blob/12.9.0 Python/3.9.6 (Windows-10-10.0.19044-SP0)
-      x-ms-date:
-      - Wed, 23 Feb 2022 02:58:06 GMT
-=======
-      - AZURECLI/2.33.1 azsdk-python-storage-blob/12.9.0 Python/3.7.9 (Windows-10-10.0.22000-SP0)
-      x-ms-date:
-      - Wed, 23 Feb 2022 03:40:56 GMT
->>>>>>> 5e5a7e3b
-      x-ms-version:
-      - '2020-10-02'
-    method: GET
-    uri: https://clitest000002.blob.core.windows.net/cont000008/blob000006?comp=pagelist
-  response:
-    body:
-      string: "\uFEFF<?xml version=\"1.0\" encoding=\"utf-8\"?>\n<PageList/>"
-    headers:
-      content-type:
-      - application/xml
-      date:
-<<<<<<< HEAD
-      - Wed, 23 Feb 2022 02:58:06 GMT
-      etag:
-      - '"0x8D9F6784DFD835C"'
-      last-modified:
-      - Wed, 23 Feb 2022 02:58:01 GMT
-=======
-      - Wed, 23 Feb 2022 03:40:56 GMT
-      etag:
-      - '"0x8D9F67E499B2700"'
-      last-modified:
-      - Wed, 23 Feb 2022 03:40:51 GMT
->>>>>>> 5e5a7e3b
-      server:
-      - Windows-Azure-Blob/1.0 Microsoft-HTTPAPI/2.0
-      transfer-encoding:
-      - chunked
-      x-ms-blob-content-length:
-      - '1024'
-      x-ms-version:
-      - '2020-10-02'
-    status:
-      code: 200
-      message: OK
-- request:
-    body: null
-    headers:
-      Connection:
-      - keep-alive
-      User-Agent:
-<<<<<<< HEAD
-      - Azure-Storage/2.0.0-2.0.1 (Python CPython 3.9.6; Windows 10) AZURECLI/2.33.1
-      x-ms-date:
-      - Wed, 23 Feb 2022 02:58:07 GMT
-=======
-      - Azure-Storage/2.0.0-2.0.1 (Python CPython 3.7.9; Windows 10) AZURECLI/2.33.1
-      x-ms-date:
-      - Wed, 23 Feb 2022 03:40:57 GMT
->>>>>>> 5e5a7e3b
-      x-ms-version:
-      - '2018-11-09'
-    method: HEAD
-    uri: https://clitest000002.blob.core.windows.net/cont000008/blob000006
-  response:
-    body:
-      string: ''
-    headers:
-      accept-ranges:
-      - bytes
-      content-length:
-      - '1024'
-      content-type:
-      - application/octet-stream
-      date:
-<<<<<<< HEAD
-      - Wed, 23 Feb 2022 02:58:08 GMT
-      etag:
-      - '"0x8D9F6784DFD835C"'
-      last-modified:
-      - Wed, 23 Feb 2022 02:58:01 GMT
-=======
-      - Wed, 23 Feb 2022 03:40:58 GMT
-      etag:
-      - '"0x8D9F67E499B2700"'
-      last-modified:
-      - Wed, 23 Feb 2022 03:40:51 GMT
->>>>>>> 5e5a7e3b
-      server:
-      - Windows-Azure-Blob/1.0 Microsoft-HTTPAPI/2.0
-      x-ms-blob-sequence-number:
-      - '0'
-      x-ms-blob-type:
-      - PageBlob
-      x-ms-creation-time:
-<<<<<<< HEAD
-      - Wed, 23 Feb 2022 02:58:01 GMT
-=======
-      - Wed, 23 Feb 2022 03:40:51 GMT
->>>>>>> 5e5a7e3b
-      x-ms-lease-state:
-      - available
-      x-ms-lease-status:
-      - unlocked
-      x-ms-server-encrypted:
-      - 'true'
-      x-ms-version:
-      - '2018-11-09'
-    status:
-      code: 200
-      message: OK
-- request:
-    body: null
-    headers:
-      Connection:
-      - keep-alive
-      Content-Length:
-      - '0'
-      User-Agent:
-<<<<<<< HEAD
-      - Azure-Storage/2.0.0-2.0.1 (Python CPython 3.9.6; Windows 10) AZURECLI/2.33.1
-      x-ms-blob-content-type:
-      - application/test-content
-      x-ms-date:
-      - Wed, 23 Feb 2022 02:58:08 GMT
-=======
-      - Azure-Storage/2.0.0-2.0.1 (Python CPython 3.7.9; Windows 10) AZURECLI/2.33.1
-      x-ms-blob-content-type:
-      - application/test-content
-      x-ms-date:
-      - Wed, 23 Feb 2022 03:40:58 GMT
->>>>>>> 5e5a7e3b
-      x-ms-version:
-      - '2018-11-09'
-    method: PUT
-    uri: https://clitest000002.blob.core.windows.net/cont000008/blob000006?comp=properties
-  response:
-    body:
-      string: ''
-    headers:
-      content-length:
-      - '0'
-      date:
-<<<<<<< HEAD
-      - Wed, 23 Feb 2022 02:58:09 GMT
-      etag:
-      - '"0x8D9F67852FD3CD8"'
-      last-modified:
-      - Wed, 23 Feb 2022 02:58:09 GMT
-=======
-      - Wed, 23 Feb 2022 03:40:59 GMT
-      etag:
-      - '"0x8D9F67E4EB0BD17"'
-      last-modified:
-      - Wed, 23 Feb 2022 03:40:59 GMT
->>>>>>> 5e5a7e3b
-      server:
-      - Windows-Azure-Blob/1.0 Microsoft-HTTPAPI/2.0
-      x-ms-blob-sequence-number:
-      - '0'
-      x-ms-version:
-      - '2018-11-09'
-    status:
-      code: 200
-      message: OK
-- request:
-    body: null
-    headers:
-      Accept:
-      - application/xml
-      Accept-Encoding:
-      - gzip, deflate
-      CommandName:
-      - storage blob show
-      Connection:
-      - keep-alive
-      ParameterSetName:
-      - -n -c --account-name --account-key
-      User-Agent:
-<<<<<<< HEAD
-      - AZURECLI/2.33.1 azsdk-python-storage-blob/12.9.0 Python/3.9.6 (Windows-10-10.0.19044-SP0)
-      x-ms-date:
-      - Wed, 23 Feb 2022 02:58:09 GMT
-=======
-      - AZURECLI/2.33.1 azsdk-python-storage-blob/12.9.0 Python/3.7.9 (Windows-10-10.0.22000-SP0)
-      x-ms-date:
-      - Wed, 23 Feb 2022 03:40:59 GMT
->>>>>>> 5e5a7e3b
-      x-ms-version:
-      - '2020-10-02'
-    method: HEAD
-    uri: https://clitest000002.blob.core.windows.net/cont000008/blob000006
-  response:
-    body:
-      string: ''
-    headers:
-      accept-ranges:
-      - bytes
-      content-length:
-      - '1024'
-      content-type:
-      - application/test-content
-      date:
-<<<<<<< HEAD
-      - Wed, 23 Feb 2022 02:58:10 GMT
-      etag:
-      - '"0x8D9F67852FD3CD8"'
-      last-modified:
-      - Wed, 23 Feb 2022 02:58:09 GMT
-=======
-      - Wed, 23 Feb 2022 03:41:00 GMT
-      etag:
-      - '"0x8D9F67E4EB0BD17"'
-      last-modified:
-      - Wed, 23 Feb 2022 03:40:59 GMT
->>>>>>> 5e5a7e3b
-      server:
-      - Windows-Azure-Blob/1.0 Microsoft-HTTPAPI/2.0
-      x-ms-blob-sequence-number:
-      - '0'
-      x-ms-blob-type:
-      - PageBlob
-      x-ms-creation-time:
-<<<<<<< HEAD
-      - Wed, 23 Feb 2022 02:58:01 GMT
-=======
-      - Wed, 23 Feb 2022 03:40:51 GMT
->>>>>>> 5e5a7e3b
-      x-ms-lease-state:
-      - available
-      x-ms-lease-status:
-      - unlocked
-      x-ms-server-encrypted:
-      - 'true'
-      x-ms-version:
-      - '2020-10-02'
-    status:
-      code: 200
-      message: OK
-- request:
-    body: null
-    headers:
-      Accept:
-      - application/xml
-      Accept-Encoding:
-      - gzip, deflate
-      CommandName:
-      - storage blob show
-      Connection:
-      - keep-alive
-      ParameterSetName:
-      - -n -c --account-name --account-key
-      User-Agent:
-<<<<<<< HEAD
-      - AZURECLI/2.33.1 azsdk-python-storage-blob/12.9.0 Python/3.9.6 (Windows-10-10.0.19044-SP0)
-      x-ms-date:
-      - Wed, 23 Feb 2022 02:58:10 GMT
-=======
-      - AZURECLI/2.33.1 azsdk-python-storage-blob/12.9.0 Python/3.7.9 (Windows-10-10.0.22000-SP0)
-      x-ms-date:
-      - Wed, 23 Feb 2022 03:41:00 GMT
->>>>>>> 5e5a7e3b
-      x-ms-version:
-      - '2020-10-02'
-    method: GET
-    uri: https://clitest000002.blob.core.windows.net/cont000008/blob000006?comp=pagelist
-  response:
-    body:
-      string: "\uFEFF<?xml version=\"1.0\" encoding=\"utf-8\"?>\n<PageList/>"
-    headers:
-      content-type:
-      - application/xml
-      date:
-<<<<<<< HEAD
-      - Wed, 23 Feb 2022 02:58:11 GMT
-      etag:
-      - '"0x8D9F67852FD3CD8"'
-      last-modified:
-      - Wed, 23 Feb 2022 02:58:09 GMT
-=======
-      - Wed, 23 Feb 2022 03:41:00 GMT
-      etag:
-      - '"0x8D9F67E4EB0BD17"'
-      last-modified:
-      - Wed, 23 Feb 2022 03:40:59 GMT
->>>>>>> 5e5a7e3b
-      server:
-      - Windows-Azure-Blob/1.0 Microsoft-HTTPAPI/2.0
-      transfer-encoding:
-      - chunked
-      x-ms-blob-content-length:
-      - '1024'
-      x-ms-version:
-      - '2020-10-02'
-    status:
-      code: 200
-      message: OK
-- request:
-    body: null
-    headers:
-      Connection:
-      - keep-alive
-      User-Agent:
-<<<<<<< HEAD
-      - Azure-Storage/2.0.0-2.0.1 (Python CPython 3.9.6; Windows 10) AZURECLI/2.33.1
-      x-ms-date:
-      - Wed, 23 Feb 2022 02:58:10 GMT
-=======
-      - Azure-Storage/2.0.0-2.0.1 (Python CPython 3.7.9; Windows 10) AZURECLI/2.33.1
-      x-ms-date:
-      - Wed, 23 Feb 2022 03:41:00 GMT
->>>>>>> 5e5a7e3b
-      x-ms-version:
-      - '2018-11-09'
-    method: HEAD
-    uri: https://clitest000002.blob.core.windows.net/cont000008/blob000006
-  response:
-    body:
-      string: ''
-    headers:
-      accept-ranges:
-      - bytes
-      content-length:
-      - '1024'
-      content-type:
-      - application/test-content
-      date:
-<<<<<<< HEAD
-      - Wed, 23 Feb 2022 02:58:11 GMT
-      etag:
-      - '"0x8D9F67852FD3CD8"'
-      last-modified:
-      - Wed, 23 Feb 2022 02:58:09 GMT
-=======
-      - Wed, 23 Feb 2022 03:41:01 GMT
-      etag:
-      - '"0x8D9F67E4EB0BD17"'
-      last-modified:
-      - Wed, 23 Feb 2022 03:40:59 GMT
->>>>>>> 5e5a7e3b
-      server:
-      - Windows-Azure-Blob/1.0 Microsoft-HTTPAPI/2.0
-      x-ms-blob-sequence-number:
-      - '0'
-      x-ms-blob-type:
-      - PageBlob
-      x-ms-creation-time:
-<<<<<<< HEAD
-      - Wed, 23 Feb 2022 02:58:01 GMT
-=======
-      - Wed, 23 Feb 2022 03:40:51 GMT
->>>>>>> 5e5a7e3b
-      x-ms-lease-state:
-      - available
-      x-ms-lease-status:
-      - unlocked
-      x-ms-server-encrypted:
-      - 'true'
-      x-ms-version:
-      - '2018-11-09'
-    status:
-      code: 200
-      message: OK
-- request:
-    body: null
-    headers:
-      Connection:
-      - keep-alive
-      Content-Length:
-      - '0'
-      User-Agent:
-<<<<<<< HEAD
-      - Azure-Storage/2.0.0-2.0.1 (Python CPython 3.9.6; Windows 10) AZURECLI/2.33.1
-      x-ms-blob-content-type:
-      - ''
-      x-ms-date:
-      - Wed, 23 Feb 2022 02:58:11 GMT
-=======
-      - Azure-Storage/2.0.0-2.0.1 (Python CPython 3.7.9; Windows 10) AZURECLI/2.33.1
-      x-ms-blob-content-type:
-      - ''
-      x-ms-date:
-      - Wed, 23 Feb 2022 03:41:02 GMT
->>>>>>> 5e5a7e3b
-      x-ms-version:
-      - '2018-11-09'
-    method: PUT
-    uri: https://clitest000002.blob.core.windows.net/cont000008/blob000006?comp=properties
-  response:
-    body:
-      string: ''
-    headers:
-      content-length:
-      - '0'
-      date:
-<<<<<<< HEAD
-      - Wed, 23 Feb 2022 02:58:13 GMT
-      etag:
-      - '"0x8D9F678550D7992"'
-      last-modified:
-      - Wed, 23 Feb 2022 02:58:13 GMT
-=======
-      - Wed, 23 Feb 2022 03:41:02 GMT
-      etag:
-      - '"0x8D9F67E50D82D83"'
-      last-modified:
-      - Wed, 23 Feb 2022 03:41:03 GMT
->>>>>>> 5e5a7e3b
-      server:
-      - Windows-Azure-Blob/1.0 Microsoft-HTTPAPI/2.0
-      x-ms-blob-sequence-number:
-      - '0'
-      x-ms-version:
-      - '2018-11-09'
-    status:
-      code: 200
-      message: OK
-- request:
-    body: null
-    headers:
-      Accept:
-      - application/xml
-      Accept-Encoding:
-      - gzip, deflate
-      CommandName:
-      - storage blob show
-      Connection:
-      - keep-alive
-      ParameterSetName:
-      - -n -c --account-name --account-key
-      User-Agent:
-<<<<<<< HEAD
-      - AZURECLI/2.33.1 azsdk-python-storage-blob/12.9.0 Python/3.9.6 (Windows-10-10.0.19044-SP0)
-      x-ms-date:
-      - Wed, 23 Feb 2022 02:58:12 GMT
-=======
-      - AZURECLI/2.33.1 azsdk-python-storage-blob/12.9.0 Python/3.7.9 (Windows-10-10.0.22000-SP0)
-      x-ms-date:
-      - Wed, 23 Feb 2022 03:41:03 GMT
->>>>>>> 5e5a7e3b
-      x-ms-version:
-      - '2020-10-02'
-    method: HEAD
-    uri: https://clitest000002.blob.core.windows.net/cont000008/blob000006
-  response:
-    body:
-      string: ''
-    headers:
-      accept-ranges:
-      - bytes
-      content-length:
-      - '1024'
-      date:
-<<<<<<< HEAD
-      - Wed, 23 Feb 2022 02:58:14 GMT
-      etag:
-      - '"0x8D9F678550D7992"'
-      last-modified:
-      - Wed, 23 Feb 2022 02:58:13 GMT
-=======
-      - Wed, 23 Feb 2022 03:41:03 GMT
-      etag:
-      - '"0x8D9F67E50D82D83"'
-      last-modified:
-      - Wed, 23 Feb 2022 03:41:03 GMT
->>>>>>> 5e5a7e3b
-      server:
-      - Windows-Azure-Blob/1.0 Microsoft-HTTPAPI/2.0
-      x-ms-blob-sequence-number:
-      - '0'
-      x-ms-blob-type:
-      - PageBlob
-      x-ms-creation-time:
-<<<<<<< HEAD
-      - Wed, 23 Feb 2022 02:58:01 GMT
-=======
-      - Wed, 23 Feb 2022 03:40:51 GMT
->>>>>>> 5e5a7e3b
-      x-ms-lease-state:
-      - available
-      x-ms-lease-status:
-      - unlocked
-      x-ms-server-encrypted:
-      - 'true'
-      x-ms-version:
-      - '2020-10-02'
-    status:
-      code: 200
-      message: OK
-- request:
-    body: null
-    headers:
-      Accept:
-      - application/xml
-      Accept-Encoding:
-      - gzip, deflate
-      CommandName:
-      - storage blob show
-      Connection:
-      - keep-alive
-      ParameterSetName:
-      - -n -c --account-name --account-key
-      User-Agent:
-<<<<<<< HEAD
-      - AZURECLI/2.33.1 azsdk-python-storage-blob/12.9.0 Python/3.9.6 (Windows-10-10.0.19044-SP0)
-      x-ms-date:
-      - Wed, 23 Feb 2022 02:58:13 GMT
-=======
-      - AZURECLI/2.33.1 azsdk-python-storage-blob/12.9.0 Python/3.7.9 (Windows-10-10.0.22000-SP0)
-      x-ms-date:
-      - Wed, 23 Feb 2022 03:41:04 GMT
->>>>>>> 5e5a7e3b
-      x-ms-version:
-      - '2020-10-02'
-    method: GET
-    uri: https://clitest000002.blob.core.windows.net/cont000008/blob000006?comp=pagelist
-  response:
-    body:
-      string: "\uFEFF<?xml version=\"1.0\" encoding=\"utf-8\"?>\n<PageList/>"
-    headers:
-      content-type:
-      - application/xml
-      date:
-<<<<<<< HEAD
-      - Wed, 23 Feb 2022 02:58:14 GMT
-      etag:
-      - '"0x8D9F678550D7992"'
-      last-modified:
-      - Wed, 23 Feb 2022 02:58:13 GMT
-=======
-      - Wed, 23 Feb 2022 03:41:03 GMT
-      etag:
-      - '"0x8D9F67E50D82D83"'
-      last-modified:
-      - Wed, 23 Feb 2022 03:41:03 GMT
->>>>>>> 5e5a7e3b
-      server:
-      - Windows-Azure-Blob/1.0 Microsoft-HTTPAPI/2.0
-      transfer-encoding:
-      - chunked
-      x-ms-blob-content-length:
-      - '1024'
-      x-ms-version:
-      - '2020-10-02'
-    status:
-      code: 200
-      message: OK
-- request:
-    body: null
-    headers:
-      Connection:
-      - keep-alive
-      User-Agent:
-<<<<<<< HEAD
-      - Azure-Storage/2.0.0-2.0.1 (Python CPython 3.9.6; Windows 10) AZURECLI/2.33.1
-      x-ms-date:
-      - Wed, 23 Feb 2022 02:58:14 GMT
-=======
-      - Azure-Storage/2.0.0-2.0.1 (Python CPython 3.7.9; Windows 10) AZURECLI/2.33.1
-      x-ms-date:
-      - Wed, 23 Feb 2022 03:41:04 GMT
->>>>>>> 5e5a7e3b
-      x-ms-version:
-      - '2018-11-09'
-    method: GET
-    uri: https://clitest000002.blob.core.windows.net/?restype=service&comp=properties
-  response:
-    body:
-      string: "\uFEFF<?xml version=\"1.0\" encoding=\"utf-8\"?><StorageServiceProperties><Logging><Version>1.0</Version><Read>false</Read><Write>false</Write><Delete>false</Delete><RetentionPolicy><Enabled>false</Enabled></RetentionPolicy></Logging><HourMetrics><Version>1.0</Version><Enabled>true</Enabled><IncludeAPIs>true</IncludeAPIs><RetentionPolicy><Enabled>true</Enabled><Days>7</Days></RetentionPolicy></HourMetrics><MinuteMetrics><Version>1.0</Version><Enabled>false</Enabled><RetentionPolicy><Enabled>false</Enabled></RetentionPolicy></MinuteMetrics><Cors
-        /><DeleteRetentionPolicy><Enabled>false</Enabled></DeleteRetentionPolicy></StorageServiceProperties>"
-    headers:
-      content-type:
-      - application/xml
-      date:
-<<<<<<< HEAD
-      - Wed, 23 Feb 2022 02:58:15 GMT
-=======
-      - Wed, 23 Feb 2022 03:41:05 GMT
->>>>>>> 5e5a7e3b
-      server:
-      - Windows-Azure-Blob/1.0 Microsoft-HTTPAPI/2.0
-      transfer-encoding:
-      - chunked
-      x-ms-version:
-      - '2018-11-09'
-    status:
-      code: 200
-      message: OK
-- request:
-    body: null
-    headers:
-      Connection:
-      - keep-alive
-      User-Agent:
-<<<<<<< HEAD
-      - Azure-Storage/2.0.0-2.0.1 (Python CPython 3.9.6; Windows 10) AZURECLI/2.33.1
-      x-ms-date:
-      - Wed, 23 Feb 2022 02:58:15 GMT
-=======
-      - Azure-Storage/2.0.0-2.0.1 (Python CPython 3.7.9; Windows 10) AZURECLI/2.33.1
-      x-ms-date:
-      - Wed, 23 Feb 2022 03:41:05 GMT
->>>>>>> 5e5a7e3b
-      x-ms-range:
-      - bytes=0-33554431
-      x-ms-version:
-      - '2018-11-09'
-    method: GET
-    uri: https://clitest000002.blob.core.windows.net/cont000008/blob000006
-  response:
-    body:
-      string: "\0\0\0\0\0\0\0\0\0\0\0\0\0\0\0\0\0\0\0\0\0\0\0\0\0\0\0\0\0\0\0\0\0\0\0\0\0\0\0\0\0\0\0\0\0\0\0\0\0\0\0\0\0\0\0\0\0\0\0\0\0\0\0\0\0\0\0\0\0\0\0\0\0\0\0\0\0\0\0\0\0\0\0\0\0\0\0\0\0\0\0\0\0\0\0\0\0\0\0\0\0\0\0\0\0\0\0\0\0\0\0\0\0\0\0\0\0\0\0\0\0\0\0\0\0\0\0\0\0\0\0\0\0\0\0\0\0\0\0\0\0\0\0\0\0\0\0\0\0\0\0\0\0\0\0\0\0\0\0\0\0\0\0\0\0\0\0\0\0\0\0\0\0\0\0\0\0\0\0\0\0\0\0\0\0\0\0\0\0\0\0\0\0\0\0\0\0\0\0\0\0\0\0\0\0\0\0\0\0\0\0\0\0\0\0\0\0\0\0\0\0\0\0\0\0\0\0\0\0\0\0\0\0\0\0\0\0\0\0\0\0\0\0\0\0\0\0\0\0\0\0\0\0\0\0\0\0\0\0\0\0\0\0\0\0\0\0\0\0\0\0\0\0\0\0\0\0\0\0\0\0\0\0\0\0\0\0\0\0\0\0\0\0\0\0\0\0\0\0\0\0\0\0\0\0\0\0\0\0\0\0\0\0\0\0\0\0\0\0\0\0\0\0\0\0\0\0\0\0\0\0\0\0\0\0\0\0\0\0\0\0\0\0\0\0\0\0\0\0\0\0\0\0\0\0\0\0\0\0\0\0\0\0\0\0\0\0\0\0\0\0\0\0\0\0\0\0\0\0\0\0\0\0\0\0\0\0\0\0\0\0\0\0\0\0\0\0\0\0\0\0\0\0\0\0\0\0\0\0\0\0\0\0\0\0\0\0\0\0\0\0\0\0\0\0\0\0\0\0\0\0\0\0\0\0\0\0\0\0\0\0\0\0\0\0\0\0\0\0\0\0\0\0\0\0\0\0\0\0\0\0\0\0\0\0\0\0\0\0\0\0\0\0\0\0\0\0\0\0\0\0\0\0\0\0\0\0\0\0\0\0\0\0\0\0\0\0\0\0\0\0\0\0\0\0\0\0\0\0\0\0\0\0\0\0\0\0\0\0\0\0\0\0\0\0\0\0\0\0\0\0\0\0\0\0\0\0\0\0\0\0\0\0\0\0\0\0\0\0\0\0\0\0\0\0\0\0\0\0\0\0\0\0\0\0\0\0\0\0\0\0\0\0\0\0\0\0\0\0\0\0\0\0\0\0\0\0\0\0\0\0\0\0\0\0\0\0\0\0\0\0\0\0\0\0\0\0\0\0\0\0\0\0\0\0\0\0\0\0\0\0\0\0\0\0\0\0\0\0\0\0\0\0\0\0\0\0\0\0\0\0\0\0\0\0\0\0\0\0\0\0\0\0\0\0\0\0\0\0\0\0\0\0\0\0\0\0\0\0\0\0\0\0\0\0\0\0\0\0\0\0\0\0\0\0\0\0\0\0\0\0\0\0\0\0\0\0\0\0\0\0\0\0\0\0\0\0\0\0\0\0\0\0\0\0\0\0\0\0\0\0\0\0\0\0\0\0\0\0\0\0\0\0\0\0\0\0\0\0\0\0\0\0\0\0\0\0\0\0\0\0\0\0\0\0\0\0\0\0\0\0\0\0\0\0\0\0\0\0\0\0\0\0\0\0\0\0\0\0\0\0\0\0\0\0\0\0\0\0\0\0\0\0\0\0\0\0\0\0\0\0\0\0\0\0\0\0\0\0\0\0\0\0\0\0\0\0\0\0\0\0\0\0\0\0\0\0\0\0\0\0\0\0\0\0\0\0\0\0\0\0\0\0\0\0\0\0\0\0\0\0\0\0\0\0\0\0\0\0\0\0\0\0\0\0\0\0\0\0\0\0\0\0\0\0\0\0\0\0\0\0\0\0\0\0\0\0\0\0\0\0\0\0\0\0\0\0\0\0\0\0\0\0\0\0\0\0\0\0\0\0\0\0\0\0\0\0\0\0\0\0\0\0\0\0\0\0\0\0\0\0\0\0\0\0\0\0\0\0\0\0\0\0\0\0\0\0\0\0\0\0\0\0\0\0\0\0\0\0\0\0\0\0\0\0\0\0\0\0\0\0\0\0\0\0\0\0\0\0\0\0\0\0\0\0\0\0\0\0\0\0\0\0\0\0\0\0\0\0\0\0\0\0\0\0\0\0\0\0\0\0\0\0\0\0\0\0\0\0\0\0\0\0\0"
-    headers:
-      accept-ranges:
-      - bytes
-      content-length:
-      - '1024'
-      content-range:
-      - bytes 0-1023/1024
-      date:
-<<<<<<< HEAD
-      - Wed, 23 Feb 2022 02:58:16 GMT
-      etag:
-      - '"0x8D9F678550D7992"'
-      last-modified:
-      - Wed, 23 Feb 2022 02:58:13 GMT
-=======
-      - Wed, 23 Feb 2022 03:41:06 GMT
-      etag:
-      - '"0x8D9F67E50D82D83"'
-      last-modified:
-      - Wed, 23 Feb 2022 03:41:03 GMT
->>>>>>> 5e5a7e3b
-      server:
-      - Windows-Azure-Blob/1.0 Microsoft-HTTPAPI/2.0
-      x-ms-blob-sequence-number:
-      - '0'
-      x-ms-blob-type:
-      - PageBlob
-      x-ms-creation-time:
-<<<<<<< HEAD
-      - Wed, 23 Feb 2022 02:58:01 GMT
-=======
-      - Wed, 23 Feb 2022 03:40:51 GMT
->>>>>>> 5e5a7e3b
-      x-ms-lease-state:
-      - available
-      x-ms-lease-status:
-      - unlocked
-      x-ms-server-encrypted:
-      - 'true'
-      x-ms-version:
-      - '2018-11-09'
-    status:
-      code: 206
-      message: Partial Content
-- request:
-    body: null
-    headers:
-      Connection:
-      - keep-alive
-      User-Agent:
-<<<<<<< HEAD
-      - Azure-Storage/2.0.0-2.0.1 (Python CPython 3.9.6; Windows 10) AZURECLI/2.33.1
-      x-ms-date:
-      - Wed, 23 Feb 2022 02:58:16 GMT
-=======
-      - Azure-Storage/2.0.0-2.0.1 (Python CPython 3.7.9; Windows 10) AZURECLI/2.33.1
-      x-ms-date:
-      - Wed, 23 Feb 2022 03:41:06 GMT
->>>>>>> 5e5a7e3b
-      x-ms-range:
-      - bytes=10-499
-      x-ms-version:
-      - '2018-11-09'
-    method: GET
-    uri: https://clitest000002.blob.core.windows.net/cont000008/blob000006
-  response:
-    body:
-      string: "\0\0\0\0\0\0\0\0\0\0\0\0\0\0\0\0\0\0\0\0\0\0\0\0\0\0\0\0\0\0\0\0\0\0\0\0\0\0\0\0\0\0\0\0\0\0\0\0\0\0\0\0\0\0\0\0\0\0\0\0\0\0\0\0\0\0\0\0\0\0\0\0\0\0\0\0\0\0\0\0\0\0\0\0\0\0\0\0\0\0\0\0\0\0\0\0\0\0\0\0\0\0\0\0\0\0\0\0\0\0\0\0\0\0\0\0\0\0\0\0\0\0\0\0\0\0\0\0\0\0\0\0\0\0\0\0\0\0\0\0\0\0\0\0\0\0\0\0\0\0\0\0\0\0\0\0\0\0\0\0\0\0\0\0\0\0\0\0\0\0\0\0\0\0\0\0\0\0\0\0\0\0\0\0\0\0\0\0\0\0\0\0\0\0\0\0\0\0\0\0\0\0\0\0\0\0\0\0\0\0\0\0\0\0\0\0\0\0\0\0\0\0\0\0\0\0\0\0\0\0\0\0\0\0\0\0\0\0\0\0\0\0\0\0\0\0\0\0\0\0\0\0\0\0\0\0\0\0\0\0\0\0\0\0\0\0\0\0\0\0\0\0\0\0\0\0\0\0\0\0\0\0\0\0\0\0\0\0\0\0\0\0\0\0\0\0\0\0\0\0\0\0\0\0\0\0\0\0\0\0\0\0\0\0\0\0\0\0\0\0\0\0\0\0\0\0\0\0\0\0\0\0\0\0\0\0\0\0\0\0\0\0\0\0\0\0\0\0\0\0\0\0\0\0\0\0\0\0\0\0\0\0\0\0\0\0\0\0\0\0\0\0\0\0\0\0\0\0\0\0\0\0\0\0\0\0\0\0\0\0\0\0\0\0\0\0\0\0\0\0\0\0\0\0\0\0\0\0\0\0\0\0\0\0\0\0\0\0\0\0\0\0\0\0\0\0\0\0\0\0\0\0\0\0\0\0\0\0\0\0\0\0\0\0\0\0\0\0\0\0\0\0\0\0\0\0\0\0\0\0\0\0\0\0\0\0\0\0\0\0\0\0\0\0\0\0\0\0\0\0\0\0\0\0\0\0\0\0\0\0"
-    headers:
-      accept-ranges:
-      - bytes
-      content-length:
-      - '490'
-      content-range:
-      - bytes 10-499/1024
-      date:
-<<<<<<< HEAD
-      - Wed, 23 Feb 2022 02:58:17 GMT
-      etag:
-      - '"0x8D9F678550D7992"'
-      last-modified:
-      - Wed, 23 Feb 2022 02:58:13 GMT
-=======
-      - Wed, 23 Feb 2022 03:41:07 GMT
-      etag:
-      - '"0x8D9F67E50D82D83"'
-      last-modified:
-      - Wed, 23 Feb 2022 03:41:03 GMT
->>>>>>> 5e5a7e3b
-      server:
-      - Windows-Azure-Blob/1.0 Microsoft-HTTPAPI/2.0
-      x-ms-blob-sequence-number:
-      - '0'
-      x-ms-blob-type:
-      - PageBlob
-      x-ms-creation-time:
-<<<<<<< HEAD
-      - Wed, 23 Feb 2022 02:58:01 GMT
-=======
-      - Wed, 23 Feb 2022 03:40:51 GMT
->>>>>>> 5e5a7e3b
-      x-ms-lease-state:
-      - available
-      x-ms-lease-status:
-      - unlocked
-      x-ms-server-encrypted:
-      - 'true'
-      x-ms-version:
-      - '2018-11-09'
-    status:
-      code: 206
-      message: Partial Content
 version: 1