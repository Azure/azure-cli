# --------------------------------------------------------------------------------------------
# Copyright (c) Microsoft Corporation. All rights reserved.
# Licensed under the MIT License. See License.txt in the project root for license information.
# --------------------------------------------------------------------------------------------

# AZURE CLI VM TEST DEFINITIONS
import json
import os
import platform
import tempfile
import time
import unittest
from unittest import mock
import uuid

from knack.util import CLIError
from azure.cli.testsdk.scenario_tests import AllowLargeResponse, record_only
from azure.cli.core.profiles import ResourceType
from azure.cli.testsdk import (
    ScenarioTest, ResourceGroupPreparer, LiveScenarioTest, api_version_constraint,
    StorageAccountPreparer, KeyVaultPreparer)
TEST_DIR = os.path.abspath(os.path.join(os.path.abspath(__file__), '..'))

# pylint: disable=line-too-long
# pylint: disable=too-many-lines

TEST_SSH_KEY_PUB = "ssh-rsa AAAAB3NzaC1yc2EAAAADAQABAAACAQCbIg1guRHbI0lV11wWDt1r2cUdcNd27CJsg+SfgC7miZeubtwUhbsPdhMQsfDyhOWHq1+ZL0M+nJZV63d/1dhmhtgyOqejUwrPlzKhydsbrsdUor+JmNJDdW01v7BXHyuymT8G4s09jCasNOwiufbP/qp72ruu0bIA1nySsvlf9pCQAuFkAnVnf/rFhUlOkhtRpwcq8SUNY2zRHR/EKb/4NWY1JzR4sa3q2fWIJdrrX0DvLoa5g9bIEd4Df79ba7v+yiUBOS0zT2ll+z4g9izHK3EO5d8hL4jYxcjKs+wcslSYRWrascfscLgMlMGh0CdKeNTDjHpGPncaf3Z+FwwwjWeuiNBxv7bJo13/8B/098KlVDl4GZqsoBCEjPyJfV6hO0y/LkRGkk7oHWKgeWAfKtfLItRp00eZ4fcJNK9kCaSMmEugoZWcI7NGbZXzqFWqbpRI7NcDP9+WIQ+i9U5vqWsqd/zng4kbuAJ6UuKqIzB0upYrLShfQE3SAck8oaLhJqqq56VfDuASNpJKidV+zq27HfSBmbXnkR/5AK337dc3MXKJypoK/QPMLKUAP5XLPbs+NddJQV7EZXd29DLgp+fRIg3edpKdO7ZErWhv7d+3Kws+e1Y+ypmR2WIVSwVyBEUfgv2C8Ts9gnTF4pNcEY/S2aBicz5Ew2+jdyGNQQ== test@example.com\n"


def _write_config_file(user_name):

    public_key = ('ssh-rsa AAAAB3NzaC1yc2EAAAADAQABAAABAQC8InHIPLAu6lMc0d+5voyXqigZfT5r6fAM1+FQAi+mkPDdk2hNq1BG0Bwfc88G'
                  'm7BImw8TS+x2bnZmhCbVnHd6BPCDY7a+cHCSqrQMW89Cv6Vl4ueGOeAWHpJTV9CTLVz4IY1x4HBdkLI2lKIHri9+z7NIdvFk7iOk'
                  'MVGyez5H1xDbF2szURxgc4I2/o5wycSwX+G8DrtsBvWLmFv9YAPx+VkEHQDjR0WWezOjuo1rDn6MQfiKfqAjPuInwNOg5AIxXAOR'
                  'esrin2PUlArNtdDH1zlvI4RZi36+tJO7mtm3dJiKs4Sj7G6b1CjIU6aaj27MmKy3arIFChYav9yYM3IT')
    config = {
        'username': user_name,
        'ssh_key': public_key
    }
    _, config_file = tempfile.mkstemp()
    with open(config_file, 'w') as outfile:
        json.dump(config, outfile)
    return config_file


# class VMImageListByAliasesScenarioTest(ScenarioTest):

#     def test_vm_image_list_by_alias(self):
#         result = self.cmd('vm image list --offer ubuntu').get_output_in_json()
#         self.assertTrue(len(result) >= 1)
#         self.assertEqual(result[0]['publisher'], 'Canonical')
#         self.assertTrue(result[0]['sku'].endswith('LTS'))


# class VMUsageScenarioTest(ScenarioTest):

#     def test_vm_usage(self):
#         self.cmd('vm list-usage --location westus',
#                  checks=self.check('type(@)', 'array'))


# class VMImageListThruServiceScenarioTest(ScenarioTest):

#     @AllowLargeResponse()
#     def test_vm_images_list_thru_services(self):
#         result = self.cmd('vm image list -l westus --publisher Canonical --offer UbuntuServer -o tsv --all').output
#         assert result.index('16.04') >= 0

#         result = self.cmd('vm image list -p Canonical -f UbuntuServer -o tsv --all').output
#         assert result.index('16.04') >= 0


# class VMOpenPortTest(ScenarioTest):

#     @ResourceGroupPreparer(name_prefix='cli_test_open_port')
#     def test_vm_open_port(self, resource_group):

#         self.kwargs.update({
#             'vm': 'vm1'
#         })

#         self.cmd('vm create -g {rg} -l westus -n {vm} --admin-username ubuntu --image Canonical:UbuntuServer:14.04.4-LTS:latest --admin-password @PasswordPassword1! --public-ip-address-allocation dynamic --authentication-type password')

#         # min params - apply to existing NIC (updates existing NSG)
#         self.kwargs['nsg_id'] = self.cmd('vm open-port -g {rg} -n {vm} --port "*" --priority 900').get_output_in_json()['id']
#         self.kwargs['nsg'] = os.path.split(self.kwargs['nsg_id'])[1]
#         self.cmd('network nsg show -g {rg} -n {nsg}',
#                  checks=self.check("length(securityRules[?name == 'open-port-all'])", 1))

#         # apply to subnet (creates new NSG)
#         self.kwargs['nsg'] = 'newNsg'
#         self.cmd('vm open-port -g {rg} -n {vm} --apply-to-subnet --nsg-name {nsg} --port "*" --priority 900')
#         self.cmd('network nsg show -g {rg} -n {nsg}',
#                  checks=self.check("length(securityRules[?name == 'open-port-all'])", 1))


class VMShowListSizesListIPAddressesScenarioTest(ScenarioTest):

    @ResourceGroupPreparer(name_prefix='cli_test_vm_list_ip')
    @AllowLargeResponse(size_kb=99999)
    def test_vm_show_list_sizes_list_ip_addresses(self, resource_group):

        self.kwargs.update({
            'loc': 'centralus',
            'vm': 'vm-with-public-ip',
            'allocation': 'static',
            'zone': 2
        })
        # Expecting no results at the beginning
        self.cmd('vm list-ip-addresses --resource-group {rg}', checks=self.is_empty())
        self.cmd('vm create --resource-group {rg} --location {loc} -n {vm} --admin-username ubuntu --image Canonical:UbuntuServer:14.04.4-LTS:latest'
                 ' --admin-password testPassword0 --public-ip-address-allocation {allocation} --authentication-type password --zone {zone} --nsg-rule NONE')
        result = self.cmd('vm show --resource-group {rg} --name {vm} -d', checks=[
            self.check('type(@)', 'object'),
            self.check('name', '{vm}'),
            self.check('location', '{loc}'),
            self.check('resourceGroup', '{rg}')
        ]).get_output_in_json()
        self.assertEqual(4, len(result['publicIps'].split('.')))

        result = self.cmd('vm list --resource-group {rg} -d', checks=[
            self.check('[0].name', '{vm}'),
            self.check('[0].location', '{loc}'),
            self.check('[0].resourceGroup', '{rg}'),
            self.check('[0].powerState', 'VM running')
        ]).get_output_in_json()
        self.assertEqual(4, len(result[0]['publicIps'].split('.')))

        self.cmd('vm list-vm-resize-options --resource-group {rg} --name {vm}',
                 checks=self.check('type(@)', 'array'))

        # Expecting the one we just added
        self.kwargs['rg_caps'] = resource_group.upper()  # test the command handles name with casing diff.
        self.cmd('vm list-ip-addresses --resource-group {rg_caps}', checks=[
            self.check('length(@)', 1),
            self.check('[0].virtualMachine.name', '{vm}'),
            self.check('[0].virtualMachine.resourceGroup', '{rg}'),
            self.check('length([0].virtualMachine.network.publicIpAddresses)', 1),
            self.check('[0].virtualMachine.network.publicIpAddresses[0].ipAllocationMethod', self.kwargs['allocation'].title()),
            self.check('type([0].virtualMachine.network.publicIpAddresses[0].ipAddress)', 'string'),
            self.check('[0].virtualMachine.network.publicIpAddresses[0].zone', '{zone}'),
            self.check('type([0].virtualMachine.network.publicIpAddresses[0].name)', 'string'),
            self.check('[0].virtualMachine.network.publicIpAddresses[0].resourceGroup', '{rg}')
        ])


class VMSizeListScenarioTest(ScenarioTest):

    @AllowLargeResponse()
    def test_vm_size_list(self):
        self.cmd('vm list-sizes --location westus',
                 checks=self.check('type(@)', 'array'))


class VMImageListOffersScenarioTest(ScenarioTest):

    def test_vm_image_list_offers(self):
        self.kwargs.update({
            'loc': 'westus',
            'pub': 'Canonical'
        })

        result = self.cmd('vm image list-offers --location {loc} --publisher {pub}').get_output_in_json()
        self.assertTrue(len(result) > 0)
        self.assertFalse([i for i in result if i['location'].lower() != self.kwargs['loc']])


class VMImageListPublishersScenarioTest(ScenarioTest):

    @AllowLargeResponse()
    def test_vm_image_list_publishers(self):
        self.kwargs.update({
            'loc': 'westus'
        })
        self.cmd('vm image list-publishers --location {loc}', checks=[
            self.check('type(@)', 'array'),
            self.check("length([?location == '{loc}']) == length(@)", True),
        ])


class VMImageListSkusScenarioTest(ScenarioTest):

    def test_vm_image_list_skus(self):

        self.kwargs.update({
            'loc': 'westus',
            'pub': 'Canonical',
            'offer': 'UbuntuServer'
        })

        result = self.cmd("vm image list-skus --location {loc} -p {pub} --offer {offer} --query \"length([].id.contains(@, '/Publishers/{pub}/ArtifactTypes/VMImage/Offers/{offer}/Skus/'))\"").get_output_in_json()
        self.assertTrue(result > 0)


class VMImageShowScenarioTest(ScenarioTest):

    def test_vm_image_show(self):

        self.kwargs.update({
            'loc': 'westus',
            'pub': 'Canonical',
            'offer': 'UbuntuServer',
            'sku': '14.04.2-LTS',
            'ver': '14.04.201503090'
        })

        self.cmd('vm image show --location {loc} --publisher {pub} --offer {offer} --sku {sku} --version {ver}', checks=[
            self.check('type(@)', 'object'),
            self.check('location', '{loc}'),
            self.check('name', '{ver}'),
            self.check("contains(id, '/Publishers/{pub}/ArtifactTypes/VMImage/Offers/{offer}/Skus/{sku}/Versions/{ver}')", True)
        ])


class VMGeneralizeScenarioTest(ScenarioTest):

    @ResourceGroupPreparer(name_prefix='cli_test_generalize_vm')
    def test_vm_generalize(self, resource_group):

        self.kwargs.update({
            'vm': 'vm-generalize'
        })

        self.cmd('vm create -g {rg} -n {vm} --admin-username ubuntu --image UbuntuLTS --admin-password testPassword0 --authentication-type password --use-unmanaged-disk')
        self.cmd('vm stop -g {rg} -n {vm}')
        # Should be able to generalize the VM after it has been stopped
        self.cmd('vm generalize -g {rg} -n {vm}', checks=self.is_empty())
        vm = self.cmd('vm show -g {rg} -n {vm}').get_output_in_json()
        self.cmd('vm capture -g {rg} -n {vm} --vhd-name-prefix vmtest')

        # capture to a custom image
        self.kwargs['image'] = 'myImage'
        self.cmd('image create -g {rg} -n {image} --source {vm}', checks=[
            self.check('name', '{image}'),
            self.check('sourceVirtualMachine.id', vm['id']),
            self.check('storageProfile.zoneResilient', None)
        ])
        self.cmd('image show -g {rg} -n {image}', checks=[
            self.check('name', '{image}'),
            self.check('sourceVirtualMachine.id', vm['id']),
            self.check('storageProfile.zoneResilient', None)
        ])
        self.cmd('image list -g {rg}', checks=[
            self.check('length(@)', '1')
        ])
        self.cmd('image delete -g {rg} -n {image}')

    @ResourceGroupPreparer(name_prefix='cli_test_generalize_vm')
    def test_vm_capture_zone_resilient_image(self, resource_group):

        self.kwargs.update({
            'loc': 'francecentral',
            'vm': 'vm-generalize'
        })

        self.cmd('vm create -g {rg} --location {loc} -n {vm} --admin-username ubuntu --image centos --admin-password testPassword0 --authentication-type password')
        self.cmd('vm deallocate -g {rg} -n {vm}')
        # Should be able to generalize the VM after it has been stopped
        self.cmd('vm generalize -g {rg} -n {vm}', checks=self.is_empty())
        vm = self.cmd('vm show -g {rg} -n {vm}').get_output_in_json()

        # capture to a custom image
        self.kwargs['image'] = 'myImage2'
        self.cmd('image create -g {rg} -n {image} --source {vm} --zone-resilient -l {loc}', checks=[
            self.check('name', '{image}'),
            self.check('sourceVirtualMachine.id', vm['id']),
            self.check('storageProfile.zoneResilient', True)
        ])


class VMVMSSWindowsLicenseTest(ScenarioTest):

    @ResourceGroupPreparer(name_prefix='cli_test_windows_license_type')
    def test_vm_vmss_windows_license_type(self, resource_group):

        self.kwargs.update({
            'vm': 'winvm',
            'vmss': 'winvmss'
        })
        self.cmd('vm create -g {rg} -n {vm} --image Win2012R2Datacenter --admin-username clitest1234 --admin-password Test123456789# --license-type Windows_Server')
        self.cmd('vm show -g {rg} -n {vm}', checks=[
            self.check('licenseType', 'Windows_Server')
        ])
        self.cmd('vm update -g {rg} -n {vm} --license-type None', checks=[
            self.check('licenseType', 'None')
        ])
        self.cmd('vmss create -g {rg} -n {vmss} --image Win2012R2Datacenter --admin-username clitest1234 --admin-password Test123456789# --license-type Windows_Server --instance-count 1')
        self.cmd('vmss show -g {rg} -n {vmss}', checks=[
            self.check('virtualMachineProfile.licenseType', 'Windows_Server')
        ])
        self.cmd('vmss update -g {rg} -n {vmss} --license-type None', checks=[
            self.check('virtualMachineProfile.licenseType', 'None')
        ])


class VMCustomImageTest(ScenarioTest):

    @ResourceGroupPreparer(name_prefix='cli_test_vm_custom_image')
    def test_vm_custom_image(self, resource_group):
        self.kwargs.update({
            'vm1': 'vm-unmanaged-disk',
            'vm2': 'vm-managed-disk',
            'newvm1': 'fromimage1',
            'newvm2': 'fromimage2',
            'image1': 'img-from-unmanaged',
            'image2': 'img-from-managed',
        })

        self.cmd('vm create -g {rg} -n {vm1} --image ubuntults --use-unmanaged-disk --admin-username sdk-test-admin --admin-password testPassword0')
        # deprovision the VM, but we have to do it async to avoid hanging the run-command itself
        self.cmd('vm run-command invoke -g {rg} -n {vm1} --command-id RunShellScript --scripts "echo \'sudo waagent -deprovision+user --force\' | at -M now + 1 minutes"')
        time.sleep(70)
        self.cmd('vm deallocate -g {rg} -n {vm1}')
        self.cmd('vm generalize -g {rg} -n {vm1}')
        self.cmd('image create -g {rg} -n {image1} --source {vm1}')

        self.cmd('vm create -g {rg} -n {vm2} --image ubuntults --storage-sku standard_lrs --data-disk-sizes-gb 1 1 --admin-username sdk-test-admin --admin-password testPassword0')
        self.cmd('vm run-command invoke -g {rg} -n {vm2} --command-id RunShellScript --scripts "echo \'sudo waagent -deprovision+user --force\' | at -M now + 1 minutes"')
        time.sleep(70)
        self.cmd('vm deallocate -g {rg} -n {vm2}')
        self.cmd('vm generalize -g {rg} -n {vm2}')
        self.cmd('image create -g {rg} -n {image2} --source {vm2}')

        self.cmd('vm create -g {rg} -n {newvm1} --image {image1} --admin-username sdk-test-admin --admin-password testPassword0 --authentication-type password')
        self.cmd('vm show -g {rg} -n {newvm1}', checks=[
            self.check('storageProfile.imageReference.resourceGroup', '{rg}'),
            self.check('storageProfile.osDisk.createOption', 'FromImage')
        ])
        self.cmd('vmss create -g {rg} -n vmss1 --image {image1} --admin-username sdk-test-admin --admin-password testPassword0 --authentication-type password', checks=[
            self.check('vmss.virtualMachineProfile.storageProfile.imageReference.resourceGroup', '{rg}'),
            self.check('vmss.virtualMachineProfile.storageProfile.osDisk.createOption', 'FromImage')
        ])

        self.cmd('vm create -g {rg} -n {newvm2} --image {image2} --admin-username sdk-test-admin --admin-password testPassword0 --authentication-type password')
        self.cmd('vm show -g {rg} -n {newvm2}', checks=[
            self.check('storageProfile.imageReference.resourceGroup', '{rg}'),
            self.check('storageProfile.osDisk.createOption', 'FromImage'),
            self.check("length(storageProfile.dataDisks)", 2),
            self.check("storageProfile.dataDisks[0].createOption", 'FromImage'),
            self.check('storageProfile.dataDisks[0].managedDisk.storageAccountType', 'Standard_LRS')
        ])

        self.cmd('vmss create -g {rg} -n vmss2 --image {image2} --admin-username sdk-test-admin --admin-password testPassword0 --authentication-type password', checks=[
            self.check('vmss.virtualMachineProfile.storageProfile.imageReference.resourceGroup', '{rg}'),
            self.check('vmss.virtualMachineProfile.storageProfile.osDisk.createOption', 'FromImage'),
            self.check("length(vmss.virtualMachineProfile.storageProfile.dataDisks)", 2),
            self.check("vmss.virtualMachineProfile.storageProfile.dataDisks[0].createOption", 'FromImage'),
            self.check("vmss.virtualMachineProfile.storageProfile.dataDisks[0].managedDisk.storageAccountType", 'Standard_LRS'),
            self.check("vmss.virtualMachineProfile.storageProfile.dataDisks[1].createOption", 'FromImage'),
            self.check("vmss.virtualMachineProfile.storageProfile.dataDisks[1].managedDisk.storageAccountType", 'Standard_LRS')
        ])

    @ResourceGroupPreparer(name_prefix='cli_test_vm_custom_image_conflict')
    def test_vm_custom_image_name_conflict(self, resource_group):
        self.kwargs.update({
            'vm': 'test-vm',
            'image1': 'img-from-vm',
            'image2': 'img-from-vm-id',
            'image3': 'img-from-disk-id',
        })

        self.cmd('vm create -g {rg} -n {vm} --image debian --use-unmanaged-disk --admin-username ubuntu --admin-password testPassword0 --authentication-type password')
        vm1_info = self.cmd('vm show -g {rg} -n {vm}').get_output_in_json()
        self.cmd('vm stop -g {rg} -n {vm}')

        # set variables up to test against name conflict between disk and vm.
        self.kwargs.update({
            'os_disk_vhd_uri': vm1_info['storageProfile']['osDisk']['vhd']['uri'],
            'vm_id': vm1_info['id'],
            'os_disk': vm1_info['name']
        })

        # create disk with same name as vm
        disk_info = self.cmd('disk create -g {rg} -n {os_disk} --source {os_disk_vhd_uri} --os-type linux').get_output_in_json()
        self.kwargs.update({'os_disk_id': disk_info['id']})

        # Deallocate and generalize vm. Do not need to deprovision vm as this test will not recreate a vm from the image.
        self.cmd('vm deallocate -g {rg} -n {vm}')
        self.cmd('vm generalize -g {rg} -n {vm}')

        # Create image from vm
        self.cmd('image create -g {rg} -n {image1} --source {vm}', checks=[
            self.check("sourceVirtualMachine.id", '{vm_id}'),
            self.check("storageProfile.osDisk.managedDisk", None)
        ])
        # Create image from vm id
        self.cmd('image create -g {rg} -n {image2} --source {vm_id}', checks=[
            self.check("sourceVirtualMachine.id", '{vm_id}'),
            self.check("storageProfile.osDisk.managedDisk", None)
        ])
        # Create image from disk id
        self.cmd('image create -g {rg} -n {image3} --source {os_disk_id} --os-type linux', checks=[
            self.check("sourceVirtualMachine", None),
            self.check("storageProfile.osDisk.managedDisk.id", '{os_disk_id}')
        ])

    @ResourceGroupPreparer(name_prefix='cli_test_vm_custom_image_mgmt_')
    def test_vm_custom_image_management(self, resource_group):
        self.kwargs.update({
            'vm1':'vm1',
            'vm2':'vm2',
            'image1':'myImage1',
            'image2':'myImage2'
        })

        vm1 = self.cmd('vm create -g {rg} -n {vm1} --admin-username theuser --image OpenLogic:CentOS:7.5:latest --admin-password testPassword0 --authentication-type password --nsg-rule NONE').get_output_in_json()
        self.cmd('vm deallocate -g {rg} -n {vm1}')
        self.cmd('vm generalize -g {rg} -n {vm1}')

        self.cmd('image create -g {rg} -n {image1} --source {vm1}')

        self.cmd('image list -g {rg}', checks=self.check('length(@)', 1))
        self.cmd('image show -g {rg} -n {image1}',
                 checks=[
                     self.check('name', '{image1}'),
                 ])
        self.cmd('image update -n {image1} -g {rg} --tags foo=bar', checks=self.check('tags.foo', 'bar'))
        self.cmd('image delete -n {image1} -g {rg}')
        self.cmd('image list -g {rg}', checks=self.check('length(@)', 0))


class VMImageWithPlanTest(ScenarioTest):

    @unittest.skip('You cannot purchase reservation because required AAD tenant information is missing')
    @ResourceGroupPreparer()
    def test_vm_create_with_market_place_image(self, resource_group, resource_group_location):
        # test 2 scenarios, 1. create vm from market place image, 2. create from a custom image captured from such vms
        self.kwargs.update({
            'location': resource_group_location,
            'publisher': 'microsoft-ads',
            'offer': 'linux-data-science-vm-ubuntu',
            'sku': 'linuxdsvmubuntu',
            'vm1': 'vm1',
            'vm2': 'vm2',
            'image': 'image1'
        })
        self.kwargs['urn'] = '{publisher}:{offer}:{sku}:latest'.format(**self.kwargs)

        # extract out the plan info to be used when create the vm from the captured image
        plan = self.cmd('vm image show --urn {urn}').get_output_in_json()['plan']
        self.kwargs['plan_name'] = plan['name']
        self.kwargs['plan_product'] = plan['product']
        self.kwargs['plan_publisher'] = plan['publisher']

        # let us accept the term
        self.cmd('vm image accept-terms --urn {urn}', checks=self.check('accepted', True))

        # create a vm and capture an image from it
        self.cmd('vm create -g {rg} -n {vm1} --image {urn} --admin-username sdk-test-admin --admin-password testPassword0')
        # deprovision the VM, but we have to do it async to avoid hanging the run-command itself
        self.cmd('vm run-command invoke -g {rg} -n {vm1} --command-id RunShellScript --scripts "echo \'sudo waagent -deprovision+user --force\' | at -M now + 1 minutes"')
        time.sleep(70)
        self.cmd('vm deallocate -g {rg} -n {vm1}')
        self.cmd('vm generalize -g {rg} -n {vm1}')
        self.cmd('image create -g {rg} -n {image} --source {vm1}')

        self.cmd('vm create -g {rg} -n {vm2} --image {image} --admin-username sdk-test-admin --admin-password testPassword0 --authentication-type password --plan-publisher {plan_publisher} --plan-name {plan_name} --plan-product {plan_product}')
        self.cmd('vm show -g {rg} -n {vm2}', checks=self.check('provisioningState', 'Succeeded'))


class VMCreateFromUnmanagedDiskTest(ScenarioTest):

    @ResourceGroupPreparer(name_prefix='cli_test_vm_from_unmanaged_disk')
    def test_vm_create_from_unmanaged_disk(self, resource_group):
        # create a vm with unmanaged os disk
        self.kwargs.update({
            'loc': 'westus',
            'vm': 'vm1'
        })
        self.cmd('vm create -g {rg} -n {vm} --image debian --use-unmanaged-disk --admin-username ubuntu --admin-password testPassword0 --authentication-type password')
        vm1_info = self.cmd('vm show -g {rg} -n {vm}', checks=[
            self.check('name', '{vm}'),
            self.check('licenseType', None)
        ]).get_output_in_json()
        self.cmd('vm stop -g {rg} -n {vm}')

        # import the unmanaged os disk into a specialized managed disk
        self.kwargs.update({
            'os_disk_vhd_uri': vm1_info['storageProfile']['osDisk']['vhd']['uri'],
            'vm': 'vm2',
            'os_disk': 'os1'
        })
        self.cmd('disk create -g {rg} -n {os_disk} --source {os_disk_vhd_uri} --os-type linux',
                 checks=[self.check('name', '{os_disk}'), self.check('osType', 'Linux')])
        # create a vm by attaching to it
        self.cmd('vm create -g {rg} -n {vm} --attach-os-disk {os_disk} --os-type linux',
                 checks=self.check('powerState', 'VM running'))


class VMCreateWithSpecializedUnmanagedDiskTest(ScenarioTest):

    @ResourceGroupPreparer(name_prefix='cli_test_vm_with_specialized_unmanaged_disk')
    def test_vm_create_with_specialized_unmanaged_disk(self, resource_group):

        self.kwargs.update({
            'loc': 'westus'
        })

        # create a vm with unmanaged os disk
        self.cmd('vm create -g {rg} -n vm1 --image debian --use-unmanaged-disk --admin-username ubuntu --admin-password testPassword0 --authentication-type password')
        vm1_info = self.cmd('vm show -g {rg} -n vm1').get_output_in_json()
        self.kwargs['disk_uri'] = vm1_info['storageProfile']['osDisk']['vhd']['uri']

        self.cmd('vm delete -g {rg} -n vm1 -y')

        # create a vm by attaching the OS disk from the deleted VM
        self.cmd('vm create -g {rg} -n vm2 --attach-os-disk {disk_uri} --os-type linux --use-unmanaged-disk',
                 checks=self.check('powerState', 'VM running'))

    @ResourceGroupPreparer(name_prefix='cli_test_vm_with_specialized_unmanaged_disk')
    def test_vm_create_with_unmanaged_data_disks(self, resource_group):

        self.kwargs.update({
            'vm': 'vm1',
            'vm2': 'vm2'
        })

        # create a unmanaged bm with 2 unmanaged disks
        vm_create_cmd = 'vm create -g {rg} -n vm1 --image debian --use-unmanaged-disk --admin-username ubuntu --admin-password testPassword0 --authentication-type password'
        self.cmd(vm_create_cmd)
        self.cmd('vm unmanaged-disk attach -g {rg} --vm-name {vm} --new --size-gb 1')
        self.cmd('vm unmanaged-disk attach -g {rg} --vm-name {vm} --new --size-gb 2')
        vm1_info = self.cmd('vm show -g {rg} -n {vm}').get_output_in_json()
        self.kwargs['disk_uri'] = vm1_info['storageProfile']['osDisk']['vhd']['uri']
        self.kwargs['data_disk'] = vm1_info['storageProfile']['dataDisks'][0]['vhd']['uri']
        self.kwargs['data_disk2'] = vm1_info['storageProfile']['dataDisks'][1]['vhd']['uri']

        self.cmd('vm delete -g {rg} -n vm1 -y')

        # create a vm by attaching the OS disk from the deleted VM
        vm_create_cmd = ('vm create -g {rg} -n {vm2} --attach-os-disk {disk_uri} --os-type linux --use-unmanaged-disk '
                         '--attach-data-disks {data_disk} {data_disk2} --data-disk-caching 0=ReadWrite 1=ReadOnly')
        self.cmd(vm_create_cmd)
        self.cmd('vm show -g {rg} -n {vm2} -d', checks=[
            self.check('storageProfile.dataDisks[0].caching', 'ReadWrite'),
            self.check('storageProfile.dataDisks[0].lun', 0),
            self.check('storageProfile.dataDisks[1].caching', 'ReadOnly'),
            self.check('storageProfile.dataDisks[1].lun', 1)
        ])


class VMAttachDisksOnCreate(ScenarioTest):

    @ResourceGroupPreparer()
    def test_vm_create_by_attach_os_and_data_disks(self, resource_group):
        # the testing below follow a real custom's workflow requiring the support of attaching data disks on create

        # creating a vm
        self.cmd('vm create -g {rg} -n vm1 --image centos --admin-username centosadmin --admin-password testPassword0 --authentication-type password --data-disk-sizes-gb 2')
        result = self.cmd('vm show -g {rg} -n vm1').get_output_in_json()

        self.kwargs.update({
            'origin_os_disk': result['storageProfile']['osDisk']['name'],
            'origin_data_disk': result['storageProfile']['dataDisks'][0]['name'],
            # snapshot the os & data disks
            'os_snapshot': 'oSnapshot',
            'os_disk': 'sDisk',
            'data_snapshot': 'dSnapshot',
            'data_disk': 'dDisk'
        })
        self.cmd('snapshot create -g {rg} -n {os_snapshot} --source {origin_os_disk}')
        self.cmd('disk create -g {rg} -n {os_disk} --source {os_snapshot}')
        self.cmd('snapshot create -g {rg} -n {data_snapshot} --source {origin_data_disk}')
        self.cmd('disk create -g {rg} -n {data_disk} --source {data_snapshot}')

        # rebuild a new vm
        # (os disk can be resized)
        self.cmd('vm create -g {rg} -n vm2 --attach-os-disk {os_disk} --attach-data-disks {data_disk} --data-disk-sizes-gb 3 --os-disk-size-gb 100 --os-type linux',
                 checks=self.check('powerState', 'VM running'))
        self.cmd('vm show -g {rg} -n vm2', checks=[
            self.check('length(storageProfile.dataDisks)', 2),
            self.check('storageProfile.dataDisks[0].diskSizeGb', 3),
            self.check('storageProfile.dataDisks[0].managedDisk.storageAccountType', 'Premium_LRS'),
            self.check('storageProfile.osDisk.diskSizeGb', 100)
        ])

    @ResourceGroupPreparer()
    def test_vm_create_by_attach_unmanaged_os_and_data_disks(self, resource_group):
        # creating a vm
        self.cmd('vm create -g {rg} -n vm1 --use-unmanaged-disk --image centos --admin-username centosadmin --admin-password testPassword0 --authentication-type password')
        self.cmd('vm unmanaged-disk attach -g {rg} --vm-name vm1 --new --size-gb 2')
        result = self.cmd('vm show -g {rg} -n vm1').get_output_in_json()
        self.kwargs['os_disk_vhd'] = result['storageProfile']['osDisk']['vhd']['uri']
        self.kwargs['data_disk_vhd'] = result['storageProfile']['dataDisks'][0]['vhd']['uri']

        # delete the vm to end vhd's leases so they can be used to create a new vm through attaching
        self.cmd('vm deallocate -g {rg} -n vm1')
        self.cmd('vm delete -g {rg} -n vm1 -y')

        # rebuild a new vm
        self.cmd('vm create -g {rg} -n vm2 --attach-os-disk {os_disk_vhd} --attach-data-disks {data_disk_vhd} --os-type linux --use-unmanaged-disk',
                 checks=self.check('powerState', 'VM running'))


class VMManagedDiskScenarioTest(ScenarioTest):

    @ResourceGroupPreparer(name_prefix='cli_test_managed_disk')
    def test_vm_managed_disk(self, resource_group):

        self.kwargs.update({
            'loc': 'westus',
            'disk1': 'd1',
            'disk2': 'd2',
            'snapshot1': 's1',
            'snapshot2': 's2',
            'image': 'i1',
            'image_2': 'i2',
            'image_3': 'i3'
        })

        # create a disk and update
        data_disk = self.cmd('disk create -g {rg} -n {disk1} --size-gb 1 --tags tag1=d1', checks=[
            self.check('sku.name', 'Premium_LRS'),
            self.check('diskSizeGb', 1),
            self.check('tags.tag1', 'd1')
        ]).get_output_in_json()
        self.cmd('disk update -g {rg} -n {disk1} --size-gb 10 --sku Standard_LRS', checks=[
            self.check('sku.name', 'Standard_LRS'),
            self.check('diskSizeGb', 10)
        ])

        # get SAS token
        result = self.cmd('disk grant-access -g {rg} -n {disk1} --duration-in-seconds 10').get_output_in_json()
        self.assertTrue('sv=' in result['accessSas'])

        # create another disk by importing from the disk1
        self.kwargs['disk1_id'] = data_disk['id']
        data_disk2 = self.cmd('disk create -g {rg} -n {disk2} --source {disk1_id}').get_output_in_json()

        # create a snpashot
        os_snapshot = self.cmd('snapshot create -g {rg} -n {snapshot1} --size-gb 1 --sku Premium_LRS --tags tag1=s1', checks=[
            self.check('sku.name', 'Premium_LRS'),
            self.check('diskSizeGb', 1),
            self.check('tags.tag1', 's1')
        ]).get_output_in_json()
        # update the sku
        self.cmd('snapshot update -g {rg} -n {snapshot1} --sku Standard_LRS', checks=[
            self.check('sku.name', 'Standard_LRS'),
            self.check('diskSizeGb', 1)
        ])

        # create another snapshot by importing from the disk1
        data_snapshot = self.cmd('snapshot create -g {rg} -n {snapshot2} --source {disk1} --sku Premium_LRS').get_output_in_json()
        self.kwargs.update({
            'snapshot1_id': os_snapshot['id'],
            'snapshot2_id': data_snapshot['id'],
            'disk2_id': data_disk2['id']
        })

        # till now, image creation doesn't inspect the disk for os, so the command below should succeed with junk disk
        self.cmd('image create -g {rg} -n {image} --source {snapshot1} --data-disk-sources {disk1} {snapshot2_id} {disk2_id} --os-type Linux --tags tag1=i1', checks=[
            self.check('storageProfile.osDisk.osType', 'Linux'),
            self.check('storageProfile.osDisk.snapshot.id', '{snapshot1_id}'),
            self.check('length(storageProfile.dataDisks)', 3),
            self.check('storageProfile.dataDisks[0].lun', 0),
            self.check('storageProfile.dataDisks[1].lun', 1),
            self.check('tags.tag1', 'i1')
        ])

        # test that images can be created with different storage skus and os disk caching settings.
        self.cmd('image create -g {rg} -n {image_2} --source {snapshot1} --data-disk-sources {disk1} {snapshot2_id} {disk2_id}'
                 ' --os-type Linux --tags tag1=i1 --storage-sku Premium_LRS --os-disk-caching None',
                 checks=[
                     self.check('storageProfile.osDisk.storageAccountType', 'Premium_LRS'),
                     self.check('storageProfile.osDisk.osType', 'Linux'),
                     self.check('storageProfile.osDisk.snapshot.id', '{snapshot1_id}'),
                     self.check('length(storageProfile.dataDisks)', 3),
                     self.check('storageProfile.dataDisks[0].lun', 0),
                     self.check('storageProfile.dataDisks[1].lun', 1),
                     self.check('storageProfile.osDisk.caching', 'None'),
                     self.check('tags.tag1', 'i1')
                 ])

        self.cmd('image create -g {rg} -n {image_3} --source {snapshot1} --data-disk-sources {disk1} {snapshot2_id} {disk2_id}'
                 ' --os-type Linux --tags tag1=i1 --storage-sku Standard_LRS --os-disk-caching ReadWrite',
                 checks=[
                     self.check('storageProfile.osDisk.storageAccountType', 'Standard_LRS'),
                     self.check('storageProfile.osDisk.caching', 'ReadWrite')
                 ])


class ComputeListSkusScenarioTest(ScenarioTest):

    @unittest.skip("Need to check this")
    @AllowLargeResponse(size_kb=99999)
    def test_list_compute_skus_table_output(self):
        result = self.cmd('vm list-skus -l eastus2 -otable')
        lines = result.output.split('\n')
        # 1st line is header
        self.assertEqual(lines[0].split(), ['ResourceType', 'Locations', 'Name', 'Zones', 'Restrictions'])
        # spot check the first 4 entries
        fd_found, ud_found, size_found, zone_found = False, False, False, False
        for line in lines[2:]:
            parts = line.split()
            if not fd_found and (parts[:4] == ['availabilitySets', 'eastus2', 'Classic', 'None']):
                fd_found = True
            elif not ud_found and (parts[:4] == ['availabilitySets', 'eastus2', 'Aligned', 'None']):
                ud_found = True
            elif not size_found and parts[:3] == ['disks', 'eastus2', 'Standard_LRS']:
                size_found = True
            elif not zone_found and parts[3] == '1,2,3':
                zone_found = True

        self.assertTrue(fd_found)
        self.assertTrue(ud_found)
        self.assertTrue(size_found)
        self.assertTrue(zone_found)

    @unittest.skip("Need to check this")
    @AllowLargeResponse(size_kb=16144)
    def test_list_compute_skus_filter(self):
        result = self.cmd('vm list-skus -l eastus2 --size Standard_DS1_V2 --zone').get_output_in_json()
        self.assertTrue(result and len(result) == len([x for x in result if x['name'] == 'Standard_DS1_v2' and x['locationInfo'][0]['zones']]))
        result = self.cmd('vm list-skus -l westus --resource-type disks').get_output_in_json()
        self.assertTrue(result and len(result) == len([x for x in result if x['resourceType'] == 'disks']))


class VMExtensionScenarioTest(ScenarioTest):

    @ResourceGroupPreparer(name_prefix='cli_test_vm_extension')
    def test_vm_extension(self, resource_group):

        user_name = 'foouser1'
        config_file = _write_config_file(user_name)

        self.kwargs.update({
            'vm': 'myvm',
            'pub': 'Microsoft.OSTCExtensions',
            'ext': 'VMAccessForLinux',
            'config': config_file,
            'user': user_name
        })

        self.cmd('vm create -n {vm} -g {rg} --image UbuntuLTS --authentication-type password --admin-username user11 --admin-password testPassword0')

        self.cmd('vm extension list --vm-name {vm} --resource-group {rg}',
                 checks=self.check('length([])', 0))
        self.cmd('vm extension set -n {ext} --publisher {pub} --version 1.2 --vm-name {vm} --resource-group {rg} --protected-settings "{config}" --force-update')
        result = self.cmd('vm get-instance-view -n {vm} -g {rg}', checks=[
            self.check('*.extensions[0].name', ['VMAccessForLinux']),
        ]).get_output_in_json()
        # ensure the minor version is 2+
        minor_version = int(result['instanceView']['extensions'][0]['typeHandlerVersion'].split('.')[1])
        self.assertGreater(minor_version, 2)

        result = self.cmd('vm extension show --resource-group {rg} --vm-name {vm} --name {ext}', checks=[
            self.check('type(@)', 'object'),
            self.check('name', '{ext}'),
            self.check('resourceGroup', '{rg}'),
        ]).get_output_in_json()
        uuid.UUID(result['forceUpdateTag'])
        self.cmd('vm extension delete --resource-group {rg} --vm-name {vm} --name {ext}')

    @ResourceGroupPreparer(name_prefix='cli_test_vm_extension_2')
    def test_vm_extension_instance_name(self, resource_group):

        user_name = 'foouser1'
        config_file = _write_config_file(user_name)

        self.kwargs.update({
            'vm': 'myvm',
            'pub': 'Microsoft.OSTCExtensions',
            'ext_type': 'VMAccessForLinux',
            'config': config_file,
            'user': user_name,
            'ext_name': 'MyAccessExt'
        })

        self.cmd('vm create -n {vm} -g {rg} --image UbuntuLTS --authentication-type password --admin-username user11 --admin-password testPassword0')
        self.cmd('vm extension set -n {ext_type} --publisher {pub} --version 1.2 --vm-name {vm} --resource-group {rg} '
                 '--protected-settings "{config}" --extension-instance-name {ext_name}')

        self.cmd('vm extension show --resource-group {rg} --vm-name {vm} --name {ext_name}', checks=[
            self.check('name', '{ext_name}'),
            self.check('typePropertiesType', '{ext_type}')
        ])
        self.cmd('vm extension delete --resource-group {rg} --vm-name {vm} --name {ext_name}')


class VMMachineExtensionImageScenarioTest(ScenarioTest):

    def test_vm_machine_extension_image(self):

        self.kwargs.update({
            'loc': 'westus',
            'pub': 'Microsoft.Azure.Diagnostics',
            'ext': 'IaaSDiagnostics',
            'ver': '1.6.4.0'
        })

        self.cmd('vm extension image list-names --location {loc} --publisher {pub}', checks=[
            self.check('type(@)', 'array'),
            self.check("length([?location == '{loc}']) == length(@)", True),
        ])
        self.cmd('vm extension image list-versions --location {loc} -p {pub} --name {ext}', checks=[
            self.check('type(@)', 'array'),
            self.check("length([?location == '{loc}']) == length(@)", True),
        ])
        self.cmd('vm extension image show --location {loc} -p {pub} --name {ext} --version {ver}', checks=[
            self.check('type(@)', 'object'),
            self.check('location', '{loc}'),
            self.check("contains(id, '/Providers/Microsoft.Compute/Locations/{loc}/Publishers/{pub}/ArtifactTypes/VMExtension/Types/{ext}/Versions/{ver}')", True)
        ])


class VMExtensionImageSearchScenarioTest(LiveScenarioTest):

    def test_vm_extension_image_search(self):
        # pick this specific name, so the search will be under one publisher. This avoids
        # the parallel searching behavior that causes incomplete VCR recordings.
        self.kwargs.update({
            'pub': 'Test.Microsoft.VisualStudio.Services',
            'image': 'TeamServicesAgentLinux1'
        })
        self.cmd('vm extension image list -l westus --publisher {pub} --name {image}', checks=[
            self.check('type(@)', 'array'),
            self.check("length([?name == '{image}']) == length(@)", True)
        ])


class VMCreateUbuntuScenarioTest(ScenarioTest):

    @ResourceGroupPreparer(name_prefix='cli_test_vm_create_ubuntu')
    def test_vm_create_ubuntu(self, resource_group, resource_group_location):

        self.kwargs.update({
            'username': 'ubuntu',
            'vm': 'cli-test-vm2',
            'image': 'UbuntuLTS',
            'auth': 'ssh',
            'ssh_key': TEST_SSH_KEY_PUB,
            'loc': resource_group_location
        })
        self.cmd('vm create --resource-group {rg} --admin-username {username} --name {vm} --authentication-type {auth} --image {image} --ssh-key-value \'{ssh_key}\' --location {loc} --data-disk-sizes-gb 1 --data-disk-caching ReadOnly')

        self.cmd('vm show -g {rg} -n {vm}', checks=[
            self.check('provisioningState', 'Succeeded'),
            self.check('osProfile.adminUsername', '{username}'),
            self.check('osProfile.computerName', '{vm}'),
            self.check('osProfile.linuxConfiguration.disablePasswordAuthentication', True),
            self.check('osProfile.linuxConfiguration.ssh.publicKeys[0].keyData', '{ssh_key}'),
            self.check('storageProfile.dataDisks[0].managedDisk.storageAccountType', 'Premium_LRS'),
            self.check('storageProfile.osDisk.managedDisk.storageAccountType', 'Premium_LRS'),
            self.check('storageProfile.dataDisks[0].lun', 0),
            self.check('storageProfile.dataDisks[0].caching', 'ReadOnly'),
        ])

        # test for idempotency--no need to reverify, just ensure the command doesn't fail
        self.cmd('vm create --resource-group {rg} --admin-username {username} --name {vm} --authentication-type {auth} --image {image} --ssh-key-value \'{ssh_key}\' --location {loc} --data-disk-sizes-gb 1 --data-disk-caching ReadOnly  ')


class VMCreateExistingOptions(ScenarioTest):

    @AllowLargeResponse()
    @ResourceGroupPreparer(name_prefix='cli_test_vm_create_existing')
    @StorageAccountPreparer()
    def test_vm_create_existing_options(self, resource_group, storage_account):

        self.kwargs.update({
            'availset': 'vrfavailset',
            'pubip': 'vrfpubip',
            'vnet': 'vrfvnet',
            'subnet': 'vrfsubnet',
            'nsg': 'vrfnsg',
            'vm': 'vrfvm',
            'disk': 'vrfosdisk',
            'container': 'vrfcontainer',
            'ssh_key': TEST_SSH_KEY_PUB
        })

        self.cmd('vm availability-set create --name {availset} -g {rg} --unmanaged --platform-fault-domain-count 3 --platform-update-domain-count 3')
        self.cmd('network public-ip create --name {pubip} -g {rg}')
        self.cmd('network vnet create --name {vnet} -g {rg} --subnet-name {subnet}')
        self.cmd('network nsg create --name {nsg} -g {rg}')

        self.cmd('vm create --image UbuntuLTS --os-disk-name {disk} --vnet-name {vnet} --subnet {subnet} --availability-set {availset} --public-ip-address {pubip} -l "West US" --nsg {nsg} --use-unmanaged-disk --size Standard_DS2 --admin-username user11 --storage-account {sa} --storage-container-name {container} -g {rg} --name {vm} --ssh-key-value \'{ssh_key}\'')

        self.cmd('vm availability-set show -n {availset} -g {rg}',
                 checks=self.check('virtualMachines[0].id.ends_with(@, \'{}\')'.format(self.kwargs['vm'].upper()), True))
        self.cmd('network nsg show -n {nsg} -g {rg}',
                 checks=self.check('networkInterfaces[0].id.ends_with(@, \'{vm}VMNic\')', True))
        self.cmd('network nic show -n {vm}VMNic -g {rg}',
                 checks=self.check('ipConfigurations[0].publicIPAddress.id.ends_with(@, \'{pubip}\')', True))
        self.cmd('vm show -n {vm} -g {rg}',
                 checks=self.check('storageProfile.osDisk.vhd.uri', 'https://{sa}.blob.core.windows.net/{container}/{disk}.vhd'))


class VMCreateExistingIdsOptions(ScenarioTest):

    @AllowLargeResponse()
    @ResourceGroupPreparer(name_prefix='cli_test_vm_create_existing_ids')
    @StorageAccountPreparer()
    def test_vm_create_existing_ids_options(self, resource_group, storage_account):
        from azure.cli.core.commands.client_factory import get_subscription_id
        from msrestazure.tools import resource_id, is_valid_resource_id

        subscription_id = self.get_subscription_id()

        self.kwargs.update({
            'availset': 'vrfavailset',
            'pubip': 'vrfpubip',
            'vnet': 'vrfvnet',
            'subnet': 'vrfsubnet',
            'nsg': 'vrfnsg',
            'vm': 'vrfvm',
            'disk': 'vrfosdisk',
            'container': 'vrfcontainer',
            'ssh_key': TEST_SSH_KEY_PUB
        })

        self.cmd('vm availability-set create --name {availset} -g {rg} --unmanaged --platform-fault-domain-count 3 --platform-update-domain-count 3')
        self.cmd('network public-ip create --name {pubip} -g {rg}')
        self.cmd('network vnet create --name {vnet} -g {rg} --subnet-name {subnet}')
        self.cmd('network nsg create --name {nsg} -g {rg}')

        rg = self.kwargs['rg']
        self.kwargs.update({
            'availset_id': resource_id(subscription=subscription_id, resource_group=rg, namespace='Microsoft.Compute', type='availabilitySets', name=self.kwargs['availset']),
            'pubip_id': resource_id(subscription=subscription_id, resource_group=rg, namespace='Microsoft.Network', type='publicIpAddresses', name=self.kwargs['pubip']),
            'subnet_id': resource_id(subscription=subscription_id, resource_group=rg, namespace='Microsoft.Network', type='virtualNetworks', child_type_1='subnets', name=self.kwargs['vnet'], child_name_1=self.kwargs['subnet']),
            'nsg_id': resource_id(subscription=subscription_id, resource_group=rg, namespace='Microsoft.Network', type='networkSecurityGroups', name=self.kwargs['nsg'])
        })

        assert is_valid_resource_id(self.kwargs['availset_id'])
        assert is_valid_resource_id(self.kwargs['pubip_id'])
        assert is_valid_resource_id(self.kwargs['subnet_id'])
        assert is_valid_resource_id(self.kwargs['nsg_id'])

        self.cmd('vm create --image UbuntuLTS --os-disk-name {disk} --subnet {subnet_id} --availability-set {availset_id} --public-ip-address {pubip_id} -l "West US" --nsg {nsg_id} --use-unmanaged-disk --size Standard_DS2 --admin-username user11 --storage-account {sa} --storage-container-name {container} -g {rg} --name {vm} --ssh-key-value \'{ssh_key}\'')

        self.cmd('vm availability-set show -n {availset} -g {rg}',
                 checks=self.check('virtualMachines[0].id.ends_with(@, \'{}\')'.format(self.kwargs['vm'].upper()), True))
        self.cmd('network nsg show -n {nsg} -g {rg}',
                 checks=self.check('networkInterfaces[0].id.ends_with(@, \'{vm}VMNic\')', True))
        self.cmd('network nic show -n {vm}VMNic -g {rg}',
                 checks=self.check('ipConfigurations[0].publicIPAddress.id.ends_with(@, \'{pubip}\')', True))
        self.cmd('vm show -n {vm} -g {rg}',
                 checks=self.check('storageProfile.osDisk.vhd.uri', 'https://{sa}.blob.core.windows.net/{container}/{disk}.vhd'))


# region VMSS Tests

class VMSSCreateAndModify(ScenarioTest):

    @AllowLargeResponse()
    @ResourceGroupPreparer(name_prefix='cli_test_vmss_create_and_modify')
    def test_vmss_create_and_modify(self):

        self.kwargs.update({
            'vmss': 'vmss1',
            'count': 5,
            'new_count': 4
        })

        self.cmd('vmss create --admin-password testPassword0 --name {vmss} -g {rg} --admin-username myadmin --image Win2012R2Datacenter --instance-count {count}')

        self.cmd('vmss show --name {vmss} -g {rg}', checks=[
            self.check('virtualMachineProfile.priority', None),
            self.check('sku.name', 'Standard_DS1_v2'),
        ])

        self.cmd('vmss list',
                 checks=self.check('type(@)', 'array'))

        self.cmd('vmss list --resource-group {rg}', checks=[
            self.check('type(@)', 'array'),
            self.check('length(@)', 1),
            self.check('[0].name', '{vmss}'),
            self.check('[0].resourceGroup', '{rg}')
        ])
        self.cmd('vmss list-skus --resource-group {rg} --name {vmss}',
                 checks=self.check('type(@)', 'array'))
        self.cmd('vmss show --resource-group {rg} --name {vmss}', checks=[
            self.check('type(@)', 'object'),
            self.check('name', '{vmss}'),
            self.check('resourceGroup', '{rg}')
        ])

        self.cmd('vmss get-os-upgrade-history --resource-group {rg} --name {vmss}', checks=self.is_empty())
        result = self.cmd('vmss list-instances --resource-group {rg} --name {vmss} --query "[].instanceId"').get_output_in_json()
        self.kwargs['instance_ids'] = result[3] + ' ' + result[4]
        self.cmd('vmss update-instances --resource-group {rg} --name {vmss} --instance-ids {instance_ids}')
        self.cmd('vmss get-instance-view --resource-group {rg} --name {vmss}', checks=[
            self.check('type(@)', 'object'),
            self.check('type(virtualMachine)', 'object'),
            self.check('type(statuses)', 'array')
        ])

        self.cmd('vmss stop --resource-group {rg} --name {vmss}')
        self.cmd('vmss start --resource-group {rg} --name {vmss}')
        self.cmd('vmss restart --resource-group {rg} --name {vmss}')

        self.cmd('vmss scale --resource-group {rg} --name {vmss} --new-capacity {new_count}')
        self.cmd('vmss show --resource-group {rg} --name {vmss}', checks=[
            self.check('sku.capacity', '{new_count}'),
            self.check('virtualMachineProfile.osProfile.windowsConfiguration.enableAutomaticUpdates', True)
        ])

        result = self.cmd('vmss list-instances --resource-group {rg} --name {vmss} --query "[].instanceId"').get_output_in_json()
        self.kwargs['instance_ids'] = result[2] + ' ' + result[3]
        self.cmd('vmss delete-instances --resource-group {rg} --name {vmss} --instance-ids {instance_ids}')
        self.cmd('vmss get-instance-view --resource-group {rg} --name {vmss}', checks=[
            self.check('type(@)', 'object'),
            self.check('type(virtualMachine)', 'object'),
            self.check('virtualMachine.statusesSummary[0].count', self.kwargs['new_count'] - 2)
        ])
        self.cmd('vmss deallocate --resource-group {rg} --name {vmss}')
        self.cmd('vmss delete --resource-group {rg} --name {vmss}')
        self.cmd('vmss list --resource-group {rg}', checks=self.is_empty())


class VMSSCreateOptions(ScenarioTest):

    @AllowLargeResponse()
    @ResourceGroupPreparer(name_prefix='cli_test_vmss_create_options')
    def test_vmss_create_options(self, resource_group):

        self.kwargs.update({
            'vmss': 'vrfvmss',
            'count': 2,
            'caching': 'ReadWrite',
            'update': 'automatic',
            'ip': 'vrfpubip'
        })

        self.cmd('network public-ip create --name {ip} -g {rg}')

        self.cmd('vmss create --image Debian --admin-password testPassword0 -l westus -g {rg} -n {vmss} --disable-overprovision --instance-count {count} --os-disk-caching {caching} --upgrade-policy-mode {update} --authentication-type password --admin-username myadmin --public-ip-address {ip} --data-disk-sizes-gb 1 --vm-sku Standard_D2_v2')
        self.cmd('network lb show -g {rg} -n {vmss}lb ',
                 checks=self.check('frontendIPConfigurations[0].publicIPAddress.id.ends_with(@, \'{ip}\')', True))
        self.cmd('vmss show -g {rg} -n {vmss}', checks=[
            self.check('sku.capacity', '{count}'),
            self.check('virtualMachineProfile.storageProfile.osDisk.caching', '{caching}'),
            self.check('upgradePolicy.mode', self.kwargs['update'].title()),
            self.check('singlePlacementGroup', True),
        ])
        self.kwargs['id'] = self.cmd('vmss list-instances -g {rg} -n {vmss} --query "[].instanceId"').get_output_in_json()[0]
        self.cmd('vmss show -g {rg} -n {vmss} --instance-id {id}',
                 checks=self.check('instanceId', '{id}'))

        self.cmd('vmss disk attach -g {rg} --vmss-name {vmss} --size-gb 3')
        self.cmd('vmss show -g {rg} -n {vmss}', checks=[
            self.check('length(virtualMachineProfile.storageProfile.dataDisks)', 2),
            self.check('virtualMachineProfile.storageProfile.dataDisks[0].diskSizeGb', 1),
            self.check('virtualMachineProfile.storageProfile.dataDisks[0].managedDisk.storageAccountType', 'Standard_LRS'),
            self.check('virtualMachineProfile.storageProfile.dataDisks[1].diskSizeGb', 3),
            self.check('virtualMachineProfile.storageProfile.dataDisks[1].managedDisk.storageAccountType', 'Standard_LRS'),
        ])
        self.cmd('vmss disk detach -g {rg} --vmss-name {vmss} --lun 1')
        self.cmd('vmss show -g {rg} -n {vmss}', checks=[
            self.check('length(virtualMachineProfile.storageProfile.dataDisks)', 1),
            self.check('virtualMachineProfile.storageProfile.dataDisks[0].lun', 0),
            self.check('virtualMachineProfile.storageProfile.dataDisks[0].diskSizeGb', 1)
        ])
        result = self.cmd('vmss list -g {rg} -otable')
        table_output = set(result.output.splitlines()[2].split())
        self.assertTrue({self.kwargs['vmss']}.issubset(table_output))

    @ResourceGroupPreparer(name_prefix='cli_test_vmss_create_options')
    def test_vmss_update_instance_disks(self, resource_group):

        self.kwargs.update({
            'vmss': 'vmss1',
            'caching': 'ReadWrite',
            'update': 'automatic',
            'ip': 'vrfpubip',
            'disk': 'd1',
            'instance_id': '1',
            'sku': 'Standard_LRS'
        })

        self.cmd('vmss create --image Debian --admin-username clitest1 --admin-password testPassword0 -l westus -g {rg} -n {vmss}  --storage-sku {sku}')
        self.cmd('disk create -g {rg} -n {disk} --size-gb 1 --sku {sku}')
        instances = self.cmd('vmss list-instances -g {rg} -n {vmss}').get_output_in_json()
        self.kwargs['instance_id'] = instances[0]['instanceId']

        self.cmd('vmss disk attach -g {rg} --vmss-name {vmss} --instance-id {instance_id} --disk {disk} --caching {caching}')
        self.cmd("vmss list-instances -g {rg} -n {vmss} --query \"[?instanceId=='{instance_id}']\"", checks=[
            self.check('length([0].storageProfile.dataDisks)', 1),
            self.check('[0].storageProfile.dataDisks[0].caching', self.kwargs['caching'])
        ])
        self.cmd('vmss disk detach -g {rg} --vmss-name {vmss} --instance-id {instance_id} --lun 0')
        self.cmd("vmss list-instances -g {rg} -n {vmss} --query \"[?instanceId=='{instance_id}']\"", checks=[
            self.check('length([0].storageProfile.dataDisks)', 0)
        ])

    @ResourceGroupPreparer(name_prefix='cli_test_vmss_create_options')
    def test_vmss_create_auth(self, resource_group):
        self.kwargs.update({
            'vmss_1': 'vmss1',
            'vmss_2': 'vmss2',
            'ssh_key': TEST_SSH_KEY_PUB,
        })

        self.cmd('vmss create --image Debian -l westus -g {rg} -n {vmss_1} --authentication-type all '
                 ' --admin-username myadmin --admin-password testPassword0 --ssh-key-value \'{ssh_key}\'',
                 checks=[
                     self.check('vmss.virtualMachineProfile.osProfile.linuxConfiguration.disablePasswordAuthentication', False),
                     self.check('vmss.virtualMachineProfile.osProfile.linuxConfiguration.ssh.publicKeys[0].keyData', TEST_SSH_KEY_PUB)
                 ])

        self.cmd('vmss create --image Debian -l westus -g {rg} -n {vmss_2} --authentication-type ssh '
                 ' --admin-username myadmin --ssh-key-value \'{ssh_key}\'',
                 checks=[
                     self.check('vmss.virtualMachineProfile.osProfile.linuxConfiguration.disablePasswordAuthentication', True)
                 ])


class VMSSCreateBalancerOptionsTest(ScenarioTest):  # pylint: disable=too-many-instance-attributes

    @ResourceGroupPreparer(name_prefix='cli_test_vmss_create_none')
    def test_vmss_create_none_options(self, resource_group):
        self.kwargs.update({
            'vmss': 'vmss1',
            'ssh_key': TEST_SSH_KEY_PUB,
            'quotes': '""' if platform.system() == 'Windows' else "''"
        })
        self.cmd('vmss create -n {vmss} -g {rg} --image Debian --load-balancer {quotes} --admin-username ubuntu --ssh-key-value \'{ssh_key}\' --public-ip-address {quotes} --tags {quotes} --vm-sku Basic_A1')
        self.cmd('vmss show -n {vmss} -g {rg}', checks=[
            self.check('tags', {}),
            self.check('virtualMachineProfile.networkProfile.networkInterfaceConfigurations.ipConfigurations.loadBalancerBackendAddressPools', None),
            self.check('sku.name', 'Basic_A1'),
            self.check('sku.tier', 'Basic')
        ])
        self.cmd('vmss update -g {rg} -n {vmss} --set tags.test=success',
                 checks=self.check('tags.test', 'success'))
        self.cmd('network public-ip show -n {vmss}PublicIP -g {rg}', expect_failure=True)

    @ResourceGroupPreparer(name_prefix='cli_test_vmss_create_w_ag')
    def test_vmss_create_with_app_gateway(self, resource_group):
        self.kwargs.update({
            'vmss': 'vmss1',
            'ssh_key': TEST_SSH_KEY_PUB
        })
        self.cmd("vmss create -n {vmss} -g {rg} --image Debian --admin-username clittester --ssh-key-value '{ssh_key}' --app-gateway apt1 --instance-count 5",
                 checks=self.check('vmss.provisioningState', 'Succeeded'))
        # spot check it is using gateway
        self.cmd('vmss show -n {vmss} -g {rg}', checks=[
            self.check('sku.capacity', 5),
            self.check('virtualMachineProfile.networkProfile.networkInterfaceConfigurations[0].ipConfigurations[0].applicationGatewayBackendAddressPools[0].resourceGroup', '{rg}')
        ])

    @ResourceGroupPreparer(name_prefix='cli_test_vmss_create_existing_lb')
    def test_vmss_existing_lb(self, resource_group):
        self.kwargs.update({
            'vmss': 'vmss1',
            'lb': 'lb1'
        })
        self.cmd('network lb create -g {rg} -n {lb} --backend-pool-name test')
        self.cmd('vmss create -g {rg} -n {vmss} --load-balancer {lb} --image UbuntuLTS --admin-username clitester --admin-password TestTest12#$')

    @ResourceGroupPreparer()
    def test_vmss_single_placement_group_default_to_std_lb(self, resource_group):
        self.kwargs.update({
            'vmss': 'vmss123'
        })
        self.cmd('vmss create -g {rg} -n {vmss} --admin-username clitester --admin-password PasswordPassword1! --image debian --single-placement-group false')
        self.cmd('vmss show -g {rg} -n {vmss}', checks=[
            self.check('singlePlacementGroup', False)
        ])

        self.cmd('network lb list -g {rg}', checks=[
            self.check('[0].sku.name', 'Standard')
        ])
        self.cmd('network public-ip list -g {rg}', checks=[
            self.check('[0].sku.name', 'Standard')
        ])


class VMSSCreatePublicIpPerVm(ScenarioTest):  # pylint: disable=too-many-instance-attributes

    @ResourceGroupPreparer(name_prefix='cli_test_vmss_create_w_ips')
    def test_vmss_public_ip_per_vm_custom_domain_name(self, resource_group):

        self.kwargs.update({
            'vmss': 'vmss1',
            'nsg': 'testnsg',
            'ssh_key': TEST_SSH_KEY_PUB,
            'dns_label': self.create_random_name('clivmss', 20)
        })
        nsg_result = self.cmd('network nsg create -g {rg} -n {nsg}').get_output_in_json()
        self.cmd("vmss create -n {vmss} -g {rg} --image Debian --admin-username clittester --ssh-key-value '{ssh_key}' --vm-domain-name {dns_label} --public-ip-per-vm --dns-servers 10.0.0.6 10.0.0.5 --nsg {nsg}",
                 checks=self.check('vmss.provisioningState', 'Succeeded'))
        result = self.cmd("vmss show -n {vmss} -g {rg}", checks=[
            self.check('length(virtualMachineProfile.networkProfile.networkInterfaceConfigurations[0].dnsSettings.dnsServers)', 2),
            self.check('virtualMachineProfile.networkProfile.networkInterfaceConfigurations[0].dnsSettings.dnsServers[0]', '10.0.0.6'),
            self.check('virtualMachineProfile.networkProfile.networkInterfaceConfigurations[0].dnsSettings.dnsServers[1]', '10.0.0.5'),
            self.check('virtualMachineProfile.networkProfile.networkInterfaceConfigurations[0].networkSecurityGroup.id', nsg_result['NewNSG']['id'])
        ])
        # spot check we have the domain name and have a public ip
        result = self.cmd('vmss list-instance-public-ips -n {vmss} -g {rg}').get_output_in_json()
        self.assertEqual(len(result[0]['ipAddress'].split('.')), 4)
        self.assertTrue(result[0]['dnsSettings']['domainNameLabel'].endswith(self.kwargs['dns_label']))


# class SecretsScenarioTest(ScenarioTest):  # pylint: disable=too-many-instance-attributes

    # @ResourceGroupPreparer(name_prefix='cli_test_vm_secrets')
    # def test_vm_create_linux_secrets(self, resource_group, resource_group_location):

    #     self.kwargs.update({
    #         'admin': 'ubuntu',
    #         'loc': 'westus',
    #         'image': 'UbuntuLTS',
    #         'auth': 'ssh',
    #         'ssh_key': TEST_SSH_KEY_PUB,
    #         'vm': 'vm-name',
    #         'secrets': json.dumps([{'sourceVault': {'id': 'id'}, 'vaultCertificates': []}]),
    #         'vault': self.create_random_name('vmlinuxkv', 20)
    #     })

    #     message = 'Secret is missing vaultCertificates array or it is empty at index 0'
    #     with self.assertRaisesRegex(CLIError, message):
    #         self.cmd('vm create -g {rg} -n {vm} --admin-username {admin} --authentication-type {auth} --image {image} --ssh-key-value \'{ssh_key}\' -l {loc} --secrets \'{secrets}\' --nsg-rule NONE')

    #     vault_out = self.cmd('keyvault create -g {rg} -n {vault} -l {loc} --enabled-for-deployment true --enabled-for-template-deployment true').get_output_in_json()

    #     time.sleep(60)

    #     self.kwargs['policy_path'] = os.path.join(TEST_DIR, 'keyvault', 'policy.json')
    #     self.cmd('keyvault certificate create --vault-name {vault} -n cert1 -p @"{policy_path}"')
    #     self.kwargs['secret_out'] = self.cmd('keyvault secret list-versions --vault-name {vault} -n cert1 --query "[?attributes.enabled].id" -o tsv').output.strip()
    #     vm_format = self.cmd('vm secret format -s {secret_out}').get_output_in_json()
    #     self.kwargs['secrets'] = json.dumps(vm_format)

    #     self.cmd('vm create -g {rg} -n {vm} --admin-username {admin} --authentication-type {auth} --image {image} --ssh-key-value \'{ssh_key}\' -l {loc} --secrets \'{secrets}\' --nsg-rule NONE')

    #     self.cmd('vm show -g {rg} -n {vm}', checks=[
    #         self.check('provisioningState', 'Succeeded'),
    #         self.check('osProfile.secrets[0].sourceVault.id', vault_out['id']),
    #         self.check('osProfile.secrets[0].vaultCertificates[0].certificateUrl', '{secret_out}')
    #     ])

    # @ResourceGroupPreparer()
    # def test_vm_create_windows_secrets(self, resource_group, resource_group_location):

    #     self.kwargs.update({
    #         'admin': 'windowsUser',
    #         'loc': 'westus',
    #         'image': 'Win2012R2Datacenter',
    #         'vm': 'vm-name',
    #         'secrets': json.dumps([{'sourceVault': {'id': 'id'}, 'vaultCertificates': [{'certificateUrl': 'certurl'}]}]),
    #         'vault': self.create_random_name('vmkeyvault', 20)
    #     })

    #     message = 'Secret is missing certificateStore within vaultCertificates array at secret index 0 and ' \
    #               'vaultCertificate index 0'
    #     with self.assertRaisesRegex(CLIError, message):
    #         self.cmd('vm create -g {rg} -n {vm} --admin-username {admin} --admin-password VerySecret!12 --image {image} -l {loc} --secrets \'{secrets}\' --nsg-rule NONE')

    #     vault_out = self.cmd(
    #         'keyvault create -g {rg} -n {vault} -l {loc} --enabled-for-deployment true --enabled-for-template-deployment true').get_output_in_json()

    #     time.sleep(60)

    #     self.kwargs['policy_path'] = os.path.join(TEST_DIR, 'keyvault', 'policy.json')
    #     self.cmd('keyvault certificate create --vault-name {vault} -n cert1 -p @"{policy_path}"')

    #     self.kwargs['secret_out'] = self.cmd('keyvault secret list-versions --vault-name {vault} -n cert1 --query "[?attributes.enabled].id" -o tsv').output.strip()
    #     self.kwargs['secrets'] = self.cmd('vm secret format -s {secret_out} --certificate-store "My"').get_output_in_json()

    #     self.cmd('vm create -g {rg} -n {vm} --admin-username {admin} --admin-password VerySecret!12 --image {image} -l {loc} --secrets "{secrets}" --nsg-rule NONE')

    #     self.cmd('vm show -g {rg} -n {vm}', checks=[
    #         self.check('provisioningState', 'Succeeded'),
    #         self.check('osProfile.secrets[0].sourceVault.id', vault_out['id']),
    #         self.check('osProfile.secrets[0].vaultCertificates[0].certificateUrl', self.kwargs['secret_out']),
    #         self.check('osProfile.secrets[0].vaultCertificates[0].certificateStore', 'My')
    #     ])


# class VMSSCreateLinuxSecretsScenarioTest(ScenarioTest):

#     @ResourceGroupPreparer(name_prefix='cli_test_vmss_create_linux_secrets')
#     @AllowLargeResponse()
#     def test_vmss_create_linux_secrets(self, resource_group):
#         self.kwargs.update({
#             'loc': 'westus',
#             'vmss': 'vmss1-name',
#             'secrets': json.dumps([{'sourceVault': {'id': 'id'}, 'vaultCertificates': []}]),
#             'vault': self.create_random_name('vmsslinuxkv', 20),
#             'secret': 'mysecret',
#             'ssh_key': TEST_SSH_KEY_PUB
#         })

#         vault_out = self.cmd('keyvault create -g {rg} -n {vault} -l {loc} --enabled-for-deployment true --enabled-for-template-deployment true').get_output_in_json()

#         time.sleep(60)

#         self.kwargs['policy_path'] = os.path.join(TEST_DIR, 'keyvault', 'policy.json')
#         self.cmd('keyvault certificate create --vault-name {vault} -n cert1 -p @"{policy_path}"')

#         self.kwargs['secret_out'] = self.cmd('keyvault secret list-versions --vault-name {vault} -n cert1 --query "[?attributes.enabled].id" -o tsv').output.strip()
#         vm_format = self.cmd('vm secret format -s {secret_out}').get_output_in_json()
#         self.kwargs['secrets'] = json.dumps(vm_format)

#         self.cmd('vmss create -n {vmss} -g {rg} --image Debian --admin-username deploy --ssh-key-value \'{ssh_key}\' --secrets \'{secrets}\'')

#         self.cmd('vmss show -n {vmss} -g {rg}', checks=[
#             self.check('provisioningState', 'Succeeded'),
#             self.check('virtualMachineProfile.osProfile.secrets[0].sourceVault.id', vault_out['id']),
#             self.check('virtualMachineProfile.osProfile.secrets[0].vaultCertificates[0].certificateUrl', '{secret_out}')
#         ])


class VMSSCreateExistingOptions(ScenarioTest):

    @AllowLargeResponse()
    @ResourceGroupPreparer(name_prefix='cli_test_vmss_create_existing_options')
    def test_vmss_create_existing_options(self):

        self.kwargs.update({
            'vmss': 'vrfvmss',
            'os_disk': 'vrfosdisk',
            'container': 'vrfcontainer',
            'sku': 'Standard_A3',
            'vnet': 'vrfvnet',
            'subnet': 'vrfsubnet',
            'lb': 'vrflb',
            'bepool': 'mybepool',
            'ssh_key': TEST_SSH_KEY_PUB
        })

        self.cmd('network vnet create -n {vnet} -g {rg} --subnet-name {subnet}')
        self.cmd('network lb create --name {lb} -g {rg} --backend-pool-name {bepool}')

        self.cmd('vmss create --image CentOS --os-disk-name {os_disk} --admin-username ubuntu --vnet-name {vnet} --subnet {subnet} -l "West US" --vm-sku {sku} --storage-container-name {container} -g {rg} --name {vmss} --load-balancer {lb} --ssh-key-value \'{ssh_key}\' --backend-pool-name {bepool} --use-unmanaged-disk')
        self.cmd('vmss show --name {vmss} -g {rg}', checks=[
            self.check('sku.name', '{sku}'),
            self.check('virtualMachineProfile.storageProfile.osDisk.name', '{os_disk}'),
            self.check('virtualMachineProfile.storageProfile.osDisk.vhdContainers[0].ends_with(@, \'{container}\')', True)
        ])
        self.cmd('network lb show --name {lb} -g {rg}',
                 checks=self.check('backendAddressPools[0].backendIPConfigurations[0].id.contains(@, \'{vmss}\')', True))
        self.cmd('network vnet show --name {vnet} -g {rg}',
                 checks=self.check('subnets[0].ipConfigurations[0].id.contains(@, \'{vmss}\')', True))


class VMSSCreateExistingIdsOptions(ScenarioTest):

    @AllowLargeResponse()
    @ResourceGroupPreparer(name_prefix='cli_test_vmss_create_existing_ids')
    def test_vmss_create_existing_ids_options(self, resource_group):

        from msrestazure.tools import resource_id, is_valid_resource_id
        subscription_id = self.get_subscription_id()

        self.kwargs.update({
            'vmss': 'vrfvmss',
            'os_disk': 'vrfosdisk',
            'container': 'vrfcontainer',
            'sku': 'Standard_A3',
            'vnet': 'vrfvnet',
            'subnet': 'vrfsubnet',
            'lb': 'vrflb',
            'bepool': 'mybepool',
            'ssh_key': TEST_SSH_KEY_PUB
        })

        self.cmd('network vnet create -n {vnet} -g {rg} --subnet-name {subnet}')
        self.cmd('network lb create --name {lb} -g {rg} --backend-pool-name {bepool}')

        self.kwargs.update({
            'subnet_id': resource_id(subscription=subscription_id, resource_group=resource_group, namespace='Microsoft.Network', type='virtualNetworks', child_type_1='subnets', name=self.kwargs['vnet'], child_name_1=self.kwargs['subnet']),
            'lb_id': resource_id(subscription=subscription_id, resource_group=resource_group, namespace='Microsoft.Network', type='loadBalancers', name=self.kwargs['lb'])
        })

        assert is_valid_resource_id(self.kwargs['subnet_id'])
        assert is_valid_resource_id(self.kwargs['lb_id'])

        self.cmd('vmss create --image CentOS --os-disk-name {os_disk} --admin-username ubuntu --subnet {subnet_id} -l "West US" --vm-sku {sku} --storage-container-name {container} -g {rg} --name {vmss} --load-balancer {lb_id} --ssh-key-value \'{ssh_key}\' --backend-pool-name {bepool} --use-unmanaged-disk')
        self.cmd('vmss show --name {vmss} -g {rg}', checks=[
            self.check('sku.name', '{sku}'),
            self.check('virtualMachineProfile.storageProfile.osDisk.name', '{os_disk}'),
            self.check('virtualMachineProfile.storageProfile.osDisk.vhdContainers[0].ends_with(@, \'{container}\')', True)
        ])
        self.cmd('network lb show --name {lb} -g {rg}',
                 checks=self.check('backendAddressPools[0].backendIPConfigurations[0].id.contains(@, \'{vmss}\')', True))
        self.cmd('network vnet show --name {vnet} -g {rg}',
                 checks=self.check('subnets[0].ipConfigurations[0].id.contains(@, \'{vmss}\')', True))


class VMSSVMsScenarioTest(ScenarioTest):

    def _check_vms_power_state(self, *args):
        for iid in self.kwargs['instance_ids']:
            result = self.cmd('vmss get-instance-view --resource-group {{rg}} --name {{vmss}} --instance-id {}'.format(iid)).get_output_in_json()
            self.assertTrue(result['statuses'][1]['code'] in args)

    @ResourceGroupPreparer(name_prefix='cli_test_vmss_vms')
    def test_vmss_vms(self, resource_group):

        self.kwargs.update({
            'vmss': 'vmss1',
            'count': 2,
            'instance_ids': []
        })

        self.cmd('vmss create -g {rg} -n {vmss} --image UbuntuLTS --authentication-type password --admin-username admin123 --admin-password TestTest12#$ --instance-count {count}')

        instance_list = self.cmd('vmss list-instances --resource-group {rg} --name {vmss}', checks=[
            self.check('type(@)', 'array'),
            self.check('length(@)', '{count}'),
            self.check("length([].name.starts_with(@, '{vmss}'))", self.kwargs['count'])
        ]).get_output_in_json()

        self.kwargs['instance_ids'] = [x['instanceId'] for x in instance_list]
        self.kwargs['id'] = self.kwargs['instance_ids'][0]

        self.cmd('vmss show --resource-group {rg} --name {vmss} --instance-id {id}', checks=[
            self.check('type(@)', 'object'),
            self.check('instanceId', '{id}')
        ])
        result = self.cmd('vmss list-instance-connection-info --resource-group {rg} --name {vmss}').get_output_in_json()
        self.assertEqual(result['instance 0'].split(':')[1], '50000')
        self.cmd('vmss restart --resource-group {rg} --name {vmss} --instance-ids *')
        self._check_vms_power_state('PowerState/running', 'PowerState/starting')
        self.cmd('vmss stop --resource-group {rg} --name {vmss} --instance-ids *')
        self._check_vms_power_state('PowerState/stopped')
        self.cmd('vmss start --resource-group {rg} --name {vmss} --instance-ids *')
        self._check_vms_power_state('PowerState/running', 'PowerState/starting')
        self.cmd('vmss deallocate --resource-group {rg} --name {vmss} --instance-ids *')
        self._check_vms_power_state('PowerState/deallocated')
        self.cmd('vmss delete-instances --resource-group {rg} --name {vmss} --instance-ids *')
        self.cmd('vmss list-instances --resource-group {rg} --name {vmss}')


class VMSSCustomDataScenarioTest(ScenarioTest):

    @ResourceGroupPreparer(name_prefix='cli_test_vmss_create_custom_data')
    def test_vmss_create_custom_data(self):

        self.kwargs.update({
            'vmss': 'vmss-custom-data',
            'ssh_key': TEST_SSH_KEY_PUB
        })

        self.cmd('vmss create -n {vmss} -g {rg} --image Debian --admin-username deploy --ssh-key-value "{ssh_key}" --custom-data "#cloud-config\nhostname: myVMhostname"')

        # custom data is write only, hence we have no automatic way to cross check. Here we just verify VM was provisioned
        self.cmd('vmss show -n {vmss} -g {rg}',
                 checks=self.check('provisioningState', 'Succeeded'))


class VMSSNicScenarioTest(ScenarioTest):

    @ResourceGroupPreparer(name_prefix='cli_test_vmss_nics')
    def test_vmss_nics(self):

        self.kwargs.update({
            'vmss': 'vmss1',
        })

        self.cmd('vmss create -g {rg} -n {vmss} --authentication-type password --admin-username admin123 --admin-password PasswordPassword1!  --image Win2012R2Datacenter')

        self.cmd('vmss nic list -g {rg} --vmss-name {vmss}', checks=[
            self.check('type(@)', 'array'),
            self.check("length([?resourceGroup == '{rg}']) == length(@)", True)
        ])

        result = self.cmd('vmss list-instances -g {rg} -n {vmss}').get_output_in_json()
        self.kwargs['iid'] = result[0]['instanceId']

        nic_list = self.cmd('vmss nic list-vm-nics -g {rg} --vmss-name {vmss} --instance-id {iid}', checks=[
            self.check('type(@)', 'array'),
            self.check("length([?resourceGroup == '{rg}']) == length(@)", True)
        ]).get_output_in_json()

        self.kwargs['nic'] = nic_list[0].get('name')
        self.cmd('vmss nic show --resource-group {rg} --vmss-name {vmss} --instance-id {iid} -n {nic}', checks=[
            self.check('type(@)', 'object'),
            self.check('name', '{nic}'),
            self.check('resourceGroup', '{rg}')
        ])


class VMSSCreateIdempotentTest(ScenarioTest):

    @ResourceGroupPreparer(name_prefix='cli_test_vmss_create_idempotent')
    def test_vmss_create_idempotent(self, resource_group):

        self.kwargs.update({'vmss': 'vmss1'})

        # run the command twice with the same parameters and verify it does not fail
        self.cmd('vmss create -g {rg} -n {vmss} --authentication-type password --admin-username admin123 --admin-password PasswordPassword1!  --image UbuntuLTS --use-unmanaged-disk')
        self.cmd('vmss create -g {rg} -n {vmss} --authentication-type password --admin-username admin123 --admin-password PasswordPassword1!  --image UbuntuLTS --use-unmanaged-disk')

        # still 1 vnet and 1 subnet inside
        self.cmd('network vnet list -g {rg}', checks=[
            self.check('length([])', 1),
            self.check('[0].name', self.kwargs['vmss'] + 'VNET'),
            self.check('[0].subnets[0].addressPrefix', '10.0.0.0/24'),
            self.check('length([0].subnets)', 1),
        ])


class VMSSILBTest(ScenarioTest):

    @ResourceGroupPreparer(name_prefix='cli_test_vmss_ilb')
    def test_vmss_with_ilb(self, resource_group):

        self.kwargs.update({'vmss': 'vmss1'})

        self.cmd('vmss create -g {rg} -n {vmss} --admin-username admin123 --admin-password PasswordPassword1! --image centos --instance-count 1 --public-ip-address ""')
        # TODO: restore error validation when #5155 is addressed
        # with self.assertRaises(AssertionError) as err:
        self.cmd('vmss list-instance-connection-info -g {rg} -n {vmss}', expect_failure=True)
        # self.assertTrue('internal load balancer' in str(err.exception))


@api_version_constraint(ResourceType.MGMT_NETWORK, min_api='2017-08-01')
class VMSSLoadBalancerWithSku(ScenarioTest):

    @AllowLargeResponse()
    @ResourceGroupPreparer(name_prefix='cli_test_vmss_lb_sku')
    def test_vmss_lb_sku(self, resource_group):

        self.kwargs.update({
            'vmss0': 'vmss0',
            'vmss': 'vmss1',
            'lb': 'lb1',
            'ip': 'pubip1',
            'sku': 'standard',
            'loc': 'eastus2'
        })

        # default to Basic
        self.cmd('vmss create -g {rg} -l {loc} -n {vmss0} --image UbuntuLTS --admin-username admin123 --admin-password PasswordPassword1!')
        self.cmd('network lb list -g {rg}', checks=self.check('[0].sku.name', 'Basic'))
        self.cmd('network public-ip list -g {rg}', checks=[
            self.check('[0].sku.name', 'Basic'),
            self.check('[0].publicIPAllocationMethod', 'Dynamic')
        ])

        # but you can overrides the defaults
        self.cmd('vmss create -g {rg} -l {loc} -n {vmss} --lb {lb} --lb-sku {sku} --public-ip-address {ip} --image UbuntuLTS --admin-username admin123 --admin-password PasswordPassword1!')
        self.cmd('network lb show -g {rg} -n {lb}',
                 checks=self.check('sku.name', 'Standard'))
        self.cmd('network public-ip show -g {rg} -n {ip}', checks=[
            self.check('sku.name', 'Standard'),
            self.check('publicIPAllocationMethod', 'Static')
        ])


class VMLiveScenarioTest(LiveScenarioTest):

    @ResourceGroupPreparer(name_prefix='cli_test_vm_create_progress')
    def test_vm_create_progress(self, resource_group):
        from azure.cli.testsdk.utilities import force_progress_logging

        self.kwargs.update({'vm': 'vm123'})

        with force_progress_logging() as test_io:
            self.cmd('vm create -g {rg} -n {vm} --admin-username {vm} --admin-password PasswordPassword1! --image debian')

        content = test_io.getvalue()
        # check log has okay format
        lines = content.splitlines()
        for line in lines:
            self.assertTrue(line.split(':')[0] in ['Accepted', 'Succeeded'])
        # spot check we do have some relevant progress messages coming out
        # (Note, CLI's progress controller does routine "sleep" before sample the LRO response.
        # This has the consequence that it can't promise each resource's result wil be displayed)
        self.assertTrue(any(line.startswith('Succeeded:') or line.startswith('Accepted:') for line in lines))


@api_version_constraint(ResourceType.MGMT_COMPUTE, min_api='2017-03-30')
class VMZoneScenarioTest(ScenarioTest):

    @ResourceGroupPreparer(name_prefix='cli_test_disk_zones', location='eastus2')
    def test_vm_disk_create_zones(self, resource_group, resource_group_location):

        self.kwargs.update({
            'zones': '2',
            'disk': 'disk123',
            'size': 1
        })
        self.cmd('disk create -g {rg} -n {disk} --size-gb {size} --zone {zones}', checks=[
            self.check('zones[0]', '{zones}')
        ])
        self.cmd('disk show -g {rg} -n {disk}',
                 checks=self.check('zones[0]', '{zones}'))
        result = self.cmd('disk show -g {rg} -n {disk} -otable')
        table_output = set(result.output.splitlines()[2].split())
        self.assertTrue(set([resource_group, resource_group_location, self.kwargs['disk'], self.kwargs['zones'], str(self.kwargs['size']), 'Premium_LRS']).issubset(table_output))
        result = self.cmd('disk list -g {rg} -otable')
        table_output = set(result.output.splitlines()[2].split())
        self.assertTrue(set([resource_group, resource_group_location, self.kwargs['disk'], self.kwargs['zones']]).issubset(table_output))


class VMRunCommandScenarioTest(ScenarioTest):

    @ResourceGroupPreparer(name_prefix='cli_test_vm_run_command')
    def test_vm_run_command_e2e(self, resource_group, resource_group_location):

        self.kwargs.update({
            'vm': 'test-run-command-vm',
            'loc': resource_group_location
        })

        self.cmd('vm run-command list -l {loc}')
        self.cmd('vm run-command show --command-id RunShellScript -l {loc}')
        public_ip = self.cmd('vm create -g {rg} -n {vm} --image ubuntults --admin-username clitest1 --admin-password Test12345678!!').get_output_in_json()['publicIpAddress']

        self.cmd('vm open-port -g {rg} -n {vm} --port 80')
        self.cmd('vm run-command invoke -g {rg} -n{vm} --command-id RunShellScript --script "sudo apt-get update && sudo apt-get install -y nginx"')
        time.sleep(15)  # 15 seconds should be enough for nginx started(Skipped under playback mode)
        import requests
        r = requests.get('http://' + public_ip)
        self.assertTrue('Welcome to nginx' in str(r.content))

    @ResourceGroupPreparer(name_prefix='cli_test_vm_run_command_w_params')
    def test_vm_run_command_with_parameters(self, resource_group):
        self.kwargs.update({'vm': 'test-run-command-vm2'})
        self.cmd('vm create -g {rg} -n {vm} --image debian --admin-username clitest1 --admin-password Test12345678!!')
        self.cmd('vm run-command invoke -g {rg} -n{vm} --command-id RunShellScript  --scripts "echo $0 $1" --parameters hello world')

    # @ResourceGroupPreparer(name_prefix='cli_test_vm_encryption', location='westus')
    # def test_vm_disk_encryption_e2e(self, resource_group, resource_group_location):
    #     self.kwargs.update({
    #         'vault': self.create_random_name('vault', 10),
    #         'vm': 'vm1'
    #     })
    #     self.cmd('keyvault create -g {rg} -n {vault} --enabled-for-disk-encryption "true"')
    #     time.sleep(60)  # to avoid 504(too many requests) on a newly created vault
    #     self.cmd('vm create -g {rg} -n {vm} --image win2012datacenter --admin-username clitester1 --admin-password Test123456789!')
    #     self.cmd('vm encryption enable -g {rg} -n {vm} --disk-encryption-keyvault {vault}')
    #     self.cmd('vm encryption show -g {rg} -n {vm}', checks=[self.check('disks[0].statuses[0].code', 'EncryptionState/encrypted')])
    #     self.cmd('vm encryption disable -g {rg} -n {vm}')


@api_version_constraint(ResourceType.MGMT_COMPUTE, min_api='2017-03-30')
class VMSSRollingUpgrade(ScenarioTest):

    @ResourceGroupPreparer(name_prefix='cli_test_vmss_rolling_update')
    def test_vmss_rolling_upgrade(self, resource_group):

        self.kwargs.update({
            'lb': 'lb1',
            'probe': 'probe1',
            'vmss': 'vmss1'
        })

        # set up a LB with the probe for rolling upgrade
        self.cmd('network lb create -g {rg} -n {lb}')
        self.cmd('network lb probe create -g {rg} --lb-name {lb} -n {probe} --protocol http --port 80 --path /')
        self.cmd('network lb rule create -g {rg} --lb-name {lb} -n rule1 --protocol tcp --frontend-port 80 --backend-port 80 --probe-name {probe}')
        self.cmd('network lb inbound-nat-pool create -g {rg} --lb-name {lb} -n nat-pool1 --backend-port 22 --frontend-port-range-start 50000 --frontend-port-range-end 50119 --protocol Tcp --frontend-ip-name LoadBalancerFrontEnd')

        # create a scaleset to use the LB, note, we start with the manual mode as we are not done with the setup yet
        self.cmd('vmss create -g {rg} -n {vmss} --image ubuntults --admin-username clitester1 --admin-password Testqwer1234! --lb {lb} --health-probe {probe}')

        # install the web server
        _, settings_file = tempfile.mkstemp()
        with open(settings_file, 'w') as outfile:
            json.dump({
                "commandToExecute": "sudo apt-get update && sudo apt-get install -y nginx",
            }, outfile)
        settings_file = settings_file.replace('\\', '\\\\')
        self.kwargs['settings'] = settings_file
        self.cmd('vmss extension set -g {rg} --vmss-name {vmss} -n customScript --publisher Microsoft.Azure.Extensions --settings {settings} --version 2.0')
        self.cmd('vmss update-instances -g {rg} -n {vmss} --instance-ids "*"')

        # now we are ready for the rolling upgrade mode
        self.cmd('vmss update -g {rg} -n {vmss} --set upgradePolicy.mode=rolling')

        # make sure the web server works
        result = self.cmd('vmss list-instance-connection-info -g {rg} -n {vmss} -o tsv')
        time.sleep(15)  # 15 seconds should be enough for nginx started(Skipped under playback mode)
        import requests
        r = requests.get('http://' + result.output.split(':')[0])
        self.assertTrue('Welcome to nginx' in str(r.content))

        # do some rolling upgrade, maybe nonsense, but we need to test the command anyway
        self.cmd('vmss rolling-upgrade start -g {rg} -n {vmss}')
        result = self.cmd('vmss rolling-upgrade get-latest -g {rg} -n {vmss}').get_output_in_json()
        self.assertTrue(('policy' in result) and ('progress' in result))  # spot check that it is about rolling upgrade

        # 'cancel' should fail as we have no active upgrade to cancel
        self.cmd('vmss rolling-upgrade cancel -g {rg} -n {vmss}', expect_failure=True)


class VMCreateWithExistingNic(ScenarioTest):

    @ResourceGroupPreparer(name_prefix='cli_test_create_vm_existing_nic')
    def test_vm_create_existing_nic(self, resource_group):
        import re
        self.cmd('network public-ip create -g {rg} -n my-pip')
        self.cmd('network vnet create -g {rg} -n my-vnet --subnet-name my-subnet1')
        self.cmd('network nic create -g {rg} -n my-nic --subnet my-subnet1 --vnet-name my-vnet --public-ip-address my-pip')
        self.cmd('network nic ip-config create -n my-ipconfig2 -g {rg} --nic-name my-nic --private-ip-address-version IPv6')
        self.cmd('vm create -g {rg} -n vm1 --image ubuntults --nics my-nic --generate-ssh-keys --admin-username ubuntuadmin')
        result = self.cmd('vm show -g {rg} -n vm1 -d').get_output_in_json()
        self.assertTrue(re.match(r'[0-9]+\.[0-9]+\.[0-9]+\.[0-9]+', result['publicIps']))
        self.assertTrue(re.match(r'[0-9]+\.[0-9]+\.[0-9]+\.[0-9]+', result['privateIps']))


class VMOsDiskSwap(ScenarioTest):
    @ResourceGroupPreparer()
    def test_vm_os_disk_swap(self, resource_group):
        self.kwargs.update({
            'vm': 'vm1',
            'backupDisk': 'disk1',
        })
        self.cmd('vm create -g {rg} -n {vm} --image centos --admin-username clitest123 --generate-ssh-keys')
        res = self.cmd('vm show -g {rg} -n {vm}').get_output_in_json()
        original_disk_id = res['storageProfile']['osDisk']['managedDisk']['id']
        backup_disk_id = self.cmd('disk create -g {{rg}} -n {{backupDisk}} --source {}'.format(original_disk_id)).get_output_in_json()['id']

        self.cmd('vm stop -g {rg} -n {vm}')
        self.cmd('vm update -g {{rg}} -n {{vm}} --os-disk {}'.format(backup_disk_id))
        self.cmd('vm show -g {rg} -n {vm}', checks=[
            self.check('storageProfile.osDisk.managedDisk.id', backup_disk_id),
            self.check('storageProfile.osDisk.name', self.kwargs['backupDisk'])
        ])


class VMGenericUpdate(ScenarioTest):
    @ResourceGroupPreparer()
    def test_vm_generic_update(self, resource_group):
        self.kwargs.update({
            'vm': 'vm1',
        })

        self.cmd('vm create -g {rg} -n {vm} --image debian --data-disk-sizes-gb 1 2 --admin-username cligenerics --generate-ssh-keys')

        # we will try all kinds of generic updates we can
        self.cmd('vm update -g {rg} -n {vm} --set identity.type="SystemAssigned"', checks=[
            self.check('identity.type', 'SystemAssigned')
        ])
        self.cmd('vm update -g {rg} -n {vm} --set storageProfile.dataDisks[0].caching="ReadWrite"', checks=[
            self.check('storageProfile.dataDisks[0].caching', 'ReadWrite')
        ])
        self.cmd('vm update -g {rg} -n {vm} --remove storageProfile.dataDisks', checks=[
            self.check('storageProfile.dataDisks', [])
        ])


class DedicatedHostScenarioTest(ScenarioTest):

    @ResourceGroupPreparer(name_prefix='cli_test_vm_host_management_')
    def test_vm_host_management(self, resource_group):
        self.kwargs.update({
            'host-group': 'my-host-group',
            'host': 'my-host',
        })

        self.cmd('vm host group create -n {host-group} -c 3 -g {rg}')
        self.cmd('vm host group list -g {rg}', checks=[
            self.check('length(@)', 1),
            self.check('[0].name', '{host-group}')
        ])
        self.cmd('vm host create -n {host} --host-group {host-group} -d 2 -g {rg} --sku DSv3-Type1')
        self.cmd('vm host list --host-group {host-group} -g {rg}', checks=[
            self.check('length(@)', 1),
            self.check('[0].name', '{host}')
        ])

        self.cmd('vm host group update -n {host-group} -g {rg} --set tags.foo="bar"', checks=[
            self.check('tags.foo','bar')
        ])
        self.cmd('vm host update -n {host} --host-group {host-group} -g {rg} --set tags.foo="bar"', checks=[
            self.check('tags.foo', 'bar')
        ])

        self.cmd('vm host delete -n {host} --host-group {host-group} -g {rg} --yes')
        self.cmd('vm host group delete -n {host-group} -g {rg} --yes')

    @AllowLargeResponse()
    @ResourceGroupPreparer(name_prefix='cli_test_dedicated_host_', location='westeurope')
    @ResourceGroupPreparer(name_prefix='cli_test_dedicated_host2_', location='eastus', key='rg2')
    def test_dedicated_host_e2e(self, resource_group, resource_group_location):
        self.kwargs.update({
            'host-group': 'my-host-group',
            'host-name': 'my-host',
            'vm-name': 'ded-host-vm'
        })

        # create resources
        self.cmd('vm host group create -n {host-group} -c 3 -g {rg} --tags "foo=bar"', checks=[
            self.check('name', '{host-group}'),
            self.check('platformFaultDomainCount', 3),
            self.check('tags.foo', 'bar')
        ])

        try:
            self.cmd('vm host create -n {host-name} --host-group {host-group} -d 2 -g {rg} '
                     '--sku DSv3-Type1 --auto-replace false --tags "bar=baz" ', checks=[
                         self.check('name', '{host-name}'),
                         self.check('platformFaultDomain', 2),
                         self.check('sku.name', 'DSv3-Type1'),
                         self.check('autoReplaceOnFailure', False),
                         self.check('tags.bar', 'baz')
                     ])

        except CLIError as e:
            if 'capacity' in str(e):
                return

        result = self.cmd('vm host get-instance-view --host-group {host-group} --name {host-name} -g {rg}', checks=[
            self.check('name', '{host-name}'),
        ]).get_output_in_json()
        instance_view = result["instanceView"]
        self.assertTrue(instance_view["assetId"])
        self.assertTrue(instance_view["availableCapacity"])

        self.cmd('vm host group get-instance-view -g {rg} -n {host-group}', checks=[
            self.exists('instanceView')
        ])

        host_id = self.cmd('vm host show -g {rg} -n {host-name} --host-group {host-group}').get_output_in_json()['id']
        self.kwargs.update({
            'host_id': host_id
        })

        self.cmd('vm create -n {vm-name} --image debian -g {rg} --size Standard_D4s_v3 '
                 '--host {host_id} --generate-ssh-keys --admin-username azureuser --nsg-rule NONE')

        # validate resources created successfully
        vm_json = self.cmd('vm show -n {vm-name} -g {rg}', checks=[
            self.check('name', '{vm-name}'),
            self.check('provisioningState', 'Succeeded')
        ]).get_output_in_json()

        host_json = self.cmd('vm host show --name {host-name} --host-group {host-group} -g {rg}', checks=[
            self.check('name', '{host-name}'),
        ]).get_output_in_json()

        host_group_json = self.cmd('vm host group show --name {host-group} -g {rg}', checks=[
            self.check('name', '{host-group}'),
        ]).get_output_in_json()

        self.assertTrue(vm_json['host']['id'].lower(), host_json['id'].lower())
        self.assertTrue(host_json['virtualMachines'][0]['id'].lower(), vm_json['id'].lower())
        self.assertTrue(host_group_json['hosts'][0]['id'].lower(), host_json['id'].lower())

        # delete resources (test vm host delete commands)
        self.cmd('vm delete --name {vm-name} -g {rg} --yes')
        time.sleep(30)
        self.cmd('vm host delete --name {host-name} --host-group {host-group} -g {rg} --yes')
        # Service has problem. It is not deleted yet but it returns.
        time.sleep(30)
        self.cmd('vm host group delete --name {host-group} -g {rg} --yes')

        # Test --automatic-placement
        self.cmd('vm host group create -n {host-group} -c 1 -g {rg2} --automatic-placement', checks=[
            self.check('supportAutomaticPlacement', True),
        ])
        host_id = self.cmd('vm host create -n {host-name} --host-group {host-group} -d 0 -g {rg2} --sku DSv3-Type1').get_output_in_json()['id']
        self.kwargs.update({
            'host_id': host_id
        })
        self.cmd('vm create -g {rg2} -n vm1 --image centos --host {host_id} --size Standard_D4s_v3 --nsg-rule NONE --generate-ssh-keys --admin-username azureuser')
        self.cmd('vm create -g {rg2} -n vm2 --image centos --host-group {host-group} --size Standard_D4s_v3 --nsg-rule NONE --generate-ssh-keys --admin-username azureuser')
        self.cmd('vm show -g {rg2} -n vm1', checks=[
            self.check_pattern('host.id', '.*/{host-name}$')
        ])
        self.cmd('vm show -g {rg2} -n vm2', checks=[
            self.check_pattern('hostGroup.id', '.*/{host-group}$')
        ])
        self.cmd('vm delete --name vm1 -g {rg2} --yes')
        self.cmd('vm delete --name vm2 -g {rg2} --yes')
        self.cmd('vm host delete --name {host-name} --host-group {host-group} -g {rg2} --yes')

    @AllowLargeResponse()
    @ResourceGroupPreparer(name_prefix='cli_test_dedicated_host_', location='westus2')
    def test_update_dedicated_host_e2e(self, resource_group, resource_group_location):
        self.kwargs.update({
            'host-group': 'my-host-group',
            'host-name': 'my-host',
            'host2-group': 'my-host2-group',
            'host2-name': 'my-host2',
            'vm-name': 'ded-host-vm',
        })

        # create resources
        self.cmd('vm host group create -n {host-group} -c 3 -g {rg} --tags "foo=bar"', checks=[
            self.check('name', '{host-group}'),
            self.check('platformFaultDomainCount', 3),
            self.check('tags.foo', 'bar')
        ])

        self.cmd('vm host group create -n {host2-group} -c 3 -g {rg} --tags "foo=bar"', checks=[
            self.check('name', '{host2-group}'),
            self.check('platformFaultDomainCount', 3),
            self.check('tags.foo', 'bar')
        ])

        try:
            self.cmd('vm host create -n {host-name} --host-group {host-group} -d 2 -g {rg} '
                     '--sku DSv3-Type1 --auto-replace false --tags "bar=baz" ', checks=[
                self.check('name', '{host-name}'),
                self.check('platformFaultDomain', 2),
                self.check('sku.name', 'DSv3-Type1'),
                self.check('autoReplaceOnFailure', False),
                self.check('tags.bar', 'baz')
            ])

        except CLIError as e:
            if 'capacity' in str(e):
                return

        try:
            self.cmd('vm host create -n {host2-name} --host-group {host2-group} -d 2 -g {rg} '
                     '--sku DSv3-Type1 --auto-replace false --tags "bar=baz" ', checks=[
                self.check('name', '{host2-name}'),
                self.check('platformFaultDomain', 2),
                self.check('sku.name', 'DSv3-Type1'),
                self.check('autoReplaceOnFailure', False),
                self.check('tags.bar', 'baz')
            ])

        except CLIError as e:
            if 'capacity' in str(e):
                return

        result = self.cmd('vm host get-instance-view --host-group {host-group} --name {host-name} -g {rg}', checks=[
            self.check('name', '{host-name}'),
        ]).get_output_in_json()
        instance_view = result["instanceView"]
        self.assertTrue(instance_view["assetId"])
        self.assertTrue(instance_view["availableCapacity"])

        result = self.cmd('vm host get-instance-view --host-group {host2-group} --name {host2-name} -g {rg}', checks=[
            self.check('name', '{host2-name}'),
        ]).get_output_in_json()
        instance_view = result["instanceView"]
        self.assertTrue(instance_view["assetId"])
        self.assertTrue(instance_view["availableCapacity"])

        self.cmd('vm host group get-instance-view -g {rg} -n {host-group}', checks=[
            self.exists('instanceView')
        ])

        self.cmd('vm host group get-instance-view -g {rg} -n {host2-group}', checks=[
            self.exists('instanceView')
        ])

        host_id = self.cmd('vm host show -g {rg} -n {host-name} --host-group {host-group}').get_output_in_json()['id']
        host2_id = self.cmd('vm host show -g {rg} -n {host2-name} --host-group {host2-group}').get_output_in_json()['id']
        self.kwargs.update({
            'host_id': host_id,
            'host2_id': host2_id
        })

        self.cmd('vm create -n {vm-name} --image debian -g {rg} --size Standard_D4s_v3 '
                 '--generate-ssh-keys --admin-username azureuser --nsg-rule NONE')

        # validate resources created successfully
        vm_json = self.cmd('vm show -n {vm-name} -g {rg}', checks=[
            self.check('name', '{vm-name}'),
            self.check('provisioningState', 'Succeeded')
        ]).get_output_in_json()
        self.assertEqual(vm_json['host'], None)

        # validate none host to host
        self.cmd('vm deallocate -n {vm-name} -g {rg}')
        self.cmd('vm update -n {vm-name} -g {rg} --host {host_id} --set tags.tagName=tagValue')
        self.cmd('vm start -n {vm-name} -g {rg}')

        self.cmd('vm show -n {vm-name} -g {rg}', checks=[
            self.check('name', '{vm-name}'),
            self.check('provisioningState', 'Succeeded'),
            self.check_pattern('host.id', '.*/{host-name}$'),
            # Test --update multiple arguments
            self.check('tags.tagName', 'tagValue'),
        ])

        # validate host to host2
        self.cmd('vm deallocate -n {vm-name} -g {rg}')
        self.cmd('vm update -n {vm-name} -g {rg} --host {host2_id} --set tags.tagName=tagValue')
        self.cmd('vm start -n {vm-name} -g {rg}')

        self.cmd('vm show -n {vm-name} -g {rg}', checks=[
            self.check('name', '{vm-name}'),
            self.check('provisioningState', 'Succeeded'),
            self.check_pattern('host.id', '.*/{host2-name}$'),
            # Test --update multiple arguments
            self.check('tags.tagName', 'tagValue'),
        ])

        # delete resources (test vm host delete commands)
        # Service has problem. It is not deleted yet but it returns.
        self.cmd('vm delete --name {vm-name} -g {rg} --yes')
        time.sleep(30)
        self.cmd('vm host delete --name {host-name} --host-group {host-group} -g {rg} --yes')
        time.sleep(30)
        self.cmd('vm host delete --name {host2-name} --host-group {host2-group} -g {rg} --yes')
        time.sleep(30)
        self.cmd('vm host group delete --name {host-group} -g {rg} --yes')
        time.sleep(30)
        self.cmd('vm host group delete --name {host2-group} -g {rg} --yes')
        time.sleep(30)

        # Test --automatic-placement
        self.cmd('vm host group create -n {host-group} -c 1 -g {rg} --automatic-placement', checks=[
            self.check('supportAutomaticPlacement', True),
        ])
        self.cmd('vm host group create -n {host2-group} -c 1 -g {rg} --automatic-placement', checks=[
            self.check('supportAutomaticPlacement', True),
        ])
        host_id = self.cmd('vm host create -n {host-name} --host-group {host-group} -d 0 -g {rg} --sku DSv3-Type1').get_output_in_json()['id']
        host2_id = self.cmd('vm host create -n {host2-name} --host-group {host2-group} -d 0 -g {rg} --sku DSv3-Type1').get_output_in_json()['id']
        self.kwargs.update({
            'host_id': host_id,
            'host2_id': host2_id
        })
        self.cmd('vm create -g {rg} -n vm1 --image centos --size Standard_D4s_v3 --nsg-rule NONE --generate-ssh-keys --admin-username azureuser')
        self.cmd('vm create -g {rg} -n vm2 --image centos --size Standard_D4s_v3 --nsg-rule NONE --generate-ssh-keys --admin-username azureuser')
        self.cmd('vm show -g {rg} -n vm1', checks=[
            self.check('host', None)
        ])
        self.cmd('vm show -g {rg} -n vm2', checks=[
            self.check('hostGroup', None)
        ])

        # validate none host to host
        self.cmd('vm deallocate -n vm1 -g {rg}')
        self.cmd('vm update -n vm1 -g {rg} --host {host_id}')
        self.cmd('vm start -n vm1 -g {rg}')
        self.cmd('vm show -g {rg} -n vm1', checks=[
            self.check_pattern('host.id', '.*/{host-name}$')
        ])

        # validate host to host2
        self.cmd('vm deallocate -n vm1 -g {rg}')
        self.cmd('vm update -n vm1 -g {rg} --host {host2_id}')
        self.cmd('vm start -n vm1 -g {rg}')
        self.cmd('vm show -g {rg} -n vm1', checks=[
            self.check_pattern('host.id', '.*/{host2-name}$')
        ])

        # validate none group to group
        self.cmd('vm deallocate -n vm2 -g {rg}')
        self.cmd('vm update -n vm2 -g {rg} --host-group {host-group}')
        self.cmd('vm start -n vm2 -g {rg}')
        self.cmd('vm show -g {rg} -n vm2', checks=[
            self.check_pattern('hostGroup.id', '.*/{host-group}$')
        ])

        # validate group to group2
        self.cmd('vm deallocate -n vm2 -g {rg}')
        self.cmd('vm update -n vm2 -g {rg} --host-group {host2-group}')
        self.cmd('vm start -n vm2 -g {rg}')
        self.cmd('vm show -g {rg} -n vm2', checks=[
            self.check_pattern('hostGroup.id', '.*/{host2-group}$')
        ])

        # validate group2 to host
        self.cmd('vm deallocate -n vm2 -g {rg}')
        self.cmd('vm update -n vm2 -g {rg} --host {host_id}')
        self.cmd('vm start -n vm2 -g {rg}')
        self.cmd('vm show -g {rg} -n vm2', checks=[
            self.check_pattern('host.id', '.*/{host-name}$')
        ])

        # validate host to group2
        self.cmd('vm deallocate -n vm2 -g {rg}')
        self.cmd('vm update -n vm2 -g {rg} --host-group {host2-group}')
        self.cmd('vm start -n vm2 -g {rg}')
        self.cmd('vm show -g {rg} -n vm2', checks=[
            self.check_pattern('hostGroup.id', '.*/{host2-group}$')
        ])

        # delete resources (test vm host delete commands)
        # Service has problem. It is not deleted yet but it returns.
        self.cmd('vm delete --name vm1 -g {rg} --yes')
        time.sleep(30)
        self.cmd('vm delete --name vm2 -g {rg} --yes')
        time.sleep(30)
        self.cmd('vm host delete --name {host-name} --host-group {host-group} -g {rg} --yes')
        time.sleep(30)
        self.cmd('vm host delete --name {host2-name} --host-group {host2-group} -g {rg} --yes')
        time.sleep(30)
        self.cmd('vm host group delete --name {host-group} -g {rg} --yes')
        time.sleep(30)
        self.cmd('vm host group delete --name {host2-group} -g {rg} --yes')
        time.sleep(30)
# endregion


# region ppg tests
class ProximityPlacementGroupScenarioTest(ScenarioTest):

    @ResourceGroupPreparer(name_prefix="cli_test_ppg_cmds_")
    def test_proximity_placement_group(self, resource_group, resource_group_location):
        self.kwargs.update({
            'ppg1': 'my_ppg_1',
            'ppg2': 'my_ppg_2',
            'ppg3': 'my_ppg_3',
            'loc': resource_group_location
        })

        # fails because not a valid type
        self.cmd('ppg create -n fail_ppg -g {rg} -t notAvalidType', expect_failure=True)

        self.cmd('ppg create -n {ppg1} -t StandarD -g {rg}', checks=[
            self.check('name', '{ppg1}'),
            self.check('location', '{loc}'),
            self.check('proximityPlacementGroupType', 'Standard')
        ])

        self.cmd('ppg show -g {rg} -n {ppg1} --include-colocation-status', checks=[
            self.check('name', '{ppg1}'),
            self.check('location', '{loc}'),
            self.check('proximityPlacementGroupType', 'Standard'),
            self.exists('colocationStatus')
        ])

        self.cmd('ppg create -n {ppg2} -t Standard -g {rg}', checks=[
            self.check('name', '{ppg2}'),
            self.check('location', '{loc}'),
            self.check('proximityPlacementGroupType', 'Standard')
        ])

        self.cmd('ppg create -n {ppg3} -g {rg}', checks=[
            self.check('name', '{ppg3}'),
            self.check('location', '{loc}'),
        ])

        self.cmd('ppg list -g {rg}', checks=[
            self.check('length(@)', 3)
        ])
        self.cmd('ppg delete -n {ppg1} -g {rg}')
        self.cmd('ppg list -g {rg}', checks=[
            self.check('length(@)', 2),
        ])

        self.cmd('ppg update -n {ppg3} -g {rg} --set tags.foo="bar"', checks=[
            self.check('tags.foo', 'bar')
        ])

    @ResourceGroupPreparer(name_prefix='cli_test_ppg_vm_vmss_')
    def test_ppg_with_related_resources(self, resource_group):

        self.kwargs.update({
            'ppg': 'myppg',
            'vm': 'vm1',
            'vmss': 'vmss1',
            'avset': 'avset1',
            'ssh_key': TEST_SSH_KEY_PUB
        })

        self.kwargs['ppg_id'] = self.cmd('ppg create -n {ppg} -t standard -g {rg}').get_output_in_json()['id']

        self.kwargs['vm_id'] = self.cmd(
            'vm create -g {rg} -n {vm} --image debian --admin-username debian --ssh-key-value \'{ssh_key}\' --ppg {ppg} --nsg-rule NONE').get_output_in_json()[
            'id']

        self.cmd(
            'vmss create -g {rg} -n {vmss} --image debian --admin-username debian --ssh-key-value \'{ssh_key}\' --ppg {ppg_id}')
        self.kwargs['vmss_id'] = self.cmd('vmss show -g {rg} -n {vmss}').get_output_in_json()['id']

        self.kwargs['avset_id'] = \
        self.cmd('vm availability-set create -g {rg} -n {avset} --ppg {ppg}').get_output_in_json()['id']

        ppg_resource = self.cmd('ppg show -n {ppg} -g {rg}').get_output_in_json()

        # check that the compute resources are created with PPG

        self._assert_ids_equal(ppg_resource['availabilitySets'][0]['id'], self.kwargs['avset_id'],
                               rg_prefix='cli_test_ppg_vm_vmss_')
        self._assert_ids_equal(ppg_resource['virtualMachines'][0]['id'], self.kwargs['vm_id'],
                               rg_prefix='cli_test_ppg_vm_vmss_')
        self._assert_ids_equal(ppg_resource['virtualMachineScaleSets'][0]['id'], self.kwargs['vmss_id'],
                               'cli_test_ppg_vm_vmss_')

    @ResourceGroupPreparer(name_prefix='cli_test_ppg_update_')
    def test_ppg_update(self, resource_group):
        self.kwargs.update({
            'ppg': 'ppg1',
            'vm': 'vm1',
            'vmss': 'vmss1',
            'avset': 'avset1',
            'ssh_key': TEST_SSH_KEY_PUB
        })

        self.kwargs['ppg_id'] = self.cmd('ppg create -g {rg} -n {ppg} -t standard').get_output_in_json()['id']

        self.cmd('vmss create -g {rg} -n {vmss} --image debian --admin-username debian --ssh-key-value \'{ssh_key}\'')
        self.kwargs['vmss_id'] = self.cmd('vmss show -g {rg} -n {vmss}').get_output_in_json()['id']
        self.cmd('vmss deallocate -g {rg} -n {vmss}')
        time.sleep(30)
        self.cmd('vmss update -g {rg} -n {vmss} --ppg {ppg_id}')

        self.cmd(
            'vm create -g {rg} -n {vm} --image debian --admin-username debian --ssh-key-value \'{ssh_key}\' --nsg-rule NONE')
        self.kwargs['vm_id'] = self.cmd('vm show -g {rg} -n {vm}').get_output_in_json()['id']
        self.cmd('vm deallocate -g {rg} -n {vm}')
        time.sleep(30)
        self.cmd('vm update -g {rg} -n {vm} --ppg {ppg_id}')

        self.kwargs['avset_id'] = self.cmd('vm availability-set create -g {rg} -n {avset}').get_output_in_json()['id']
        self.cmd('vm availability-set update -g {rg} -n {avset} --ppg {ppg_id}')

        ppg_resource = self.cmd('ppg show -n {ppg} -g {rg}').get_output_in_json()

        self._assert_ids_equal(ppg_resource['availabilitySets'][0]['id'], self.kwargs['avset_id'],
                               rg_prefix='cli_test_ppg_update_')
        self._assert_ids_equal(ppg_resource['virtualMachines'][0]['id'], self.kwargs['vm_id'],
                               rg_prefix='cli_test_ppg_update_')
        self._assert_ids_equal(ppg_resource['virtualMachineScaleSets'][0]['id'], self.kwargs['vmss_id'],
                               'cli_test_ppg_update_')

    # it would be simpler to do the following:
    # self.assertEqual(ppg_resource['availabilitySets'][0]['id'].lower(), self.kwargs['avset_id'].lower())
    # self.assertEqual(ppg_resource['virtualMachines'][0]['id'].lower(), self.kwargs['vm_id'].lower())
    # self.assertEqual(ppg_resource['virtualMachineScaleSets'][0]['id'].lower(), self.kwargs['vmss_id'].lower())
    #
    # however, the CLI does not replace resource group values in payloads in the recordings.
    def _assert_ids_equal(self, id_1, id_2, rg_prefix=None):
        from msrestazure.tools import parse_resource_id

        id_1, id_2, rg_prefix = id_1.lower(), id_2.lower(), rg_prefix.lower() if rg_prefix else rg_prefix

        parsed_1, parsed_2 = parse_resource_id(id_1), parse_resource_id(id_2)

        self.assertEqual(len(parsed_1.keys()), len(parsed_2.keys()))

        for k1, k2 in zip(sorted(parsed_1.keys()), sorted(parsed_2.keys())):
            if rg_prefix is not None and k1 == 'resource_group':
                self.assertTrue(parsed_1[k1].startswith(rg_prefix))
                self.assertTrue(parsed_2[k2].startswith(rg_prefix))
            else:
                self.assertEqual(parsed_1[k1], parsed_2[k2])
# endregion


class VMGalleryImage(ScenarioTest):

    @ResourceGroupPreparer(location='westus')
    def test_gallery_image(self, resource_group):
        self.kwargs.update({
            'gallery': self.create_random_name('sig_', 10),
            'image': 'image1',
            'disk': 'disk',
            'snapshot': 'snapshot',
            'version': '1.0.0',
        })

        self.cmd('sig create -g {rg} -r {gallery}', checks=[
            self.check('location', 'westus'),
            self.check('name', '{gallery}'),
            self.check('resourceGroup', '{rg}')
        ])
        self.cmd('sig list -g {rg}', checks=self.check('length(@)', 1))

        self.cmd(
            'sig image-definition create -g {rg} --gallery-name {gallery} --gallery-image-definition {image} --os-type linux -p publisher1 -f offer1 -s sku1',
            checks=self.check('name', self.kwargs['image']))
        self.cmd('sig image-definition list -g {rg} --gallery-name {gallery}', checks=self.check('length(@)', 1))
        res = self.cmd('sig image-definition show -g {rg} --gallery-name {gallery} --gallery-image-definition {image}',
                       checks=self.check('name', self.kwargs['image'])).get_output_in_json()

        self.cmd('snapshot create -g {rg} -n {snapshot} --size-gb 1 --sku Premium_LRS --tags tag1=s1')
        self.cmd('sig image-version create --resource-group {rg} --gallery-name {gallery} '
                 '--gallery-image-definition {image} --gallery-image-version {version} --os-snapshot {snapshot}',
                 checks=[
                     self.check('provisioningState', 'Succeeded')
                 ])

        self.cmd('sig image-version show -g {rg} -r {gallery} -i {image} -e {version}', checks=[
            self.check('name', '{version}')
        ])

        self.cmd('sig image-version list -g {rg} -r {gallery} -i {image}', checks=[
            self.check('length(@)', 1),
            self.check('[0].name', '{version}')
        ])
        self.cmd('sig image-version delete -g {rg} -r {gallery} -i {image} -e {version}')
        time.sleep(60)

        self.cmd('sig image-definition delete -g {rg} --gallery-name {gallery} --gallery-image-definition {image}')
        time.sleep(60)  # service end latency
        self.cmd('sig delete -g {rg} --gallery-name {gallery}')
# endregion


class DiskAccessTest(ScenarioTest):

    @ResourceGroupPreparer(name_prefix='cli_test_disk_access_', location='centraluseuap')
    def test_disk_access(self, resource_group):
        self.kwargs.update({
            'loc': 'centraluseuap',
            'diskaccess': 'mydiskaccess',
            'disk': 'mydisk',
            'snapshot': 'mysnapshot'
        })

        self.cmd('disk-access create -g {rg} -l {loc} -n {diskaccess} --no-wait')
        self.cmd('disk-access wait --created -g {rg} -n {diskaccess}')
        self.cmd('disk-access list -g {rg}', checks=[
            self.check('length(@)', 1),
            self.check('[0].name', '{diskaccess}'),
            self.check('[0].location', '{loc}')
        ])

        self.cmd('disk-access update -g {rg} -n {diskaccess} --tags tag1=val1')
        self.kwargs['disk_access_id'] = self.cmd('disk-access show -g {rg} -n {diskaccess}', checks=[
            self.check('name', '{diskaccess}'),
            self.check('location', '{loc}'),
            self.check('tags.tag1', 'val1')
        ]).get_output_in_json()['id']

        self.cmd('disk create -g {rg} -n {disk} --size-gb 10 --network-access-policy AllowPrivate --disk-access {diskaccess}')

        self.cmd('disk update -g {rg} -n {disk} --network-access-policy AllowPrivate --disk-access {disk_access_id}')

        self.cmd('disk show -g {rg} -n {disk}', checks=[
            self.check('name', '{disk}')
        ])

        self.cmd('disk delete -g {rg} -n {disk} --yes')
        self.cmd('disk-access delete -g {rg} -n {diskaccess}')
        self.cmd('disk-access list -g {rg}', checks=[
            self.check('length(@)', 0)
        ])


<<<<<<< HEAD
class VMRedeployTest(ScenarioTest):
    @ResourceGroupPreparer(name_prefix='test_vm_redeploy_')
    def test_vm_redeploy(self, resource_group):
        self.kwargs.update({
            'vm':'myvm'
        })

        self.cmd('vm create -g {rg} -n {vm} --image Debian:debian-10:10:latest --use-unmanaged-disk --admin-username ubuntu --admin-password testPassword0 --authentication-type password --nsg-rule NONE')
        self.cmd('vm reapply -n {vm} -g {rg}')
        self.cmd('vm redeploy -n {vm} -g {rg}')


class VMConvertTest(ScenarioTest):
    @ResourceGroupPreparer(name_prefix='test_vm_convert_')
    def test_vm_convert(self, resource_group):
        self.kwargs.update({
            'vm': 'myvm'
        })

        self.cmd(
            'vm create -g {rg} -n {vm} --image Debian:debian-10:10:latest --use-unmanaged-disk --admin-username ubuntu --admin-password testPassword0 --authentication-type password --nsg-rule NONE')
        self.cmd('vm unmanaged-disk attach -g {rg} --vm-name {vm} --new --size-gb 1')

        output = self.cmd('vm unmanaged-disk list --vm-name {vm} -g {rg}').get_output_in_json()
        self.assertFalse(output[0]['managedDisk'])
        self.assertTrue(output[0]['vhd'])

        self.cmd('vm deallocate -n {vm} -g {rg}')
        self.cmd('vm convert -n {vm} -g {rg}')

        converted = self.cmd('vm unmanaged-disk list --vm-name {vm} -g {rg}').get_output_in_json()
        self.assertTrue(converted[0]['managedDisk'])
        self.assertFalse(converted[0]['vhd'])


class VMSimulateEvictionScenarioTest(ScenarioTest):

    @ResourceGroupPreparer(name_prefix='cli_test_vm_simulate_eviction')
    def test_vm_simulate_eviction(self, resource_group):

        self.kwargs.update({
            'loc': 'eastus',
            'vm1': 'vm-simualte-eviction1',
            'vm2': 'vm-simulate-eviction2',
            'vm3': 'vm-simulate-eviction3'
        })

        # simulate-eviction on a Regular VM, expect failure
        self.cmd('vm create --resource-group {rg} --name {vm1} --admin-username azureuser --admin-password testPassword0 --authentication-type password --location {loc} --image OpenLogic:CentOS:7.5:latest --priority Regular --nsg-rule NONE')
        self.cmd('vm simulate-eviction --resource-group {rg} --name {vm1}', expect_failure=True)

        # simulate-eviction on a Spot VM with Deallocate policy, expect VM to be deallocated
        self.cmd('vm create --resource-group {rg} --name {vm2} --admin-username azureuser --admin-password testPassword0 --authentication-type password --location {loc} --image OpenLogic:CentOS:7.5:latest --priority Spot --eviction-policy Deallocate --nsg-rule NONE')
        self.cmd('vm simulate-eviction --resource-group {rg} --name {vm2}')
        time.sleep(180)
        self.cmd('vm get-instance-view --resource-group {rg} --name {vm2}', checks=[
            self.check('name', '{vm2}'),
            self.check('resourceGroup', '{rg}'),
            self.check('length(instanceView.statuses)', 2),
            self.check('instanceView.statuses[0].code', 'ProvisioningState/succeeded'),
            self.check('instanceView.statuses[1].code', 'PowerState/deallocated'),
        ])

        # simulate-eviction on a Spot VM with Delete policy, expect VM to be deleted
        self.cmd('vm create --resource-group {rg} --name {vm3} --admin-username azureuser --admin-password testPassword0 --authentication-type password --location {loc} --image OpenLogic:CentOS:7.5:latest --priority Spot --eviction-policy Delete --nsg-rule NONE')
        self.cmd('vm simulate-eviction --resource-group {rg} --name {vm3}')
        time.sleep(180)
        self.cmd('vm list --resource-group {rg}', checks=[self.check('length(@)', 2)])
        self.cmd('vm show --resource-group {rg} --name {vm3}', expect_failure=True)


class VMRestartTest(ScenarioTest):
    def _check_vm_power_state(self, expected_power_state):

        self.cmd('vm get-instance-view --resource-group {rg} --name {vm}', checks=[
            self.check('type(@)', 'object'),
            self.check('name', '{vm}'),
            self.check('resourceGroup', '{rg}'),
            self.check('length(instanceView.statuses)', 2),
            self.check('instanceView.statuses[0].code', 'ProvisioningState/succeeded'),
            self.check('instanceView.statuses[1].code', expected_power_state),
        ])

    @ResourceGroupPreparer(name_prefix='cli_test_vm_stop_start')
    def test_vm_stop_start(self, resource_group):
        self.kwargs.update({
            'vm': 'vm'
        })
        self.cmd(
            'vm create --resource-group {rg} --name {vm} --admin-username azureuser --admin-password testPassword0 --authentication-type password --image OpenLogic:CentOS:7.5:latest --priority Regular --nsg-rule NONE')

        self.cmd('vm stop --resource-group {rg} --name {vm}')
        self._check_vm_power_state('PowerState/stopped')
        self.cmd('vm start --resource-group {rg} --name {vm}')
        self._check_vm_power_state('PowerState/running')


class VMAutoUpdateScenarioTest(ScenarioTest):

    @ResourceGroupPreparer(name_prefix='cli_test_linux_vm_patch_mode_')
    def test_linux_vm_patch_mode(self, resource_group):
        self.cmd('vm create -g {rg} -n vm1 --image Canonical:UbuntuServer:18.04-LTS:latest --enable-agent --generate-ssh-keys --nsg-rule NONE --admin-username vmtest')

        self.cmd('vm assess-patches -g {rg} -n vm1', checks=[
            self.check('status', 'Succeeded')
        ])
=======
class VMSSSimulateEvictionScenarioTest(ScenarioTest):

    @ResourceGroupPreparer(name_prefix='cli_test_vmss_simulate_eviction')
    def test_vmss_simulate_eviction(self, resource_group):

        self.kwargs.update({
            'loc': 'eastus',
            'vmss1': 'vmss-simualte-eviction1',
            'vmss2': 'vmss-simulate-eviction2',
            'vmss3': 'vmss-simulate-eviction3',
            'instance_ids': []
        })

        # simulate-eviction on a Regular VMSS, expect failure
        self.cmd('vmss create --resource-group {rg} --name {vmss1} --location {loc} --instance-count 2 --image OpenLogic:CentOS:7.5:latest --priority Regular --admin-username vmtest')
        instance_list = self.cmd('vmss list-instances --resource-group {rg} --name {vmss1}').get_output_in_json()
        self.kwargs['instance_ids'] = [x['instanceId'] for x in instance_list]
        self.kwargs['id'] = self.kwargs['instance_ids'][0]
        self.cmd('vmss simulate-eviction --resource-group {rg} --name {vmss1} --instance-id {id}', expect_failure=True)

        # simulate-eviction on a Spot VMSS with Deallocate policy, expect VMSS instance to be deallocated
        self.cmd('vmss create --resource-group {rg} --name {vmss2} --location {loc} --instance-count 2 --image OpenLogic:CentOS:7.5:latest --priority Spot --eviction-policy Deallocate --single-placement-group True --admin-username vmtest')
        instance_list = self.cmd('vmss list-instances --resource-group {rg} --name {vmss2}').get_output_in_json()
        self.kwargs['instance_ids'] = [x['instanceId'] for x in instance_list]
        self.kwargs['id'] = self.kwargs['instance_ids'][0]
        self.cmd('vmss simulate-eviction --resource-group {rg} --name {vmss2} --instance-id {id}')

        # simulate-eviction on a Spot VMSS with Delete policy, expect VMSS instance to be deleted
        self.cmd('vmss create --resource-group {rg} --name {vmss3} --location {loc} --instance-count 2 --image OpenLogic:CentOS:7.5:latest --priority Spot --eviction-policy Delete --single-placement-group True --admin-username vmtest')
        instance_list = self.cmd('vmss list-instances --resource-group {rg} --name {vmss3}').get_output_in_json()
        self.kwargs['instance_ids'] = [x['instanceId'] for x in instance_list]
        self.kwargs['id'] = self.kwargs['instance_ids'][0]
        self.cmd('vmss simulate-eviction --resource-group {rg} --name {vmss3} --instance-id {id}')
        time.sleep(180)
        self.cmd('vmss list-instances --resource-group {rg} --name {vmss3}', checks=[self.check('length(@)', len(self.kwargs['instance_ids']) - 1)])
        self.cmd('vmss get-instance-view --resource-group {rg} --name {vmss3} --instance-id {id}', expect_failure=True)
# endregion


class VMAvailSetScenarioTest(ScenarioTest):

    @AllowLargeResponse()
    @ResourceGroupPreparer()
    def test_vm_availset(self, resource_group):

        self.kwargs.update({
            'availset': 'availset-test'
        })
        self.cmd('vm availability-set create -g {rg} -n {availset}', checks=[
            self.check('name', '{availset}'),
            self.check('platformFaultDomainCount', 2),
            self.check('platformUpdateDomainCount', 5),  # server defaults to 5
            self.check('sku.name', 'Aligned')
        ])

        # create with explict UD count
        self.cmd('vm availability-set create -g {rg} -n avset2 --platform-fault-domain-count 2 --platform-update-domain-count 2', checks=[
            self.check('platformFaultDomainCount', 2),
            self.check('platformUpdateDomainCount', 2),
            self.check('sku.name', 'Aligned')
        ])
        self.cmd('vm availability-set delete -g {rg} -n avset2')

        self.cmd('vm availability-set update -g {rg} -n {availset} --set tags.test=success',
                 checks=self.check('tags.test', 'success'))
        self.cmd('vm availability-set list -g {rg}', checks=[
            self.check('length(@)', 1),
            self.check('[0].name', '{availset}')
        ])
        result = self.cmd('vm availability-set list --query "[?name==\'availset-test\']"').get_output_in_json()
        self.assertEqual(1, len(result))
        self.cmd('vm availability-set list-sizes -g {rg} -n {availset}',
                 checks=self.check('type(@)', 'array'))
        self.cmd('vm availability-set show -g {rg} -n {availset}',
                 checks=[self.check('name', '{availset}')])
        self.cmd('vm availability-set delete -g {rg} -n {availset}')
        self.cmd('vm availability-set list -g {rg}',
                 checks=self.check('length(@)', 0))
# endregion


class TestSnapShotAccess(ScenarioTest):

    @ResourceGroupPreparer(name_prefix='test_snapshot_access_')
    def test_snapshot_access(self, resource_group):
        self.kwargs.update({
            'snapshot': 'snapshot'
        })

        self.cmd('snapshot create -n {snapshot} -g {rg} --size-gb 1')
        self.cmd('snapshot grant-access --duration-in-seconds 600 -n {snapshot} -g {rg}')
        self.cmd('snapshot show -n {snapshot} -g {rg}')
        self.cmd('snapshot list -g {rg}',
                 checks=[
                     self.check('length(@)', '1'),
                 ])
        self.cmd('snapshot revoke-access -n {snapshot} -g {rg}')
        self.cmd('snapshot delete -n {snapshot} -g {rg}')
>>>>>>> 3ae3c617
# endregion

# endregion


if __name__ == '__main__':
    unittest.main()<|MERGE_RESOLUTION|>--- conflicted
+++ resolved
@@ -2317,7 +2317,6 @@
         ])
 
 
-<<<<<<< HEAD
 class VMRedeployTest(ScenarioTest):
     @ResourceGroupPreparer(name_prefix='test_vm_redeploy_')
     def test_vm_redeploy(self, resource_group):
@@ -2424,7 +2423,8 @@
         self.cmd('vm assess-patches -g {rg} -n vm1', checks=[
             self.check('status', 'Succeeded')
         ])
-=======
+
+
 class VMSSSimulateEvictionScenarioTest(ScenarioTest):
 
     @ResourceGroupPreparer(name_prefix='cli_test_vmss_simulate_eviction')
@@ -2523,7 +2523,6 @@
                  ])
         self.cmd('snapshot revoke-access -n {snapshot} -g {rg}')
         self.cmd('snapshot delete -n {snapshot} -g {rg}')
->>>>>>> 3ae3c617
 # endregion
 
 # endregion
