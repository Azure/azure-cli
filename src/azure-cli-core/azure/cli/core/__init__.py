--- conflicted
+++ resolved
@@ -44,12 +44,8 @@
             register_ids_argument, register_global_subscription_argument)
         from azure.cli.core.cloud import get_active_cloud
         from azure.cli.core.commands.transform import register_global_transforms
-<<<<<<< HEAD
         from azure.cli.core._session import ACCOUNT, CONFIG, SESSION, INDEX
-=======
         from azure.cli.core.commands.recommend import register_global_query_recommend
-        from azure.cli.core._session import ACCOUNT, CONFIG, SESSION
->>>>>>> 02088b54
 
         from knack.util import ensure_dir
 
