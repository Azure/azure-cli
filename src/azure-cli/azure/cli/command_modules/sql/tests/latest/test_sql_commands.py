# --------------------------------------------------------------------------------------------
# Copyright (c) Microsoft Corporation. All rights reserved.
# Licensed under the MIT License. See License.txt in the project root for license information.
# --------------------------------------------------------------------------------------------

import time
import os

from azure_devtools.scenario_tests import AllowLargeResponse, live_only

from azure.cli.core.util import CLIError
from azure.cli.core.mock import DummyCli
from azure.cli.testsdk.base import execute
from azure.cli.testsdk.exceptions import CliTestError
from azure.cli.testsdk import (
    JMESPathCheck,
    JMESPathCheckExists,
    JMESPathCheckGreaterThan,
    NoneCheck,
    ResourceGroupPreparer,
    ScenarioTest,
    StorageAccountPreparer,
    LiveScenarioTest,
    record_only)
from azure.cli.testsdk.preparers import (
    AbstractPreparer,
    SingleValueReplacer)
from azure.cli.command_modules.sql.custom import (
    ClientAuthenticationType,
    ClientType,
    ComputeModelType)
from datetime import datetime, timedelta
from time import sleep

# Constants
server_name_prefix = 'clitestserver'
server_name_max_length = 62
managed_instance_name_prefix = 'clitestmi'
instance_pool_name_prefix = 'clitestip'
managed_instance_name_max_length = 20


class SqlServerPreparer(AbstractPreparer, SingleValueReplacer):
    def __init__(self, name_prefix=server_name_prefix, parameter_name='server', location='westus',
                 admin_user='admin123', admin_password='SecretPassword123',
                 resource_group_parameter_name='resource_group', skip_delete=True):
        super(SqlServerPreparer, self).__init__(name_prefix, server_name_max_length)
        self.location = location
        self.parameter_name = parameter_name
        self.admin_user = admin_user
        self.admin_password = admin_password
        self.resource_group_parameter_name = resource_group_parameter_name
        self.skip_delete = skip_delete

    def create_resource(self, name, **kwargs):
        group = self._get_resource_group(**kwargs)
        template = 'az sql server create -l {} -g {} -n {} -u {} -p {}'
        execute(DummyCli(), template.format(self.location, group, name, self.admin_user, self.admin_password))
        return {self.parameter_name: name}

    def remove_resource(self, name, **kwargs):
        if not self.skip_delete:
            group = self._get_resource_group(**kwargs)
            execute(DummyCli(), 'az sql server delete -g {} -n {} --yes --no-wait'.format(group, name))

    def _get_resource_group(self, **kwargs):
        try:
            return kwargs.get(self.resource_group_parameter_name)
        except KeyError:
            template = 'To create a sql server account a resource group is required. Please add ' \
                       'decorator @{} in front of this storage account preparer.'
            raise CliTestError(template.format(ResourceGroupPreparer.__name__,
                                               self.resource_group_parameter_name))


class SqlServerMgmtScenarioTest(ScenarioTest):
    @ResourceGroupPreparer(parameter_name='resource_group_1', location='westeurope')
    @ResourceGroupPreparer(parameter_name='resource_group_2', location='westeurope')
    def test_sql_server_mgmt(self, resource_group_1, resource_group_2, resource_group_location):
        server_name_1 = self.create_random_name(server_name_prefix, server_name_max_length)
        server_name_2 = self.create_random_name(server_name_prefix, server_name_max_length)
        admin_login = 'admin123'
        admin_passwords = ['SecretPassword123', 'SecretPassword456']

        # test create sql server with minimal required parameters
        server_1 = self.cmd('sql server create -g {} --name {} '
                            '--admin-user {} --admin-password {}'
                            .format(resource_group_1, server_name_1, admin_login, admin_passwords[0]),
                            checks=[
                                JMESPathCheck('name', server_name_1),
                                JMESPathCheck('location', resource_group_location),
                                JMESPathCheck('resourceGroup', resource_group_1),
                                JMESPathCheck('administratorLogin', admin_login),
                                JMESPathCheck('identity', None)]).get_output_in_json()

        # test list sql server should be 1
        self.cmd('sql server list -g {}'.format(resource_group_1), checks=[JMESPathCheck('length(@)', 1)])

        # test update sql server
        self.cmd('sql server update -g {} --name {} --admin-password {} -i'
                 .format(resource_group_1, server_name_1, admin_passwords[1]),
                 checks=[
                     JMESPathCheck('name', server_name_1),
                     JMESPathCheck('resourceGroup', resource_group_1),
                     JMESPathCheck('administratorLogin', admin_login),
                     JMESPathCheck('identity.type', 'SystemAssigned')])

        # test update without identity parameter, validate identity still exists
        # also use --id instead of -g/-n
        self.cmd('sql server update --id {} --admin-password {}'
                 .format(server_1['id'], admin_passwords[0]),
                 checks=[
                     JMESPathCheck('name', server_name_1),
                     JMESPathCheck('resourceGroup', resource_group_1),
                     JMESPathCheck('administratorLogin', admin_login),
                     JMESPathCheck('identity.type', 'SystemAssigned')])

        # test create another sql server, with identity this time
        self.cmd('sql server create -g {} --name {} -l {} -i '
                 '--admin-user {} --admin-password {}'
                 .format(resource_group_2, server_name_2, resource_group_location, admin_login, admin_passwords[0]),
                 checks=[
                     JMESPathCheck('name', server_name_2),
                     JMESPathCheck('location', resource_group_location),
                     JMESPathCheck('resourceGroup', resource_group_2),
                     JMESPathCheck('administratorLogin', admin_login),
                     JMESPathCheck('identity.type', 'SystemAssigned')])

        # test list sql server in that group should be 1
        self.cmd('sql server list -g {}'.format(resource_group_2), checks=[JMESPathCheck('length(@)', 1)])

        # test list sql server in the subscription should be at least 2
        self.cmd('sql server list', checks=[JMESPathCheckGreaterThan('length(@)', 1)])

        # test show sql server
        self.cmd('sql server show -g {} --name {}'
                 .format(resource_group_1, server_name_1),
                 checks=[
                     JMESPathCheck('name', server_name_1),
                     JMESPathCheck('resourceGroup', resource_group_1),
                     JMESPathCheck('administratorLogin', admin_login)])

        self.cmd('sql server show --id {}'
                 .format(server_1['id']),
                 checks=[
                     JMESPathCheck('name', server_name_1),
                     JMESPathCheck('resourceGroup', resource_group_1),
                     JMESPathCheck('administratorLogin', admin_login)])

        self.cmd('sql server list-usages -g {} -n {}'
                 .format(resource_group_1, server_name_1),
                 checks=[JMESPathCheck('[0].resourceName', server_name_1)])

        # test delete sql server
        self.cmd('sql server delete --id {} --yes'
                 .format(server_1['id']), checks=NoneCheck())
        self.cmd('sql server delete -g {} --name {} --yes'
                 .format(resource_group_2, server_name_2), checks=NoneCheck())

        # test list sql server should be 0
        self.cmd('sql server list -g {}'.format(resource_group_1), checks=[NoneCheck()])

    @ResourceGroupPreparer(parameter_name='resource_group_1', location='westeurope')
    def test_sql_server_public_network_access_create_mgmt(self, resource_group_1, resource_group_location):
        server_name_1 = self.create_random_name(server_name_prefix, server_name_max_length)
        server_name_2 = self.create_random_name(server_name_prefix, server_name_max_length)
        server_name_3 = self.create_random_name(server_name_prefix, server_name_max_length)
        admin_login = 'admin123'
        admin_passwords = ['SecretPassword123', 'SecretPassword456']

        # test create sql server with no enable-public-network passed in, verify publicNetworkAccess == Enabled
        self.cmd('sql server create -g {} --name {} '
                 '--admin-user {} --admin-password {}'
                 .format(resource_group_1, server_name_1, admin_login, admin_passwords[0]),
                 checks=[
                     JMESPathCheck('name', server_name_1),
                     JMESPathCheck('location', resource_group_location),
                     JMESPathCheck('resourceGroup', resource_group_1),
                     JMESPathCheck('administratorLogin', admin_login),
                     JMESPathCheck('publicNetworkAccess', 'Enabled')])

        # test create sql server with enable-public-network == true passed in, verify publicNetworkAccess == Enabled
        self.cmd('sql server create -g {} --name {} '
                 '--admin-user {} --admin-password {} --enable-public-network {}'
                 .format(resource_group_1, server_name_2, admin_login, admin_passwords[0], 'true'),
                 checks=[
                     JMESPathCheck('name', server_name_2),
                     JMESPathCheck('location', resource_group_location),
                     JMESPathCheck('resourceGroup', resource_group_1),
                     JMESPathCheck('administratorLogin', admin_login),
                     JMESPathCheck('publicNetworkAccess', 'Enabled')])

        # test create sql server with enable-public-network == false passed in, verify publicNetworkAccess == Disabled
        self.cmd('sql server create -g {} --name {} '
                 '--admin-user {} --admin-password {} -e {}'
                 .format(resource_group_1, server_name_3, admin_login, admin_passwords[0], 'false'),
                 checks=[
                     JMESPathCheck('name', server_name_3),
                     JMESPathCheck('location', resource_group_location),
                     JMESPathCheck('resourceGroup', resource_group_1),
                     JMESPathCheck('administratorLogin', admin_login),
                     JMESPathCheck('publicNetworkAccess', 'Disabled')])

        # test get sql server to verify publicNetworkAccess == 'Disabled' for the above server as expected
        self.cmd('sql server show -g {} --name {}'
                 .format(resource_group_1, server_name_3),
                 checks=[
                     JMESPathCheck('name', server_name_3),
                     JMESPathCheck('resourceGroup', resource_group_1),
                     JMESPathCheck('administratorLogin', admin_login),
                     JMESPathCheck('publicNetworkAccess', 'Disabled')])

    @ResourceGroupPreparer(parameter_name='resource_group', location='westeurope')
    def test_sql_server_public_network_access_update_mgmt(self, resource_group, resource_group_location):
        server_name = self.create_random_name(server_name_prefix, server_name_max_length)
        admin_login = 'admin123'
        admin_passwords = ['SecretPassword123', 'SecretPassword456']

        # test create sql server with no enable-public-network passed in, verify publicNetworkAccess == Enabled
        self.cmd('sql server create -g {} --name {} --admin-user {} --admin-password {}'
                 .format(resource_group, server_name, admin_login, admin_passwords[0]),
                 checks=[
                     JMESPathCheck('name', server_name),
                     JMESPathCheck('location', resource_group_location),
                     JMESPathCheck('resourceGroup', resource_group),
                     JMESPathCheck('administratorLogin', admin_login),
                     JMESPathCheck('publicNetworkAccess', 'Enabled')])

        # test update sql server with enable-public-network == false passed in, verify publicNetworkAccess == Disabled
        self.cmd('sql server update -g {} -n {} --enable-public-network {}'
                 .format(resource_group, server_name, 'false'),
                 checks=[
                     JMESPathCheck('name', server_name),
                     JMESPathCheck('publicNetworkAccess', 'Disabled')])

        # test update sql server with no enable-public-network passed in, verify publicNetworkAccess == Disabled
        self.cmd('sql server update -g {} -n {} -i'
                 .format(resource_group, server_name),
                 checks=[
                     JMESPathCheck('name', server_name),
                     JMESPathCheck('identity.type', 'SystemAssigned'),
                     JMESPathCheck('publicNetworkAccess', 'Disabled')])

        # test update sql server with enable-public-network == true passed in, verify publicNetworkAccess == Enabled
        self.cmd('sql server update -g {} -n {} -e {}'
                 .format(resource_group, server_name, 'true'),
                 checks=[
                     JMESPathCheck('name', server_name),
                     JMESPathCheck('publicNetworkAccess', 'Enabled')])


class SqlServerFirewallMgmtScenarioTest(ScenarioTest):
    @ResourceGroupPreparer()
    @SqlServerPreparer()
    def test_sql_firewall_mgmt(self, resource_group, resource_group_location, server):
        firewall_rule_1 = 'rule1'
        start_ip_address_1 = '0.0.0.0'
        end_ip_address_1 = '255.255.255.255'
        firewall_rule_2 = 'rule2'
        start_ip_address_2 = '123.123.123.123'
        end_ip_address_2 = '123.123.123.124'
        # allow_all_azure_ips_rule = 'AllowAllAzureIPs'
        # allow_all_azure_ips_address = '0.0.0.0'

        # test sql server firewall-rule create
        fw_rule_1 = self.cmd('sql server firewall-rule create --name {} -g {} --server {} '
                             '--start-ip-address {} --end-ip-address {}'
                             .format(firewall_rule_1, resource_group, server,
                                     start_ip_address_1, end_ip_address_1),
                             checks=[
                                 JMESPathCheck('name', firewall_rule_1),
                                 JMESPathCheck('resourceGroup', resource_group),
                                 JMESPathCheck('startIpAddress', start_ip_address_1),
                                 JMESPathCheck('endIpAddress', end_ip_address_1)]).get_output_in_json()

        # test sql server firewall-rule show by group/server/name
        self.cmd('sql server firewall-rule show --name {} -g {} --server {}'
                 .format(firewall_rule_1, resource_group, server),
                 checks=[
                     JMESPathCheck('name', firewall_rule_1),
                     JMESPathCheck('resourceGroup', resource_group),
                     JMESPathCheck('startIpAddress', start_ip_address_1),
                     JMESPathCheck('endIpAddress', end_ip_address_1)])

        # test sql server firewall-rule show by id
        self.cmd('sql server firewall-rule show --id {}'
                 .format(fw_rule_1['id']),
                 checks=[
                     JMESPathCheck('name', firewall_rule_1),
                     JMESPathCheck('resourceGroup', resource_group),
                     JMESPathCheck('startIpAddress', start_ip_address_1),
                     JMESPathCheck('endIpAddress', end_ip_address_1)])

        # test sql server firewall-rule update by group/server/name
        self.cmd('sql server firewall-rule update --name {} -g {} --server {} '
                 '--start-ip-address {} --end-ip-address {}'
                 .format(firewall_rule_1, resource_group, server,
                         start_ip_address_2, end_ip_address_2),
                 checks=[
                     JMESPathCheck('name', firewall_rule_1),
                     JMESPathCheck('resourceGroup', resource_group),
                     JMESPathCheck('startIpAddress', start_ip_address_2),
                     JMESPathCheck('endIpAddress', end_ip_address_2)])

        # test sql server firewall-rule update by id
        self.cmd('sql server firewall-rule update --id {} '
                 '--start-ip-address {}'
                 .format(fw_rule_1['id'], start_ip_address_1),
                 checks=[
                     JMESPathCheck('name', firewall_rule_1),
                     JMESPathCheck('resourceGroup', resource_group),
                     JMESPathCheck('startIpAddress', start_ip_address_1),
                     JMESPathCheck('endIpAddress', end_ip_address_2)])

        self.cmd('sql server firewall-rule update --name {} -g {} --server {} '
                 '--end-ip-address {}'
                 .format(firewall_rule_1, resource_group, server,
                         end_ip_address_1),
                 checks=[
                     JMESPathCheck('name', firewall_rule_1),
                     JMESPathCheck('resourceGroup', resource_group),
                     JMESPathCheck('startIpAddress', start_ip_address_1),
                     JMESPathCheck('endIpAddress', end_ip_address_1)])

        # test sql server firewall-rule create another rule
        self.cmd('sql server firewall-rule create --name {} -g {} --server {} '
                 '--start-ip-address {} --end-ip-address {}'
                 .format(firewall_rule_2, resource_group, server,
                         start_ip_address_2, end_ip_address_2),
                 checks=[
                     JMESPathCheck('name', firewall_rule_2),
                     JMESPathCheck('resourceGroup', resource_group),
                     JMESPathCheck('startIpAddress', start_ip_address_2),
                     JMESPathCheck('endIpAddress', end_ip_address_2)])

        # test sql server firewall-rule list
        self.cmd('sql server firewall-rule list -g {} --server {}'
                 .format(resource_group, server), checks=[JMESPathCheck('length(@)', 2)])

        # # test sql server firewall-rule create azure ip rule
        # self.cmd('sql server firewall-rule allow-all-azure-ips -g {} --server {} '
        #          .format(resource_group, server), checks=[
        #                      JMESPathCheck('name', allow_all_azure_ips_rule),
        #                      JMESPathCheck('resourceGroup', resource_group),
        #                      JMESPathCheck('startIpAddress', allow_all_azure_ips_address),
        #                      JMESPathCheck('endIpAddress', allow_all_azure_ips_address)])

        # # test sql server firewall-rule list
        # self.cmd('sql server firewall-rule list -g {} --server {}'
        #          .format(resource_group, server), checks=[JMESPathCheck('length(@)', 3)])

        # test sql server firewall-rule delete
        self.cmd('sql server firewall-rule delete --id {}'
                 .format(fw_rule_1['id']), checks=NoneCheck())
        self.cmd('sql server firewall-rule list -g {} --server {}'
                 .format(resource_group, server), checks=[JMESPathCheck('length(@)', 1)])

        self.cmd('sql server firewall-rule delete --name {} -g {} --server {}'
                 .format(firewall_rule_2, resource_group, server), checks=NoneCheck())
        self.cmd('sql server firewall-rule list -g {} --server {}'
                 .format(resource_group, server), checks=[NoneCheck()])


class SqlServerDbMgmtScenarioTest(ScenarioTest):
    @ResourceGroupPreparer(location='eastus2')
    @SqlServerPreparer(location='eastus2')
    def test_sql_db_mgmt(self, resource_group, resource_group_location, server):
        database_name = "cliautomationdb01"
        database_name_2 = "cliautomationdb02"
        database_name_3 = "cliautomationdb03"
        update_service_objective = 'P1'
        update_storage = '10GB'
        update_storage_bytes = str(10 * 1024 * 1024 * 1024)
        read_scale_disabled = 'Disabled'
        read_scale_enabled = 'Enabled'

        # test sql db commands
        db1 = self.cmd('sql db create -g {} --server {} --name {} --read-scale {}'
                       .format(resource_group, server, database_name, read_scale_disabled),
                       checks=[
                           JMESPathCheck('resourceGroup', resource_group),
                           JMESPathCheck('name', database_name),
                           JMESPathCheck('location', resource_group_location),
                           JMESPathCheck('elasticPoolId', None),
                           JMESPathCheck('status', 'Online'),
                           JMESPathCheck('zoneRedundant', False),
                           JMESPathCheck('readScale', 'Disabled'),
                           JMESPathCheck('readReplicaCount', '0')]).get_output_in_json()

        self.cmd('sql db list -g {} --server {}'
                 .format(resource_group, server),
                 checks=[
                     JMESPathCheck('length(@)', 2),
                     JMESPathCheck('sort([].name)', sorted([database_name, 'master'])),
                     JMESPathCheck('[0].resourceGroup', resource_group),
                     JMESPathCheck('[1].resourceGroup', resource_group)])

        self.cmd('sql db list-usages -g {} --server {} --name {}'
                 .format(resource_group, server, database_name),
                 checks=[JMESPathCheck('[0].resourceName', database_name)])

        # Show by group/server/name
        self.cmd('sql db show -g {} --server {} --name {}'
                 .format(resource_group, server, database_name),
                 checks=[
                     JMESPathCheck('name', database_name),
                     JMESPathCheck('resourceGroup', resource_group)])

        # Show by id
        self.cmd('sql db show --id {}'
                 .format(db1['id']),
                 checks=[
                     JMESPathCheck('name', database_name),
                     JMESPathCheck('resourceGroup', resource_group)])

        # Update by group/server/name
        self.cmd('sql db update -g {} -s {} -n {} --service-objective {} --max-size {} --read-scale {}'
                 ' --set tags.key1=value1'
                 .format(resource_group, server, database_name,
                         update_service_objective, update_storage,
                         read_scale_enabled),
                 checks=[
                     JMESPathCheck('resourceGroup', resource_group),
                     JMESPathCheck('name', database_name),
                     JMESPathCheck('requestedServiceObjectiveName', update_service_objective),
                     JMESPathCheck('maxSizeBytes', update_storage_bytes),
                     JMESPathCheck('tags.key1', 'value1'),
                     JMESPathCheck('readScale', 'Enabled'),
                     JMESPathCheck('readReplicaCount', '1')])

        # Update by id
        self.cmd('sql db update --id {} --set tags.key2=value2'
                 .format(db1['id']),
                 checks=[
                     JMESPathCheck('resourceGroup', resource_group),
                     JMESPathCheck('name', database_name),
                     JMESPathCheck('requestedServiceObjectiveName', update_service_objective),
                     JMESPathCheck('maxSizeBytes', update_storage_bytes),
                     JMESPathCheck('tags.key2', 'value2')])

        # Rename by group/server/name
        db2 = self.cmd('sql db rename -g {} -s {} -n {} --new-name {}'
                       .format(resource_group, server, database_name, database_name_2),
                       checks=[
                           JMESPathCheck('resourceGroup', resource_group),
                           JMESPathCheck('name', database_name_2)]).get_output_in_json()

        # Rename by id
        db3 = self.cmd('sql db rename --id {} --new-name {}'
                       .format(db2['id'], database_name_3),
                       checks=[
                           JMESPathCheck('resourceGroup', resource_group),
                           JMESPathCheck('name', database_name_3)]).get_output_in_json()

        # Delete by group/server/name
        self.cmd('sql db delete -g {} --server {} --name {} --yes'
                 .format(resource_group, server, database_name_3),
                 checks=[NoneCheck()])

        # Delete by id
        self.cmd('sql db delete --id {} --yes'
                 .format(db3['id']),
                 checks=[NoneCheck()])

    @ResourceGroupPreparer(location='westus2')
    @SqlServerPreparer(location='westus2')
    @AllowLargeResponse()
    def test_sql_db_vcore_mgmt(self, resource_group, resource_group_location, server):
        database_name = "cliautomationdb01"

        # Create database with vcore edition
        vcore_edition = 'GeneralPurpose'
        self.cmd('sql db create -g {} --server {} --name {} --edition {}'
                 .format(resource_group, server, database_name, vcore_edition),
                 checks=[
                     JMESPathCheck('resourceGroup', resource_group),
                     JMESPathCheck('name', database_name),
                     JMESPathCheck('edition', vcore_edition),
                     JMESPathCheck('sku.tier', vcore_edition)])

        # Update database to dtu edition
        dtu_edition = 'Standard'
        dtu_capacity = 10
        self.cmd('sql db update -g {} --server {} --name {} --edition {} --capacity {} --max-size 250GB'
                 .format(resource_group, server, database_name, dtu_edition, dtu_capacity),
                 checks=[
                     JMESPathCheck('resourceGroup', resource_group),
                     JMESPathCheck('name', database_name),
                     JMESPathCheck('edition', dtu_edition),
                     JMESPathCheck('sku.tier', dtu_edition),
                     JMESPathCheck('sku.capacity', dtu_capacity)])

        # Update database back to vcore edition
        vcore_family = 'Gen5'
        vcore_capacity = 4
        self.cmd('sql db update -g {} --server {} --name {} -e {} -c {} -f {}'
                 .format(resource_group, server, database_name, vcore_edition,
                         vcore_capacity, vcore_family),
                 checks=[
                     JMESPathCheck('resourceGroup', resource_group),
                     JMESPathCheck('name', database_name),
                     JMESPathCheck('edition', vcore_edition),
                     JMESPathCheck('sku.tier', vcore_edition),
                     JMESPathCheck('sku.capacity', vcore_capacity),
                     JMESPathCheck('sku.family', vcore_family)])

        # Update only family
        vcore_family_updated = 'Gen4'
        self.cmd('sql db update -g {} -s {} -n {} --family {}'
                 .format(resource_group, server, database_name, vcore_family_updated),
                 checks=[
                     JMESPathCheck('resourceGroup', resource_group),
                     JMESPathCheck('name', database_name),
                     JMESPathCheck('edition', vcore_edition),
                     JMESPathCheck('sku.tier', vcore_edition),
                     JMESPathCheck('sku.capacity', vcore_capacity),
                     JMESPathCheck('sku.family', vcore_family_updated)])

        # Update only capacity
        vcore_capacity_updated = 8
        self.cmd('sql db update -g {} -s {} -n {} --capacity {}'
                 .format(resource_group, server, database_name, vcore_capacity_updated),
                 checks=[
                     JMESPathCheck('resourceGroup', resource_group),
                     JMESPathCheck('name', database_name),
                     JMESPathCheck('edition', vcore_edition),
                     JMESPathCheck('sku.tier', vcore_edition),
                     JMESPathCheck('sku.capacity', vcore_capacity_updated),
                     JMESPathCheck('sku.family', vcore_family_updated)])

        # Update only edition
        vcore_edition_updated = 'BusinessCritical'
        self.cmd('sql db update -g {} -s {} -n {} --tier {}'
                 .format(resource_group, server, database_name, vcore_edition_updated),
                 checks=[
                     JMESPathCheck('resourceGroup', resource_group),
                     JMESPathCheck('name', database_name),
                     JMESPathCheck('edition', vcore_edition_updated),
                     JMESPathCheck('sku.tier', vcore_edition_updated),
                     JMESPathCheck('sku.capacity', vcore_capacity_updated),
                     JMESPathCheck('sku.family', vcore_family_updated)])

        # Create database with vcore edition and all sku properties specified
        database_name_2 = 'cliautomationdb02'
        vcore_edition = 'GeneralPurpose'
        self.cmd('sql db create -g {} --server {} --name {} -e {} -c {} -f {}'
                 .format(resource_group, server, database_name_2,
                         vcore_edition_updated, vcore_capacity_updated,
                         vcore_family_updated),
                 checks=[
                     JMESPathCheck('resourceGroup', resource_group),
                     JMESPathCheck('name', database_name_2),
                     JMESPathCheck('edition', vcore_edition_updated),
                     JMESPathCheck('sku.tier', vcore_edition_updated),
                     JMESPathCheck('sku.capacity', vcore_capacity_updated),
                     JMESPathCheck('sku.family', vcore_family_updated)])

    @ResourceGroupPreparer(name_prefix='clitest-sql', location='eastus2')
    @SqlServerPreparer(name_prefix='clitest-sql', location='eastus2')
    @AllowLargeResponse()
    def test_sql_db_read_replica_mgmt(self, resource_group, resource_group_location, server):
        database_name = "cliautomationdb01"

        # Create database with Hyperscale edition
        edition = 'Hyperscale'
        family = 'Gen5'
        capacity = 2
        self.cmd('sql db create -g {} --server {} --name {} --edition {} --family {} --capacity {}'
                 .format(resource_group, server, database_name, edition, family, capacity),
                 checks=[
                     JMESPathCheck('resourceGroup', resource_group),
                     JMESPathCheck('name', database_name),
                     JMESPathCheck('edition', edition),
                     JMESPathCheck('sku.tier', edition),
                     JMESPathCheck('readScale', 'Enabled'),
                     JMESPathCheck('readReplicaCount', '1')])

        # Increase read replicas
        self.cmd('sql db update -g {} --server {} --name {} --read-replicas {}'
                 .format(resource_group, server, database_name, 3),
                 checks=[
                     JMESPathCheck('readScale', 'Enabled'),
                     JMESPathCheck('readReplicaCount', '3')])

        # Decrease read replicas
        self.cmd('sql db update -g {} --server {} --name {} --read-replicas {}'
                 .format(resource_group, server, database_name, 0),
                 checks=[
                     JMESPathCheck('readScale', 'Disabled'),
                     JMESPathCheck('readReplicaCount', '0')])


class SqlServerServerlessDbMgmtScenarioTest(ScenarioTest):
    @ResourceGroupPreparer(location='westus2')
    @SqlServerPreparer(location='westus2')
    @AllowLargeResponse()
    def test_sql_db_serverless_mgmt(self, resource_group, resource_group_location, server):
        database_name = "cliautomationdb01"
        compute_model_serverless = ComputeModelType.serverless
        compute_model_provisioned = ComputeModelType.provisioned

        # Create database with vcore edition
        vcore_edition = 'GeneralPurpose'
        self.cmd('sql db create -g {} --server {} --name {} --edition {}'
                 .format(resource_group, server, database_name, vcore_edition),
                 checks=[
                     JMESPathCheck('resourceGroup', resource_group),
                     JMESPathCheck('name', database_name),
                     JMESPathCheck('edition', vcore_edition),
                     JMESPathCheck('sku.tier', vcore_edition)])

        # Update database to serverless offering
        self.cmd('sql db update -g {} --server {} --name {} --compute-model {}'
                 .format(resource_group, server, database_name, compute_model_serverless),
                 checks=[
                     JMESPathCheck('resourceGroup', resource_group),
                     JMESPathCheck('name', database_name),
                     JMESPathCheck('edition', vcore_edition),
                     JMESPathCheck('sku.tier', vcore_edition),
                     JMESPathCheck('sku.name', 'GP_S_Gen5')])

        # Update auto pause delay and min capacity
        auto_pause_delay = 120
        min_capacity = 1.0
        self.cmd('sql db update -g {} -s {} -n {} --auto-pause-delay {} --min-capacity {}'
                 .format(resource_group, server, database_name, auto_pause_delay, min_capacity),
                 checks=[
                     JMESPathCheck('resourceGroup', resource_group),
                     JMESPathCheck('name', database_name),
                     JMESPathCheck('edition', vcore_edition),
                     JMESPathCheck('sku.tier', vcore_edition),
                     JMESPathCheck('autoPauseDelay', auto_pause_delay),
                     JMESPathCheck('minCapacity', min_capacity)])

        # Update only vCores
        vCores = 8
        self.cmd('sql db update -g {} -s {} -n {} -c {}'
                 .format(resource_group, server, database_name, vCores),
                 checks=[
                     JMESPathCheck('resourceGroup', resource_group),
                     JMESPathCheck('name', database_name),
                     JMESPathCheck('edition', vcore_edition),
                     JMESPathCheck('sku.tier', vcore_edition),
                     JMESPathCheck('sku.capacity', vCores)])

        # Update back to provisioned database offering
        self.cmd('sql db update -g {} --server {} --name {} --compute-model {}'
                 .format(resource_group, server, database_name, compute_model_provisioned),
                 checks=[
                     JMESPathCheck('resourceGroup', resource_group),
                     JMESPathCheck('name', database_name),
                     JMESPathCheck('edition', vcore_edition),
                     JMESPathCheck('sku.tier', vcore_edition),
                     JMESPathCheck('sku.name', 'GP_Gen5')])

        # Create database with vcore edition with everything specified for Serverless
        database_name_2 = 'cliautomationdb02'
        vcore_edition = 'GeneralPurpose'
        vcore_family = 'Gen5'
        vcore_capacity = 4
        auto_pause_delay = 120
        min_capacity = 1.0

        self.cmd('sql db create -g {} --server {} --name {} -e {} -c {} -f {} --compute-model {} --auto-pause-delay {} --min-capacity {}'
                 .format(resource_group, server, database_name_2,
                         vcore_edition, vcore_capacity,
                         vcore_family, compute_model_serverless, auto_pause_delay, min_capacity),
                 checks=[
                     JMESPathCheck('resourceGroup', resource_group),
                     JMESPathCheck('name', database_name_2),
                     JMESPathCheck('edition', vcore_edition),
                     JMESPathCheck('sku.tier', vcore_edition),
                     JMESPathCheck('sku.capacity', vcore_capacity),
                     JMESPathCheck('sku.family', vcore_family),
                     JMESPathCheck('sku.name', 'GP_S_Gen5'),
                     JMESPathCheck('autoPauseDelay', auto_pause_delay),
                     JMESPathCheck('minCapacity', min_capacity)])


class SqlServerDbOperationMgmtScenarioTest(ScenarioTest):
    @ResourceGroupPreparer(location='southeastasia')
    @SqlServerPreparer(location='southeastasia')
    def test_sql_db_operation_mgmt(self, resource_group, resource_group_location, server):
        database_name = "cliautomationdb01"
        update_service_objective = 'GP_Gen5_8'

        # Create db
        self.cmd('sql db create -g {} -s {} -n {}'
                 .format(resource_group, server, database_name),
                 checks=[
                     JMESPathCheck('resourceGroup', resource_group),
                     JMESPathCheck('name', database_name),
                     JMESPathCheck('status', 'Online')])

        # Update DB with --no-wait
        self.cmd('sql db update -g {} -s {} -n {} --service-objective {} --no-wait'
                 .format(resource_group, server, database_name, update_service_objective))

        # List operations
        ops = list(
            self.cmd('sql db op list -g {} -s {} -d {}'
                     .format(resource_group, server, database_name),
                     checks=[
                         JMESPathCheck('length(@)', 1),
                         JMESPathCheck('[0].resourceGroup', resource_group),
                         JMESPathCheck('[0].databaseName', database_name)
                     ])
                .get_output_in_json())

        # Cancel operation
        self.cmd('sql db op cancel -g {} -s {} -d {} -n {}'
                 .format(resource_group, server, database_name, ops[0]['name']))


class SqlServerDbLongTermRetentionScenarioTest(ScenarioTest):
    def test_sql_db_long_term_retention(
            self):

        self.kwargs.update({
            'rg': 'myResourceGroup',
            'loc': 'eastus',
            'server_name': 'mysqlserver-x',
            'database_name': 'testLtr',
            'weekly_retention': 'P1W',
            'monthly_retention': 'P1M',
            'yearly_retention': 'P2M',
            'week_of_year': 12
        })

        # test update long term retention on live database
        self.cmd(
            'sql db ltr-policy set -g {rg} -s {server_name} -n {database_name} --weekly-retention {weekly_retention} --monthly-retention {monthly_retention} --yearly-retention {yearly_retention} --week-of-year {week_of_year}',
            checks=[
                self.check('resourceGroup', '{rg}'),
                self.check('weeklyRetention', '{weekly_retention}'),
                self.check('monthlyRetention', '{monthly_retention}'),
                self.check('yearlyRetention', '{yearly_retention}')])

        # test get long term retention policy on live database
        self.cmd(
            'sql db ltr-policy show -g {rg} -s {server_name} -n {database_name}',
            checks=[
                self.check('resourceGroup', '{rg}'),
                self.check('weeklyRetention', '{weekly_retention}'),
                self.check('monthlyRetention', '{monthly_retention}'),
                self.check('yearlyRetention', '{yearly_retention}')])

        # test list long term retention backups for location
        # with resource group
        self.cmd(
            'sql db ltr-backup list -l {loc} -g {rg}',
            checks=[
                self.greater_than('length(@)', 0)])
        # without resource group
        self.cmd(
            'sql db ltr-backup list -l {loc}',
            checks=[
                self.greater_than('length(@)', 0)])

        # test list long term retention backups for instance
        # with resource group
        self.cmd(
            'sql db ltr-backup list -l {loc} -s {server_name} -g {rg}',
            checks=[
                self.greater_than('length(@)', 0)])

        # without resource group
        self.cmd(
            'sql db ltr-backup list -l {loc} -s {server_name}',
            checks=[
                self.greater_than('length(@)', 0)])

        # test list long term retention backups for database
        # with resource group
        self.cmd(
            'sql db ltr-backup list -l {loc} -s {server_name} -d {database_name} -g {rg}',
            checks=[
                self.greater_than('length(@)', 0)])

        # without resource group
        self.cmd(
            'sql db ltr-backup list -l {loc} -s {server_name} -d {database_name}',
            checks=[
                self.greater_than('length(@)', 0)])

        # setup for test show long term retention backup
        backup = self.cmd(
            'sql db ltr-backup list -l {loc} -s {server_name} -d {database_name} --latest True').get_output_in_json()

        self.kwargs.update({
            'backup_name': backup[0]['name'],
            'backup_id': backup[0]['id']
        })

        # test show long term retention backup
        self.cmd(
            'sql db ltr-backup show -l {loc} -s {server_name} -d {database_name} -n {backup_name}',
            checks=[
                self.check('resourceGroup', '{rg}'),
                self.check('serverName', '{server_name}'),
                self.check('databaseName', '{database_name}'),
                self.check('name', '{backup_name}')])

        # test restore managed database from LTR backup
        self.kwargs.update({
            'dest_database_name': 'restore-dest-cli'
        })

        self.cmd(
            'sql db ltr-backup restore --backup-id \'{backup_id}\' --dest-database {dest_database_name} --dest-server {server_name} --dest-resource-group {rg}',
            checks=[
                self.check('name', '{dest_database_name}')])

        # test delete long term retention backup
        self.cmd(
            'sql db ltr-backup delete -l {loc} -s {server_name} -d {database_name} -n \'{backup_name}\' --yes',
            checks=[NoneCheck()])


class SqlManagedInstanceOperationMgmtScenarioTest(ScenarioTest):

    def test_sql_mi_operation_mgmt(self):
        managed_instance_name = self.create_random_name(managed_instance_name_prefix, managed_instance_name_max_length)
        admin_login = 'admin123'
        admin_password = 'SecretPassword123'

        license_type = 'LicenseIncluded'
        loc = 'westeurope'
        v_cores = 8
        storage_size_in_gb = '128'
        edition = 'GeneralPurpose'
        family = 'Gen5'
        resource_group = "toki"
        user = admin_login

        self.kwargs.update({
            'loc': loc,
            'resource_group': resource_group,
            'vnet_name': 'vcCliTestVnet1',
            'subnet_name': 'vcCliTestSubnet1',
            'route_table_name': 'vcCliTestRouteTable1',
            'route_name_default': 'default',
            'route_name_subnet_to_vnet_local': 'subnet_to_vnet_local',
            'managed_instance_name': self.create_random_name(managed_instance_name_prefix, managed_instance_name_max_length),
            'admin_login': 'admin123',
            'admin_password': 'SecretPassword123',
            'license_type': 'LicenseIncluded',
            'v_cores': 8,
            'storage_size_in_gb': '128',
            'edition': 'GeneralPurpose',
            'family': 'Gen5',
            'collation': "Serbian_Cyrillic_100_CS_AS",
            'proxy_override': "Proxy",
            'delegations': "Microsoft.Sql/managedInstances"
        })

        # Create and prepare VNet and subnet for new virtual cluster
        self.cmd('network route-table create -g {resource_group} -n {route_table_name} -l {loc}')
        self.cmd('network route-table show -g {resource_group} -n {route_table_name}')
        self.cmd('network route-table route create -g {resource_group} --route-table-name {route_table_name} -n {route_name_default} --next-hop-type Internet --address-prefix 0.0.0.0/0')
        self.cmd('network route-table route create -g {resource_group} --route-table-name {route_table_name} -n {route_name_subnet_to_vnet_local} --next-hop-type VnetLocal --address-prefix 10.0.0.0/24')
        self.cmd('network vnet update -g {resource_group} -n {vnet_name} --address-prefix 10.0.0.0/16')
        self.cmd('network vnet subnet update -g {resource_group} --vnet-name {vnet_name} -n {subnet_name} --address-prefix 10.0.0.0/24 --route-table {route_table_name}')
        self.cmd('network vnet subnet update -g {resource_group} --vnet-name {vnet_name} -n {subnet_name} --delegations {delegations} ')
        subnet = self.cmd('network vnet subnet show -g {resource_group} --vnet-name {vnet_name} -n {subnet_name}').get_output_in_json()

        print('Creating subnet...\n')

        self.kwargs.update({
            'subnet_id': subnet['id']
        })

        print('Creating MI...\n')

        # Create sql managed_instance
        self.cmd('sql mi create -g {} -n {} -l {} '
                 '-u {} -p {} --subnet {} --license-type {} --capacity {} --storage {} --edition {} --family {}'
                 .format(resource_group, managed_instance_name, loc, user, admin_password, subnet['id'], license_type, v_cores, storage_size_in_gb, edition, family),
                 checks=[
                     JMESPathCheck('name', managed_instance_name),
                     JMESPathCheck('resourceGroup', resource_group),
                     JMESPathCheck('administratorLogin', user),
                     JMESPathCheck('vCores', v_cores),
                     JMESPathCheck('storageSizeInGb', storage_size_in_gb),
                     JMESPathCheck('licenseType', license_type),
                     JMESPathCheck('sku.tier', edition),
                     JMESPathCheck('sku.family', family),
                     JMESPathCheck('sku.capacity', v_cores),
                     JMESPathCheck('identity', None)]).get_output_in_json()

        edition_updated = 'BusinessCritical'

        print('Updating MI...\n')

        # Update sql managed_instance
        self.cmd('sql mi update -g {} -n {} --edition {} --no-wait'
                 .format(resource_group, managed_instance_name, edition_updated))

        print('Listing all operations...\n')

        # List operations
        ops = list(
            self.cmd('sql mi op list -g {} --mi {}'
                     .format(resource_group, managed_instance_name),
                     checks=[
                         JMESPathCheck('length(@)', 2),
                         JMESPathCheck('[0].resourceGroup', resource_group),
                         JMESPathCheck('[0].managedInstanceName', managed_instance_name)
                     ])
                .get_output_in_json())

        print('Canceling operation...\n')

        # Cancel operation
        self.cmd('sql mi op cancel -g {} --mi {} -n {}'
                 .format(resource_group, managed_instance_name, ops[1]['name']))


class SqlServerConnectionPolicyScenarioTest(ScenarioTest):
    @ResourceGroupPreparer()
    @SqlServerPreparer()
    def test_sql_server_connection_policy(self, resource_group, resource_group_location, server):
        # Show
        self.cmd('sql server conn-policy show -g {} -s {}'
                 .format(resource_group, server),
                 checks=[JMESPathCheck('connectionType', 'Default')])

        # Update
        for type in ('Proxy', 'Default', 'Redirect'):
            self.cmd('sql server conn-policy update -g {} -s {} -t {}'
                     .format(resource_group, server, type),
                     checks=[JMESPathCheck('connectionType', type)])


class AzureActiveDirectoryAdministratorScenarioTest(ScenarioTest):
    @ResourceGroupPreparer(location='westeurope')
    @SqlServerPreparer(location='westeurope')
    def test_aad_admin(self, resource_group, server):

        self.kwargs.update({
            'rg': resource_group,
            'sn': server,
            'oid': '5e90ef3b-9b42-4777-819b-25c36961ea4d',
            'oid2': 'e4d43337-d52c-4a0c-b581-09055e0359a0',
            'user': 'DSEngAll',
            'user2': 'TestUser'
        })

        print('Arguments are updated with login and sid data')

        self.cmd('sql server ad-admin create -s {sn} -g {rg} -i {oid} -u {user}',
                 checks=[
                     self.check('login', '{user}'),
                     self.check('sid', '{oid}')])

        self.cmd('sql server ad-admin list -s {sn} -g {rg}',
                 checks=[
                     self.check('[0].login', '{user}'),
                     self.check('[0].sid', '{oid}')])

        self.cmd('sql server ad-admin update -s {sn} -g {rg} -u {user2} -i {oid2}',
                 checks=[
                     self.check('login', '{user2}'),
                     self.check('sid', '{oid2}')])

        self.cmd('sql server ad-admin delete -s {sn} -g {rg}')

        self.cmd('sql server ad-admin list -s {sn} -g {rg}',
                 checks=[
                     self.check('[0].login', None),
                     self.check('[0].sid', None)])


class SqlServerDbCopyScenarioTest(ScenarioTest):
    @ResourceGroupPreparer(parameter_name='resource_group_1', location='westeurope')
    @ResourceGroupPreparer(parameter_name='resource_group_2', location='westeurope')
    @SqlServerPreparer(parameter_name='server1', resource_group_parameter_name='resource_group_1', location='westeurope')
    @SqlServerPreparer(parameter_name='server2', resource_group_parameter_name='resource_group_2', location='westeurope')
    @AllowLargeResponse()
    def test_sql_db_copy(self, resource_group_1, resource_group_2,
                         resource_group_location,
                         server1, server2):
        database_name = "cliautomationdb01"
        database_copy_name = "cliautomationdb02"
        service_objective = 'GP_Gen5_8'

        # create database
        self.cmd('sql db create -g {} --server {} --name {}'
                 .format(resource_group_1, server1, database_name),
                 checks=[
                     JMESPathCheck('resourceGroup', resource_group_1),
                     JMESPathCheck('name', database_name),
                     JMESPathCheck('location', resource_group_location),
                     JMESPathCheck('elasticPoolId', None),
                     JMESPathCheck('status', 'Online')])

        # copy database to same server (min parameters)
        self.cmd('sql db copy -g {} --server {} --name {} '
                 '--dest-name {}'
                 .format(resource_group_1, server1, database_name, database_copy_name),
                 checks=[
                     JMESPathCheck('resourceGroup', resource_group_1),
                     JMESPathCheck('name', database_copy_name)
                 ])

        # copy database to same server (min parameters, plus service_objective)
        self.cmd('sql db copy -g {} --server {} --name {} '
                 '--dest-name {} --service-objective {}'
                 .format(resource_group_1, server1, database_name, database_copy_name, service_objective),
                 checks=[
                     JMESPathCheck('resourceGroup', resource_group_1),
                     JMESPathCheck('name', database_copy_name),
                     JMESPathCheck('requestedServiceObjectiveName', service_objective),
                 ])

        # copy database to elastic pool in other server (max parameters, other than
        # service_objective)
        pool_name = 'pool1'
        pool_edition = 'GeneralPurpose'
        self.cmd('sql elastic-pool create -g {} --server {} --name {} '
                 ' --edition {}'
                 .format(resource_group_2, server2, pool_name, pool_edition))

        self.cmd('sql db copy -g {} --server {} --name {} '
                 '--dest-name {} --dest-resource-group {} --dest-server {} '
                 '--elastic-pool {}'
                 .format(resource_group_1, server1, database_name, database_copy_name,
                         resource_group_2, server2, pool_name),
                 checks=[
                     JMESPathCheck('resourceGroup', resource_group_2),
                     JMESPathCheck('name', database_copy_name),
                     JMESPathCheck('elasticPoolName', pool_name)
                 ])


def _get_earliest_restore_date(db):
    return datetime.strptime(db['earliestRestoreDate'], "%Y-%m-%dT%H:%M:%S.%f+00:00")


def _get_earliest_restore_date_for_deleted_db(deleted_db):
    return datetime.strptime(deleted_db['earliestRestoreDate'], "%Y-%m-%dT%H:%M:%S+00:00")


def _get_deleted_date(deleted_db):
    return datetime.strptime(deleted_db['deletionDate'], "%Y-%m-%dT%H:%M:%S.%f+00:00")


def _create_db_wait_for_first_backup(test, resource_group, server, database_name):
    # create db
    db = test.cmd('sql db create -g {} --server {} --name {}'
                  .format(resource_group, server, database_name),
                  checks=[
                      JMESPathCheck('resourceGroup', resource_group),
                      JMESPathCheck('name', database_name),
                      JMESPathCheck('status', 'Online')]).get_output_in_json()

    # Wait until earliestRestoreDate is in the past. When run live, this will take at least
    # 10 minutes. Unforunately there's no way to speed this up.
    earliest_restore_date = _get_earliest_restore_date(db)

    if datetime.utcnow() <= earliest_restore_date:
        print('Waiting until earliest restore date', earliest_restore_date)

    while datetime.utcnow() <= earliest_restore_date:
        sleep(10)  # seconds

    return db


def _wait_until_first_backup_midb(self):

    earliest_restore_date_string = None

    while earliest_restore_date_string is None:
        db = self.cmd('sql midb show -g {rg} --mi {managed_instance_name} -n {database_name}',
                      checks=[self.greater_than('length(@)', 0)])

        earliest_restore_date_string = db.json_value['earliestRestorePoint']


class SqlServerDbRestoreScenarioTest(ScenarioTest):
    @ResourceGroupPreparer(location='westeurope')
    @SqlServerPreparer(location='westeurope')
    @AllowLargeResponse()
    def test_sql_db_restore(self, resource_group, resource_group_location, server):
        database_name = 'cliautomationdb01'

        # Standalone db
        restore_service_objective = 'S1'
        restore_edition = 'Standard'
        restore_standalone_database_name = 'cliautomationdb01restore1'

        restore_pool_database_name = 'cliautomationdb01restore2'
        elastic_pool = 'cliautomationpool1'

        # create elastic pool
        self.cmd('sql elastic-pool create -g {} -s {} -n {}'
                 .format(resource_group, server, elastic_pool))

        # Create database and wait for first backup to exist
        _create_db_wait_for_first_backup(self, resource_group, server, database_name)

        # Restore to standalone db
        self.cmd('sql db restore -g {} -s {} -n {} -t {} --dest-name {}'
                 ' --service-objective {} --edition {}'
                 .format(resource_group, server, database_name, datetime.utcnow().isoformat(),
                         restore_standalone_database_name, restore_service_objective,
                         restore_edition),
                 checks=[
                     JMESPathCheck('resourceGroup', resource_group),
                     JMESPathCheck('name', restore_standalone_database_name),
                     JMESPathCheck('requestedServiceObjectiveName',
                                   restore_service_objective),
                     JMESPathCheck('status', 'Online')])

        # Restore to db into pool. Note that 'elasticPoolName' is populated
        # in transform func which only runs after `show`/`list` commands.
        self.cmd('sql db restore -g {} -s {} -n {} -t {} --dest-name {}'
                 ' --elastic-pool {}'
                 .format(resource_group, server, database_name, datetime.utcnow().isoformat(),
                         restore_pool_database_name, elastic_pool),
                 checks=[
                     JMESPathCheck('resourceGroup', resource_group),
                     JMESPathCheck('name', restore_pool_database_name),
                     JMESPathCheck('status', 'Online')])

        self.cmd('sql db show -g {} -s {} -n {}'
                 .format(resource_group, server, restore_pool_database_name),
                 checks=[
                     JMESPathCheck('resourceGroup', resource_group),
                     JMESPathCheck('name', restore_pool_database_name),
                     JMESPathCheck('status', 'Online'),
                     JMESPathCheck('elasticPoolName', elastic_pool)])


class SqlServerDbRestoreDeletedScenarioTest(ScenarioTest):
    @ResourceGroupPreparer(location='westeurope')
    @SqlServerPreparer(location='westeurope')
    @AllowLargeResponse()
    def test_sql_db_restore_deleted(self, resource_group, resource_group_location, server):
        database_name = 'cliautomationdb01'

        # Standalone db
        restore_service_objective = 'S1'
        restore_edition = 'Standard'
        restore_database_name1 = 'cliautomationdb01restore1'
        restore_database_name2 = 'cliautomationdb01restore2'

        # Create database and wait for first backup to exist
        _create_db_wait_for_first_backup(self, resource_group, server, database_name)

        # Delete database
        self.cmd('sql db delete -g {} -s {} -n {} --yes'.format(resource_group, server, database_name))

        # Wait for deleted database to become visible. When run live, this will take around
        # 5-10 minutes. Unforunately there's no way to speed this up. Use timeout to ensure
        # test doesn't loop forever if there's a bug.
        start_time = datetime.now()
        timeout = timedelta(0, 15 * 60)  # 15 minutes timeout

        while True:
            deleted_dbs = list(self.cmd('sql db list-deleted -g {} -s {}'.format(resource_group, server)).get_output_in_json())

            if deleted_dbs:
                # Deleted db found, stop polling
                break

            # Deleted db not found, sleep (if running live) and then poll again.
            if self.is_live:
                self.assertTrue(datetime.now() < start_time + timeout, 'Deleted db not found before timeout expired.')
                sleep(10)  # seconds

        deleted_db = deleted_dbs[0]

        # Restore deleted to latest point in time
        self.cmd('sql db restore -g {} -s {} -n {} --deleted-time {} --dest-name {}'
                 ' --service-objective {} --edition {}'
                 .format(resource_group, server, database_name, _get_deleted_date(deleted_db).isoformat(),
                         restore_database_name1, restore_service_objective,
                         restore_edition),
                 checks=[
                     JMESPathCheck('resourceGroup', resource_group),
                     JMESPathCheck('name', restore_database_name1),
                     JMESPathCheck('requestedServiceObjectiveName',
                                   restore_service_objective),
                     JMESPathCheck('status', 'Online')])

        # Restore deleted to earlier point in time
        self.cmd('sql db restore -g {} -s {} -n {} -t {} --deleted-time {} --dest-name {}'
                 .format(resource_group, server, database_name, _get_earliest_restore_date_for_deleted_db(deleted_db).isoformat(),
                         _get_deleted_date(deleted_db).isoformat(), restore_database_name2),
                 checks=[
                     JMESPathCheck('resourceGroup', resource_group),
                     JMESPathCheck('name', restore_database_name2),
                     JMESPathCheck('status', 'Online')])


class SqlServerDbSecurityScenarioTest(ScenarioTest):
    def _get_storage_endpoint(self, storage_account, resource_group):
        return self.cmd('storage account show -g {} -n {}'
                        ' --query primaryEndpoints.blob'
                        .format(resource_group, storage_account)).get_output_in_json()

    def _get_storage_key(self, storage_account, resource_group):
        return self.cmd('storage account keys list -g {} -n {} --query [0].value'
                        .format(resource_group, storage_account)).get_output_in_json()

    @ResourceGroupPreparer(location='westeurope')
    @ResourceGroupPreparer(parameter_name='resource_group_2')
    @SqlServerPreparer(location='westeurope')
    @StorageAccountPreparer(location='westus')
    @StorageAccountPreparer(parameter_name='storage_account_2',
                            resource_group_parameter_name='resource_group_2')
    def test_sql_db_security_mgmt(self, resource_group, resource_group_2,
                                  resource_group_location, server,
                                  storage_account, storage_account_2):
        database_name = "cliautomationdb01"

        # get storage account endpoint and key
        storage_endpoint = self._get_storage_endpoint(storage_account, resource_group)
        key = self._get_storage_key(storage_account, resource_group)

        # create db
        self.cmd('sql db create -g {} -s {} -n {}'
                 .format(resource_group, server, database_name),
                 checks=[
                     JMESPathCheck('resourceGroup', resource_group),
                     JMESPathCheck('name', database_name),
                     JMESPathCheck('status', 'Online')])

        # get audit policy
        self.cmd('sql db audit-policy show -g {} -s {} -n {}'
                 .format(resource_group, server, database_name),
                 checks=[JMESPathCheck('resourceGroup', resource_group)])

        # update audit policy - enable
        state_enabled = 'Enabled'
        retention_days = 30
        audit_actions_input = 'DATABASE_LOGOUT_GROUP DATABASE_ROLE_MEMBER_CHANGE_GROUP'
        audit_actions_expected = ['DATABASE_LOGOUT_GROUP',
                                  'DATABASE_ROLE_MEMBER_CHANGE_GROUP']

        self.cmd('sql db audit-policy update -g {} -s {} -n {}'
                 ' --state {} --storage-key {} --storage-endpoint={}'
                 ' --retention-days={} --actions {}'
                 .format(resource_group, server, database_name, state_enabled, key,
                         storage_endpoint, retention_days, audit_actions_input),
                 checks=[
                     JMESPathCheck('resourceGroup', resource_group),
                     JMESPathCheck('state', state_enabled),
                     JMESPathCheck('storageAccountAccessKey', 'None'),  # service doesn't return it
                     JMESPathCheck('storageEndpoint', storage_endpoint),
                     JMESPathCheck('retentionDays', retention_days),
                     JMESPathCheck('auditActionsAndGroups', audit_actions_expected)])

        # update audit policy - specify storage account and resource group. use secondary key
        storage_endpoint_2 = self._get_storage_endpoint(storage_account_2, resource_group_2)
        self.cmd('sql db audit-policy update -g {} -s {} -n {} --storage-account {}'
                 .format(resource_group, server, database_name, storage_account_2),
                 checks=[
                     JMESPathCheck('resourceGroup', resource_group),
                     JMESPathCheck('state', state_enabled),
                     JMESPathCheck('storageAccountAccessKey', 'None'),  # service doesn't return it
                     JMESPathCheck('storageEndpoint', storage_endpoint_2),
                     JMESPathCheck('retentionDays', retention_days),
                     JMESPathCheck('auditActionsAndGroups', audit_actions_expected)])

        # update audit policy - disable
        state_disabled = 'Disabled'
        self.cmd('sql db audit-policy update -g {} -s {} -n {} --state {}'
                 .format(resource_group, server, database_name, state_disabled),
                 checks=[
                     JMESPathCheck('resourceGroup', resource_group),
                     JMESPathCheck('state', state_disabled),
                     JMESPathCheck('storageAccountAccessKey', 'None'),  # service doesn't return it
                     JMESPathCheck('storageEndpoint', storage_endpoint_2),
                     JMESPathCheck('retentionDays', retention_days),
                     JMESPathCheck('auditActionsAndGroups', audit_actions_expected)])

        # get threat detection policy
        self.cmd('sql db threat-policy show -g {} -s {} -n {}'
                 .format(resource_group, server, database_name),
                 checks=[JMESPathCheck('resourceGroup', resource_group)])

        # update threat detection policy - enable
        disabled_alerts_input = 'Sql_Injection_Vulnerability Access_Anomaly'
        disabled_alerts_expected = 'Sql_Injection_Vulnerability;Access_Anomaly'
        email_addresses_input = 'test1@example.com test2@example.com'
        email_addresses_expected = 'test1@example.com;test2@example.com'
        email_account_admins = 'Enabled'

        self.cmd('sql db threat-policy update -g {} -s {} -n {}'
                 ' --state {} --storage-key {} --storage-endpoint {}'
                 ' --retention-days {} --email-addresses {} --disabled-alerts {}'
                 ' --email-account-admins {}'
                 .format(resource_group, server, database_name, state_enabled, key,
                         storage_endpoint, retention_days, email_addresses_input,
                         disabled_alerts_input, email_account_admins),
                 checks=[
                     JMESPathCheck('resourceGroup', resource_group),
                     JMESPathCheck('state', state_enabled),
                     JMESPathCheck('storageAccountAccessKey', key),
                     JMESPathCheck('storageEndpoint', storage_endpoint),
                     JMESPathCheck('retentionDays', retention_days),
                     JMESPathCheck('emailAddresses', email_addresses_expected),
                     JMESPathCheck('disabledAlerts', disabled_alerts_expected),
                     JMESPathCheck('emailAccountAdmins', email_account_admins)])

        # update threat policy - specify storage account and resource group. use secondary key
        key_2 = self._get_storage_key(storage_account_2, resource_group_2)
        self.cmd('sql db threat-policy update -g {} -s {} -n {} --storage-account {}'
                 .format(resource_group, server, database_name, storage_account_2),
                 checks=[
                     JMESPathCheck('resourceGroup', resource_group),
                     JMESPathCheck('state', state_enabled),
                     JMESPathCheck('storageAccountAccessKey', key_2),
                     JMESPathCheck('storageEndpoint', storage_endpoint_2),
                     JMESPathCheck('retentionDays', retention_days),
                     JMESPathCheck('emailAddresses', email_addresses_expected),
                     JMESPathCheck('disabledAlerts', disabled_alerts_expected),
                     JMESPathCheck('emailAccountAdmins', email_account_admins)])

        # update threat policy - disable
        self.cmd('sql db audit-policy update -g {} -s {} -n {} --state {}'
                 .format(resource_group, server, database_name, state_disabled),
                 checks=[
                     JMESPathCheck('resourceGroup', resource_group),
                     JMESPathCheck('state', state_disabled),
                     JMESPathCheck('storageAccountAccessKey', 'None'),  # service doesn't return it
                     JMESPathCheck('storageEndpoint', storage_endpoint_2),
                     JMESPathCheck('retentionDays', retention_days),
                     JMESPathCheck('auditActionsAndGroups', audit_actions_expected)])


class SqlServerSecurityScenarioTest(ScenarioTest):
    def _get_storage_endpoint(self, storage_account, resource_group):
        return self.cmd('storage account show -g {} -n {}'
                        ' --query primaryEndpoints.blob'
                        .format(resource_group, storage_account)).get_output_in_json()

    def _get_storage_key(self, storage_account, resource_group):
        return self.cmd('storage account keys list -g {} -n {} --query [0].value'
                        .format(resource_group, storage_account)).get_output_in_json()

    @ResourceGroupPreparer(location='westeurope')
    @ResourceGroupPreparer(parameter_name='resource_group_2')
    @SqlServerPreparer(location='westeurope')
    @StorageAccountPreparer(location='westus')
    @StorageAccountPreparer(parameter_name='storage_account_2',
                            resource_group_parameter_name='resource_group_2')
    def test_sql_server_security_mgmt(self, resource_group, resource_group_2,
                                      resource_group_location, server,
                                      storage_account, storage_account_2):

        # get storage account endpoint and key
        storage_endpoint = self._get_storage_endpoint(storage_account, resource_group)
        key = self._get_storage_key(storage_account, resource_group)

        # get audit policy
        self.cmd('sql server audit-policy show -g {} -n {}'
                 .format(resource_group, server),
                 checks=[JMESPathCheck('resourceGroup', resource_group)])

        # update audit policy - enable
        state_enabled = 'Enabled'
        retention_days = 30
        audit_actions_input = 'DATABASE_LOGOUT_GROUP DATABASE_ROLE_MEMBER_CHANGE_GROUP'
        audit_actions_expected = ['DATABASE_LOGOUT_GROUP',
                                  'DATABASE_ROLE_MEMBER_CHANGE_GROUP']

        self.cmd('sql server audit-policy update -g {} -n {}'
                 ' --state {} --storage-key {} --storage-endpoint={}'
                 ' --retention-days={} --actions {}'
                 .format(resource_group, server, state_enabled, key,
                         storage_endpoint, retention_days, audit_actions_input),
                 checks=[
                     JMESPathCheck('resourceGroup', resource_group),
                     JMESPathCheck('state', state_enabled),
                     JMESPathCheck('storageAccountAccessKey', 'None'),  # service return null
                     JMESPathCheck('storageEndpoint', storage_endpoint),
                     JMESPathCheck('retentionDays', retention_days),
                     JMESPathCheck('auditActionsAndGroups', audit_actions_expected)])

        # update audit policy - specify storage account and resource group. use secondary key
        storage_endpoint_2 = self._get_storage_endpoint(storage_account_2, resource_group_2)
        self.cmd('sql server audit-policy update -g {} -n {} --storage-account {}'
                 .format(resource_group, server, storage_account_2),
                 checks=[
                     JMESPathCheck('resourceGroup', resource_group),
                     JMESPathCheck('state', state_enabled),
                     JMESPathCheck('storageAccountAccessKey', 'None'),  # service return null
                     JMESPathCheck('storageEndpoint', storage_endpoint_2),
                     JMESPathCheck('retentionDays', retention_days),
                     JMESPathCheck('auditActionsAndGroups', audit_actions_expected)])

        # update audit policy - disable
        state_disabled = 'Disabled'
        self.cmd('sql server audit-policy update -g {} -n {} --state {}'
                 .format(resource_group, server, state_disabled),
                 checks=[
                     JMESPathCheck('resourceGroup', resource_group),
                     JMESPathCheck('state', state_disabled),
                     JMESPathCheck('storageAccountAccessKey', 'None'),  # service return null
                     JMESPathCheck('storageEndpoint', storage_endpoint_2),
                     JMESPathCheck('retentionDays', retention_days),
                     JMESPathCheck('auditActionsAndGroups', audit_actions_expected)])


class SqlServerDwMgmtScenarioTest(ScenarioTest):
    # pylint: disable=too-many-instance-attributes
    @ResourceGroupPreparer(location='westeurope')
    @SqlServerPreparer(location='westeurope')
    @AllowLargeResponse()
    def test_sql_dw_mgmt(self, resource_group, resource_group_location, server):
        database_name = "cliautomationdb01"

        update_service_objective = 'DW200c'
        update_storage = '20TB'
        update_storage_bytes = str(20 * 1024 * 1024 * 1024 * 1024)

        # test sql db commands
        dw = self.cmd('sql dw create -g {} --server {} --name {}'
                      .format(resource_group, server, database_name),
                      checks=[
                          JMESPathCheck('resourceGroup', resource_group),
                          JMESPathCheck('name', database_name),
                          JMESPathCheck('location', resource_group_location),
                          JMESPathCheck('edition', 'DataWarehouse'),
                          JMESPathCheck('sku.tier', 'DataWarehouse'),
                          JMESPathCheck('status', 'Online')]).get_output_in_json()

        # Sanity check that the default max size is not equal to the size that we will update to
        # later. That way we know that update is actually updating the size.
        self.assertNotEqual(dw['maxSizeBytes'], update_storage_bytes,
                            'Initial max size in bytes is equal to the value we want to update to later,'
                            ' so we will not be able to verify that update max size is actually updating.')

        # DataWarehouse is a little quirky and is considered to be both a database and its
        # separate own type of thing. (Why? Because it has the same REST endpoint as regular
        # database, so it must be a database. However it has only a subset of supported operations,
        # so to clarify which operations are supported by dw we group them under `sql dw`.) So the
        # dw shows up under both `db list` and `dw list`.
        self.cmd('sql db list -g {} --server {}'
                 .format(resource_group, server),
                 checks=[
                     JMESPathCheck('length(@)', 2),  # includes dw and master
                     JMESPathCheck('sort([].name)', sorted([database_name, 'master'])),
                     JMESPathCheck('[0].resourceGroup', resource_group),
                     JMESPathCheck('[1].resourceGroup', resource_group)])

        self.cmd('sql dw list -g {} --server {}'
                 .format(resource_group, server),
                 checks=[
                     JMESPathCheck('length(@)', 1),
                     JMESPathCheck('[0].name', database_name),
                     JMESPathCheck('[0].resourceGroup', resource_group)])

        self.cmd('sql db show -g {} --server {} --name {}'
                 .format(resource_group, server, database_name),
                 checks=[
                     JMESPathCheck('name', database_name),
                     JMESPathCheck('resourceGroup', resource_group)])

        # pause/resume
        self.cmd('sql dw pause -g {} --server {} --name {}'
                 .format(resource_group, server, database_name),
                 checks=[NoneCheck()])

        self.cmd('sql dw show --id {}'
                 .format(dw['id']),
                 checks=[
                     JMESPathCheck('name', database_name),
                     JMESPathCheck('resourceGroup', resource_group),
                     JMESPathCheck('status', 'Paused')])

        self.cmd('sql dw resume -g {} --server {} --name {}'
                 .format(resource_group, server, database_name),
                 checks=[NoneCheck()])

        self.cmd('sql dw show --id {}'
                 .format(dw['id']),
                 checks=[
                     JMESPathCheck('name', database_name),
                     JMESPathCheck('resourceGroup', resource_group),
                     JMESPathCheck('status', 'Online')])

        # Update DW storage
        self.cmd('sql dw update -g {} -s {} -n {} --max-size {}'
                 ' --set tags.key1=value1'
                 .format(resource_group, server, database_name, update_storage),
                 checks=[
                     JMESPathCheck('resourceGroup', resource_group),
                     JMESPathCheck('name', database_name),
                     JMESPathCheck('maxSizeBytes', update_storage_bytes),
                     JMESPathCheck('tags.key1', 'value1')])

        # Update DW service objective
        self.cmd('sql dw update --id {} --service-objective {}'
                 .format(dw['id'], update_service_objective),
                 checks=[
                     JMESPathCheck('resourceGroup', resource_group),
                     JMESPathCheck('name', database_name),
                     JMESPathCheck('requestedServiceObjectiveName', update_service_objective),
                     JMESPathCheck('maxSizeBytes', update_storage_bytes),
                     JMESPathCheck('tags.key1', 'value1')])

        # Delete DW
        self.cmd('sql dw delete -g {} --server {} --name {} --yes'
                 .format(resource_group, server, database_name),
                 checks=[NoneCheck()])

        self.cmd('sql dw delete --id {} --yes'
                 .format(dw['id']),
                 checks=[NoneCheck()])


class SqlServerDnsAliasMgmtScenarioTest(ScenarioTest):

    # create 2 servers in the same resource group, and 1 server in a different resource group
    @ResourceGroupPreparer(parameter_name="resource_group_1",
                           parameter_name_for_location="resource_group_location_1")
    @ResourceGroupPreparer(parameter_name="resource_group_2",
                           parameter_name_for_location="resource_group_location_2")
    @SqlServerPreparer(parameter_name="server_name_1",
                       resource_group_parameter_name="resource_group_1")
    @SqlServerPreparer(parameter_name="server_name_2",
                       resource_group_parameter_name="resource_group_1")
    @SqlServerPreparer(parameter_name="server_name_3",
                       resource_group_parameter_name="resource_group_2")
    def test_sql_server_dns_alias_mgmt(self,
                                       resource_group_1, resource_group_location_1,
                                       resource_group_2, resource_group_location_2,
                                       server_name_1, server_name_2, server_name_3):
        # helper class so that it's clear which servers are in which groups
        class ServerInfo(object):  # pylint: disable=too-few-public-methods
            def __init__(self, name, group, location):
                self.name = name
                self.group = group
                self.location = location

        s1 = ServerInfo(server_name_1, resource_group_1, resource_group_location_1)
        s2 = ServerInfo(server_name_2, resource_group_1, resource_group_location_1)
        s3 = ServerInfo(server_name_3, resource_group_2, resource_group_location_2)

        alias_name = 'alias1'

        # verify setup
        for s in (s1, s2, s3):
            self.cmd('sql server show -g {} -n {}'
                     .format(s.group, s.name),
                     checks=[
                         JMESPathCheck('name', s.name),
                         JMESPathCheck('resourceGroup', s.group)])

        # Create server dns alias
        self.cmd('sql server dns-alias create -n {} -s {} -g {}'
                 .format(alias_name, s1.name, s1.group),
                 checks=[
                     JMESPathCheck('name', alias_name),
                     JMESPathCheck('resourceGroup', s1.group)
                 ])

        # Check that alias is created on a right server
        self.cmd('sql server dns-alias list -s {} -g {}'
                 .format(s1.name, s1.group),
                 checks=[
                     JMESPathCheck('length(@)', 1),
                     JMESPathCheck('[0].name', alias_name)
                 ])

        # Repoint alias to the server within the same resource group
        self.cmd('sql server dns-alias set -n {} --original-server {} -s {} -g {}'
                 .format(alias_name, s1.name, s2.name, s2.group),
                 checks=[NoneCheck()])

        # List the aliases on old server to check if alias is not pointing there
        self.cmd('sql server dns-alias list -s {} -g {}'
                 .format(s1.name, s1.group),
                 checks=[
                     JMESPathCheck('length(@)', 0)
                 ])

        # Check if alias is pointing to new server
        self.cmd('sql server dns-alias list -s {} -g {}'
                 .format(s2.name, s2.group),
                 checks=[
                     JMESPathCheck('length(@)', 1),
                     JMESPathCheck('[0].name', alias_name)
                 ])

        # Repoint alias to the same server (to check that operation is idempotent)
        self.cmd('sql server dns-alias set -n {} --original-server {} -s {} -g {}'
                 .format(alias_name, s1.name, s2.name, s2.group),
                 checks=[NoneCheck()])

        # Check if alias is pointing to the right server
        self.cmd('sql server dns-alias list -s {} -g {}'
                 .format(s2.name, s2.group),
                 checks=[
                     JMESPathCheck('length(@)', 1),
                     JMESPathCheck('[0].name', alias_name)
                 ])

        # Repoint alias to the server within the same resource group
        self.cmd('sql server dns-alias set -n {} --original-server {} --original-resource-group {} -s {} -g {}'
                 .format(alias_name, s2.name, s2.group, s3.name, s3.group),
                 checks=[NoneCheck()])

        # List the aliases on old server to check if alias is not pointing there
        self.cmd('sql server dns-alias list -s {} -g {}'
                 .format(s2.name, s2.group),
                 checks=[
                     JMESPathCheck('length(@)', 0)
                 ])

        # Check if alias is pointing to new server
        self.cmd('sql server dns-alias list -s {} -g {}'
                 .format(s3.name, s3.group),
                 checks=[
                     JMESPathCheck('length(@)', 1),
                     JMESPathCheck('[0].name', alias_name)
                 ])

        # Drop alias
        self.cmd('sql server dns-alias delete -n {} -s {} -g {}'
                 .format(alias_name, s3.name, s3.group),
                 checks=[NoneCheck()])

        # Verify that alias got dropped correctly
        self.cmd('sql server dns-alias list -s {} -g {}'
                 .format(s3.name, s3.group),
                 checks=[
                     JMESPathCheck('length(@)', 0)
                 ])


class SqlServerDbReplicaMgmtScenarioTest(ScenarioTest):
    # create 2 servers in the same resource group, and 1 server in a different resource group
    @ResourceGroupPreparer(parameter_name="resource_group_1",
                           parameter_name_for_location="resource_group_location_1",
                           location='westeurope')
    @ResourceGroupPreparer(parameter_name="resource_group_2",
                           parameter_name_for_location="resource_group_location_2",
                           location='westeurope')
    @SqlServerPreparer(parameter_name="server_name_1",
                       resource_group_parameter_name="resource_group_1",
                       location='westeurope')
    @SqlServerPreparer(parameter_name="server_name_2",
                       resource_group_parameter_name="resource_group_1",
                       location='westeurope')
    @SqlServerPreparer(parameter_name="server_name_3",
                       resource_group_parameter_name="resource_group_2",
                       location='westeurope')
    @AllowLargeResponse()
    def test_sql_db_replica_mgmt(self,
                                 resource_group_1, resource_group_location_1,
                                 resource_group_2, resource_group_location_2,
                                 server_name_1, server_name_2, server_name_3):

        database_name = "cliautomationdb01"
        service_objective = 'GP_Gen5_8'

        # helper class so that it's clear which servers are in which groups
        class ServerInfo(object):  # pylint: disable=too-few-public-methods
            def __init__(self, name, group, location):
                self.name = name
                self.group = group
                self.location = location

        s1 = ServerInfo(server_name_1, resource_group_1, resource_group_location_1)
        s2 = ServerInfo(server_name_2, resource_group_1, resource_group_location_1)
        s3 = ServerInfo(server_name_3, resource_group_2, resource_group_location_2)

        # verify setup
        for s in (s1, s2, s3):
            self.cmd('sql server show -g {} -n {}'
                     .format(s.group, s.name),
                     checks=[
                         JMESPathCheck('name', s.name),
                         JMESPathCheck('resourceGroup', s.group)])

        # create db in first server
        self.cmd('sql db create -g {} -s {} -n {}'
                 .format(s1.group, s1.name, database_name),
                 checks=[
                     JMESPathCheck('name', database_name),
                     JMESPathCheck('resourceGroup', s1.group)])

        # create replica in second server with min params
        # partner resouce group unspecified because s1.group == s2.group
        self.cmd('sql db replica create -g {} -s {} -n {} --partner-server {}'
                 .format(s1.group, s1.name, database_name,
                         s2.name),
                 checks=[
                     JMESPathCheck('name', database_name),
                     JMESPathCheck('resourceGroup', s2.group)])

        # check that the replica was created in the correct server
        self.cmd('sql db show -g {} -s {} -n {}'
                 .format(s2.group, s2.name, database_name),
                 checks=[
                     JMESPathCheck('name', database_name),
                     JMESPathCheck('resourceGroup', s2.group)])

        # Delete replica in second server and recreate with explicit service objective
        self.cmd('sql db delete -g {} -s {} -n {} --yes'
                 .format(s2.group, s2.name, database_name))

        self.cmd('sql db replica create -g {} -s {} -n {} --partner-server {} '
                 ' --service-objective {}'
                 .format(s1.group, s1.name, database_name,
                         s2.name, service_objective),
                 checks=[
                     JMESPathCheck('name', database_name),
                     JMESPathCheck('resourceGroup', s2.group),
                     JMESPathCheck('requestedServiceObjectiveName', service_objective)])

        # Create replica in pool in third server with max params (except service objective)
        pool_name = 'pool1'
        pool_edition = 'GeneralPurpose'
        self.cmd('sql elastic-pool create -g {} --server {} --name {} '
                 ' --edition {}'
                 .format(s3.group, s3.name, pool_name, pool_edition))

        self.cmd('sql db replica create -g {} -s {} -n {} --partner-server {}'
                 ' --partner-resource-group {} --elastic-pool {}'
                 .format(s1.group, s1.name, database_name,
                         s3.name, s3.group, pool_name),
                 checks=[
                     JMESPathCheck('name', database_name),
                     JMESPathCheck('resourceGroup', s3.group),
                     JMESPathCheck('elasticPoolName', pool_name)])

        # check that the replica was created in the correct server
        self.cmd('sql db show -g {} -s {} -n {}'
                 .format(s3.group, s3.name, database_name),
                 checks=[
                     JMESPathCheck('name', database_name),
                     JMESPathCheck('resourceGroup', s3.group)])

        # list replica links on s1 - it should link to s2 and s3
        self.cmd('sql db replica list-links -g {} -s {} -n {}'
                 .format(s1.group, s1.name, database_name),
                 checks=[JMESPathCheck('length(@)', 2)])

        # list replica links on s3 - it should link only to s1
        self.cmd('sql db replica list-links -g {} -s {} -n {}'
                 .format(s3.group, s3.name, database_name),
                 checks=[
                     JMESPathCheck('length(@)', 1),
                     JMESPathCheck('[0].role', 'Secondary'),
                     JMESPathCheck('[0].partnerRole', 'Primary')])

        # Failover to s3.
        self.cmd('sql db replica set-primary -g {} -s {} -n {}'
                 .format(s3.group, s3.name, database_name),
                 checks=[NoneCheck()])

        # list replica links on s3 - it should link to s1 and s2
        self.cmd('sql db replica list-links -g {} -s {} -n {}'
                 .format(s3.group, s3.name, database_name),
                 checks=[JMESPathCheck('length(@)', 2)])

        # Stop replication from s3 to s2 twice. Second time should be no-op.
        for _ in range(2):
            # Delete link
            self.cmd('sql db replica delete-link -g {} -s {} -n {} --partner-resource-group {}'
                     ' --partner-server {} --yes'
                     .format(s3.group, s3.name, database_name, s2.group, s2.name),
                     checks=[NoneCheck()])

            # Verify link was deleted. s3 should still be the primary.
            self.cmd('sql db replica list-links -g {} -s {} -n {}'
                     .format(s3.group, s3.name, database_name),
                     checks=[
                         JMESPathCheck('length(@)', 1),
                         JMESPathCheck('[0].role', 'Primary'),
                         JMESPathCheck('[0].partnerRole', 'Secondary')])

        # Failover to s3 again (should be no-op, it's already primary)
        self.cmd('sql db replica set-primary -g {} -s {} -n {} --allow-data-loss'
                 .format(s3.group, s3.name, database_name),
                 checks=[NoneCheck()])

        # s3 should still be the primary.
        self.cmd('sql db replica list-links -g {} -s {} -n {}'
                 .format(s3.group, s3.name, database_name),
                 checks=[
                     JMESPathCheck('length(@)', 1),
                     JMESPathCheck('[0].role', 'Primary'),
                     JMESPathCheck('[0].partnerRole', 'Secondary')])

        # Force failover back to s1
        self.cmd('sql db replica set-primary -g {} -s {} -n {} --allow-data-loss'
                 .format(s1.group, s1.name, database_name),
                 checks=[NoneCheck()])


class SqlElasticPoolsMgmtScenarioTest(ScenarioTest):
    def __init__(self, method_name):
        super(SqlElasticPoolsMgmtScenarioTest, self).__init__(method_name)
        self.pool_name = "cliautomationpool01"

    def verify_activities(self, activities, resource_group, server):
        if isinstance(activities, list.__class__):
            raise AssertionError("Actual value '{}' expected to be list class."
                                 .format(activities))

        for activity in activities:
            if isinstance(activity, dict.__class__):
                raise AssertionError("Actual value '{}' expected to be dict class"
                                     .format(activities))
            if activity['resourceGroup'] != resource_group:
                raise AssertionError("Actual value '{}' != Expected value {}"
                                     .format(activity['resourceGroup'], resource_group))
            elif activity['serverName'] != server:
                raise AssertionError("Actual value '{}' != Expected value {}"
                                     .format(activity['serverName'], server))
            elif activity['currentElasticPoolName'] != self.pool_name:
                raise AssertionError("Actual value '{}' != Expected value {}"
                                     .format(activity['currentElasticPoolName'], self.pool_name))
        return True

    @ResourceGroupPreparer(location='eastus2')
    @SqlServerPreparer(location='eastus2')
    @AllowLargeResponse()
    def test_sql_elastic_pools_mgmt(self, resource_group, resource_group_location, server):
        database_name = "cliautomationdb02"
        pool_name2 = "cliautomationpool02"
        edition = 'Standard'

        dtu = 1200
        db_dtu_min = 10
        db_dtu_max = 50
        storage = '1200GB'
        storage_mb = 1228800

        updated_dtu = 50
        updated_db_dtu_min = 10
        updated_db_dtu_max = 50
        updated_storage = '50GB'
        updated_storage_mb = 51200

        db_service_objective = 'S1'

        # test sql elastic-pool commands
        elastic_pool_1 = self.cmd('sql elastic-pool create -g {} --server {} --name {} '
                                  '--dtu {} --edition {} --db-dtu-min {} --db-dtu-max {} '
                                  '--storage {}'
                                  .format(resource_group, server, self.pool_name, dtu,
                                          edition, db_dtu_min, db_dtu_max, storage),
                                  checks=[
                                      JMESPathCheck('resourceGroup', resource_group),
                                      JMESPathCheck('name', self.pool_name),
                                      JMESPathCheck('location', resource_group_location),
                                      JMESPathCheck('state', 'Ready'),
                                      JMESPathCheck('dtu', dtu),
                                      JMESPathCheck('sku.capacity', dtu),
                                      JMESPathCheck('databaseDtuMin', db_dtu_min),
                                      JMESPathCheck('databaseDtuMax', db_dtu_max),
                                      JMESPathCheck('perDatabaseSettings.minCapacity', db_dtu_min),
                                      JMESPathCheck('perDatabaseSettings.maxCapacity', db_dtu_max),
                                      JMESPathCheck('edition', edition),
                                      JMESPathCheck('sku.tier', edition)]).get_output_in_json()

        self.cmd('sql elastic-pool show -g {} --server {} --name {}'
                 .format(resource_group, server, self.pool_name),
                 checks=[
                     JMESPathCheck('resourceGroup', resource_group),
                     JMESPathCheck('name', self.pool_name),
                     JMESPathCheck('state', 'Ready'),
                     JMESPathCheck('databaseDtuMin', db_dtu_min),
                     JMESPathCheck('databaseDtuMax', db_dtu_max),
                     JMESPathCheck('edition', edition),
                     JMESPathCheck('storageMb', storage_mb),
                     JMESPathCheck('zoneRedundant', False)])

        self.cmd('sql elastic-pool show --id {}'
                 .format(elastic_pool_1['id']),
                 checks=[
                     JMESPathCheck('resourceGroup', resource_group),
                     JMESPathCheck('name', self.pool_name),
                     JMESPathCheck('state', 'Ready'),
                     JMESPathCheck('databaseDtuMin', db_dtu_min),
                     JMESPathCheck('databaseDtuMax', db_dtu_max),
                     JMESPathCheck('edition', edition),
                     JMESPathCheck('storageMb', storage_mb)])

        self.cmd('sql elastic-pool list -g {} --server {}'
                 .format(resource_group, server),
                 checks=[
                     JMESPathCheck('[0].resourceGroup', resource_group),
                     JMESPathCheck('[0].name', self.pool_name),
                     JMESPathCheck('[0].state', 'Ready'),
                     JMESPathCheck('[0].databaseDtuMin', db_dtu_min),
                     JMESPathCheck('[0].databaseDtuMax', db_dtu_max),
                     JMESPathCheck('[0].edition', edition),
                     JMESPathCheck('[0].storageMb', storage_mb)])

        self.cmd('sql elastic-pool update -g {} --server {} --name {} '
                 '--dtu {} --storage {} --set tags.key1=value1'
                 .format(resource_group, server, self.pool_name,
                         updated_dtu, updated_storage),
                 checks=[
                     JMESPathCheck('resourceGroup', resource_group),
                     JMESPathCheck('name', self.pool_name),
                     JMESPathCheck('state', 'Ready'),
                     JMESPathCheck('dtu', updated_dtu),
                     JMESPathCheck('sku.capacity', updated_dtu),
                     JMESPathCheck('edition', edition),
                     JMESPathCheck('sku.tier', edition),
                     JMESPathCheck('databaseDtuMin', db_dtu_min),
                     JMESPathCheck('databaseDtuMax', db_dtu_max),
                     JMESPathCheck('perDatabaseSettings.minCapacity', db_dtu_min),
                     JMESPathCheck('perDatabaseSettings.maxCapacity', db_dtu_max),
                     JMESPathCheck('storageMb', updated_storage_mb),
                     JMESPathCheck('maxSizeBytes', updated_storage_mb * 1024 * 1024),
                     JMESPathCheck('tags.key1', 'value1')])

        self.cmd('sql elastic-pool update --id {} '
                 '--dtu {} --db-dtu-min {} --db-dtu-max {} --storage {}'
                 .format(elastic_pool_1['id'], dtu,
                         updated_db_dtu_min, updated_db_dtu_max,
                         storage),
                 checks=[
                     JMESPathCheck('resourceGroup', resource_group),
                     JMESPathCheck('name', self.pool_name),
                     JMESPathCheck('state', 'Ready'),
                     JMESPathCheck('dtu', dtu),
                     JMESPathCheck('sku.capacity', dtu),
                     JMESPathCheck('databaseDtuMin', updated_db_dtu_min),
                     JMESPathCheck('databaseDtuMax', updated_db_dtu_max),
                     JMESPathCheck('perDatabaseSettings.minCapacity', updated_db_dtu_min),
                     JMESPathCheck('perDatabaseSettings.maxCapacity', updated_db_dtu_max),
                     JMESPathCheck('storageMb', storage_mb),
                     JMESPathCheck('maxSizeBytes', storage_mb * 1024 * 1024),
                     JMESPathCheck('tags.key1', 'value1')])

        self.cmd('sql elastic-pool update -g {} --server {} --name {} '
                 '--remove tags.key1'
                 .format(resource_group, server, self.pool_name),
                 checks=[
                     JMESPathCheck('resourceGroup', resource_group),
                     JMESPathCheck('name', self.pool_name),
                     JMESPathCheck('state', 'Ready'),
                     JMESPathCheck('tags', {})])

        # create a second pool with minimal params
        elastic_pool_2 = self.cmd('sql elastic-pool create -g {} --server {} --name {} '
                                  .format(resource_group, server, pool_name2),
                                  checks=[
                                      JMESPathCheck('resourceGroup', resource_group),
                                      JMESPathCheck('name', pool_name2),
                                      JMESPathCheck('location', resource_group_location),
                                      JMESPathCheck('state', 'Ready')]).get_output_in_json()

        self.cmd('sql elastic-pool list -g {} -s {}'.format(resource_group, server),
                 checks=[JMESPathCheck('length(@)', 2)])

        # Create a database directly in an Azure sql elastic pool.
        # Note that 'elasticPoolName' is populated in transform
        # func which only runs after `show`/`list` commands.
        self.cmd('sql db create -g {} --server {} --name {} '
                 '--elastic-pool {}'
                 .format(resource_group, server, database_name, self.pool_name),
                 checks=[
                     JMESPathCheck('resourceGroup', resource_group),
                     JMESPathCheck('name', database_name),
                     JMESPathCheck('elasticPoolId', elastic_pool_1['id']),
                     JMESPathCheck('requestedServiceObjectiveName', 'ElasticPool'),
                     JMESPathCheck('status', 'Online')])

        self.cmd('sql db show -g {} --server {} --name {}'
                 .format(resource_group, server, database_name),
                 checks=[JMESPathCheck('elasticPoolName', self.pool_name)])

        # Move database to second pool by specifying pool name.
        # Also specify service objective just for fun.
        # Note that 'elasticPoolName' is populated in transform
        # func which only runs after `show`/`list` commands.
        self.cmd('sql db update -g {} -s {} -n {} --elastic-pool {}'
                 ' --service-objective ElasticPool'
                 .format(resource_group, server, database_name, pool_name2),
                 checks=[
                     JMESPathCheck('resourceGroup', resource_group),
                     JMESPathCheck('name', database_name),
                     JMESPathCheck('elasticPoolId', elastic_pool_2['id']),
                     JMESPathCheck('requestedServiceObjectiveName', 'ElasticPool'),
                     JMESPathCheck('status', 'Online')])

        self.cmd('sql db show -g {} --server {} --name {}'
                 .format(resource_group, server, database_name),
                 checks=[JMESPathCheck('elasticPoolName', pool_name2)])

        # Remove database from pool
        self.cmd('sql db update -g {} -s {} -n {} --service-objective {}'
                 .format(resource_group, server, database_name, db_service_objective),
                 checks=[
                     JMESPathCheck('resourceGroup', resource_group),
                     JMESPathCheck('name', database_name),
                     JMESPathCheck('elasticPoolId', None),
                     JMESPathCheck('requestedServiceObjectiveName', db_service_objective),
                     JMESPathCheck('status', 'Online')])

        # Move database back into pool by specifying pool id.
        # Note that 'elasticPoolName' is populated in transform
        # func which only runs after `show`/`list` commands.
        self.cmd('sql db update -g {} -s {} -n {} --elastic-pool {}'
                 ' --service-objective ElasticPool'
                 .format(resource_group, server, database_name, elastic_pool_1['id']),
                 checks=[
                     JMESPathCheck('resourceGroup', resource_group),
                     JMESPathCheck('name', database_name),
                     JMESPathCheck('elasticPoolId', elastic_pool_1['id']),
                     JMESPathCheck('requestedServiceObjectiveName', 'ElasticPool'),
                     JMESPathCheck('status', 'Online')])

        self.cmd('sql db show -g {} -s {} -n {}'
                 .format(resource_group, server, database_name),
                 checks=[
                     JMESPathCheck('resourceGroup', resource_group),
                     JMESPathCheck('name', database_name),
                     JMESPathCheck('elasticPoolId', elastic_pool_1['id']),
                     JMESPathCheck('elasticPoolName', self.pool_name),
                     JMESPathCheck('requestedServiceObjectiveName', 'ElasticPool'),
                     JMESPathCheck('status', 'Online')])

        # List databases in a pool
        self.cmd('sql elastic-pool list-dbs -g {} -s {} -n {}'
                 .format(resource_group, server, self.pool_name),
                 checks=[
                     JMESPathCheck('length(@)', 1),
                     JMESPathCheck('[0].resourceGroup', resource_group),
                     JMESPathCheck('[0].name', database_name),
                     JMESPathCheck('[0].elasticPoolName', self.pool_name)])

        # List databases in a pool - alternative command
        self.cmd('sql db list -g {} -s {} --elastic-pool {}'
                 .format(resource_group, server, self.pool_name),
                 checks=[
                     JMESPathCheck('length(@)', 1),
                     JMESPathCheck('[0].resourceGroup', resource_group),
                     JMESPathCheck('[0].name', database_name),
                     JMESPathCheck('[0].elasticPoolName', self.pool_name)])

        # delete sql server database
        self.cmd('sql db delete -g {} --server {} --name {} --yes'
                 .format(resource_group, server, database_name),
                 checks=[NoneCheck()])

        # delete sql elastic pool
        self.cmd('sql elastic-pool delete -g {} --server {} --name {}'
                 .format(resource_group, server, self.pool_name),
                 checks=[NoneCheck()])

        # delete sql elastic pool by id
        self.cmd('sql elastic-pool delete --id {}'
                 .format(elastic_pool_1['id']),
                 checks=[NoneCheck()])

    @ResourceGroupPreparer(location='westus2')
    @SqlServerPreparer(location='westus2')
    @AllowLargeResponse()
    def test_sql_elastic_pools_vcore_mgmt(self, resource_group, resource_group_location, server):
        pool_name = "cliautomationpool1"

        # Create pool with vcore edition
        vcore_edition = 'GeneralPurpose'
        self.cmd('sql elastic-pool create -g {} --server {} --name {} --edition {}'
                 .format(resource_group, server, pool_name, vcore_edition),
                 checks=[
                     JMESPathCheck('resourceGroup', resource_group),
                     JMESPathCheck('name', pool_name),
                     JMESPathCheck('edition', vcore_edition),
                     JMESPathCheck('sku.tier', vcore_edition)])

        # Update pool to dtu edition
        dtu_edition = 'Standard'
        dtu_capacity = 100
        db_dtu_max = 10
        self.cmd('sql elastic-pool update -g {} --server {} --name {} --edition {} --capacity {} --max-size 250GB '
                 '--db-max-dtu {}'
                 .format(resource_group, server, pool_name, dtu_edition, dtu_capacity, db_dtu_max),
                 checks=[
                     JMESPathCheck('resourceGroup', resource_group),
                     JMESPathCheck('name', pool_name),
                     JMESPathCheck('edition', dtu_edition),
                     JMESPathCheck('sku.tier', dtu_edition),
                     JMESPathCheck('dtu', dtu_capacity),
                     JMESPathCheck('sku.capacity', dtu_capacity),
                     JMESPathCheck('databaseDtuMax', db_dtu_max),
                     JMESPathCheck('perDatabaseSettings.maxCapacity', db_dtu_max)])

        # Update pool back to vcore edition
        vcore_family = 'Gen5'
        vcore_capacity = 4
        self.cmd('sql elastic-pool update -g {} --server {} --name {} -e {} -c {} -f {} '
                 '--db-max-capacity 2'
                 .format(resource_group, server, pool_name, vcore_edition,
                         vcore_capacity, vcore_family),
                 checks=[
                     JMESPathCheck('resourceGroup', resource_group),
                     JMESPathCheck('name', pool_name),
                     JMESPathCheck('edition', vcore_edition),
                     JMESPathCheck('sku.tier', vcore_edition),
                     JMESPathCheck('dtu', None),
                     JMESPathCheck('sku.capacity', vcore_capacity),
                     JMESPathCheck('sku.family', vcore_family),
                     JMESPathCheck('databaseDtuMin', None),
                     JMESPathCheck('databaseDtuMax', None),
                     JMESPathCheck('perDatabaseSettings.maxCapacity', 2)])

        # Update only family
        vcore_family_updated = 'Gen4'
        self.cmd('sql elastic-pool update -g {} -s {} -n {} --family {}'
                 .format(resource_group, server, pool_name, vcore_family_updated),
                 checks=[
                     JMESPathCheck('resourceGroup', resource_group),
                     JMESPathCheck('name', pool_name),
                     JMESPathCheck('edition', vcore_edition),
                     JMESPathCheck('sku.tier', vcore_edition),
                     JMESPathCheck('dtu', None),
                     JMESPathCheck('sku.capacity', vcore_capacity),
                     JMESPathCheck('sku.family', vcore_family_updated),
                     JMESPathCheck('databaseDtuMin', None),
                     JMESPathCheck('databaseDtuMax', None),
                     JMESPathCheck('perDatabaseSettings.maxCapacity', 2)])

        # Update only capacity
        vcore_capacity_updated = 8
        self.cmd('sql elastic-pool update -g {} -s {} -n {} --capacity {}'
                 .format(resource_group, server, pool_name, vcore_capacity_updated),
                 checks=[
                     JMESPathCheck('resourceGroup', resource_group),
                     JMESPathCheck('name', pool_name),
                     JMESPathCheck('edition', vcore_edition),
                     JMESPathCheck('sku.tier', vcore_edition),
                     JMESPathCheck('dtu', None),
                     JMESPathCheck('sku.capacity', vcore_capacity_updated),
                     JMESPathCheck('sku.family', vcore_family_updated),
                     JMESPathCheck('databaseDtuMin', None),
                     JMESPathCheck('databaseDtuMax', None),
                     JMESPathCheck('perDatabaseSettings.maxCapacity', 2)])

        # Update only edition
        vcore_edition_updated = 'BusinessCritical'
        self.cmd('sql elastic-pool update -g {} -s {} -n {} --tier {}'
                 .format(resource_group, server, pool_name, vcore_edition_updated),
                 checks=[
                     JMESPathCheck('resourceGroup', resource_group),
                     JMESPathCheck('name', pool_name),
                     JMESPathCheck('edition', vcore_edition_updated),
                     JMESPathCheck('sku.tier', vcore_edition_updated),
                     JMESPathCheck('dtu', None),
                     JMESPathCheck('sku.capacity', vcore_capacity_updated),
                     JMESPathCheck('sku.family', vcore_family_updated),
                     JMESPathCheck('databaseDtuMin', None),
                     JMESPathCheck('databaseDtuMax', None),
                     JMESPathCheck('perDatabaseSettings.maxCapacity', 2)])

        # Update only db min & max cap
        db_min_capacity_updated = 0.5
        db_max_capacity_updated = 1
        self.cmd('sql elastic-pool update -g {} -s {} -n {} --db-max-capacity {} --db-min-capacity {}'
                 .format(resource_group, server, pool_name, db_max_capacity_updated, db_min_capacity_updated),
                 checks=[
                     JMESPathCheck('resourceGroup', resource_group),
                     JMESPathCheck('name', pool_name),
                     JMESPathCheck('edition', vcore_edition_updated),
                     JMESPathCheck('sku.tier', vcore_edition_updated),
                     JMESPathCheck('dtu', None),
                     JMESPathCheck('sku.capacity', vcore_capacity_updated),
                     JMESPathCheck('sku.family', vcore_family_updated),
                     JMESPathCheck('databaseDtuMin', None),
                     JMESPathCheck('databaseDtuMax', None),
                     JMESPathCheck('perDatabaseSettings.minCapacity', db_min_capacity_updated),
                     JMESPathCheck('perDatabaseSettings.maxCapacity', db_max_capacity_updated)])

        # Create pool with vcore edition and all sku properties specified
        pool_name_2 = 'cliautomationpool2'
        vcore_edition = 'GeneralPurpose'
        self.cmd('sql elastic-pool create -g {} --server {} --name {} -e {} -c {} -f {}'
                 .format(resource_group, server, pool_name_2,
                         vcore_edition_updated, vcore_capacity_updated,
                         vcore_family_updated),
                 checks=[
                     JMESPathCheck('resourceGroup', resource_group),
                     JMESPathCheck('name', pool_name_2),
                     JMESPathCheck('edition', vcore_edition_updated),
                     JMESPathCheck('sku.tier', vcore_edition_updated),
                     JMESPathCheck('dtu', None),
                     JMESPathCheck('sku.capacity', vcore_capacity_updated),
                     JMESPathCheck('sku.family', vcore_family_updated),
                     JMESPathCheck('databaseDtuMin', None),
                     JMESPathCheck('databaseDtuMax', None)])


class SqlElasticPoolOperationMgmtScenarioTest(ScenarioTest):
    def __init__(self, method_name):
        super(SqlElasticPoolOperationMgmtScenarioTest, self).__init__(method_name)
        self.pool_name = "operationtestep1"

    @ResourceGroupPreparer(location='southeastasia')
    @SqlServerPreparer(location='southeastasia')
    @AllowLargeResponse()
    def test_sql_elastic_pool_operation_mgmt(self, resource_group, resource_group_location, server):
        edition = 'Premium'
        dtu = 125
        db_dtu_min = 0
        db_dtu_max = 50
        storage = '50GB'
        storage_mb = 51200

        update_dtu = 250
        update_db_dtu_min = 50
        update_db_dtu_max = 250

        # Create elastic pool
        self.cmd('sql elastic-pool create -g {} --server {} --name {} '
                 '--dtu {} --edition {} --db-dtu-min {} --db-dtu-max {} --storage {}'
                 .format(resource_group, server, self.pool_name, dtu, edition, db_dtu_min, db_dtu_max, storage),
                 checks=[
                     JMESPathCheck('resourceGroup', resource_group),
                     JMESPathCheck('name', self.pool_name),
                     JMESPathCheck('edition', edition),
                     JMESPathCheck('sku.tier', edition),
                     JMESPathCheck('state', 'Ready'),
                     JMESPathCheck('dtu', dtu),
                     JMESPathCheck('sku.capacity', dtu),
                     JMESPathCheck('databaseDtuMin', db_dtu_min),
                     JMESPathCheck('databaseDtuMax', db_dtu_max),
                     JMESPathCheck('perDatabaseSettings.minCapacity', db_dtu_min),
                     JMESPathCheck('perDatabaseSettings.maxCapacity', db_dtu_max),
                     JMESPathCheck('storageMb', storage_mb),
                     JMESPathCheck('maxSizeBytes', storage_mb * 1024 * 1024)])

        # Update elastic pool
        self.cmd('sql elastic-pool update -g {} --server {} --name {} '
                 '--dtu {} --db-dtu-min {} --db-dtu-max {}'
                 .format(resource_group, server, self.pool_name, update_dtu, update_db_dtu_min, update_db_dtu_max))

        # List operations on the elastic pool
        ops = list(self.cmd('sql elastic-pool op list -g {} --server {} --elastic-pool {}'
                            .format(resource_group, server, self.pool_name)).get_output_in_json())

        # Cancel operation
        try:
            self.cmd('sql elastic-pool op cancel -g {} --server {} --elastic-pool {} --name {}'
                     .format(resource_group, server, self.pool_name, ops[0]['name']))
        except Exception as e:
            expectedmessage = "Cannot cancel management operation {} in current state.".format(ops[0]['name'])
            if expectedmessage in str(e):
                pass


class SqlServerCapabilityScenarioTest(ScenarioTest):
    @AllowLargeResponse()
    def test_sql_capabilities(self):
        location = 'westeurope'
        # New capabilities are added quite frequently and the state of each capability depends
        # on your subscription. So it's not a good idea to make strict checks against exactly
        # which capabilities are returned. The idea is to just check the overall structure.

        db_max_size_length_jmespath = 'length([].supportedServiceLevelObjectives[].supportedMaxSizes[])'

        # Get all db capabilities
        self.cmd('sql db list-editions -l {}'.format(location),
                 checks=[
                     # At least system, standard, and premium edition exist
                     JMESPathCheckExists("[?name == 'System']"),
                     JMESPathCheckExists("[?name == 'Standard']"),
                     JMESPathCheckExists("[?name == 'Premium']"),
                     # At least s0 and p1 service objectives exist
                     JMESPathCheckExists("[].supportedServiceLevelObjectives[] | [?name == 'S0']"),
                     JMESPathCheckExists("[].supportedServiceLevelObjectives[] | [?name == 'P1']"),
                     # Max size data is omitted
                     JMESPathCheck(db_max_size_length_jmespath, 0)])

        # Get all available db capabilities
        self.cmd('sql db list-editions -l {} --available'.format(location),
                 checks=[
                     # System edition is not available
                     JMESPathCheck("length([?name == 'System'])", 0),
                     # At least standard and premium edition exist
                     JMESPathCheckExists("[?name == 'Standard']"),
                     JMESPathCheckExists("[?name == 'Premium']"),
                     # At least s0 and p1 service objectives exist
                     JMESPathCheckExists("[].supportedServiceLevelObjectives[] | [?name == 'S0']"),
                     JMESPathCheckExists("[].supportedServiceLevelObjectives[] | [?name == 'P1']"),
                     # Max size data is omitted
                     JMESPathCheck(db_max_size_length_jmespath, 0)])

        # Get all db capabilities with size data
        self.cmd('sql db list-editions -l {} --show-details max-size'.format(location),
                 checks=[
                     # Max size data is included
                     JMESPathCheckGreaterThan(db_max_size_length_jmespath, 0)])

        # Search for db edition - note that it's case insensitive
        self.cmd('sql db list-editions -l {} --edition standard'.format(location),
                 checks=[
                     # Standard edition exists, other editions don't
                     JMESPathCheckExists("[?name == 'Standard']"),
                     JMESPathCheck("length([?name != 'Standard'])", 0)])

        # Search for dtus
        self.cmd('sql db list-editions -l {} --dtu 100'.format(location),
                 checks=[
                     # All results have 100 dtu
                     JMESPathCheckGreaterThan('length([].supportedServiceLevelObjectives[?performanceLevel.value == `100`][])', 0),
                     JMESPathCheck('length([].supportedServiceLevelObjectives[?performanceLevel.value != `100`][])', 0),
                     JMESPathCheck('length([].supportedServiceLevelObjectives[?performanceLevel.unit != `DTU`][])', 0)])

        # Search for vcores
        self.cmd('sql db list-editions -l {} --vcore 2'.format(location),
                 checks=[
                     # All results have 2 vcores
                     JMESPathCheckGreaterThan('length([].supportedServiceLevelObjectives[?performanceLevel.value == `2`][])', 0),
                     JMESPathCheck('length([].supportedServiceLevelObjectives[?performanceLevel.value != `2`][])', 0),
                     JMESPathCheck('length([].supportedServiceLevelObjectives[?performanceLevel.unit != `VCores`][])', 0)])

        # Search for db service objective - note that it's case insensitive
        # Checked items:
        #   * Standard edition exists, other editions don't
        #   * S0 service objective exists, others don't exist
        self.cmd('sql db list-editions -l {} --edition standard --service-objective s0'.format(location),
                 checks=[JMESPathCheckExists("[?name == 'Standard']"),
                         JMESPathCheck("length([?name != 'Standard'])", 0),
                         JMESPathCheckExists("[].supportedServiceLevelObjectives[] | [?name == 'S0']"),
                         JMESPathCheck("length([].supportedServiceLevelObjectives[] | [?name != 'S0'])", 0)])

        pool_max_size_length_jmespath = 'length([].supportedElasticPoolPerformanceLevels[].supportedMaxSizes[])'
        pool_db_max_dtu_length_jmespath = 'length([].supportedElasticPoolPerformanceLevels[].supportedPerDatabaseMaxPerformanceLevels[])'
        pool_db_min_dtu_length_jmespath = ('length([].supportedElasticPoolPerformanceLevels[].supportedPerDatabaseMaxPerformanceLevels[]'
                                           '.supportedPerDatabaseMinPerformanceLevels[])')
        pool_db_max_size_length_jmespath = 'length([].supportedElasticPoolPerformanceLevels[].supportedPerDatabaseMaxSizes[])'

        # Get all elastic pool capabilities
        self.cmd('sql elastic-pool list-editions -l {}'.format(location),
                 checks=[JMESPathCheckExists("[?name == 'Standard']"),  # At least standard and premium edition exist
                         JMESPathCheckExists("[?name == 'Premium']"),
                         JMESPathCheck(pool_max_size_length_jmespath, 0),  # Optional details are omitted
                         JMESPathCheck(pool_db_max_dtu_length_jmespath, 0),
                         JMESPathCheck(pool_db_min_dtu_length_jmespath, 0),
                         JMESPathCheck(pool_db_max_size_length_jmespath, 0)])

        # Search for elastic pool edition - note that it's case insensitive
        self.cmd('sql elastic-pool list-editions -l {} --edition standard'.format(location),
                 checks=[JMESPathCheckExists("[?name == 'Standard']"),  # Standard edition exists, other editions don't
                         JMESPathCheck("length([?name != 'Standard'])", 0)])

        # Search for dtus
        self.cmd('sql elastic-pool list-editions -l {} --dtu 100'.format(location),
                 checks=[
                     # All results have 100 dtu
                     JMESPathCheckGreaterThan('length([].supportedElasticPoolPerformanceLevels[?performanceLevel.value == `100`][])', 0),
                     JMESPathCheck('length([].supportedElasticPoolPerformanceLevels[?performanceLevel.value != `100`][])', 0),
                     JMESPathCheck('length([].supportedServiceLevelObjectives[?performanceLevel.unit != `DTU`][])', 0)])

        # Search for vcores
        self.cmd('sql elastic-pool list-editions -l {} --vcore 2'.format(location),
                 checks=[
                     # All results have 2 vcores
                     JMESPathCheckGreaterThan('length([].supportedElasticPoolPerformanceLevels[?performanceLevel.value == `2`][])', 0),
                     JMESPathCheck('length([].supportedElasticPoolPerformanceLevels[?performanceLevel.value != `2`][])', 0),
                     JMESPathCheck('length([].supportedServiceLevelObjectives[?performanceLevel.unit != `VCores`][])', 0)])

        # Get all db capabilities with pool max size
        self.cmd('sql elastic-pool list-editions -l {} --show-details max-size'.format(location),
                 checks=[JMESPathCheckGreaterThan(pool_max_size_length_jmespath, 0),
                         JMESPathCheck(pool_db_max_dtu_length_jmespath, 0),
                         JMESPathCheck(pool_db_min_dtu_length_jmespath, 0),
                         JMESPathCheck(pool_db_max_size_length_jmespath, 0)])

        # Get all db capabilities with per db max size
        self.cmd('sql elastic-pool list-editions -l {} --show-details db-max-size'.format(location),
                 checks=[JMESPathCheck(pool_max_size_length_jmespath, 0),
                         JMESPathCheck(pool_db_max_dtu_length_jmespath, 0),
                         JMESPathCheck(pool_db_min_dtu_length_jmespath, 0),
                         JMESPathCheckGreaterThan(pool_db_max_size_length_jmespath, 0)])

        # Get all db capabilities with per db max dtu
        self.cmd('sql elastic-pool list-editions -l {} --edition standard --show-details db-max-dtu'.format(location),
                 checks=[JMESPathCheck(pool_max_size_length_jmespath, 0),
                         JMESPathCheckGreaterThan(pool_db_max_dtu_length_jmespath, 0),
                         JMESPathCheck(pool_db_min_dtu_length_jmespath, 0),
                         JMESPathCheck(pool_db_max_size_length_jmespath, 0)])

        # Get all db capabilities with per db min dtu (which is nested under per db max dtu)
        self.cmd('sql elastic-pool list-editions -l {} --edition standard --show-details db-min-dtu'.format(location),
                 checks=[JMESPathCheck(pool_max_size_length_jmespath, 0),
                         JMESPathCheckGreaterThan(pool_db_max_dtu_length_jmespath, 0),
                         JMESPathCheckGreaterThan(pool_db_min_dtu_length_jmespath, 0),
                         JMESPathCheck(pool_db_max_size_length_jmespath, 0)])

        # Get all db capabilities with everything
        self.cmd('sql elastic-pool list-editions -l {} --edition standard --show-details db-min-dtu db-max-dtu '
                 'db-max-size max-size'.format(location),
                 checks=[JMESPathCheckGreaterThan(pool_max_size_length_jmespath, 0),
                         JMESPathCheckGreaterThan(pool_db_max_dtu_length_jmespath, 0),
                         JMESPathCheckGreaterThan(pool_db_min_dtu_length_jmespath, 0),
                         JMESPathCheckGreaterThan(pool_db_max_size_length_jmespath, 0)])


class SqlServerImportExportMgmtScenarioTest(ScenarioTest):
    @ResourceGroupPreparer(location='westcentralus')
    @SqlServerPreparer(location='westcentralus')
    @StorageAccountPreparer(location='westcentralus')
    @AllowLargeResponse()
    def test_sql_db_import_export_mgmt(self, resource_group, resource_group_location, server, storage_account):
        location_long_name = 'westcentralus'
        admin_login = 'admin123'
        admin_password = 'SecretPassword123'
        db_name = 'cliautomationdb01'
        db_name2 = 'cliautomationdb02'
        db_name3 = 'cliautomationdb03'
        blob = 'testbacpac.bacpac'
        blob2 = 'testbacpac2.bacpac'

        container = 'bacpacs'

        firewall_rule_1 = 'allowAllIps'
        start_ip_address_1 = '0.0.0.0'
        end_ip_address_1 = '0.0.0.0'

        # create server firewall rule
        self.cmd('sql server firewall-rule create --name {} -g {} --server {} '
                 '--start-ip-address {} --end-ip-address {}'
                 .format(firewall_rule_1, resource_group, server,
                         start_ip_address_1, end_ip_address_1),
                 checks=[JMESPathCheck('name', firewall_rule_1),
                         JMESPathCheck('resourceGroup', resource_group),
                         JMESPathCheck('startIpAddress', start_ip_address_1),
                         JMESPathCheck('endIpAddress', end_ip_address_1)])

        # create dbs
        self.cmd('sql db create -g {} --server {} --name {}'
                 .format(resource_group, server, db_name),
                 checks=[JMESPathCheck('resourceGroup', resource_group),
                         JMESPathCheck('name', db_name),
                         JMESPathCheck('location', location_long_name),
                         JMESPathCheck('elasticPoolId', None),
                         JMESPathCheck('status', 'Online')])

        self.cmd('sql db create -g {} --server {} --name {}'
                 .format(resource_group, server, db_name2),
                 checks=[JMESPathCheck('resourceGroup', resource_group),
                         JMESPathCheck('name', db_name2),
                         JMESPathCheck('location', location_long_name),
                         JMESPathCheck('elasticPoolId', None),
                         JMESPathCheck('status', 'Online')])

        self.cmd('sql db create -g {} --server {} --name {}'
                 .format(resource_group, server, db_name3),
                 checks=[JMESPathCheck('resourceGroup', resource_group),
                         JMESPathCheck('name', db_name3),
                         JMESPathCheck('location', location_long_name),
                         JMESPathCheck('elasticPoolId', None),
                         JMESPathCheck('status', 'Online')])

        # get storage account endpoint
        storage_endpoint = self.cmd('storage account show -g {} -n {}'
                                    ' --query primaryEndpoints.blob'
                                    .format(resource_group, storage_account)).get_output_in_json()
        bacpacUri = '{}{}/{}'.format(storage_endpoint, container, blob)
        bacpacUri2 = '{}{}/{}'.format(storage_endpoint, container, blob2)

        # get storage account key
        storageKey = self.cmd('storage account keys list -g {} -n {} --query [0].value'
                              .format(resource_group, storage_account)).get_output_in_json()

        # Set Expiry
        expiryString = '9999-12-25T00:00:00Z'

        # Get sas key
        sasKey = self.cmd('storage blob generate-sas --account-name {} -c {} -n {} --permissions rw --expiry {}'.format(
            storage_account, container, blob2, expiryString)).get_output_in_json()

        # create storage account blob container
        self.cmd('storage container create -n {} --account-name {} --account-key {} '
                 .format(container, storage_account, storageKey),
                 checks=[JMESPathCheck('created', True)])

        # export database to blob container using both keys
        self.cmd('sql db export -s {} -n {} -g {} -p {} -u {}'
                 ' --storage-key {} --storage-key-type StorageAccessKey'
                 ' --storage-uri {}'
                 .format(server, db_name, resource_group, admin_password, admin_login, storageKey, bacpacUri),
                 checks=[
                     # remove this check since there is an issue in getting properties and the fix is being deployed currently
                     # JMESPathCheck('blobUri', bacpacUri),
                     # JMESPathCheck('databaseName', db_name),
                     # JMESPathCheck('requestType', 'Export'),
                     # JMESPathCheck('resourceGroup', resource_group),
                     # JMESPathCheck('serverName', server),
                     JMESPathCheck('status', 'Succeeded')])

        self.cmd('sql db export -s {} -n {} -g {} -p {} -u {}'
                 ' --storage-key {} --storage-key-type SharedAccessKey'
                 ' --storage-uri {}'
                 .format(server, db_name, resource_group, admin_password, admin_login, sasKey, bacpacUri2),
                 checks=[
                     # remove this check since there is an issue in getting properties and the fix is being deployed currently
                     # JMESPathCheck('blobUri', bacpacUri2),
                     # JMESPathCheck('databaseName', db_name),
                     # JMESPathCheck('requestType', 'Export'),
                     # JMESPathCheck('resourceGroup', resource_group),
                     # JMESPathCheck('serverName', server),
                     JMESPathCheck('status', 'Succeeded')])

        # import bacpac to second database using Storage Key
        self.cmd('sql db import -s {} -n {} -g {} -p {} -u {}'
                 ' --storage-key {} --storage-key-type StorageAccessKey'
                 ' --storage-uri {}'
                 .format(server, db_name2, resource_group, admin_password, admin_login, storageKey, bacpacUri),
                 checks=[
                     # Uncomment this when bug in backend is fixed
                     # JMESPathCheck('blobUri', bacpacUri),
                     # JMESPathCheck('databaseName', db_name2),
                     # JMESPathCheck('name', 'import'),
                     # JMESPathCheck('requestType', 'Import'),
                     # JMESPathCheck('resourceGroup', resource_group),
                     # JMESPathCheck('serverName', server),
                     JMESPathCheck('status', 'Succeeded')])

        # import bacpac to third database using SAS key
        self.cmd('sql db import -s {} -n {} -g {} -p {} -u {}'
                 ' --storage-key {} --storage-key-type SharedAccessKey'
                 ' --storage-uri {}'
                 .format(server, db_name3, resource_group, admin_password, admin_login, sasKey, bacpacUri2),
                 checks=[
                     # Uncomment this when bug in backend is fixed
                     # JMESPathCheck('blobUri', bacpacUri2),
                     # JMESPathCheck('databaseName', db_name3),
                     # JMESPathCheck('name', 'import'),
                     # JMESPathCheck('requestType', 'Import'),
                     # JMESPathCheck('resourceGroup', resource_group),
                     # JMESPathCheck('serverName', server),
                     JMESPathCheck('status', 'Succeeded')])


class SqlServerConnectionStringScenarioTest(ScenarioTest):
    def test_sql_db_conn_str(self):
        # ADO.NET, username/password
        conn_str = self.cmd('sql db show-connection-string -s myserver -n mydb -c ado.net').get_output_in_json()
        self.assertEqual(conn_str, 'Server=tcp:myserver.database.windows.net,1433;Database=mydb;User ID=<username>;Password=<password>;Encrypt=true;Connection Timeout=30;')

        # ADO.NET, ADPassword
        conn_str = self.cmd('sql db show-connection-string -s myserver -n mydb -c ado.net -a ADPassword').get_output_in_json()
        self.assertEqual(conn_str, 'Server=tcp:myserver.database.windows.net,1433;Database=mydb;User ID=<username>;Password=<password>;Encrypt=true;Connection Timeout=30;Authentication="Active Directory Password"')

        # ADO.NET, ADIntegrated
        conn_str = self.cmd('sql db show-connection-string -s myserver -n mydb -c ado.net -a ADIntegrated').get_output_in_json()
        self.assertEqual(conn_str, 'Server=tcp:myserver.database.windows.net,1433;Database=mydb;Encrypt=true;Connection Timeout=30;Authentication="Active Directory Integrated"')

        # SqlCmd, username/password
        conn_str = self.cmd('sql db show-connection-string -s myserver -n mydb -c sqlcmd').get_output_in_json()
        self.assertEqual(conn_str, 'sqlcmd -S tcp:myserver.database.windows.net,1433 -d mydb -U <username> -P <password> -N -l 30')

        # SqlCmd, ADPassword
        conn_str = self.cmd('sql db show-connection-string -s myserver -n mydb -c sqlcmd -a ADPassword').get_output_in_json()
        self.assertEqual(conn_str, 'sqlcmd -S tcp:myserver.database.windows.net,1433 -d mydb -U <username> -P <password> -G -N -l 30')

        # SqlCmd, ADIntegrated
        conn_str = self.cmd('sql db show-connection-string -s myserver -n mydb -c sqlcmd -a ADIntegrated').get_output_in_json()
        self.assertEqual(conn_str, 'sqlcmd -S tcp:myserver.database.windows.net,1433 -d mydb -G -N -l 30')

        # JDBC, user name/password
        conn_str = self.cmd('sql db show-connection-string -s myserver -n mydb -c jdbc').get_output_in_json()
        self.assertEqual(conn_str, 'jdbc:sqlserver://myserver.database.windows.net:1433;database=mydb;user=<username>@myserver;password=<password>;encrypt=true;trustServerCertificate=false;hostNameInCertificate=*.database.windows.net;loginTimeout=30')

        # JDBC, ADPassword
        conn_str = self.cmd('sql db show-connection-string -s myserver -n mydb -c jdbc -a ADPassword').get_output_in_json()
        self.assertEqual(conn_str, 'jdbc:sqlserver://myserver.database.windows.net:1433;database=mydb;user=<username>;password=<password>;encrypt=true;trustServerCertificate=false;hostNameInCertificate=*.database.windows.net;loginTimeout=30;authentication=ActiveDirectoryPassword')

        # JDBC, ADIntegrated
        conn_str = self.cmd('sql db show-connection-string -s myserver -n mydb -c jdbc -a ADIntegrated').get_output_in_json()
        self.assertEqual(conn_str, 'jdbc:sqlserver://myserver.database.windows.net:1433;database=mydb;encrypt=true;trustServerCertificate=false;hostNameInCertificate=*.database.windows.net;loginTimeout=30;authentication=ActiveDirectoryIntegrated')

        # PHP PDO, user name/password
        conn_str = self.cmd('sql db show-connection-string -s myserver -n mydb -c php_pdo').get_output_in_json()
        self.assertEqual(conn_str, '$conn = new PDO("sqlsrv:server = tcp:myserver.database.windows.net,1433; Database = mydb; LoginTimeout = 30; Encrypt = 1; TrustServerCertificate = 0;", "<username>", "<password>");')

        # PHP PDO, ADPassword
        self.cmd('sql db show-connection-string -s myserver -n mydb -c php_pdo -a ADPassword', expect_failure=True)

        # PHP PDO, ADIntegrated
        self.cmd('sql db show-connection-string -s myserver -n mydb -c php_pdo -a ADIntegrated', expect_failure=True)

        # PHP, user name/password
        conn_str = self.cmd('sql db show-connection-string -s myserver -n mydb -c php').get_output_in_json()
        self.assertEqual(conn_str, '$connectionOptions = array("UID"=>"<username>@myserver", "PWD"=>"<password>", "Database"=>mydb, "LoginTimeout" => 30, "Encrypt" => 1, "TrustServerCertificate" => 0); $serverName = "tcp:myserver.database.windows.net,1433"; $conn = sqlsrv_connect($serverName, $connectionOptions);')

        # PHP, ADPassword
        self.cmd('sql db show-connection-string -s myserver -n mydb -c php -a ADPassword', expect_failure=True)

        # PHP, ADIntegrated
        self.cmd('sql db show-connection-string -s myserver -n mydb -c php -a ADIntegrated', expect_failure=True)

        # ODBC, user name/password
        conn_str = self.cmd('sql db show-connection-string -s myserver -n mydb -c odbc').get_output_in_json()
        self.assertEqual(conn_str, 'Driver={ODBC Driver 13 for SQL Server};Server=tcp:myserver.database.windows.net,1433;Database=mydb;Uid=<username>@myserver;Pwd=<password>;Encrypt=yes;TrustServerCertificate=no;')

        # ODBC, ADPassword
        conn_str = self.cmd('sql db show-connection-string -s myserver -n mydb -c odbc -a ADPassword').get_output_in_json()
        self.assertEqual(conn_str, 'Driver={ODBC Driver 13 for SQL Server};Server=tcp:myserver.database.windows.net,1433;Database=mydb;Uid=<username>@myserver;Pwd=<password>;Encrypt=yes;TrustServerCertificate=no;Authentication=ActiveDirectoryPassword')

        # ODBC, ADIntegrated
        conn_str = self.cmd('sql db show-connection-string -s myserver -n mydb -c odbc -a ADIntegrated').get_output_in_json()
        self.assertEqual(conn_str, 'Driver={ODBC Driver 13 for SQL Server};Server=tcp:myserver.database.windows.net,1433;Database=mydb;Encrypt=yes;TrustServerCertificate=no;Authentication=ActiveDirectoryIntegrated')


class SqlTransparentDataEncryptionScenarioTest(ScenarioTest):
    def wait_for_encryption_scan(self, resource_group, sn, db_name):
        active_scan = True
        retry_attempts = 5
        while active_scan:
            tdeactivity = self.cmd('sql db tde list-activity -g {} -s {} -d {}'
                                   .format(resource_group, sn, db_name)).get_output_in_json()

            # if tdeactivity is an empty array, there is no ongoing encryption scan
            active_scan = (len(tdeactivity) > 0)
            time.sleep(10)
            retry_attempts -= 1
            if retry_attempts <= 0:
                raise CliTestError("Encryption scan still ongoing: {}.".format(tdeactivity))

    @ResourceGroupPreparer()
    @SqlServerPreparer()
    def test_sql_tde(self, resource_group, server):
        sn = server
        db_name = self.create_random_name("sqltdedb", 20)

        # create database
        self.cmd('sql db create -g {} --server {} --name {}'
                 .format(resource_group, sn, db_name))

        # validate encryption is on by default
        self.cmd('sql db tde show -g {} -s {} -d {}'
                 .format(resource_group, sn, db_name),
                 checks=[JMESPathCheck('status', 'Enabled')])

        self.wait_for_encryption_scan(resource_group, sn, db_name)

        # disable encryption
        self.cmd('sql db tde set -g {} -s {} -d {} --status Disabled'
                 .format(resource_group, sn, db_name),
                 checks=[JMESPathCheck('status', 'Disabled')])

        self.wait_for_encryption_scan(resource_group, sn, db_name)

        # validate encryption is disabled
        self.cmd('sql db tde show -g {} -s {} -d {}'
                 .format(resource_group, sn, db_name),
                 checks=[JMESPathCheck('status', 'Disabled')])

        # enable encryption
        self.cmd('sql db tde set -g {} -s {} -d {} --status Enabled'
                 .format(resource_group, sn, db_name),
                 checks=[JMESPathCheck('status', 'Enabled')])

        self.wait_for_encryption_scan(resource_group, sn, db_name)

        # validate encryption is enabled
        self.cmd('sql db tde show -g {} -s {} -d {}'
                 .format(resource_group, sn, db_name),
                 checks=[JMESPathCheck('status', 'Enabled')])

    @ResourceGroupPreparer()
    @SqlServerPreparer()
    def test_sql_tdebyok(self, resource_group, server):
        resource_prefix = 'sqltdebyok'

        # add identity to server
        server_resp = self.cmd('sql server update -g {} -n {} -i'
                               .format(resource_group, server)).get_output_in_json()
        server_identity = server_resp['identity']['principalId']

        # create db
        db_name = self.create_random_name(resource_prefix, 20)
        self.cmd('sql db create -g {} --server {} --name {}'
                 .format(resource_group, server, db_name))

        # create vault and acl server identity
        vault_name = self.create_random_name(resource_prefix, 24)
        self.cmd('keyvault create -g {} -n {} --enable-soft-delete true'
                 .format(resource_group, vault_name))
        self.cmd('keyvault set-policy -g {} -n {} --object-id {} --key-permissions wrapKey unwrapKey get list'
                 .format(resource_group, vault_name, server_identity))

        # create key
        key_name = self.create_random_name(resource_prefix, 32)
        key_resp = self.cmd('keyvault key create -n {} -p software --vault-name {}'
                            .format(key_name, vault_name)).get_output_in_json()
        kid = key_resp['key']['kid']

        # add server key
        server_key_resp = self.cmd('sql server key create -g {} -s {} -k {}'
                                   .format(resource_group, server, kid),
                                   checks=[
                                       JMESPathCheck('uri', kid),
                                       JMESPathCheck('serverKeyType', 'AzureKeyVault')])
        server_key_name = server_key_resp.get_output_in_json()['name']

        # validate show key
        self.cmd('sql server key show -g {} -s {} -k {}'
                 .format(resource_group, server, kid),
                 checks=[
                     JMESPathCheck('uri', kid),
                     JMESPathCheck('serverKeyType', 'AzureKeyVault'),
                     JMESPathCheck('name', server_key_name)])

        # validate list key (should return 2 items)
        self.cmd('sql server key list -g {} -s {}'
                 .format(resource_group, server),
                 checks=[JMESPathCheck('length(@)', 2)])

        # validate encryption protector is service managed via show
        self.cmd('sql server tde-key show -g {} -s {}'
                 .format(resource_group, server),
                 checks=[
                     JMESPathCheck('serverKeyType', 'ServiceManaged'),
                     JMESPathCheck('serverKeyName', 'ServiceManaged')])

        # update encryption protector to akv key
        self.cmd('sql server tde-key set -g {} -s {} -t AzureKeyVault -k {}'
                 .format(resource_group, server, kid),
                 checks=[
                     JMESPathCheck('serverKeyType', 'AzureKeyVault'),
                     JMESPathCheck('serverKeyName', server_key_name),
                     JMESPathCheck('uri', kid)])

        # validate encryption protector is akv via show
        self.cmd('sql server tde-key show -g {} -s {}'
                 .format(resource_group, server),
                 checks=[
                     JMESPathCheck('serverKeyType', 'AzureKeyVault'),
                     JMESPathCheck('serverKeyName', server_key_name),
                     JMESPathCheck('uri', kid)])

        # update encryption protector to service managed
        self.cmd('sql server tde-key set -g {} -s {} -t ServiceManaged'
                 .format(resource_group, server),
                 checks=[
                     JMESPathCheck('serverKeyType', 'ServiceManaged'),
                     JMESPathCheck('serverKeyName', 'ServiceManaged')])

        # validate encryption protector is service managed via show
        self.cmd('sql server tde-key show -g {} -s {}'
                 .format(resource_group, server),
                 checks=[
                     JMESPathCheck('serverKeyType', 'ServiceManaged'),
                     JMESPathCheck('serverKeyName', 'ServiceManaged')])

        # delete server key
        self.cmd('sql server key delete -g {} -s {} -k {}'
                 .format(resource_group, server, kid))

        # wait for key to be deleted
        time.sleep(10)

        # validate deleted server key via list (should return 1 item)
        self.cmd('sql server key list -g {} -s {}'
                 .format(resource_group, server),
                 checks=[JMESPathCheck('length(@)', 1)])


class SqlServerVnetMgmtScenarioTest(ScenarioTest):
    @ResourceGroupPreparer(location='eastus')
    @SqlServerPreparer(location='eastus')
    def test_sql_vnet_mgmt(self, resource_group, resource_group_location, server):
        vnet_rule_1 = 'rule1'
        vnet_rule_2 = 'rule2'

        # Create vnet's - vnet1 and vnet2

        vnetName1 = 'vnet1'
        vnetName2 = 'vnet2'
        subnetName = 'subnet1'
        addressPrefix = '10.0.1.0/24'
        endpoint = 'Microsoft.Sql'

        # Vnet 1 without service endpoints to test ignore-missing-vnet-service-endpoint feature
        self.cmd('network vnet create -g {} -n {}'.format(resource_group, vnetName1))
        self.cmd('network vnet subnet create -g {} --vnet-name {} -n {} --address-prefix {}'
                 .format(resource_group, vnetName1, subnetName, addressPrefix))

        vnet1 = self.cmd('network vnet subnet show -n {} --vnet-name {} -g {}'
                         .format(subnetName, vnetName1, resource_group)).get_output_in_json()
        vnet_id_1 = vnet1['id']

        # Vnet 2
        self.cmd('network vnet create -g {} -n {}'.format(resource_group, vnetName2))
        self.cmd('network vnet subnet create -g {} --vnet-name {} -n {} --address-prefix {} --service-endpoints {}'
                 .format(resource_group, vnetName2, subnetName, addressPrefix, endpoint),
                 checks=JMESPathCheck('serviceEndpoints[0].service', 'Microsoft.Sql'))

        vnet2 = self.cmd('network vnet subnet show -n {} --vnet-name {} -g {}'
                         .format(subnetName, vnetName2, resource_group)).get_output_in_json()
        vnet_id_2 = vnet2['id']

        # test sql server vnet-rule create using subnet name and vnet name and ignore-missing-vnet-service-endpoint flag
        self.cmd('sql server vnet-rule create --name {} -g {} --server {} --subnet {} --vnet-name {} -i'
                 .format(vnet_rule_1, resource_group, server, subnetName, vnetName1))

        # test sql server vnet-rule show rule 1
        self.cmd('sql server vnet-rule show --name {} -g {} --server {}'
                 .format(vnet_rule_1, resource_group, server),
                 checks=[
                     JMESPathCheck('name', vnet_rule_1),
                     JMESPathCheck('resourceGroup', resource_group),
                     JMESPathCheck('ignoreMissingVnetServiceEndpoint', True)])

        # test sql server vnet-rule create using subnet id
        self.cmd('sql server vnet-rule create --name {} -g {} --server {} --subnet {}'
                 .format(vnet_rule_2, resource_group, server, vnet_id_2),
                 checks=[
                     JMESPathCheck('name', vnet_rule_2),
                     JMESPathCheck('resourceGroup', resource_group),
                     JMESPathCheck('virtualNetworkSubnetId', vnet_id_2),
                     JMESPathCheck('ignoreMissingVnetServiceEndpoint', False)])

        # test sql server vnet-rule update rule 1 with vnet 2
        self.cmd('sql server vnet-rule update --name {} -g {} --server {} --subnet {}'
                 .format(vnet_rule_1, resource_group, server, vnet_id_2),
                 checks=[
                     JMESPathCheck('name', vnet_rule_1),
                     JMESPathCheck('resourceGroup', resource_group),
                     JMESPathCheck('virtualNetworkSubnetId', vnet_id_2),
                     JMESPathCheck('ignoreMissingVnetServiceEndpoint', False)])

        # test sql server vnet-rule update rule 2 with vnet 1 and ignore-missing-vnet-service-endpoint flag
        self.cmd('sql server vnet-rule update --name {} -g {} --server {} --subnet {} -i'
                 .format(vnet_rule_2, resource_group, server, vnet_id_1),
                 checks=[JMESPathCheck('name', vnet_rule_2),
                         JMESPathCheck('resourceGroup', resource_group),
                         JMESPathCheck('virtualNetworkSubnetId', vnet_id_1),
                         JMESPathCheck('ignoreMissingVnetServiceEndpoint', True)])

        # test sql server vnet-rule list
        self.cmd('sql server vnet-rule list -g {} --server {}'.format(resource_group, server),
                 checks=[JMESPathCheck('length(@)', 2)])

        # test sql server vnet-rule delete rule 1
        self.cmd('sql server vnet-rule delete --name {} -g {} --server {}'.format(vnet_rule_1, resource_group, server),
                 checks=NoneCheck())

        # test sql server vnet-rule delete rule 2
        self.cmd('sql server vnet-rule delete --name {} -g {} --server {}'.format(vnet_rule_2, resource_group, server),
                 checks=NoneCheck())


class SqlSubscriptionUsagesScenarioTest(ScenarioTest):
    def test_sql_subscription_usages(self):
        self.cmd('sql list-usages -l westus',
                 checks=[JMESPathCheckGreaterThan('length(@)', 0)])

        self.cmd('sql show-usage -l westus -u ServerQuota',
                 checks=[
                     JMESPathCheck('name', 'ServerQuota'),
                     JMESPathCheckGreaterThan('limit', 0)])


class SqlZoneResilienceScenarioTest(ScenarioTest):
    @ResourceGroupPreparer(location='centralus')
    @SqlServerPreparer(location='centralus')
    @AllowLargeResponse()
    def test_sql_zone_resilient_database(self, resource_group, resource_group_location, server):
        database_name = "createUnzonedUpdateToZonedDb"
        database_name_2 = "createZonedUpdateToUnzonedDb"
        database_name_3 = "updateNoParamForUnzonedDb"
        database_name_4 = "updateNoParamForZonedDb"

        # Test creating database with zone resilience set to false.  Expect regular database created.
        self.cmd('sql db create -g {} --server {} --name {} --edition {} --zone-redundant {}'
                 .format(resource_group, server, database_name, "Premium", False),
                 checks=[
                     JMESPathCheck('resourceGroup', resource_group),
                     JMESPathCheck('name', database_name),
                     JMESPathCheck('location', resource_group_location),
                     JMESPathCheck('elasticPoolId', None),
                     JMESPathCheck('edition', 'Premium'),
                     JMESPathCheck('sku.tier', 'Premium'),
                     JMESPathCheck('zoneRedundant', False)])

        # Test running update on regular database with zone resilience set to true.  Expect zone resilience to update to true.
        self.cmd('sql db update -g {} -s {} -n {} --service-objective {} --zone-redundant'
                 .format(resource_group, server, database_name, 'P1'),
                 checks=[
                     JMESPathCheck('resourceGroup', resource_group),
                     JMESPathCheck('name', database_name),
                     JMESPathCheck('elasticPoolId', None),
                     JMESPathCheck('status', 'Online'),
                     JMESPathCheck('requestedServiceObjectiveName', 'P1'),
                     JMESPathCheck('zoneRedundant', True)])

        # Test creating database with zone resilience set to true.  Expect zone resilient database created.
        self.cmd('sql db create -g {} --server {} --name {} --edition {} --z'
                 .format(resource_group, server, database_name_2, "Premium"),
                 checks=[
                     JMESPathCheck('resourceGroup', resource_group),
                     JMESPathCheck('name', database_name_2),
                     JMESPathCheck('location', resource_group_location),
                     JMESPathCheck('elasticPoolId', None),
                     JMESPathCheck('edition', 'Premium'),
                     JMESPathCheck('sku.tier', 'Premium'),
                     JMESPathCheck('zoneRedundant', True)])

        # Test running update on zoned database with zone resilience set to false.  Expect zone resilience to update to false
        self.cmd('sql db update -g {} -s {} -n {} --service-objective {} --z {}'
                 .format(resource_group, server, database_name_2, 'P1', False),
                 checks=[
                     JMESPathCheck('resourceGroup', resource_group),
                     JMESPathCheck('name', database_name_2),
                     JMESPathCheck('elasticPoolId', None),
                     JMESPathCheck('status', 'Online'),
                     JMESPathCheck('requestedServiceObjectiveName', 'P1'),
                     JMESPathCheck('zoneRedundant', False)])

        # Create database with no zone resilience set.  Expect regular database created.
        self.cmd('sql db create -g {} --server {} --name {} --edition {}'
                 .format(resource_group, server, database_name_3, "Premium"),
                 checks=[
                     JMESPathCheck('resourceGroup', resource_group),
                     JMESPathCheck('name', database_name_3),
                     JMESPathCheck('location', resource_group_location),
                     JMESPathCheck('elasticPoolId', None),
                     JMESPathCheck('edition', 'Premium'),
                     JMESPathCheck('sku.tier', 'Premium'),
                     JMESPathCheck('zoneRedundant', False)])

        # Test running update on regular database with no zone resilience set.  Expect zone resilience to stay false.
        self.cmd('sql db update -g {} -s {} -n {} --service-objective {}'
                 .format(resource_group, server, database_name_3, 'P2'),
                 checks=[
                     JMESPathCheck('resourceGroup', resource_group),
                     JMESPathCheck('name', database_name_3),
                     JMESPathCheck('elasticPoolId', None),
                     JMESPathCheck('status', 'Online'),
                     JMESPathCheck('requestedServiceObjectiveName', 'P2'),
                     JMESPathCheck('zoneRedundant', False)])

        # Create database with zone resilience set.  Expect zone resilient database created.
        self.cmd('sql db create -g {} --server {} --name {} --edition {} --zone-redundant'
                 .format(resource_group, server, database_name_4, "Premium"),
                 checks=[
                     JMESPathCheck('resourceGroup', resource_group),
                     JMESPathCheck('name', database_name_4),
                     JMESPathCheck('location', resource_group_location),
                     JMESPathCheck('elasticPoolId', None),
                     JMESPathCheck('edition', 'Premium'),
                     JMESPathCheck('sku.tier', 'Premium'),
                     JMESPathCheck('zoneRedundant', True)])

        # Test running update on zoned database with no zone resilience set.  Expect zone resilience to stay true.
        self.cmd('sql db update -g {} -s {} -n {} --service-objective {}'
                 .format(resource_group, server, database_name_4, 'P2'),
                 checks=[
                     JMESPathCheck('resourceGroup', resource_group),
                     JMESPathCheck('name', database_name_4),
                     JMESPathCheck('elasticPoolId', None),
                     JMESPathCheck('status', 'Online'),
                     JMESPathCheck('requestedServiceObjectiveName', 'P2'),
                     JMESPathCheck('zoneRedundant', True)])

    @ResourceGroupPreparer(location='centralus')
    @SqlServerPreparer(location='centralus')
    @AllowLargeResponse()
    def test_sql_zone_resilient_pool(self, resource_group, resource_group_location, server):
        pool_name = "createUnzonedUpdateToZonedPool"
        pool_name_2 = "createZonedUpdateToUnzonedPool"
        pool_name_3 = "updateNoParamForUnzonedPool"
        pool_name_4 = "updateNoParamForZonedPool"

        # Test creating pool with zone resilience set to false.  Expect regular pool created.
        self.cmd('sql elastic-pool create -g {} --server {} --name {} --edition {} --z {}'
                 .format(resource_group, server, pool_name, "Premium", False))

        self.cmd('sql elastic-pool show -g {} --server {} --name {}'
                 .format(resource_group, server, pool_name),
                 checks=[
                     JMESPathCheck('resourceGroup', resource_group),
                     JMESPathCheck('name', pool_name),
                     JMESPathCheck('state', 'Ready'),
                     JMESPathCheck('edition', 'Premium'),
                     JMESPathCheck('zoneRedundant', False)])

        # Test running update on regular pool with zone resilience set to true.  Expect zone resilience to update to true
        self.cmd('sql elastic-pool update -g {} -s {} -n {} --z'
                 .format(resource_group, server, pool_name))

        self.cmd('sql elastic-pool show -g {} --server {} --name {}'
                 .format(resource_group, server, pool_name),
                 checks=[
                     JMESPathCheck('resourceGroup', resource_group),
                     JMESPathCheck('name', pool_name),
                     JMESPathCheck('zoneRedundant', True)])

        # Test creating pool with zone resilience set to true.  Expect zone resilient pool created.
        self.cmd('sql elastic-pool create -g {} --server {} --name {} --edition {} --zone-redundant'
                 .format(resource_group, server, pool_name_2, "Premium"))

        self.cmd('sql elastic-pool show -g {} --server {} --name {}'
                 .format(resource_group, server, pool_name_2),
                 checks=[
                     JMESPathCheck('resourceGroup', resource_group),
                     JMESPathCheck('name', pool_name_2),
                     JMESPathCheck('state', 'Ready'),
                     JMESPathCheck('edition', 'Premium'),
                     JMESPathCheck('zoneRedundant', True)])

        # Test running update on zoned pool with zone resilience set to false.  Expect zone resilience to update to false
        self.cmd('sql elastic-pool update -g {} -s {} -n {} --zone-redundant {}'
                 .format(resource_group, server, pool_name_2, False))

        self.cmd('sql elastic-pool show -g {} --server {} --name {}'
                 .format(resource_group, server, pool_name_2),
                 checks=[
                     JMESPathCheck('resourceGroup', resource_group),
                     JMESPathCheck('name', pool_name_2),
                     JMESPathCheck('zoneRedundant', False)])

        # Create pool with no zone resilience set.  Expect regular pool created.
        self.cmd('sql elastic-pool create -g {} --server {} --name {} --edition {}'
                 .format(resource_group, server, pool_name_3, "Premium"))

        self.cmd('sql elastic-pool show -g {} --server {} --name {}'
                 .format(resource_group, server, pool_name_3),
                 checks=[
                     JMESPathCheck('resourceGroup', resource_group),
                     JMESPathCheck('name', pool_name_3),
                     JMESPathCheck('state', 'Ready'),
                     JMESPathCheck('edition', 'Premium'),
                     JMESPathCheck('zoneRedundant', False)])

        # Test running update on regular pool with no zone resilience set.  Expect zone resilience to stay false
        self.cmd('sql elastic-pool update -g {} -s {} -n {} --dtu {}'
                 .format(resource_group, server, pool_name_3, 250))

        self.cmd('sql elastic-pool show -g {} --server {} --name {}'
                 .format(resource_group, server, pool_name_3),
                 checks=[
                     JMESPathCheck('resourceGroup', resource_group),
                     JMESPathCheck('name', pool_name_3),
                     JMESPathCheck('dtu', 250),
                     JMESPathCheck('zoneRedundant', False)])

        # Create pool with zone resilience set.  Expect zone resilient pool created.
        self.cmd('sql elastic-pool create -g {} --server {} --name {} --edition {} --zone-redundant'
                 .format(resource_group, server, pool_name_4, "Premium"))

        self.cmd('sql elastic-pool show -g {} --server {} --name {}'
                 .format(resource_group, server, pool_name_4),
                 checks=[
                     JMESPathCheck('resourceGroup', resource_group),
                     JMESPathCheck('name', pool_name_4),
                     JMESPathCheck('state', 'Ready'),
                     JMESPathCheck('edition', 'Premium'),
                     JMESPathCheck('zoneRedundant', True)])

        # Test running update on zoned pool with no zone resilience set.  Expect zone resilience to stay true
        self.cmd('sql elastic-pool update -g {} -s {} -n {} --dtu {}'
                 .format(resource_group, server, pool_name_4, 250))

        self.cmd('sql elastic-pool show -g {} --server {} --name {}'
                 .format(resource_group, server, pool_name_4),
                 checks=[
                     JMESPathCheck('resourceGroup', resource_group),
                     JMESPathCheck('name', pool_name_4),
                     JMESPathCheck('dtu', 250),
                     JMESPathCheck('zoneRedundant', True)])


class SqlManagedInstanceMgmtScenarioTest(ScenarioTest):

    @AllowLargeResponse()
    def test_sql_managed_instance_mgmt(self):
        managed_instance_name_1 = self.create_random_name(managed_instance_name_prefix, managed_instance_name_max_length)
        admin_login = 'admin123'
        admin_passwords = ['SecretPassword123', 'SecretPassword456']
        families = ['Gen5']

        subnet = '/subscriptions/8fb1ad69-28b1-4046-b50f-43999c131722/resourceGroups/toki/providers/Microsoft.Network/virtualNetworks/vcCliTestVnet1/subnets/vcCliTestSubnet1'

        license_type = 'LicenseIncluded'
        loc = 'westeurope'
        v_cores = 8
        storage_size_in_gb = '128'
        edition = 'GeneralPurpose'
        resource_group_1 = "toki"
        collation = "Serbian_Cyrillic_100_CS_AS"
        proxy_override = "Proxy"
        # proxy_override_update = "Redirect"
        # public_data_endpoint_enabled_update = "False"
        timezone_id = "Central European Standard Time"
        tls1_2 = "1.2"
        tls1_1 = "1.1"
        tag1 = "tagName1=tagValue1"
        tag2 = "tagName2=tagValue2"
        backup_storage_redundancy = "Local"
        backup_storage_redundancy_internal = "LRS"

        user = admin_login

        # test create sql managed_instance
        managed_instance_1 = self.cmd('sql mi create -g {} -n {} -l {} '
                                      '-u {} -p {} --subnet {} --license-type {} --capacity {} --storage {} --edition {} --family {} --collation {} --proxy-override {} --public-data-endpoint-enabled --timezone-id "{}" --minimal-tls-version {} --tags {} {} --backup-storage-redundancy {}'
                                      .format(resource_group_1, managed_instance_name_1, loc, user, admin_passwords[0], subnet, license_type, v_cores, storage_size_in_gb, edition, families[0], collation, proxy_override, timezone_id, tls1_2, tag1, tag2, backup_storage_redundancy),
                                      checks=[
                                          JMESPathCheck('name', managed_instance_name_1),
                                          JMESPathCheck('resourceGroup', resource_group_1),
                                          JMESPathCheck('administratorLogin', user),
                                          JMESPathCheck('vCores', v_cores),
                                          JMESPathCheck('storageSizeInGb', storage_size_in_gb),
                                          JMESPathCheck('licenseType', license_type),
                                          JMESPathCheck('sku.tier', edition),
                                          JMESPathCheck('sku.family', families[0]),
                                          JMESPathCheck('sku.capacity', v_cores),
                                          JMESPathCheck('identity', None),
                                          JMESPathCheck('collation', collation),
                                          JMESPathCheck('proxyOverride', proxy_override),
                                          JMESPathCheck('publicDataEndpointEnabled', 'True'),
                                          JMESPathCheck('timezoneId', timezone_id),
                                          JMESPathCheck('minimalTlsVersion', tls1_2),
                                          JMESPathCheck('tags', "{'tagName1': 'tagValue1', 'tagName2': 'tagValue2'}"),
<<<<<<< HEAD
                                          JMESPathCheck('storageAccountType', backup_storage_redundancy_internal),]).get_output_in_json()
=======
                                          JMESPathCheck('storageAccountType', backup_storage_redundancy_internal)]).get_output_in_json()
>>>>>>> 8d0fa995

        # test show sql managed instance 1
        self.cmd('sql mi show -g {} -n {}'
                 .format(resource_group_1, managed_instance_name_1),
                 checks=[
                     JMESPathCheck('name', managed_instance_name_1),
                     JMESPathCheck('resourceGroup', resource_group_1),
                     JMESPathCheck('administratorLogin', user)])

        # test show sql managed instance 1 using id
        self.cmd('sql mi show --id {}'
                 .format(managed_instance_1['id']),
                 checks=[
                     JMESPathCheck('name', managed_instance_name_1),
                     JMESPathCheck('resourceGroup', resource_group_1),
                     JMESPathCheck('administratorLogin', user)])

        # test update sql managed_instance
        self.cmd('sql mi update -g {} -n {} --admin-password {} -i'
                 .format(resource_group_1, managed_instance_name_1, admin_passwords[1]),
                 checks=[
                     JMESPathCheck('name', managed_instance_name_1),
                     JMESPathCheck('resourceGroup', resource_group_1),
<<<<<<< HEAD
                     JMESPathCheck('administratorLogin', user)
                     # remove this check since there is an issue and the fix is being deployed currently
                     # JMESPathCheck('identity.type', 'SystemAssigned')
                    ])
=======
                     # remove this check since there is an issue and the fix is being deployed currently
                     # JMESPathCheck('identity.type', 'SystemAssigned')
                     JMESPathCheck('administratorLogin', user)])
>>>>>>> 8d0fa995

        # test update without identity parameter, validate identity still exists
        # also use --id instead of -g/-n
        self.cmd('sql mi update --id {} --admin-password {}'
                 .format(managed_instance_1['id'], admin_passwords[0]),
                 checks=[
                     JMESPathCheck('name', managed_instance_name_1),
                     JMESPathCheck('resourceGroup', resource_group_1),
<<<<<<< HEAD
                     JMESPathCheck('administratorLogin', user)
                     # remove this check since there is an issue and the fix is being deployed currently
                     # JMESPathCheck('identity.type', 'SystemAssigned')
                    ])
=======
                     # remove this check since there is an issue and the fix is being deployed currently
                     # JMESPathCheck('identity.type', 'SystemAssigned')
                     JMESPathCheck('administratorLogin', user)])
>>>>>>> 8d0fa995

        # test update proxyOverride and publicDataEndpointEnabled
        # test is currently removed due to long execution time due to waiting for SqlAliasStateMachine completion to complete
        # self.cmd('sql mi update -g {} -n {} --proxy-override {} --public-data-endpoint-enabled {}'
        #         .format(resource_group_1, managed_instance_name_1, proxy_override_update, public_data_endpoint_enabled_update),
        #         checks=[
        #             JMESPathCheck('name', managed_instance_name_1),
<<<<<<< HEAD
        #            JMESPathCheck('resourceGroup', resource_group_1),
=======
        #             JMESPathCheck('resourceGroup', resource_group_1),
>>>>>>> 8d0fa995
        #             JMESPathCheck('proxyOverride', proxy_override_update),
        #             JMESPathCheck('publicDataEndpointEnabled', public_data_endpoint_enabled_update)])

        # test update minimalTlsVersion
        self.cmd('sql mi update -g {} -n {} --minimal-tls-version {}'
                 .format(resource_group_1, managed_instance_name_1, tls1_1),
                 checks=[
                     JMESPathCheck('name', managed_instance_name_1),
                     JMESPathCheck('resourceGroup', resource_group_1),
                     JMESPathCheck('minimalTlsVersion', tls1_1)])

        # test update managed instance tags
        tag3 = "tagName3=tagValue3"
        self.cmd('sql mi update -g {} -n {} --set tags.{}'
                 .format(resource_group_1, managed_instance_name_1, tag3),
                 checks=[
                     JMESPathCheck('name', managed_instance_name_1),
                     JMESPathCheck('resourceGroup', resource_group_1),
                     JMESPathCheck('tags', "{'tagName1': 'tagValue1', 'tagName2': 'tagValue2', 'tagName3': 'tagValue3'}")])

        # test remove managed instance tags
        self.cmd('sql mi update -g {} -n {} --remove tags.tagName1'
                 .format(resource_group_1, managed_instance_name_1),
                 checks=[
                     JMESPathCheck('name', managed_instance_name_1),
                     JMESPathCheck('resourceGroup', resource_group_1),
                     JMESPathCheck('tags', "{'tagName2': 'tagValue2', 'tagName3': 'tagValue3'}")])

        # test override managed instance tags
        self.cmd('sql mi update -g {} -n {} --tags {}'
                 .format(resource_group_1, managed_instance_name_1, tag1),
                 checks=[
                     JMESPathCheck('name', managed_instance_name_1),
                     JMESPathCheck('resourceGroup', resource_group_1),
                     JMESPathCheck('tags', "{'tagName1': 'tagValue1'}")])

        # test clear managed instance tags by passing ""
        self.cmd('sql mi update -g {} -n {} --tags ""'
                 .format(resource_group_1, managed_instance_name_1),
                 checks=[
                     JMESPathCheck('name', managed_instance_name_1),
                     JMESPathCheck('resourceGroup', resource_group_1),
                     JMESPathCheck('tags', {})])

        # test list sql managed_instance in the subscription should be at least 1
        self.cmd('sql mi list', checks=[JMESPathCheckGreaterThan('length(@)', 0)])

        # test delete sql managed instance
        self.cmd('sql mi delete --id {} --yes'
                 .format(managed_instance_1['id']), checks=NoneCheck())

        # test show sql managed instance doesn't return anything
        self.cmd('sql mi show -g {} -n {}'
                 .format(resource_group_1, managed_instance_name_1),
                 expect_failure=True)

<<<<<<< HEAD
=======

>>>>>>> 8d0fa995
class SqlManagedInstanceMgmtScenarioIdentityTest(ScenarioTest):

    @AllowLargeResponse()
    def test_sql_managed_instance_create_identity_mgmt(self):

        managed_instance_name = self.create_random_name(managed_instance_name_prefix, managed_instance_name_max_length)
        admin_login = 'admin123'
        admin_passwords = ['SecretPassword123', 'SecretPassword456']
        families = ['Gen5']

        subnet = '/subscriptions/8fb1ad69-28b1-4046-b50f-43999c131722/resourceGroups/toki/providers/Microsoft.Network/virtualNetworks/vcCliTestVnet1/subnets/vcCliTestSubnet1'

        license_type = 'LicenseIncluded'
        loc = 'westeurope'
        v_cores = 8
        storage_size_in_gb = '128'
        edition = 'GeneralPurpose'
        resource_group_1 = "toki"
        collation = "Serbian_Cyrillic_100_CS_AS"
        proxy_override = "Proxy"

        user = admin_login

        # test create another sql managed instance, with identity this time
        self.cmd('sql mi create -g {} -n {} -l {} -i '
                 '--admin-user {} --admin-password {} --subnet {} --license-type {} --capacity {} --storage {} --edition {} --family {} --collation {} --proxy-override {} --public-data-endpoint-enabled'
                 .format(resource_group_1, managed_instance_name, loc, user, admin_passwords[0], subnet, license_type, v_cores, storage_size_in_gb, edition, families[0], collation, proxy_override),
                 checks=[
                     JMESPathCheck('name', managed_instance_name),
                     JMESPathCheck('resourceGroup', resource_group_1),
                     JMESPathCheck('administratorLogin', user),
                     JMESPathCheck('vCores', v_cores),
                     JMESPathCheck('storageSizeInGb', storage_size_in_gb),
                     JMESPathCheck('licenseType', license_type),
                     JMESPathCheck('sku.tier', edition),
                     JMESPathCheck('sku.family', families[0]),
                     JMESPathCheck('sku.capacity', v_cores),
                     JMESPathCheck('identity.type', 'SystemAssigned'),
                     JMESPathCheck('collation', collation),
                     JMESPathCheck('proxyOverride', proxy_override),
                     JMESPathCheck('publicDataEndpointEnabled', 'True')])

        # test show sql managed instance 2
        self.cmd('sql mi show -g {} -n {}'
                 .format(resource_group_1, managed_instance_name),
                 checks=[
                     JMESPathCheck('name', managed_instance_name),
                     JMESPathCheck('resourceGroup', resource_group_1),
                     JMESPathCheck('administratorLogin', user)])

        self.cmd('sql mi delete -g {} -n {} --yes'
                 .format(resource_group_1, managed_instance_name), checks=NoneCheck())

        # test show sql managed instance doesn't return anything
        self.cmd('sql mi show -g {} -n {}'
                 .format(resource_group_1, managed_instance_name),
                 expect_failure=True)


class SqlManagedInstancePoolScenarioTest(ScenarioTest):
    @record_only()
    def test_sql_instance_pool(self):

        print("Starting instance pool tests")
        instance_pool_name_1 = self.create_random_name(instance_pool_name_prefix, managed_instance_name_max_length)
        instance_pool_name_2 = self.create_random_name(instance_pool_name_prefix, managed_instance_name_max_length)
        license_type = 'LicenseIncluded'
        location = 'northcentralus'
        v_cores = 8
        edition = 'GeneralPurpose'
        family = 'Gen5'
        resource_group = 'billingPools'
        vnet_name = 'vnet-billingPool1'
        subnet_name = 'InstancePool'
        subnet = self.cmd('network vnet subnet show -g {} --vnet-name {} -n {}'.format(resource_group, vnet_name, subnet_name)).get_output_in_json()['id']
        num_pools = len(self.cmd('sql instance-pool list -g {}'.format(resource_group)).get_output_in_json())

        # test create sql managed_instance
        self.cmd(
            'sql instance-pool create -g {} -n {} -l {} '
            '--subnet {} --license-type {} --capacity {} -e {} -f {}'.format(
                resource_group, instance_pool_name_1, location, subnet, license_type, v_cores, edition, family), checks=[
                JMESPathCheck('name', instance_pool_name_1),
                JMESPathCheck('resourceGroup', resource_group),
                JMESPathCheck('vCores', v_cores),
                JMESPathCheck('licenseType', license_type),
                JMESPathCheck('sku.tier', edition),
                JMESPathCheck('sku.family', family)])

        # test show sql instance pool
        self.cmd('sql instance-pool show -g {} -n {}'
                 .format(resource_group, instance_pool_name_1),
                 checks=[
                     JMESPathCheck('name', instance_pool_name_1),
                     JMESPathCheck('resourceGroup', resource_group)])

        # test updating tags of an instance pool
        tag1 = "bar=foo"
        tag2 = "foo=bar"
        self.cmd('sql instance-pool update -g {} -n {} --tags {} {}'
                 .format(resource_group, instance_pool_name_1, tag1, tag2),
                 checks=[
                     JMESPathCheck('name', instance_pool_name_1),
                     JMESPathCheck('resourceGroup', resource_group),
                     JMESPathCheck('tags', "{'bar': 'foo', 'foo': 'bar'}")])

        # test updating instance pool to clear tags by passing ""
        self.cmd('sql instance-pool update -g {} -n {} --tags ""'
                 .format(resource_group, instance_pool_name_1),
                 checks=[
                     JMESPathCheck('name', instance_pool_name_1),
                     JMESPathCheck('resourceGroup', resource_group),
                     JMESPathCheck('tags', {})])

        # Instance Pool 2
        self.cmd(
            'sql instance-pool create -g {} -n {} -l {} '
            '--subnet {} --license-type {} --capacity {} -e {} -f {}'.format(
                resource_group, instance_pool_name_2, location, subnet, license_type, v_cores, edition, family), checks=[
                JMESPathCheck('name', instance_pool_name_2),
                JMESPathCheck('resourceGroup', resource_group),
                JMESPathCheck('vCores', v_cores),
                JMESPathCheck('licenseType', license_type),
                JMESPathCheck('sku.tier', edition),
                JMESPathCheck('sku.family', family)])

        # test show sql instance pool
        self.cmd('sql instance-pool show -g {} -n {}'
                 .format(resource_group, instance_pool_name_2),
                 checks=[
                     JMESPathCheck('name', instance_pool_name_2),
                     JMESPathCheck('resourceGroup', resource_group)])

        # test updating tags of an instance pool
        tag1 = "bar=foo"
        tag2 = "foo=bar"
        self.cmd('sql instance-pool update -g {} -n {} --tags {} {}'
                 .format(resource_group, instance_pool_name_2, tag1, tag2),
                 checks=[
                     JMESPathCheck('name', instance_pool_name_2),
                     JMESPathCheck('resourceGroup', resource_group),
                     JMESPathCheck('tags', "{'bar': 'foo', 'foo': 'bar'}")])

        # test updating instance pool to clear tags by passing ""
        self.cmd('sql instance-pool update -g {} -n {} --tags ""'
                 .format(resource_group, instance_pool_name_2),
                 checks=[
                     JMESPathCheck('name', instance_pool_name_2),
                     JMESPathCheck('resourceGroup', resource_group),
                     JMESPathCheck('tags', {})])

        self.cmd('sql instance-pool list -g {}'
                 .format(resource_group),
                 checks=[
                     JMESPathCheck('length(@)', num_pools + 2)])

        # test delete sql managed instance
        self.cmd('sql instance-pool delete -g {} -n {} --yes'
                 .format(resource_group, instance_pool_name_1), checks=NoneCheck())

        # test show sql managed instance doesn't return anything
        self.cmd('sql instance-pool show -g {} -n {}'
                 .format(resource_group, instance_pool_name_1),
                 expect_failure=True)

        # test delete sql managed instance
        self.cmd('sql instance-pool delete -g {} -n {} --yes --no-wait'
                 .format(resource_group, instance_pool_name_2), checks=NoneCheck())


class SqlManagedInstanceTransparentDataEncryptionScenarioTest(ScenarioTest):

    # Remove when issue #9393 is fixed.
    @live_only()
    @ResourceGroupPreparer(random_name_length=17, name_prefix='clitest')
    def test_sql_mi_tdebyok(self, resource_group, resource_group_location):

        resource_prefix = 'sqltdebyok'

        self.kwargs.update({
            'loc': resource_group_location,
            'vnet_name': 'vcCliTestVnet',
            'subnet_name': 'vcCliTestSubnet',
            'route_table_name': 'vcCliTestRouteTable',
            'route_name_default': 'default',
            'route_name_subnet_to_vnet_local': 'subnet_to_vnet_local',
            'managed_instance_name': self.create_random_name(managed_instance_name_prefix, managed_instance_name_max_length),
            'database_name': self.create_random_name(resource_prefix, 20),
            'vault_name': self.create_random_name(resource_prefix, 24),
            'admin_login': 'admin123',
            'admin_password': 'SecretPassword123',
            'license_type': 'LicenseIncluded',
            'v_cores': 8,
            'storage_size_in_gb': '32',
            'edition': 'GeneralPurpose',
            'family': 'Gen5',
            'collation': "Serbian_Cyrillic_100_CS_AS",
            'proxy_override': "Proxy"
        })

        # Create and prepare VNet and subnet for new virtual cluster
        self.cmd('network route-table create -g {rg} -n {route_table_name}')
        self.cmd('network route-table route create -g {rg} --route-table-name {route_table_name} -n {route_name_default} --next-hop-type Internet --address-prefix 0.0.0.0/0')
        self.cmd('network route-table route create -g {rg} --route-table-name {route_table_name} -n {route_name_subnet_to_vnet_local} --next-hop-type VnetLocal --address-prefix 10.0.0.0/24')
        self.cmd('network vnet create -g {rg} -n {vnet_name} --location {loc} --address-prefix 10.0.0.0/16')
        self.cmd('network vnet subnet create -g {rg} --vnet-name {vnet_name} -n {subnet_name} --address-prefix 10.0.0.0/24 --route-table {route_table_name}')
        subnet = self.cmd('network vnet subnet show -g {rg} --vnet-name {vnet_name} -n {subnet_name}').get_output_in_json()

        self.kwargs.update({
            'subnet_id': subnet['id']
        })

        # create sql managed_instance
        managed_instance = self.cmd('sql mi create -g {rg} -n {managed_instance_name} -l {loc} '
                                    '-u {admin_login} -p {admin_password} --subnet {subnet_id} --license-type {license_type} '
                                    '--capacity {v_cores} --storage {storage_size_in_gb} --edition {edition} --family {family} '
                                    '--collation {collation} --proxy-override {proxy_override} --public-data-endpoint-enabled --assign-identity',
                                    checks=[
                                        self.check('name', '{managed_instance_name}'),
                                        self.check('resourceGroup', '{rg}'),
                                        self.check('administratorLogin', '{admin_login}'),
                                        self.check('vCores', '{v_cores}'),
                                        self.check('storageSizeInGb', '{storage_size_in_gb}'),
                                        self.check('licenseType', '{license_type}'),
                                        self.check('sku.tier', '{edition}'),
                                        self.check('sku.family', '{family}'),
                                        self.check('sku.capacity', '{v_cores}'),
                                        self.check('collation', '{collation}'),
                                        self.check('proxyOverride', '{proxy_override}'),
                                        self.check('publicDataEndpointEnabled', 'True')]).get_output_in_json()

        # create database
        self.cmd('sql midb create -g {rg} --mi {managed_instance_name} -n {database_name} --collation {collation}',
                 checks=[
                     self.check('resourceGroup', '{rg}'),
                     self.check('name', '{database_name}'),
                     self.check('location', '{loc}'),
                     self.check('collation', '{collation}'),
                     self.check('status', 'Online')])

        self.kwargs.update({
            'mi_identity': managed_instance['identity']['principalId'],
            'vault_name': self.create_random_name(resource_prefix, 24),
            'key_name': self.create_random_name(resource_prefix, 32),
        })

        # create vault and acl server identity

        self.cmd('keyvault create -g {rg} -n {vault_name} --enable-soft-delete true')
        self.cmd('keyvault set-policy -g {rg} -n {vault_name} --object-id {mi_identity} --key-permissions wrapKey unwrapKey get list')

        # create key
        key_resp = self.cmd('keyvault key create -n {key_name} -p software --vault-name {vault_name}').get_output_in_json()

        self.kwargs.update({
            'kid': key_resp['key']['kid'],
        })

        # add server key
        server_key_resp = self.cmd('sql mi key create -g {rg} --mi {managed_instance_name} -k {kid}',
                                   checks=[
                                       self.check('uri', '{kid}'),
                                       self.check('serverKeyType', 'AzureKeyVault')])

        self.kwargs.update({
            'server_key_name': server_key_resp.get_output_in_json()['name'],
        })

        # validate show key
        self.cmd('sql mi key show -g {rg} --mi {managed_instance_name} -k {kid}',
                 checks=[
                     self.check('uri', '{kid}'),
                     self.check('serverKeyType', 'AzureKeyVault'),
                     self.check('name', '{server_key_name}')])

        # validate list key (should return 2 items)
        self.cmd('sql mi key list -g {rg} --mi {managed_instance_name}',
                 checks=[JMESPathCheck('length(@)', 2)])

        # validate encryption protector is service managed via show
        self.cmd('sql mi tde-key show -g {rg} --mi {managed_instance_name}',
                 checks=[
                     self.check('serverKeyType', 'ServiceManaged'),
                     self.check('serverKeyName', 'ServiceManaged')])

        # update encryption protector to akv key
        self.cmd('sql mi tde-key set -g {rg} --mi {managed_instance_name} -t AzureKeyVault -k {kid}',
                 checks=[
                     self.check('serverKeyType', 'AzureKeyVault'),
                     self.check('serverKeyName', '{server_key_name}'),
                     self.check('uri', '{kid}')])

        # validate encryption protector is akv via show
        self.cmd('sql mi tde-key show -g {rg} --mi {managed_instance_name}',
                 checks=[
                     self.check('serverKeyType', 'AzureKeyVault'),
                     self.check('serverKeyName', '{server_key_name}'),
                     self.check('uri', '{kid}')])

        # update encryption protector to service managed
        self.cmd('sql mi tde-key set -g {rg} --mi {managed_instance_name} -t ServiceManaged',
                 checks=[
                     self.check('serverKeyType', 'ServiceManaged'),
                     self.check('serverKeyName', 'ServiceManaged')])

        # validate encryption protector is service managed via show
        self.cmd('sql mi tde-key show -g {rg} --mi {managed_instance_name}',
                 checks=[
                     self.check('serverKeyType', 'ServiceManaged'),
                     self.check('serverKeyName', 'ServiceManaged')])


class SqlManagedInstanceDbShortTermRetentionScenarioTest(ScenarioTest):
    @ResourceGroupPreparer(random_name_length=17, name_prefix='clitest')
    def test_sql_managed_db_short_retention(self, resource_group, resource_group_location):

        resource_prefix = 'MIDBShortTermRetention'

        self.kwargs.update({
            'loc': "westeurope",
            'vnet_name': 'MIVirtualNetwork',
            'subnet_name': 'ManagedInsanceSubnet',
            'route_table_name': 'vcCliTestRouteTable',
            'route_name_internet': 'vcCliTestRouteInternet',
            'route_name_vnetlocal': 'vcCliTestRouteVnetLoc',
            'managed_instance_name': self.create_random_name(managed_instance_name_prefix, managed_instance_name_max_length),
            'database_name': self.create_random_name(resource_prefix, 50),
            'vault_name': self.create_random_name(resource_prefix, 50),
            'admin_login': 'admin123',
            'admin_password': 'SecretPassword123',
            'license_type': 'LicenseIncluded',
            'v_cores': 8,
            'storage_size_in_gb': '32',
            'edition': 'GeneralPurpose',
            'family': 'Gen5',
            'collation': "Serbian_Cyrillic_100_CS_AS",
            'proxy_override': "Proxy",
            'retention_days_inc': 14,
            'retention_days_dec': 7,
            'rg': 'v-urmila'
        })

        self.kwargs.update({
            'subnet_id': '/subscriptions/a8c9a924-06c0-4bde-9788-e7b1370969e1/resourceGroups/v-urmila/providers/Microsoft.Network/virtualNetworks/MIVirtualNetwork/subnets/ManagedInsanceSubnet'
        })

        # create sql managed_instance
        self.cmd('sql mi create -g {rg} -n {managed_instance_name} -l {loc} '
                 '-u {admin_login} -p {admin_password} --subnet {subnet_id} --license-type {license_type} '
                 '--capacity {v_cores} --storage {storage_size_in_gb} --edition {edition} --family {family} '
                 '--collation {collation} --proxy-override {proxy_override} --public-data-endpoint-enabled --assign-identity',
                 checks=[
                     self.check('name', '{managed_instance_name}'),
                     self.check('resourceGroup', '{rg}'),
                     self.check('administratorLogin', '{admin_login}'),
                     self.check('vCores', '{v_cores}'),
                     self.check('storageSizeInGb', '{storage_size_in_gb}'),
                     self.check('licenseType', '{license_type}'),
                     self.check('sku.tier', '{edition}'),
                     self.check('sku.family', '{family}'),
                     self.check('sku.capacity', '{v_cores}'),
                     self.check('collation', '{collation}'),
                     self.check('proxyOverride', '{proxy_override}'),
                     self.check('publicDataEndpointEnabled', 'True')]).get_output_in_json()

        # create database
        self.cmd('sql midb create -g {rg} --mi {managed_instance_name} -n {database_name} --collation {collation}',
                 checks=[
                     self.check('resourceGroup', '{rg}'),
                     self.check('name', '{database_name}'),
                     self.check('location', '{loc}'),
                     self.check('collation', '{collation}'),
                     self.check('status', 'Online')])

        # test update short term retention on live database
        self.cmd('sql midb short-term-retention-policy set -g {rg} --mi {managed_instance_name} -n {database_name} --retention-days {retention_days_inc}',
                 checks=[
                     self.check('resourceGroup', '{rg}'),
                     self.check('retentionDays', '{retention_days_inc}')])

        # test get short term retention on live database
        self.cmd('sql midb short-term-retention-policy show -g {rg} --mi {managed_instance_name} -n {database_name}',
                 checks=[
                     self.check('resourceGroup', '{rg}'),
                     self.check('retentionDays', '{retention_days_inc}')])

        # Wait for first backup before dropping
        _wait_until_first_backup_midb(self)

        # Delete by group/server/name
        self.cmd('sql midb delete -g {rg} --managed-instance {managed_instance_name} -n {database_name} --yes',
                 checks=[NoneCheck()])

        # Get deleted database
        deleted_databases = self.cmd('sql midb list-deleted -g {rg} --managed-instance {managed_instance_name}',
                                     checks=[
                                         self.greater_than('length(@)', 0)])

        self.kwargs.update({
            'deleted_time': _get_deleted_date(deleted_databases.json_value[0]).isoformat()
        })

        # test update short term retention on deleted database
        self.cmd('sql midb short-term-retention-policy set -g {rg} --mi {managed_instance_name} -n {database_name} --retention-days {retention_days_dec} --deleted-time {deleted_time}',
                 checks=[
                     self.check('resourceGroup', '{rg}'),
                     self.check('retentionDays', '{retention_days_dec}')])

        # test get short term retention on deleted database
        self.cmd('sql midb short-term-retention-policy show -g {rg} --mi {managed_instance_name} -n {database_name} --deleted-time {deleted_time}',
                 checks=[
                     self.check('resourceGroup', '{rg}'),
                     self.check('retentionDays', '{retention_days_dec}')])


class SqlManagedInstanceDbLongTermRetentionScenarioTest(ScenarioTest):
    def test_sql_managed_db_long_term_retention(
            self):

        self.kwargs.update({
            'rg': 'v-urmila',
            'loc': 'westeurope',
            'managed_instance_name': 'v-urmila-mi-test',
            'database_name': 'ReportServer',
            'weekly_retention': 'P1W',
            'monthly_retention': 'P1M',
            'yearly_retention': 'P2M',
            'week_of_year': 12
        })

        # test update long term retention on live database
        self.cmd(
            'sql midb ltr-policy set -g {rg} --mi {managed_instance_name} -n {database_name} --weekly-retention {weekly_retention} --monthly-retention {monthly_retention} --yearly-retention {yearly_retention} --week-of-year {week_of_year}',
            checks=[
                self.check('resourceGroup', '{rg}'),
                self.check('weeklyRetention', '{weekly_retention}'),
                self.check('monthlyRetention', '{monthly_retention}'),
                self.check('yearlyRetention', '{yearly_retention}')])

        # test get long term retention policy on live database
        self.cmd(
            'sql midb ltr-policy show -g {rg} --mi {managed_instance_name} -n {database_name}',
            checks=[
                self.check('resourceGroup', '{rg}'),
                self.check('weeklyRetention', '{weekly_retention}'),
                self.check('monthlyRetention', '{monthly_retention}'),
                self.check('yearlyRetention', '{yearly_retention}')])

        # test list long term retention backups for location
        # with resource group
        self.cmd(
            'sql midb ltr-backup list -l {loc} -g {rg}',
            checks=[
                self.check('length(@)', 4)])

        # without resource group
        self.cmd(
            'sql midb ltr-backup list -l {loc}',
            checks=[
                self.check('length(@)', 4)])

        # test list long term retention backups for instance
        # with resource group
        self.cmd(
            'sql midb ltr-backup list -l {loc} --mi {managed_instance_name} -g {rg}',
            checks=[
                self.check('length(@)', 4)])

        # without resource group
        self.cmd(
            'sql midb ltr-backup list -l {loc} --mi {managed_instance_name}',
            checks=[
                self.check('length(@)', 4)])

        # test list long term retention backups for database
        # with resource group
        self.cmd(
            'sql midb ltr-backup list -l {loc} --mi {managed_instance_name} -d {database_name} -g {rg}',
            checks=[
                self.check('length(@)', 2)])

        # without resource group
        self.cmd(
            'sql midb ltr-backup list -l {loc} --mi {managed_instance_name} -d {database_name}',
            checks=[
                self.check('length(@)', 2)])

        # setup for test show long term retention backup
        backup = self.cmd(
            'sql midb ltr-backup list -l {loc} --mi {managed_instance_name} -d {database_name} --latest').get_output_in_json()

        self.kwargs.update({
            'backup_name': backup[0]['name'],
            'backup_id': backup[0]['id']
        })

        # test show long term retention backup
        self.cmd(
            'sql midb ltr-backup show -l {loc} --mi {managed_instance_name} -d {database_name} -n {backup_name}',
            checks=[
                self.check('resourceGroup', '{rg}'),
                self.check('managedInstanceName', '{managed_instance_name}'),
                self.check('databaseName', '{database_name}'),
                self.check('name', '{backup_name}')])

        self.cmd(
            'sql midb ltr-backup show --id {backup_id}',
            checks=[
                self.check('resourceGroup', '{rg}'),
                self.check('managedInstanceName', '{managed_instance_name}'),
                self.check('databaseName', '{database_name}'),
                self.check('name', '{backup_name}')])

        # test restore managed database from LTR backup
        self.kwargs.update({
            'dest_database_name': 'cli-restore-ltr-backup-test2'
        })

        self.cmd(
            'sql midb ltr-backup restore --backup-id \'{backup_id}\' --dest-database {dest_database_name} --dest-mi {managed_instance_name} --dest-resource-group {rg}',
            checks=[
                self.check('name', '{dest_database_name}')])

        # test delete long term retention backup
        self.cmd(
            'sql midb ltr-backup delete -l {loc} --mi {managed_instance_name} -d {database_name} -n \'{backup_name}\' --yes',
            checks=[NoneCheck()])


class SqlManagedInstanceRestoreDeletedDbScenarioTest(ScenarioTest):
    @ResourceGroupPreparer(random_name_length=17, name_prefix='clitest')
    def test_sql_managed_deleted_db_restore(self, resource_group, resource_group_location):

        resource_prefix = 'MIRestoreDeletedDB'

        self.kwargs.update({
            'loc': 'westeurope',
            'rg': 'DejanDuVnetRG',
            'vnet_name': 'vcCliTestVnetRestoreDel',
            'subnet_name': 'vcCliTestSubnetRestoreDel',
            'route_table_name': 'vcCliTestRouteTableRestoreDel',
            'route_name_internet': 'vcCliTestRouteInternet',
            'route_name_vnetlocal': 'vcCliTestRouteVnetLoc',
            'managed_instance_name': self.create_random_name(managed_instance_name_prefix, managed_instance_name_max_length),
            'database_name': self.create_random_name(resource_prefix, 50),
            'restored_database_name': self.create_random_name(resource_prefix, 50),
            'vault_name': self.create_random_name(resource_prefix, 50),
            'admin_login': 'admin123',
            'admin_password': 'SecretPassword123',
            'license_type': 'LicenseIncluded',
            'v_cores': 8,
            'storage_size_in_gb': '32',
            'edition': 'GeneralPurpose',
            'family': 'Gen5',
            'collation': "Serbian_Cyrillic_100_CS_AS",
            'proxy_override': "Proxy",
            'retention_days_inc': 14,
            'retention_days_dec': 7
        })

        # Create and prepare VNet and subnet for new virtual cluster
        self.cmd('network route-table create -g {rg} -n {route_table_name} -l {loc}')
        self.cmd('network route-table route create -g {rg} --route-table-name {route_table_name} -n {route_name_internet} --next-hop-type Internet --address-prefix 0.0.0.0/0')
        self.cmd('network route-table route create -g {rg} --route-table-name {route_table_name} -n {route_name_vnetlocal} --next-hop-type VnetLocal --address-prefix 10.0.0.0/24')
        self.cmd('network vnet update -g {rg} -n {vnet_name} --address-prefix 10.0.0.0/16')
        self.cmd('network vnet subnet update -g {rg} --vnet-name {vnet_name} -n {subnet_name} --address-prefix 10.0.0.0/24 --route-table {route_table_name}')
        subnet = self.cmd('network vnet subnet show -g {rg} --vnet-name {vnet_name} -n {subnet_name}').get_output_in_json()

        self.kwargs.update({
            'subnet_id': subnet['id']
        })

        # create sql managed_instance
        self.cmd('sql mi create -g {rg} -n {managed_instance_name} -l {loc} '
                 '-u {admin_login} -p {admin_password} --subnet {subnet_id} --license-type {license_type} '
                 '--capacity {v_cores} --storage {storage_size_in_gb} --edition {edition} --family {family} '
                 '--collation {collation} --proxy-override {proxy_override} --public-data-endpoint-enabled --assign-identity',
                 checks=[
                     self.check('name', '{managed_instance_name}'),
                     self.check('resourceGroup', '{rg}'),
                     self.check('administratorLogin', '{admin_login}'),
                     self.check('vCores', '{v_cores}'),
                     self.check('storageSizeInGb', '{storage_size_in_gb}'),
                     self.check('licenseType', '{license_type}'),
                     self.check('sku.tier', '{edition}'),
                     self.check('sku.family', '{family}'),
                     self.check('sku.capacity', '{v_cores}'),
                     self.check('collation', '{collation}'),
                     self.check('proxyOverride', '{proxy_override}'),
                     self.check('publicDataEndpointEnabled', 'True')]).get_output_in_json()

        # create database
        self.cmd('sql midb create -g {rg} --mi {managed_instance_name} -n {database_name} --collation {collation}',
                 checks=[
                     self.check('resourceGroup', '{rg}'),
                     self.check('name', '{database_name}'),
                     self.check('location', '{loc}'),
                     self.check('collation', '{collation}'),
                     self.check('status', 'Online')])

        # Wait for first backup before dropping
        _wait_until_first_backup_midb(self)

        # Delete by group/server/name
        self.cmd('sql midb delete -g {rg} --managed-instance {managed_instance_name} -n {database_name} --yes',
                 checks=[NoneCheck()])

        # Get deleted database
        deleted_databases = self.cmd('sql midb list-deleted -g {rg} --managed-instance {managed_instance_name}',
                                     checks=[
                                         self.greater_than('length(@)', 0)])

        self.kwargs.update({
            'deleted_time': _get_deleted_date(deleted_databases.json_value[0]).isoformat()
        })

        # test restore deleted database
        self.cmd('sql midb restore -g {rg} --mi {managed_instance_name} -n {database_name} --dest-name {restored_database_name} --deleted-time {deleted_time} --time {deleted_time}',
                 checks=[
                     self.check('resourceGroup', '{rg}'),
                     self.check('name', '{restored_database_name}'),
                     self.check('status', 'Online')])


class SqlManagedInstanceDbMgmtScenarioTest(ScenarioTest):

    def test_sql_managed_db_mgmt(self):
        database_name = "cliautomationdb01"
        database_name_restored = "restoredcliautomationdb01"

        managed_instance_name_1 = self.create_random_name(managed_instance_name_prefix, managed_instance_name_max_length)
        admin_login = 'admin123'
        admin_passwords = ['SecretPassword123', 'SecretPassword456']

        subnet = '/subscriptions/8fb1ad69-28b1-4046-b50f-43999c131722/resourceGroups/toki/providers/Microsoft.Network/virtualNetworks/vcCliTestVnet1/subnets/vcCliTestSubnet1'

        license_type = 'LicenseIncluded'
        loc = 'westeurope'
        v_cores = 4
        storage_size_in_gb = '128'
        edition = 'GeneralPurpose'
        family = 'Gen5'
        resource_group_1 = "toki"
        collation = "Latin1_General_100_CS_AS_SC"
        user = admin_login

        # Prepare managed instance for test
        managed_instance_1 = self.cmd('sql mi create -g {} -n {} -l {} '
                                      '-u {} -p {} --subnet {} --license-type {} --capacity {} --storage {} --edition {} --family {}'
                                      .format(resource_group_1, managed_instance_name_1, loc, user, admin_passwords[0], subnet, license_type, v_cores, storage_size_in_gb, edition, family),
                                      checks=[
                                          JMESPathCheck('name', managed_instance_name_1),
                                          JMESPathCheck('resourceGroup', resource_group_1),
                                          JMESPathCheck('administratorLogin', user),
                                          JMESPathCheck('vCores', v_cores),
                                          JMESPathCheck('storageSizeInGb', storage_size_in_gb),
                                          JMESPathCheck('licenseType', license_type),
                                          JMESPathCheck('sku.tier', edition),
                                          JMESPathCheck('sku.family', family),
                                          JMESPathCheck('sku.capacity', v_cores),
                                          JMESPathCheck('identity', None)]).get_output_in_json()

        # test sql db commands
        db1 = self.cmd('sql midb create -g {} --mi {} -n {} --collation {}'
                       .format(resource_group_1, managed_instance_name_1, database_name, collation),
                       checks=[
                           JMESPathCheck('resourceGroup', resource_group_1),
                           JMESPathCheck('name', database_name),
                           JMESPathCheck('location', loc),
                           JMESPathCheck('collation', collation),
                           JMESPathCheck('status', 'Online')]).get_output_in_json()

        time.sleep(300)  # Sleeping 5 minutes should be enough for the restore to be possible (Skipped under playback mode)

        # test sql db restore command
        db1 = self.cmd('sql midb restore -g {} --mi {} -n {} --dest-name {} --time {}'
                       .format(resource_group_1, managed_instance_name_1, database_name, database_name_restored, datetime.utcnow().isoformat()),
                       checks=[
                           JMESPathCheck('resourceGroup', resource_group_1),
                           JMESPathCheck('name', database_name_restored),
                           JMESPathCheck('location', loc),
                           JMESPathCheck('status', 'Online')]).get_output_in_json()

        self.cmd('sql midb list -g {} --managed-instance {}'
                 .format(resource_group_1, managed_instance_name_1),
                 checks=[JMESPathCheck('length(@)', 2)])

        # Show by group/managed_instance/database-name
        self.cmd('sql midb show -g {} --managed-instance {} -n {}'
                 .format(resource_group_1, managed_instance_name_1, database_name),
                 checks=[
                     JMESPathCheck('name', database_name),
                     JMESPathCheck('resourceGroup', resource_group_1),
                     JMESPathCheck('location', loc),
                     JMESPathCheck('collation', collation),
                     JMESPathCheck('status', 'Online')])

        # Show by id
        self.cmd('sql midb show --id {}'
                 .format(db1['id']),
                 checks=[
                     JMESPathCheck('name', database_name_restored),
                     JMESPathCheck('resourceGroup', resource_group_1),
                     JMESPathCheck('location', loc),
                     JMESPathCheck('collation', collation),
                     JMESPathCheck('status', 'Online')])

        # Delete by group/server/name
        self.cmd('sql midb delete -g {} --managed-instance {} -n {} --yes'
                 .format(resource_group_1, managed_instance_name_1, database_name),
                 checks=[NoneCheck()])

        # test show sql managed db doesn't return anything
        self.cmd('sql midb show -g {} --managed-instance {} -n {}'
                 .format(resource_group_1, managed_instance_name_1, database_name),
                 expect_failure=True)

        self.cmd('sql mi delete --id {} --yes'
                 .format(managed_instance_1['id']), checks=NoneCheck())


class SqlManagedInstanceAzureActiveDirectoryAdministratorScenarioTest(ScenarioTest):

    # Remove when issue #9393 is fixed.
    @live_only()
    def test_sql_mi_aad_admin(self):

        print('Test is started...\n')

        self.kwargs.update({
            'loc': 'westeurope',
            'vnet_name': 'vcCliTestVnetAad',
            'subnet_name': 'vcCliTestSubnetAad',
            'route_table_name': 'vcCliTestRouteTableAad',
            'route_name_internet': 'vcCliTestRouteInternet',
            'route_name_vnetlocal': 'vcCliTestRouteVnetLoc',
            'managed_instance_name': self.create_random_name(managed_instance_name_prefix, managed_instance_name_max_length),
            'admin_login': 'admin123',
            'admin_password': 'SecretPassword123',
            'license_type': 'LicenseIncluded',
            'v_cores': 8,
            'storage_size_in_gb': '32',
            'edition': 'GeneralPurpose',
            'family': 'Gen5',
            'collation': "Serbian_Cyrillic_100_CS_AS",
            'proxy_override': "Proxy",
            'rg': 'DejanDuVnetRG'
        })

        # Create and prepare VNet and subnet for new virtual cluster
        self.cmd('network route-table create -g {rg} -n {route_table_name} -l {loc}')
        self.cmd('network route-table route create -g {rg} --route-table-name {route_table_name} -n {route_name_internet} --next-hop-type Internet --address-prefix 0.0.0.0/0')
        self.cmd('network route-table route create -g {rg} --route-table-name {route_table_name} -n {route_name_vnetlocal} --next-hop-type VnetLocal --address-prefix 10.0.0.0/24')
        self.cmd('network vnet update -g {rg} -n {vnet_name} --address-prefix 10.0.0.0/16')
        self.cmd('network vnet subnet update -g {rg} --vnet-name {vnet_name} -n {subnet_name} --address-prefix 10.0.0.0/24 --route-table {route_table_name}')
        subnet = self.cmd('network vnet subnet show -g {rg} --vnet-name {vnet_name} -n {subnet_name}').get_output_in_json()

        print('Vnet is created...\n')

        self.kwargs.update({
            'subnet_id': subnet['id']
        })

        # create sql managed_instance
        self.cmd('sql mi create -g {rg} -n {managed_instance_name} -l {loc} '
                 '-u {admin_login} -p {admin_password} --subnet {subnet_id} --license-type {license_type} '
                 '--capacity {v_cores} --storage {storage_size_in_gb} --edition {edition} --family {family} '
                 '--collation {collation} --proxy-override {proxy_override} --public-data-endpoint-enabled',
                 checks=[
                     self.check('name', '{managed_instance_name}'),
                     self.check('resourceGroup', '{rg}'),
                     self.check('administratorLogin', '{admin_login}'),
                     self.check('vCores', '{v_cores}'),
                     self.check('storageSizeInGb', '{storage_size_in_gb}'),
                     self.check('licenseType', '{license_type}'),
                     self.check('sku.tier', '{edition}'),
                     self.check('sku.family', '{family}'),
                     self.check('sku.capacity', '{v_cores}'),
                     self.check('identity', None),
                     self.check('collation', '{collation}'),
                     self.check('proxyOverride', '{proxy_override}'),
                     self.check('publicDataEndpointEnabled', 'True')])

        print('Managed instance is created...\n')

        self.kwargs.update({
            'oid': '5e90ef3b-9b42-4777-819b-25c36961ea4d',
            'oid2': 'e4d43337-d52c-4a0c-b581-09055e0359a0',
            'user': 'DSEngAll',
            'user2': 'TestUser'
        })

        print('Arguments are updated with login and sid data')

        self.cmd('sql mi ad-admin create --mi {managed_instance_name} -g {rg} -i {oid} -u {user}',
                 checks=[
                     self.check('login', '{user}'),
                     self.check('sid', '{oid}')])

        print('Aad admin is set...\n')

        self.cmd('sql mi ad-admin list --mi {managed_instance_name} -g {rg}',
                 checks=[
                     self.check('[0].login', '{user}'),
                     self.check('[0].sid', '{oid}')])

        print('Get aad admin...\n')

        self.cmd('sql mi ad-admin update --mi {managed_instance_name} -g {rg} -u {user2} -i {oid2}',
                 checks=[
                     self.check('login', '{user2}'),
                     self.check('sid', '{oid2}')])

        print('Aad admin is updated...\n')

        self.cmd('sql mi ad-admin delete --mi {managed_instance_name} -g {rg}')

        print('Aad admin is deleted...\n')

        self.cmd('sql mi ad-admin list --mi {managed_instance_name} -g {rg}',
                 checks=[
                     self.check('login', None)])

        print('Test is finished...\n')


class SqlFailoverGroupMgmtScenarioTest(ScenarioTest):
    # create 2 servers in the same resource group, and 1 server in a different resource group
    @ResourceGroupPreparer(parameter_name="resource_group_1",
                           parameter_name_for_location="resource_group_location_1")
    @ResourceGroupPreparer(parameter_name="resource_group_2",
                           parameter_name_for_location="resource_group_location_2")
    @SqlServerPreparer(parameter_name="server_name_1",
                       resource_group_parameter_name="resource_group_1",
                       location='westeurope')
    @SqlServerPreparer(parameter_name="server_name_2",
                       resource_group_parameter_name="resource_group_2", location='eastus')
    def test_sql_failover_group_mgmt(self,
                                     resource_group_1, resource_group_location_1,
                                     resource_group_2, resource_group_location_2,
                                     server_name_1, server_name_2):
        # helper class so that it's clear which servers are in which groups
        class ServerInfo(object):  # pylint disable=too-few-public-methods
            def __init__(self, name, group, location):
                self.name = name
                self.group = group
                self.location = location

        from azure.cli.core.commands.client_factory import get_subscription_id

        s1 = ServerInfo(server_name_1, resource_group_1, resource_group_location_1)
        s2 = ServerInfo(server_name_2, resource_group_2, resource_group_location_2)

        failover_group_name = "fgclitest16578"

        database_name = "db1"

        server2_id = "/subscriptions/{}/resourceGroups/{}/providers/Microsoft.Sql/servers/{}".format(
            get_subscription_id(self.cli_ctx),
            resource_group_2,
            server_name_2)

        # Create database on primary server
        self.cmd('sql db create -g {} --server {} --name {}'
                 .format(s1.group, s1.name, database_name),
                 checks=[
                     JMESPathCheck('resourceGroup', s1.group),
                     JMESPathCheck('name', database_name)
                 ])

        # Create Failover Group
        self.cmd('sql failover-group create -n {} -g {} -s {} --partner-resource-group {} --partner-server {} --failover-policy Automatic --grace-period 2'
                 .format(failover_group_name, s1.group, s1.name, s2.group, s2.name),
                 checks=[
                     JMESPathCheck('name', failover_group_name),
                     JMESPathCheck('resourceGroup', s1.group),
                     JMESPathCheck('partnerServers[0].id', server2_id),
                     JMESPathCheck('readWriteEndpoint.failoverPolicy', 'Automatic'),
                     JMESPathCheck('readWriteEndpoint.failoverWithDataLossGracePeriodMinutes', 120),
                     JMESPathCheck('readOnlyEndpoint.failoverPolicy', 'Disabled'),
                     JMESPathCheck('length(databases)', 0)
                 ])

        # List of all failover groups on the primary server
        self.cmd('sql failover-group list -g {} -s {}'
                 .format(s1.group, s1.name),
                 checks=[
                     JMESPathCheck('length(@)', 1),
                     JMESPathCheck('[0].name', failover_group_name),
                     JMESPathCheck('[0].replicationRole', 'Primary')
                 ])

        # Get Failover Group on a partner server and check if role is secondary
        self.cmd('sql failover-group show -g {} -s {} -n {}'
                 .format(s2.group, s2.name, failover_group_name),
                 checks=[
                     JMESPathCheck('name', failover_group_name),
                     JMESPathCheck('readWriteEndpoint.failoverPolicy', 'Automatic'),
                     JMESPathCheck('readWriteEndpoint.failoverWithDataLossGracePeriodMinutes', 120),
                     JMESPathCheck('readOnlyEndpoint.failoverPolicy', 'Disabled'),
                     JMESPathCheck('replicationRole', 'Secondary'),
                     JMESPathCheck('length(databases)', 0)
                 ])

        # Update Failover Group
        self.cmd('sql failover-group update -g {} -s {} -n {} --grace-period 3 --add-db {}'
                 .format(s1.group, s1.name, failover_group_name, database_name),
                 checks=[
                     JMESPathCheck('readWriteEndpoint.failoverPolicy', 'Automatic'),
                     JMESPathCheck('readWriteEndpoint.failoverWithDataLossGracePeriodMinutes', 180),
                     JMESPathCheck('readOnlyEndpoint.failoverPolicy', 'Disabled'),
                     JMESPathCheck('length(databases)', 1)
                 ])

        # Check if properties got propagated to secondary server
        self.cmd('sql failover-group show -g {} -s {} -n {}'
                 .format(s2.group, s2.name, failover_group_name),
                 checks=[
                     JMESPathCheck('name', failover_group_name),
                     JMESPathCheck('readWriteEndpoint.failoverPolicy', 'Automatic'),
                     JMESPathCheck('readWriteEndpoint.failoverWithDataLossGracePeriodMinutes', 180),
                     JMESPathCheck('readOnlyEndpoint.failoverPolicy', 'Disabled'),
                     JMESPathCheck('replicationRole', 'Secondary'),
                     JMESPathCheck('length(databases)', 1)
                 ])

        # Check if database is created on partner side
        self.cmd('sql db list -g {} -s {}'
                 .format(s2.group, s2.name),
                 checks=[
                     JMESPathCheck('length(@)', 2)
                 ])

        # Update Failover Group failover policy to Manual
        self.cmd('sql failover-group update -g {} -s {} -n {} --failover-policy Manual'
                 .format(s1.group, s1.name, failover_group_name),
                 checks=[
                     JMESPathCheck('readWriteEndpoint.failoverPolicy', 'Manual'),
                     JMESPathCheck('readOnlyEndpoint.failoverPolicy', 'Disabled'),
                     JMESPathCheck('length(databases)', 1)
                 ])

        # Failover Failover Group
        self.cmd('sql failover-group set-primary -g {} -s {} -n {}'
                 .format(s2.group, s2.name, failover_group_name))

        # The failover operation is completed when new primary is promoted to primary role
        # But there is a async part to make old primary a new secondary
        # And we have to wait for this to complete if we are recording the test
        if self.in_recording:
            time.sleep(30)

        # Check the roles of failover groups to confirm failover happened
        self.cmd('sql failover-group show -g {} -s {} -n {}'
                 .format(s2.group, s2.name, failover_group_name),
                 checks=[
                     JMESPathCheck('replicationRole', 'Primary')
                 ])

        self.cmd('sql failover-group show -g {} -s {} -n {}'
                 .format(s1.group, s1.name, failover_group_name),
                 checks=[
                     JMESPathCheck('replicationRole', 'Secondary')
                 ])

        # Fail back to original server
        self.cmd('sql failover-group set-primary --allow-data-loss -g {} -s {} -n {}'
                 .format(s1.group, s1.name, failover_group_name))

        # The failover operation is completed when new primary is promoted to primary role
        # But there is a async part to make old primary a new secondary
        # And we have to wait for this to complete if we are recording the test
        if self.in_recording:
            time.sleep(30)

        # Check the roles of failover groups to confirm failover happened
        self.cmd('sql failover-group show -g {} -s {} -n {}'
                 .format(s2.group, s2.name, failover_group_name),
                 checks=[
                     JMESPathCheck('replicationRole', 'Secondary')
                 ])

        self.cmd('sql failover-group show -g {} -s {} -n {}'
                 .format(s1.group, s1.name, failover_group_name),
                 checks=[
                     JMESPathCheck('replicationRole', 'Primary')
                 ])

        # Do no-op failover to the same server
        self.cmd('sql failover-group set-primary -g {} -s {} -n {}'
                 .format(s1.group, s1.name, failover_group_name))

        # Check the roles of failover groups to confirm failover didn't happen
        self.cmd('sql failover-group show -g {} -s {} -n {}'
                 .format(s2.group, s2.name, failover_group_name),
                 checks=[
                     JMESPathCheck('replicationRole', 'Secondary')
                 ])

        self.cmd('sql failover-group show -g {} -s {} -n {}'
                 .format(s1.group, s1.name, failover_group_name),
                 checks=[
                     JMESPathCheck('replicationRole', 'Primary')
                 ])

        # Remove database from failover group
        self.cmd('sql failover-group update -g {} -s {} -n {} --remove-db {}'
                 .format(s1.group, s1.name, failover_group_name, database_name),
                 checks=[
                     JMESPathCheck('readWriteEndpoint.failoverPolicy', 'Manual'),
                     JMESPathCheck('readOnlyEndpoint.failoverPolicy', 'Disabled'),
                     JMESPathCheck('length(databases)', 0)
                 ])

        # Check if database got removed
        self.cmd('sql db show -g {} -s {} -n {}'
                 .format(s2.group, s2.name, database_name),
                 checks=[
                     JMESPathCheck('[0].failoverGroupId', 'None')
                 ])

        # Drop failover group
        self.cmd('sql failover-group delete -g {} -s {} -n {}'
                 .format(s1.group, s1.name, failover_group_name))

        # Check if failover group  really got dropped
        self.cmd('sql failover-group list -g {} -s {}'
                 .format(s1.group, s1.name),
                 checks=[
                     JMESPathCheck('length(@)', 0)
                 ])

        self.cmd('sql failover-group list -g {} -s {}'
                 .format(s2.group, s2.name),
                 checks=[
                     JMESPathCheck('length(@)', 0)
                 ])


class SqlVirtualClusterMgmtScenarioTest(ScenarioTest):

    def test_sql_virtual_cluster_mgmt(self):

        self.kwargs.update({
            'rg': 'DejanDuVnetRG',
            'loc': 'westeurope',
            'vnet_name': 'vcCliTestVnet7',
            'subnet_name': 'vcCliTestSubnet7',
            'route_table_name': 'vcCliTestRouteTable7',
            'route_name_internet': 'vcCliTestRouteInternet',
            'route_name_vnetlocal': 'vcCliTestRouteVnetLoc',
            'managed_instance_name': self.create_random_name(managed_instance_name_prefix, managed_instance_name_max_length),
            'admin_login': 'admin123',
            'admin_password': 'SecretPassword123',
            'license_type': 'LicenseIncluded',
            'v_cores': 8,
            'storage_size_in_gb': '32',
            'edition': 'GeneralPurpose',
            'family': 'Gen5',
            'collation': "Serbian_Cyrillic_100_CS_AS",
            'proxy_override': "Proxy",
            'delegations': "Microsoft.Sql/managedInstances"
        })

        # Create and prepare VNet and subnet for new virtual cluster
        self.cmd('network route-table create -g {rg} -n {route_table_name} -l {loc}')
        self.cmd('network route-table route create -g {rg} --route-table-name {route_table_name} -n {route_name_internet} --next-hop-type Internet --address-prefix 0.0.0.0/0')
        self.cmd('network route-table route create -g {rg} --route-table-name {route_table_name} -n {route_name_vnetlocal} --next-hop-type VnetLocal --address-prefix 10.0.0.0/24')
        self.cmd('network vnet update -g {rg} -n {vnet_name} --address-prefix 10.0.0.0/16')
        self.cmd('network vnet subnet update -g {rg} --vnet-name {vnet_name} -n {subnet_name} --address-prefix 10.0.0.0/24 --route-table {route_table_name}')
        self.cmd('network vnet subnet update -g {rg} --vnet-name {vnet_name} -n {subnet_name} --delegations {delegations} ')
        subnet = self.cmd('network vnet subnet show -g {rg} --vnet-name {vnet_name} -n {subnet_name}').get_output_in_json()

        self.kwargs.update({
            'subnet_id': subnet['id']
        })

        # create sql managed_instance
        self.cmd('sql mi create -g {rg} -n {managed_instance_name} -l {loc} '
                 '-u {admin_login} -p {admin_password} --subnet {subnet_id} --license-type {license_type} '
                 '--capacity {v_cores} --storage {storage_size_in_gb} --edition {edition} --family {family} '
                 '--collation {collation} --proxy-override {proxy_override} --public-data-endpoint-enabled',
                 checks=[
                     self.check('name', '{managed_instance_name}'),
                     self.check('resourceGroup', '{rg}'),
                     self.check('administratorLogin', '{admin_login}'),
                     self.check('vCores', '{v_cores}'),
                     self.check('storageSizeInGb', '{storage_size_in_gb}'),
                     self.check('licenseType', '{license_type}'),
                     self.check('sku.tier', '{edition}'),
                     self.check('sku.family', '{family}'),
                     self.check('sku.capacity', '{v_cores}'),
                     self.check('identity', None),
                     self.check('collation', '{collation}'),
                     self.check('proxyOverride', '{proxy_override}'),
                     self.check('publicDataEndpointEnabled', 'True')])

        # test list sql virtual cluster in the subscription, should be at least 1
        virtual_clusters = self.cmd('sql virtual-cluster list',
                                    checks=[
                                        self.greater_than('length(@)', 0),
                                        self.check('length([?subnetId == \'{subnet_id}\'])', 1),
                                        self.check('[?subnetId == \'{subnet_id}\'].location | [0]', '{loc}'),
                                        self.check('[?subnetId == \'{subnet_id}\'].resourceGroup | [0]', '{rg}')])

        # test list sql virtual cluster in the resource group, should be at least 1
        virtual_clusters = self.cmd('sql virtual-cluster list -g {rg}',
                                    checks=[
                                        self.greater_than('length(@)', 0),
                                        self.check('length([?subnetId == \'{subnet_id}\'])', 1),
                                        self.check('[?subnetId == \'{subnet_id}\'].location | [0]', '{loc}'),
                                        self.check('[?subnetId == \'{subnet_id}\'].resourceGroup | [0]', '{rg}')]).get_output_in_json()

        virtual_cluster = next(vc for vc in virtual_clusters if vc['subnetId'] == self._apply_kwargs('{subnet_id}'))

        self.kwargs.update({
            'vc_name': virtual_cluster['name']
        })

        # test show sql virtual cluster
        self.cmd('sql virtual-cluster show -g {rg} -n {vc_name}',
                 checks=[
                     self.check('location', '{loc}'),
                     self.check('name', '{vc_name}'),
                     self.check('resourceGroup', '{rg}'),
                     self.check('subnetId', '{subnet_id}')])

        # delete sql managed instance
        self.cmd('sql mi delete -g {rg} -n {managed_instance_name} --yes', checks=NoneCheck())

        # test delete sql virtual cluster
        self.cmd('sql virtual-cluster delete -g {rg} -n {vc_name}', checks=NoneCheck())

        # test show sql virtual cluster doesn't return anything
        self.cmd('sql virtual-cluster show -g {rg} -n {vc_name}', expect_failure=True)


class SqlInstanceFailoverGroupMgmtScenarioTest(ScenarioTest):
    def test_sql_instance_failover_group_mgmt(self):
        managed_instance_name_1 = "azureclitestbsr"
        managed_instance_name_2 = "azureclitestbsr-secondary"
        resource_group_name = "ps1308"
        failover_group_name = "fgtest2020a"
        mi1_location = "westeurope"
        mi2_location = "northeurope"

        # Create Failover Group
        self.cmd('sql instance-failover-group create -n {} -g {} --mi {} --partner-resource-group {} --partner-mi {} --failover-policy Automatic --grace-period 2'
                 .format(failover_group_name, resource_group_name, managed_instance_name_1, resource_group_name, managed_instance_name_2),
                 checks=[
                     JMESPathCheck('name', failover_group_name),
                     JMESPathCheck('resourceGroup', resource_group_name),
                     JMESPathCheck('readWriteEndpoint.failoverPolicy', 'Automatic'),
                     JMESPathCheck('readWriteEndpoint.failoverWithDataLossGracePeriodMinutes', 120)
                 ])

        # Get Instance Failover Group on a partner managed instance and check if role is secondary
        self.cmd('sql instance-failover-group show -g {} -l {} -n {}'
                 .format(resource_group_name, mi2_location, failover_group_name),
                 checks=[
                     JMESPathCheck('name', failover_group_name),
                     JMESPathCheck('readWriteEndpoint.failoverPolicy', 'Automatic'),
                     JMESPathCheck('readWriteEndpoint.failoverWithDataLossGracePeriodMinutes', 120),
                     JMESPathCheck('readOnlyEndpoint.failoverPolicy', 'Disabled'),
                     JMESPathCheck('replicationRole', 'Secondary')
                 ])

        # Update Failover Group
        self.cmd('sql instance-failover-group update -g {} -n {} -l {} --grace-period 3 '
                 .format(resource_group_name, failover_group_name, mi1_location),
                 checks=[
                     JMESPathCheck('readWriteEndpoint.failoverPolicy', 'Automatic'),
                     JMESPathCheck('readWriteEndpoint.failoverWithDataLossGracePeriodMinutes', 180),
                     JMESPathCheck('readOnlyEndpoint.failoverPolicy', 'Disabled')
                 ])

        # Check if properties got propagated to secondary server
        self.cmd('sql instance-failover-group show -g {} -l {} -n {}'
                 .format(resource_group_name, mi2_location, failover_group_name),
                 checks=[
                     JMESPathCheck('name', failover_group_name),
                     JMESPathCheck('readWriteEndpoint.failoverPolicy', 'Automatic'),
                     JMESPathCheck('readWriteEndpoint.failoverWithDataLossGracePeriodMinutes', 180),
                     JMESPathCheck('readOnlyEndpoint.failoverPolicy', 'Disabled'),
                     JMESPathCheck('replicationRole', 'Secondary')
                 ])

        # Update Failover Group failover policy to Manual
        self.cmd('sql instance-failover-group update -g {} -n {} -l {} --failover-policy Manual'
                 .format(resource_group_name, failover_group_name, mi1_location),
                 checks=[
                     JMESPathCheck('readWriteEndpoint.failoverPolicy', 'Manual'),
                     JMESPathCheck('readOnlyEndpoint.failoverPolicy', 'Disabled')
                 ])

        # Failover Failover Group
        self.cmd('sql instance-failover-group set-primary -g {} -n {} -l {} '
                 .format(resource_group_name, failover_group_name, mi2_location))

        # The failover operation is completed when new primary is promoted to primary role
        # But there is a async part to make old primary a new secondary
        # And we have to wait for this to complete if we are recording the test
        if self.in_recording:
            time.sleep(30)

        # Check the roles of failover groups to confirm failover happened
        self.cmd('sql instance-failover-group show -g {} -l {} -n {}'
                 .format(resource_group_name, mi2_location, failover_group_name),
                 checks=[
                     JMESPathCheck('replicationRole', 'Primary')
                 ])

        self.cmd('sql instance-failover-group show -g {} -l {} -n {}'
                 .format(resource_group_name, mi1_location, failover_group_name),
                 checks=[
                     JMESPathCheck('replicationRole', 'Secondary')
                 ])

        # Fail back to original server
        self.cmd('sql instance-failover-group set-primary --allow-data-loss -g {} -n {} -l {}'
                 .format(resource_group_name, failover_group_name, mi1_location))

        # The failover operation is completed when new primary is promoted to primary role
        # But there is a async part to make old primary a new secondary
        # And we have to wait for this to complete if we are recording the test
        if self.in_recording:
            time.sleep(30)

        # Check the roles of failover groups to confirm failover happened
        self.cmd('sql instance-failover-group show -g {} -l {} -n {}'
                 .format(resource_group_name, mi2_location, failover_group_name),
                 checks=[
                     JMESPathCheck('replicationRole', 'Secondary')
                 ])

        self.cmd('sql instance-failover-group show -g {} -l {} -n {}'
                 .format(resource_group_name, mi1_location, failover_group_name),
                 checks=[
                     JMESPathCheck('replicationRole', 'Primary')
                 ])

        # Do no-op failover to the same server
        self.cmd('sql instance-failover-group set-primary -g {} -n {} -l {}'
                 .format(resource_group_name, failover_group_name, mi1_location))

        # Check the roles of failover groups to confirm failover didn't happen
        self.cmd('sql instance-failover-group show -g {} -l {} -n {}'
                 .format(resource_group_name, mi2_location, failover_group_name),
                 checks=[
                     JMESPathCheck('replicationRole', 'Secondary')
                 ])

        self.cmd('sql instance-failover-group show -g {} -l {} -n {}'
                 .format(resource_group_name, mi1_location, failover_group_name),
                 checks=[
                     JMESPathCheck('replicationRole', 'Primary')
                 ])

        # Drop failover group
        self.cmd('sql instance-failover-group delete -g {} -l {} -n {}'
                 .format(resource_group_name, mi1_location, failover_group_name),
                 checks=NoneCheck())

        # Check if failover group  really got dropped
        self.cmd('sql instance-failover-group show -g {} -l {} -n {}'
                 .format(resource_group_name, mi1_location, failover_group_name),
                 expect_failure=True)

        self.cmd('sql instance-failover-group show -g {} -l {} -n {}'
                 .format(resource_group_name, mi2_location, failover_group_name),
                 expect_failure=True)


class SqlDbSensitivityClassificationsScenarioTest(ScenarioTest):
    def _get_storage_endpoint(self, storage_account, resource_group):
        return self.cmd('storage account show -g {} -n {}'
                        ' --query primaryEndpoints.blob'
                        .format(resource_group, storage_account)).get_output_in_json()

    def _get_storage_key(self, storage_account, resource_group):
        return self.cmd('storage account keys list -g {} -n {} --query [0].value'
                        .format(resource_group, storage_account)).get_output_in_json()

    @ResourceGroupPreparer(location='westeurope')
    @SqlServerPreparer(location='westeurope')
    @StorageAccountPreparer(location='westeurope')
    def test_sql_db_sensitivity_classifications(self, resource_group, resource_group_location, server, storage_account):
        from azure.mgmt.sql.models import SampleName

        database_name = "sensitivityclassificationsdb01"

        # create db
        self.cmd('sql db create -g {} -s {} -n {} --sample-name {}'
                 .format(resource_group, server, database_name, SampleName.adventure_works_lt),
                 checks=[
                     JMESPathCheck('resourceGroup', resource_group),
                     JMESPathCheck('name', database_name),
                     JMESPathCheck('status', 'Online')])

        # list current sensitivity classifications
        self.cmd('sql db classification list -g {} -s {} -n {}'
                 .format(resource_group, server, database_name),
                 checks=[
                     JMESPathCheck('length(@)', 0)])  # No classifications are set at the beginning

        # get storage account endpoint and key
        storage_endpoint = self._get_storage_endpoint(storage_account, resource_group)
        key = self._get_storage_key(storage_account, resource_group)

        # enable ADS - (required to use data classification)
        disabled_alerts_input = 'Sql_Injection_Vulnerability Access_Anomaly'
        disabled_alerts_expected = 'Sql_Injection_Vulnerability;Access_Anomaly'
        email_addresses_input = 'test1@example.com test2@example.com'
        email_addresses_expected = 'test1@example.com;test2@example.com'
        email_account_admins = 'Enabled'
        state_enabled = 'Enabled'
        retention_days = 30

        self.cmd('sql db threat-policy update -g {} -s {} -n {}'
                 ' --state {} --storage-key {} --storage-endpoint {}'
                 ' --retention-days {} --email-addresses {} --disabled-alerts {}'
                 ' --email-account-admins {}'
                 .format(resource_group, server, database_name, state_enabled, key,
                         storage_endpoint, retention_days, email_addresses_input,
                         disabled_alerts_input, email_account_admins),
                 checks=[
                     JMESPathCheck('resourceGroup', resource_group),
                     JMESPathCheck('state', state_enabled),
                     JMESPathCheck('storageAccountAccessKey', key),
                     JMESPathCheck('storageEndpoint', storage_endpoint),
                     JMESPathCheck('retentionDays', retention_days),
                     JMESPathCheck('emailAddresses', email_addresses_expected),
                     JMESPathCheck('disabledAlerts', disabled_alerts_expected),
                     JMESPathCheck('emailAccountAdmins', email_account_admins)])

        # list recommended sensitivity classifications
        expected_recommended_sensitivityclassifications_count = 15
        self.cmd('sql db classification recommendation list -g {} -s {} -n {}'
                 .format(resource_group, server, database_name),
                 checks=[
                     JMESPathCheck('length(@)', expected_recommended_sensitivityclassifications_count)])

        schema_name = 'SalesLT'
        table_name = 'Customer'
        column_name = 'FirstName'

        # disable the recommendation for SalesLT/Customer/FirstName
        self.cmd('sql db classification recommendation disable -g {} -s {} -n {} --schema {} --table {} --column {}'
                 .format(resource_group, server, database_name, schema_name, table_name, column_name))

        # list recommended sensitivity classifications
        self.cmd('sql db classification recommendation list -g {} -s {} -n {}'
                 .format(resource_group, server, database_name),
                 checks=[
                     JMESPathCheck('length(@)', expected_recommended_sensitivityclassifications_count - 1)])

        # re-enable the disabled recommendation
        self.cmd('sql db classification recommendation enable -g {} -s {} -n {} --schema {} --table {} --column {}'
                 .format(resource_group, server, database_name, schema_name, table_name, column_name))

        # lits recommended sensitivity classifications
        self.cmd('sql db classification recommendation list -g {} -s {} -n {}'
                 .format(resource_group, server, database_name),
                 checks=[
                     JMESPathCheck('length(@)', expected_recommended_sensitivityclassifications_count)])

        # update the sensitivity classification
        information_type = 'Name'
        label_name = 'Confidential - GDPR'
        information_type_id = '57845286-7598-22f5-9659-15b24aeb125e'
        label_id = 'bf91e08c-f4f0-478a-b016-25164b2a65ff'

        self.cmd('sql db classification update -g {} -s {} -n {} --schema {} --table {} --column {} --information-type {} --label "{}"'
                 .format(resource_group, server, database_name, schema_name, table_name, column_name, information_type, label_name),
                 checks=[
                     JMESPathCheck('informationType', information_type),
                     JMESPathCheck('labelName', label_name),
                     JMESPathCheck('informationTypeId', information_type_id),
                     JMESPathCheck('labelId', label_id)])

        # get the classified column
        self.cmd('sql db classification show -g {} -s {} -n {} --schema {} --table {} --column {}'
                 .format(resource_group, server, database_name, schema_name, table_name, column_name),
                 checks=[
                     JMESPathCheck('informationType', information_type),
                     JMESPathCheck('labelName', label_name),
                     JMESPathCheck('informationTypeId', information_type_id),
                     JMESPathCheck('labelId', label_id)])

        # list recommended classifications
        self.cmd('sql db classification recommendation list -g {} -s {} -n {}'
                 .format(resource_group, server, database_name),
                 checks=[
                     JMESPathCheck('length(@)', expected_recommended_sensitivityclassifications_count - 1)])

        # list current classifications
        self.cmd('sql db classification list -g {} -s {} -n {}'
                 .format(resource_group, server, database_name),
                 checks=[
                     JMESPathCheck('length(@)', 1)])

        # delete the label
        self.cmd('sql db classification delete -g {} -s {} -n {} --schema {} --table {} --column {}'
                 .format(resource_group, server, database_name, schema_name, table_name, column_name))

        # list current labels
        self.cmd('sql db classification list -g {} -s {} -n {}'
                 .format(resource_group, server, database_name),
                 checks=[
                     JMESPathCheck('length(@)', 0)])


class SqlServerMinimalTlsVersionScenarioTest(ScenarioTest):
    @ResourceGroupPreparer(location='eastus2euap')
    def test_sql_server_minimal_tls_version(self, resource_group):
        server_name_1 = self.create_random_name(server_name_prefix, server_name_max_length)
        admin_login = 'admin123'
        admin_passwords = ['SecretPassword123', 'SecretPassword456']
        resource_group_location = "eastus2euap"
        tls1_2 = "1.2"
        tls1_1 = "1.1"

        # test create sql server with minimal required parameters
        self.cmd('sql server create -g {} --name {} '
                 '--admin-user {} --admin-password {} --minimal-tls-version {}'
                 .format(resource_group, server_name_1, admin_login, admin_passwords[0], tls1_2),
                 checks=[
                     JMESPathCheck('name', server_name_1),
                     JMESPathCheck('location', resource_group_location),
                     JMESPathCheck('resourceGroup', resource_group),
                     JMESPathCheck('minimalTlsVersion', tls1_2)]).get_output_in_json()

        # test update sql server
        self.cmd('sql server update -g {} --name {} --minimal-tls-version {} -i'
                 .format(resource_group, server_name_1, tls1_1),
                 checks=[
                     JMESPathCheck('name', server_name_1),
                     JMESPathCheck('resourceGroup', resource_group),
                     JMESPathCheck('minimalTlsVersion', tls1_1)])


class SqlManagedInstanceFailoverScenarionTest(ScenarioTest):

    def test_sql_mi_failover_mgmt(self):

        managed_instance_name = self.create_random_name(managed_instance_name_prefix, managed_instance_name_max_length)
        admin_login = 'admin123'
        admin_password = 'SecretPassword123'

        license_type = 'LicenseIncluded'
        loc = 'westeurope'
        v_cores = 8
        storage_size_in_gb = '128'
        edition = 'GeneralPurpose'
        family = 'Gen5'
        resource_group = "DejanDuVnetRG"
        user = admin_login

        self.kwargs.update({
            'loc': loc,
            'resource_group': resource_group,
            'vnet_name': 'vcCliTestFailoverVnet3',
            'subnet_name': 'vcCliTestFailoverSubnet3',
            'route_table_name': 'vcCliTestFailoverRouteTable3',
            'route_name_default': 'default',
            'route_name_subnet_to_vnet_local': 'subnet_to_vnet_local',
            'managed_instance_name': managed_instance_name,
            'admin_login': 'admin123',
            'admin_password': 'SecretPassword123',
            'license_type': 'LicenseIncluded',
            'v_cores': 4,
            'storage_size_in_gb': '128',
            'edition': 'GeneralPurpose',
            'collation': "Serbian_Cyrillic_100_CS_AS",
            'proxy_override': "Proxy"
        })

        # Create and prepare VNet and subnet for new virtual cluster
        self.cmd('network route-table create -g {resource_group} -n {route_table_name} -l {loc}')
        self.cmd('network route-table show -g {resource_group} -n {route_table_name}')
        self.cmd('network route-table route create -g {resource_group} --route-table-name {route_table_name} -n {route_name_default} --next-hop-type Internet --address-prefix 0.0.0.0/0')
        self.cmd('network route-table route create -g {resource_group} --route-table-name {route_table_name} -n {route_name_subnet_to_vnet_local} --next-hop-type VnetLocal --address-prefix 10.0.0.0/24')
        self.cmd('network vnet update -g {resource_group} -n {vnet_name} --address-prefix 10.0.0.0/16')
        self.cmd('network vnet subnet update -g {resource_group} --vnet-name {vnet_name} -n {subnet_name} --address-prefix 10.0.0.0/24 --route-table {route_table_name} --delegations Microsoft.Sql/managedInstances',
                 checks=self.check('delegations[0].serviceName', 'Microsoft.Sql/managedInstances'))

        subnet = self.cmd('network vnet subnet show -g {resource_group} --vnet-name {vnet_name} -n {subnet_name}').get_output_in_json()

        self.kwargs.update({
            'subnet_id': subnet['id']
        })

        # Create sql managed_instance
        self.cmd('sql mi create -g {} -n {} -l {} '
                 '-u {} -p {} --subnet {} --license-type {} --capacity {} --storage {} --edition {} --family {}'
                 .format(resource_group, managed_instance_name, loc, user, admin_password, subnet['id'], license_type, v_cores, storage_size_in_gb, edition, family),
                 checks=[
                     JMESPathCheck('name', managed_instance_name),
                     JMESPathCheck('resourceGroup', resource_group),
                     JMESPathCheck('administratorLogin', user),
                     JMESPathCheck('vCores', v_cores),
                     JMESPathCheck('storageSizeInGb', storage_size_in_gb),
                     JMESPathCheck('licenseType', license_type),
                     JMESPathCheck('sku.tier', edition),
                     JMESPathCheck('sku.family', family),
                     JMESPathCheck('sku.capacity', v_cores),
                     JMESPathCheck('identity', None)]).get_output_in_json()

        # Failover managed instance primary replica
        self.cmd('sql mi failover -g {resource_group} -n {managed_instance_name}', checks=NoneCheck())<|MERGE_RESOLUTION|>--- conflicted
+++ resolved
@@ -3123,11 +3123,7 @@
                                           JMESPathCheck('timezoneId', timezone_id),
                                           JMESPathCheck('minimalTlsVersion', tls1_2),
                                           JMESPathCheck('tags', "{'tagName1': 'tagValue1', 'tagName2': 'tagValue2'}"),
-<<<<<<< HEAD
-                                          JMESPathCheck('storageAccountType', backup_storage_redundancy_internal),]).get_output_in_json()
-=======
                                           JMESPathCheck('storageAccountType', backup_storage_redundancy_internal)]).get_output_in_json()
->>>>>>> 8d0fa995
 
         # test show sql managed instance 1
         self.cmd('sql mi show -g {} -n {}'
@@ -3151,16 +3147,9 @@
                  checks=[
                      JMESPathCheck('name', managed_instance_name_1),
                      JMESPathCheck('resourceGroup', resource_group_1),
-<<<<<<< HEAD
-                     JMESPathCheck('administratorLogin', user)
-                     # remove this check since there is an issue and the fix is being deployed currently
-                     # JMESPathCheck('identity.type', 'SystemAssigned')
-                    ])
-=======
                      # remove this check since there is an issue and the fix is being deployed currently
                      # JMESPathCheck('identity.type', 'SystemAssigned')
                      JMESPathCheck('administratorLogin', user)])
->>>>>>> 8d0fa995
 
         # test update without identity parameter, validate identity still exists
         # also use --id instead of -g/-n
@@ -3169,16 +3158,9 @@
                  checks=[
                      JMESPathCheck('name', managed_instance_name_1),
                      JMESPathCheck('resourceGroup', resource_group_1),
-<<<<<<< HEAD
-                     JMESPathCheck('administratorLogin', user)
-                     # remove this check since there is an issue and the fix is being deployed currently
-                     # JMESPathCheck('identity.type', 'SystemAssigned')
-                    ])
-=======
                      # remove this check since there is an issue and the fix is being deployed currently
                      # JMESPathCheck('identity.type', 'SystemAssigned')
                      JMESPathCheck('administratorLogin', user)])
->>>>>>> 8d0fa995
 
         # test update proxyOverride and publicDataEndpointEnabled
         # test is currently removed due to long execution time due to waiting for SqlAliasStateMachine completion to complete
@@ -3186,11 +3168,7 @@
         #         .format(resource_group_1, managed_instance_name_1, proxy_override_update, public_data_endpoint_enabled_update),
         #         checks=[
         #             JMESPathCheck('name', managed_instance_name_1),
-<<<<<<< HEAD
-        #            JMESPathCheck('resourceGroup', resource_group_1),
-=======
         #             JMESPathCheck('resourceGroup', resource_group_1),
->>>>>>> 8d0fa995
         #             JMESPathCheck('proxyOverride', proxy_override_update),
         #             JMESPathCheck('publicDataEndpointEnabled', public_data_endpoint_enabled_update)])
 
@@ -3247,10 +3225,7 @@
                  .format(resource_group_1, managed_instance_name_1),
                  expect_failure=True)
 
-<<<<<<< HEAD
-=======
-
->>>>>>> 8d0fa995
+
 class SqlManagedInstanceMgmtScenarioIdentityTest(ScenarioTest):
 
     @AllowLargeResponse()
