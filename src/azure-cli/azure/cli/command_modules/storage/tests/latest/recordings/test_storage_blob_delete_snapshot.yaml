interactions:
- request:
    body: null
    headers:
      Accept:
      - application/json
      Accept-Encoding:
      - gzip, deflate
      CommandName:
      - storage account keys list
      Connection:
      - keep-alive
      Content-Length:
      - '0'
      ParameterSetName:
      - -n -g --query -o
      User-Agent:
<<<<<<< HEAD
      - AZURECLI/2.50.0 (PIP) azsdk-python-azure-mgmt-storage/0.1.0 Python/3.9.6 (Windows-10-10.0.19045-SP0)
=======
      - AZURECLI/2.53.0 azsdk-python-azure-mgmt-storage/21.1.0 Python/3.10.13 (Linux-5.15.0-1047-azure-x86_64-with-glibc2.31)
        VSTS_7b238909-6802-4b65-b90d-184bca47f458_build_220_0
>>>>>>> da1007ab
    method: POST
    uri: https://management.azure.com/subscriptions/00000000-0000-0000-0000-000000000000/resourceGroups/clitest.rg000001/providers/Microsoft.Storage/storageAccounts/clitest000002/listKeys?api-version=2023-01-01&$expand=kerb
  response:
    body:
<<<<<<< HEAD
      string: '{"keys":[{"creationTime":"2023-07-06T03:36:51.8293796Z","keyName":"key1","value":"veryFakedStorageAccountKey==","permissions":"FULL"},{"creationTime":"2023-07-06T03:36:51.8293796Z","keyName":"key2","value":"veryFakedStorageAccountKey==","permissions":"FULL"}]}'
=======
      string: '{"keys":[{"creationTime":"2023-10-19T09:08:33.2327604Z","keyName":"key1","value":"veryFakedStorageAccountKey==","permissions":"FULL"},{"creationTime":"2023-10-19T09:08:33.2327604Z","keyName":"key2","value":"veryFakedStorageAccountKey==","permissions":"FULL"}]}'
>>>>>>> da1007ab
    headers:
      cache-control:
      - no-cache
      content-length:
      - '260'
      content-type:
      - application/json
      date:
<<<<<<< HEAD
      - Thu, 06 Jul 2023 03:37:14 GMT
=======
      - Thu, 19 Oct 2023 09:08:54 GMT
>>>>>>> da1007ab
      expires:
      - '-1'
      pragma:
      - no-cache
      server:
      - Microsoft-Azure-Storage-Resource-Provider/1.0,Microsoft-HTTPAPI/2.0 Microsoft-HTTPAPI/2.0
      strict-transport-security:
      - max-age=31536000; includeSubDomains
      transfer-encoding:
      - chunked
      vary:
      - Accept-Encoding
      x-content-type-options:
      - nosniff
      x-ms-ratelimit-remaining-subscription-resource-requests:
<<<<<<< HEAD
      - '11988'
=======
      - '11991'
>>>>>>> da1007ab
    status:
      code: 200
      message: OK
- request:
    body: null
    headers:
      Accept:
      - application/xml
      Accept-Encoding:
      - gzip, deflate
      CommandName:
      - storage container create
      Connection:
      - keep-alive
      Content-Length:
      - '0'
      ParameterSetName:
      - -n --account-name --account-key
      User-Agent:
<<<<<<< HEAD
      - AZURECLI/2.50.0 (PIP) azsdk-python-storage-blob/12.16.0 Python/3.9.6 (Windows-10-10.0.19045-SP0)
      x-ms-date:
      - Thu, 06 Jul 2023 03:37:15 GMT
=======
      - AZURECLI/2.53.0 azsdk-python-storage-blob/12.16.0 Python/3.10.13 (Linux-5.15.0-1047-azure-x86_64-with-glibc2.31)
        VSTS_7b238909-6802-4b65-b90d-184bca47f458_build_220_0
      x-ms-date:
      - Thu, 19 Oct 2023 09:08:54 GMT
>>>>>>> da1007ab
      x-ms-version:
      - '2022-11-02'
    method: PUT
    uri: https://clitest000002.blob.core.windows.net/cont000003?restype=container
  response:
    body:
      string: ''
    headers:
      content-length:
      - '0'
      date:
<<<<<<< HEAD
      - Thu, 06 Jul 2023 03:37:15 GMT
      etag:
      - '"0x8DB7DD24B560813"'
      last-modified:
      - Thu, 06 Jul 2023 03:37:16 GMT
=======
      - Thu, 19 Oct 2023 09:08:54 GMT
      etag:
      - '"0x8DBD083053BFF63"'
      last-modified:
      - Thu, 19 Oct 2023 09:08:55 GMT
>>>>>>> da1007ab
      server:
      - Windows-Azure-Blob/1.0 Microsoft-HTTPAPI/2.0
      x-ms-version:
      - '2022-11-02'
    status:
      code: 201
      message: Created
- request:
    body: "\0\0\0\0\0\0\0\0\0\0\0\0\0\0\0\0\0\0\0\0\0\0\0\0\0\0\0\0\0\0\0\0\0\0\0\0\0\0\0\0\0\0\0\0\0\0\0\0\0\0\0\0\0\0\0\0\0\0\0\0\0\0\0\0\0\0\0\0\0\0\0\0\0\0\0\0\0\0\0\0\0\0\0\0\0\0\0\0\0\0\0\0\0\0\0\0\0\0\0\0\0\0\0\0\0\0\0\0\0\0\0\0\0\0\0\0\0\0\0\0\0\0\0\0\0\0\0\0\0\0\0\0\0\0\0\0\0\0\0\0\0\0\0\0\0\0\0\0\0\0\0\0\0\0\0\0\0\0\0\0\0\0\0\0\0\0\0\0\0\0\0\0\0\0\0\0\0\0\0\0\0\0\0\0\0\0\0\0\0\0\0\0\0\0\0\0\0\0\0\0\0\0\0\0\0\0\0\0\0\0\0\0\0\0\0\0\0\0\0\0\0\0\0\0\0\0\0\0\0\0\0\0\0\0\0\0\0\0\0\0\0\0\0\0\0\0\0\0\0\0\0\0\0\0\0\0\0\0\0\0\0\0\0\0\0\0\0\0\0\0\0\0\0\0\0\0\0\0\0\0\0\0\0\0\0\0\0\0\0\0\0\0\0\0\0\0\0\0\0\0\0\0\0\0\0\0\0\0\0\0\0\0\0\0\0\0\0\0\0\0\0\0\0\0\0\0\0\0\0\0\0\0\0\0\0\0\0\0\0\0\0\0\0\0\0\0\0\0\0\0\0\0\0\0\0\0\0\0\0\0\0\0\0\0\0\0\0\0\0\0\0\0\0\0\0\0\0\0\0\0\0\0\0\0\0\0\0\0\0\0\0\0\0\0\0\0\0\0\0\0\0\0\0\0\0\0\0\0\0\0\0\0\0\0\0\0\0\0\0\0\0\0\0\0\0\0\0\0\0\0\0\0\0\0\0\0\0\0\0\0\0\0\0\0\0\0\0\0\0\0\0\0\0\0\0\0\0\0\0\0\0\0\0\0\0\0\0\0\0\0\0\0\0\0\0\0\0\0\0\0\0\0\0\0\0\0\0\0\0\0\0\0\0\0\0\0\0\0\0\0\0\0\0\0\0\0\0\0\0\0\0\0\0\0\0\0\0\0\0\0\0\0\0\0\0\0\0\0\0\0\0\0\0\0\0\0\0\0\0\0\0\0\0\0\0\0\0\0\0\0\0\0\0\0\0\0\0\0\0\0\0\0\0\0\0\0\0\0\0\0\0\0\0\0\0\0\0\0\0\0\0\0\0\0\0\0\0\0\0\0\0\0\0\0\0\0\0\0\0\0\0\0\0\0\0\0\0\0\0\0\0\0\0\0\0\0\0\0\0\0\0\0\0\0\0\0\0\0\0\0\0\0\0\0\0\0\0\0\0\0\0\0\0\0\0\0\0\0\0\0\0\0\0\0\0\0\0\0\0\0\0\0\0\0\0\0\0\0\0\0\0\0\0\0\0\0\0\0\0\0\0\0\0\0\0\0\0\0\0\0\0\0\0\0\0\0\0\0\0\0\0\0\0\0\0\0\0\0\0\0\0\0\0\0\0\0\0\0\0\0\0\0\0\0\0\0\0\0\0\0\0\0\0\0\0\0\0\0\0\0\0\0\0\0\0\0\0\0\0\0\0\0\0\0\0\0\0\0\0\0\0\0\0\0\0\0\0\0\0\0\0\0\0\0\0\0\0\0\0\0\0\0\0\0\0\0\0\0\0\0\0\0\0\0\0\0\0\0\0\0\0\0\0\0\0\0\0\0\0\0\0\0\0\0\0\0\0\0\0\0\0\0\0\0\0\0\0\0\0\0\0\0\0\0\0\0\0\0\0\0\0\0\0\0\0\0\0\0\0\0\0\0\0\0\0\0\0\0\0\0\0\0\0\0\0\0\0\0\0\0\0\0\0\0\0\0\0\0\0\0\0\0\0\0\0\0\0\0\0\0\0\0\0\0\0\0\0\0\0\0\0\0\0\0\0\0\0\0\0\0\0\0\0\0\0\0\0\0\0\0\0\0\0\0\0\0\0\0\0\0\0\0\0\0\0\0\0\0\0\0\0\0\0\0\0\0\0\0\0\0\0\0\0\0\0\0\0\0\0\0\0\0\0\0\0\0\0\0\0\0\0\0\0\0\0\0\0\0\0\0\0\0\0\0\0\0\0\0\0\0\0\0\0\0\0\0\0\0\0\0\0\0\0\0\0\0\0\0\0\0\0\0\0\0\0\0\0\0\0\0\0\0\0\0"
    headers:
      Accept:
      - application/xml
      Accept-Encoding:
      - gzip, deflate
      CommandName:
      - storage blob upload
      Connection:
      - keep-alive
      Content-Length:
      - '1024'
      Content-Type:
      - application/octet-stream
      If-None-Match:
      - '*'
      ParameterSetName:
      - -c -f -n --type --account-name --account-key
      User-Agent:
<<<<<<< HEAD
      - AZURECLI/2.50.0 (PIP) azsdk-python-storage-blob/12.16.0 Python/3.9.6 (Windows-10-10.0.19045-SP0)
      x-ms-blob-type:
      - BlockBlob
      x-ms-date:
      - Thu, 06 Jul 2023 03:37:16 GMT
=======
      - AZURECLI/2.53.0 azsdk-python-storage-blob/12.16.0 Python/3.10.13 (Linux-5.15.0-1047-azure-x86_64-with-glibc2.31)
        VSTS_7b238909-6802-4b65-b90d-184bca47f458_build_220_0
      x-ms-blob-type:
      - BlockBlob
      x-ms-date:
      - Thu, 19 Oct 2023 09:08:55 GMT
>>>>>>> da1007ab
      x-ms-version:
      - '2022-11-02'
    method: PUT
    uri: https://clitest000002.blob.core.windows.net/cont000003/blob000004
  response:
    body:
      string: ''
    headers:
      content-length:
      - '0'
      content-md5:
      - DzQ7CTESaiDxM9Z8KwGKOw==
      date:
<<<<<<< HEAD
      - Thu, 06 Jul 2023 03:37:17 GMT
      etag:
      - '"0x8DB7DD24BFBB71E"'
      last-modified:
      - Thu, 06 Jul 2023 03:37:17 GMT
=======
      - Thu, 19 Oct 2023 09:08:54 GMT
      etag:
      - '"0x8DBD0830583C420"'
      last-modified:
      - Thu, 19 Oct 2023 09:08:55 GMT
>>>>>>> da1007ab
      server:
      - Windows-Azure-Blob/1.0 Microsoft-HTTPAPI/2.0
      x-ms-content-crc64:
      - iknlm7CyG2k=
      x-ms-request-server-encrypted:
      - 'true'
      x-ms-version:
      - '2022-11-02'
    status:
      code: 201
      message: Created
- request:
    body: null
    headers:
      Accept:
      - application/xml
      Accept-Encoding:
      - gzip, deflate
      CommandName:
      - storage blob list
      Connection:
      - keep-alive
      ParameterSetName:
      - -c --account-name --account-key
      User-Agent:
<<<<<<< HEAD
      - AZURECLI/2.50.0 (PIP) azsdk-python-storage-blob/12.16.0 Python/3.9.6 (Windows-10-10.0.19045-SP0)
      x-ms-date:
      - Thu, 06 Jul 2023 03:37:17 GMT
=======
      - AZURECLI/2.53.0 azsdk-python-storage-blob/12.16.0 Python/3.10.13 (Linux-5.15.0-1047-azure-x86_64-with-glibc2.31)
        VSTS_7b238909-6802-4b65-b90d-184bca47f458_build_220_0
      x-ms-date:
      - Thu, 19 Oct 2023 09:08:55 GMT
>>>>>>> da1007ab
      x-ms-version:
      - '2022-11-02'
    method: GET
    uri: https://clitest000002.blob.core.windows.net/cont000003?restype=container&comp=list&maxresults=5000
  response:
    body:
      string: "\uFEFF<?xml version=\"1.0\" encoding=\"utf-8\"?><EnumerationResults
        ServiceEndpoint=\"https://clitest000002.blob.core.windows.net/\" ContainerName=\"cont000003\"><MaxResults>5000</MaxResults><Blobs><Blob><Name>blob000004</Name><Properties><Creation-Time>Thu,
<<<<<<< HEAD
        06 Jul 2023 03:37:17 GMT</Creation-Time><Last-Modified>Thu, 06 Jul 2023 03:37:17
        GMT</Last-Modified><Etag>0x8DB7DD24BFBB71E</Etag><Content-Length>1024</Content-Length><Content-Type>application/octet-stream</Content-Type><Content-Encoding
=======
        19 Oct 2023 09:08:55 GMT</Creation-Time><Last-Modified>Thu, 19 Oct 2023 09:08:55
        GMT</Last-Modified><Etag>0x8DBD0830583C420</Etag><Content-Length>1024</Content-Length><Content-Type>application/octet-stream</Content-Type><Content-Encoding
>>>>>>> da1007ab
        /><Content-Language /><Content-CRC64 /><Content-MD5>DzQ7CTESaiDxM9Z8KwGKOw==</Content-MD5><Cache-Control
        /><Content-Disposition /><BlobType>BlockBlob</BlobType><AccessTier>Hot</AccessTier><AccessTierInferred>true</AccessTierInferred><LeaseStatus>unlocked</LeaseStatus><LeaseState>available</LeaseState><ServerEncrypted>true</ServerEncrypted></Properties><OrMetadata
        /></Blob></Blobs><NextMarker /></EnumerationResults>"
    headers:
      content-type:
      - application/xml
      date:
<<<<<<< HEAD
      - Thu, 06 Jul 2023 03:37:17 GMT
=======
      - Thu, 19 Oct 2023 09:08:55 GMT
>>>>>>> da1007ab
      server:
      - Windows-Azure-Blob/1.0 Microsoft-HTTPAPI/2.0
      transfer-encoding:
      - chunked
      x-ms-version:
      - '2022-11-02'
    status:
      code: 200
      message: OK
- request:
    body: null
    headers:
      Accept:
      - application/xml
      Accept-Encoding:
      - gzip, deflate
      CommandName:
      - storage blob snapshot
      Connection:
      - keep-alive
      Content-Length:
      - '0'
      ParameterSetName:
      - -c -n --account-name --account-key
      User-Agent:
<<<<<<< HEAD
      - AZURECLI/2.50.0 (PIP) azsdk-python-storage-blob/12.16.0 Python/3.9.6 (Windows-10-10.0.19045-SP0)
      x-ms-date:
      - Thu, 06 Jul 2023 03:37:18 GMT
=======
      - AZURECLI/2.53.0 azsdk-python-storage-blob/12.16.0 Python/3.10.13 (Linux-5.15.0-1047-azure-x86_64-with-glibc2.31)
        VSTS_7b238909-6802-4b65-b90d-184bca47f458_build_220_0
      x-ms-date:
      - Thu, 19 Oct 2023 09:08:55 GMT
>>>>>>> da1007ab
      x-ms-version:
      - '2022-11-02'
    method: PUT
    uri: https://clitest000002.blob.core.windows.net/cont000003/blob000004?comp=snapshot
  response:
    body:
      string: ''
    headers:
      content-length:
      - '0'
      date:
<<<<<<< HEAD
      - Thu, 06 Jul 2023 03:37:19 GMT
      etag:
      - '"0x8DB7DD24BFBB71E"'
      last-modified:
      - Thu, 06 Jul 2023 03:37:17 GMT
=======
      - Thu, 19 Oct 2023 09:08:55 GMT
      etag:
      - '"0x8DBD0830583C420"'
      last-modified:
      - Thu, 19 Oct 2023 09:08:55 GMT
>>>>>>> da1007ab
      server:
      - Windows-Azure-Blob/1.0 Microsoft-HTTPAPI/2.0
      x-ms-request-server-encrypted:
      - 'false'
      x-ms-snapshot:
<<<<<<< HEAD
      - '2023-07-06T03:37:19.5946522Z'
=======
      - '2023-10-19T09:08:56.2100166Z'
>>>>>>> da1007ab
      x-ms-version:
      - '2022-11-02'
    status:
      code: 201
      message: Created
- request:
    body: null
    headers:
      Accept:
      - application/xml
      Accept-Encoding:
      - gzip, deflate
      CommandName:
      - storage blob exists
      Connection:
      - keep-alive
      ParameterSetName:
      - -c -n --snapshot --account-name --account-key
      User-Agent:
<<<<<<< HEAD
      - AZURECLI/2.50.0 (PIP) azsdk-python-storage-blob/12.16.0 Python/3.9.6 (Windows-10-10.0.19045-SP0)
      x-ms-date:
      - Thu, 06 Jul 2023 03:37:19 GMT
      x-ms-version:
      - '2022-11-02'
    method: HEAD
    uri: https://clitest000002.blob.core.windows.net/cont000003/blob000004?snapshot=2023-07-06T03:37:19.5946522Z
=======
      - AZURECLI/2.53.0 azsdk-python-storage-blob/12.16.0 Python/3.10.13 (Linux-5.15.0-1047-azure-x86_64-with-glibc2.31)
        VSTS_7b238909-6802-4b65-b90d-184bca47f458_build_220_0
      x-ms-date:
      - Thu, 19 Oct 2023 09:08:56 GMT
      x-ms-version:
      - '2022-11-02'
    method: HEAD
    uri: https://clitest000002.blob.core.windows.net/cont000003/blob000004?snapshot=2023-10-19T09:08:56.2100166Z
>>>>>>> da1007ab
  response:
    body:
      string: ''
    headers:
      accept-ranges:
      - bytes
      content-length:
      - '1024'
      content-md5:
      - DzQ7CTESaiDxM9Z8KwGKOw==
      content-type:
      - application/octet-stream
      date:
<<<<<<< HEAD
      - Thu, 06 Jul 2023 03:37:20 GMT
      etag:
      - '"0x8DB7DD24BFBB71E"'
      last-modified:
      - Thu, 06 Jul 2023 03:37:17 GMT
=======
      - Thu, 19 Oct 2023 09:08:55 GMT
      etag:
      - '"0x8DBD0830583C420"'
      last-modified:
      - Thu, 19 Oct 2023 09:08:55 GMT
>>>>>>> da1007ab
      server:
      - Windows-Azure-Blob/1.0 Microsoft-HTTPAPI/2.0
      x-ms-access-tier:
      - Hot
      x-ms-access-tier-inferred:
      - 'true'
      x-ms-blob-type:
      - BlockBlob
      x-ms-creation-time:
<<<<<<< HEAD
      - Thu, 06 Jul 2023 03:37:17 GMT
=======
      - Thu, 19 Oct 2023 09:08:55 GMT
>>>>>>> da1007ab
      x-ms-server-encrypted:
      - 'true'
      x-ms-version:
      - '2022-11-02'
    status:
      code: 200
      message: OK
- request:
    body: null
    headers:
      Accept:
      - application/xml
      Accept-Encoding:
      - gzip, deflate
      CommandName:
      - storage blob delete
      Connection:
      - keep-alive
      Content-Length:
      - '0'
      ParameterSetName:
      - -c -n --delete-snapshots --account-name --account-key
      User-Agent:
<<<<<<< HEAD
      - AZURECLI/2.50.0 (PIP) azsdk-python-storage-blob/12.16.0 Python/3.9.6 (Windows-10-10.0.19045-SP0)
      x-ms-date:
      - Thu, 06 Jul 2023 03:37:20 GMT
=======
      - AZURECLI/2.53.0 azsdk-python-storage-blob/12.16.0 Python/3.10.13 (Linux-5.15.0-1047-azure-x86_64-with-glibc2.31)
        VSTS_7b238909-6802-4b65-b90d-184bca47f458_build_220_0
      x-ms-date:
      - Thu, 19 Oct 2023 09:08:56 GMT
>>>>>>> da1007ab
      x-ms-delete-snapshots:
      - only
      x-ms-version:
      - '2022-11-02'
    method: DELETE
    uri: https://clitest000002.blob.core.windows.net/cont000003/blob000004
  response:
    body:
      string: ''
    headers:
      content-length:
      - '0'
      date:
<<<<<<< HEAD
      - Thu, 06 Jul 2023 03:37:21 GMT
=======
      - Thu, 19 Oct 2023 09:08:56 GMT
>>>>>>> da1007ab
      server:
      - Windows-Azure-Blob/1.0 Microsoft-HTTPAPI/2.0
      x-ms-delete-type-permanent:
      - 'true'
      x-ms-version:
      - '2022-11-02'
    status:
      code: 202
      message: Accepted
- request:
    body: null
    headers:
      Accept:
      - application/xml
      Accept-Encoding:
      - gzip, deflate
      CommandName:
      - storage blob exists
      Connection:
      - keep-alive
      ParameterSetName:
      - -c -n --snapshot --account-name --account-key
      User-Agent:
<<<<<<< HEAD
      - AZURECLI/2.50.0 (PIP) azsdk-python-storage-blob/12.16.0 Python/3.9.6 (Windows-10-10.0.19045-SP0)
      x-ms-date:
      - Thu, 06 Jul 2023 03:37:21 GMT
      x-ms-version:
      - '2022-11-02'
    method: HEAD
    uri: https://clitest000002.blob.core.windows.net/cont000003/blob000004?snapshot=2023-07-06T03:37:19.5946522Z
=======
      - AZURECLI/2.53.0 azsdk-python-storage-blob/12.16.0 Python/3.10.13 (Linux-5.15.0-1047-azure-x86_64-with-glibc2.31)
        VSTS_7b238909-6802-4b65-b90d-184bca47f458_build_220_0
      x-ms-date:
      - Thu, 19 Oct 2023 09:08:57 GMT
      x-ms-version:
      - '2022-11-02'
    method: HEAD
    uri: https://clitest000002.blob.core.windows.net/cont000003/blob000004?snapshot=2023-10-19T09:08:56.2100166Z
>>>>>>> da1007ab
  response:
    body:
      string: ''
    headers:
      date:
<<<<<<< HEAD
      - Thu, 06 Jul 2023 03:37:22 GMT
=======
      - Thu, 19 Oct 2023 09:08:57 GMT
>>>>>>> da1007ab
      server:
      - Windows-Azure-Blob/1.0 Microsoft-HTTPAPI/2.0
      transfer-encoding:
      - chunked
      x-ms-error-code:
      - BlobNotFound
      x-ms-version:
      - '2022-11-02'
    status:
      code: 404
      message: The specified blob does not exist.
- request:
    body: null
    headers:
      Accept:
      - application/xml
      Accept-Encoding:
      - gzip, deflate
      CommandName:
      - storage blob exists
      Connection:
      - keep-alive
      ParameterSetName:
      - -c -n --account-name --account-key
      User-Agent:
<<<<<<< HEAD
      - AZURECLI/2.50.0 (PIP) azsdk-python-storage-blob/12.16.0 Python/3.9.6 (Windows-10-10.0.19045-SP0)
      x-ms-date:
      - Thu, 06 Jul 2023 03:37:23 GMT
=======
      - AZURECLI/2.53.0 azsdk-python-storage-blob/12.16.0 Python/3.10.13 (Linux-5.15.0-1047-azure-x86_64-with-glibc2.31)
        VSTS_7b238909-6802-4b65-b90d-184bca47f458_build_220_0
      x-ms-date:
      - Thu, 19 Oct 2023 09:08:57 GMT
>>>>>>> da1007ab
      x-ms-version:
      - '2022-11-02'
    method: HEAD
    uri: https://clitest000002.blob.core.windows.net/cont000003/blob000004
  response:
    body:
      string: ''
    headers:
      accept-ranges:
      - bytes
      content-length:
      - '1024'
      content-md5:
      - DzQ7CTESaiDxM9Z8KwGKOw==
      content-type:
      - application/octet-stream
      date:
<<<<<<< HEAD
      - Thu, 06 Jul 2023 03:37:23 GMT
      etag:
      - '"0x8DB7DD24BFBB71E"'
      last-modified:
      - Thu, 06 Jul 2023 03:37:17 GMT
=======
      - Thu, 19 Oct 2023 09:08:57 GMT
      etag:
      - '"0x8DBD0830583C420"'
      last-modified:
      - Thu, 19 Oct 2023 09:08:55 GMT
>>>>>>> da1007ab
      server:
      - Windows-Azure-Blob/1.0 Microsoft-HTTPAPI/2.0
      x-ms-access-tier:
      - Hot
      x-ms-access-tier-inferred:
      - 'true'
      x-ms-blob-type:
      - BlockBlob
      x-ms-creation-time:
<<<<<<< HEAD
      - Thu, 06 Jul 2023 03:37:17 GMT
=======
      - Thu, 19 Oct 2023 09:08:55 GMT
>>>>>>> da1007ab
      x-ms-lease-state:
      - available
      x-ms-lease-status:
      - unlocked
      x-ms-server-encrypted:
      - 'true'
      x-ms-version:
      - '2022-11-02'
    status:
      code: 200
      message: OK
- request:
    body: null
    headers:
      Accept:
      - application/xml
      Accept-Encoding:
      - gzip, deflate
      CommandName:
      - storage blob snapshot
      Connection:
      - keep-alive
      Content-Length:
      - '0'
      ParameterSetName:
      - -c -n --account-name --account-key
      User-Agent:
<<<<<<< HEAD
      - AZURECLI/2.50.0 (PIP) azsdk-python-storage-blob/12.16.0 Python/3.9.6 (Windows-10-10.0.19045-SP0)
      x-ms-date:
      - Thu, 06 Jul 2023 03:37:24 GMT
=======
      - AZURECLI/2.53.0 azsdk-python-storage-blob/12.16.0 Python/3.10.13 (Linux-5.15.0-1047-azure-x86_64-with-glibc2.31)
        VSTS_7b238909-6802-4b65-b90d-184bca47f458_build_220_0
      x-ms-date:
      - Thu, 19 Oct 2023 09:08:57 GMT
>>>>>>> da1007ab
      x-ms-version:
      - '2022-11-02'
    method: PUT
    uri: https://clitest000002.blob.core.windows.net/cont000003/blob000004?comp=snapshot
  response:
    body:
      string: ''
    headers:
      content-length:
      - '0'
      date:
<<<<<<< HEAD
      - Thu, 06 Jul 2023 03:37:24 GMT
      etag:
      - '"0x8DB7DD24BFBB71E"'
      last-modified:
      - Thu, 06 Jul 2023 03:37:17 GMT
=======
      - Thu, 19 Oct 2023 09:08:57 GMT
      etag:
      - '"0x8DBD0830583C420"'
      last-modified:
      - Thu, 19 Oct 2023 09:08:55 GMT
>>>>>>> da1007ab
      server:
      - Windows-Azure-Blob/1.0 Microsoft-HTTPAPI/2.0
      x-ms-request-server-encrypted:
      - 'false'
      x-ms-snapshot:
<<<<<<< HEAD
      - '2023-07-06T03:37:24.9875430Z'
=======
      - '2023-10-19T09:08:58.1644521Z'
>>>>>>> da1007ab
      x-ms-version:
      - '2022-11-02'
    status:
      code: 201
      message: Created
- request:
    body: null
    headers:
      Accept:
      - application/xml
      Accept-Encoding:
      - gzip, deflate
      CommandName:
      - storage blob delete
      Connection:
      - keep-alive
      Content-Length:
      - '0'
      ParameterSetName:
      - -c -n --delete-snapshots --account-name --account-key
      User-Agent:
<<<<<<< HEAD
      - AZURECLI/2.50.0 (PIP) azsdk-python-storage-blob/12.16.0 Python/3.9.6 (Windows-10-10.0.19045-SP0)
      x-ms-date:
      - Thu, 06 Jul 2023 03:37:25 GMT
=======
      - AZURECLI/2.53.0 azsdk-python-storage-blob/12.16.0 Python/3.10.13 (Linux-5.15.0-1047-azure-x86_64-with-glibc2.31)
        VSTS_7b238909-6802-4b65-b90d-184bca47f458_build_220_0
      x-ms-date:
      - Thu, 19 Oct 2023 09:08:58 GMT
>>>>>>> da1007ab
      x-ms-delete-snapshots:
      - include
      x-ms-version:
      - '2022-11-02'
    method: DELETE
    uri: https://clitest000002.blob.core.windows.net/cont000003/blob000004
  response:
    body:
      string: ''
    headers:
      content-length:
      - '0'
      date:
<<<<<<< HEAD
      - Thu, 06 Jul 2023 03:37:25 GMT
=======
      - Thu, 19 Oct 2023 09:08:58 GMT
>>>>>>> da1007ab
      server:
      - Windows-Azure-Blob/1.0 Microsoft-HTTPAPI/2.0
      x-ms-delete-type-permanent:
      - 'true'
      x-ms-version:
      - '2022-11-02'
    status:
      code: 202
      message: Accepted
- request:
    body: null
    headers:
      Accept:
      - application/xml
      Accept-Encoding:
      - gzip, deflate
      CommandName:
      - storage blob exists
      Connection:
      - keep-alive
      ParameterSetName:
      - -c -n --account-name --account-key
      User-Agent:
<<<<<<< HEAD
      - AZURECLI/2.50.0 (PIP) azsdk-python-storage-blob/12.16.0 Python/3.9.6 (Windows-10-10.0.19045-SP0)
      x-ms-date:
      - Thu, 06 Jul 2023 03:37:26 GMT
=======
      - AZURECLI/2.53.0 azsdk-python-storage-blob/12.16.0 Python/3.10.13 (Linux-5.15.0-1047-azure-x86_64-with-glibc2.31)
        VSTS_7b238909-6802-4b65-b90d-184bca47f458_build_220_0
      x-ms-date:
      - Thu, 19 Oct 2023 09:08:58 GMT
>>>>>>> da1007ab
      x-ms-version:
      - '2022-11-02'
    method: HEAD
    uri: https://clitest000002.blob.core.windows.net/cont000003/blob000004
  response:
    body:
      string: ''
    headers:
      date:
<<<<<<< HEAD
      - Thu, 06 Jul 2023 03:37:27 GMT
=======
      - Thu, 19 Oct 2023 09:08:58 GMT
>>>>>>> da1007ab
      server:
      - Windows-Azure-Blob/1.0 Microsoft-HTTPAPI/2.0
      transfer-encoding:
      - chunked
      x-ms-error-code:
      - BlobNotFound
      x-ms-version:
      - '2022-11-02'
    status:
      code: 404
      message: The specified blob does not exist.
version: 1<|MERGE_RESOLUTION|>--- conflicted
+++ resolved
@@ -15,21 +15,13 @@
       ParameterSetName:
       - -n -g --query -o
       User-Agent:
-<<<<<<< HEAD
-      - AZURECLI/2.50.0 (PIP) azsdk-python-azure-mgmt-storage/0.1.0 Python/3.9.6 (Windows-10-10.0.19045-SP0)
-=======
       - AZURECLI/2.53.0 azsdk-python-azure-mgmt-storage/21.1.0 Python/3.10.13 (Linux-5.15.0-1047-azure-x86_64-with-glibc2.31)
         VSTS_7b238909-6802-4b65-b90d-184bca47f458_build_220_0
->>>>>>> da1007ab
     method: POST
     uri: https://management.azure.com/subscriptions/00000000-0000-0000-0000-000000000000/resourceGroups/clitest.rg000001/providers/Microsoft.Storage/storageAccounts/clitest000002/listKeys?api-version=2023-01-01&$expand=kerb
   response:
     body:
-<<<<<<< HEAD
-      string: '{"keys":[{"creationTime":"2023-07-06T03:36:51.8293796Z","keyName":"key1","value":"veryFakedStorageAccountKey==","permissions":"FULL"},{"creationTime":"2023-07-06T03:36:51.8293796Z","keyName":"key2","value":"veryFakedStorageAccountKey==","permissions":"FULL"}]}'
-=======
       string: '{"keys":[{"creationTime":"2023-10-19T09:08:33.2327604Z","keyName":"key1","value":"veryFakedStorageAccountKey==","permissions":"FULL"},{"creationTime":"2023-10-19T09:08:33.2327604Z","keyName":"key2","value":"veryFakedStorageAccountKey==","permissions":"FULL"}]}'
->>>>>>> da1007ab
     headers:
       cache-control:
       - no-cache
@@ -38,11 +30,7 @@
       content-type:
       - application/json
       date:
-<<<<<<< HEAD
-      - Thu, 06 Jul 2023 03:37:14 GMT
-=======
       - Thu, 19 Oct 2023 09:08:54 GMT
->>>>>>> da1007ab
       expires:
       - '-1'
       pragma:
@@ -58,11 +46,7 @@
       x-content-type-options:
       - nosniff
       x-ms-ratelimit-remaining-subscription-resource-requests:
-<<<<<<< HEAD
-      - '11988'
-=======
       - '11991'
->>>>>>> da1007ab
     status:
       code: 200
       message: OK
@@ -82,16 +66,10 @@
       ParameterSetName:
       - -n --account-name --account-key
       User-Agent:
-<<<<<<< HEAD
-      - AZURECLI/2.50.0 (PIP) azsdk-python-storage-blob/12.16.0 Python/3.9.6 (Windows-10-10.0.19045-SP0)
-      x-ms-date:
-      - Thu, 06 Jul 2023 03:37:15 GMT
-=======
       - AZURECLI/2.53.0 azsdk-python-storage-blob/12.16.0 Python/3.10.13 (Linux-5.15.0-1047-azure-x86_64-with-glibc2.31)
         VSTS_7b238909-6802-4b65-b90d-184bca47f458_build_220_0
       x-ms-date:
       - Thu, 19 Oct 2023 09:08:54 GMT
->>>>>>> da1007ab
       x-ms-version:
       - '2022-11-02'
     method: PUT
@@ -103,19 +81,11 @@
       content-length:
       - '0'
       date:
-<<<<<<< HEAD
-      - Thu, 06 Jul 2023 03:37:15 GMT
-      etag:
-      - '"0x8DB7DD24B560813"'
-      last-modified:
-      - Thu, 06 Jul 2023 03:37:16 GMT
-=======
       - Thu, 19 Oct 2023 09:08:54 GMT
       etag:
       - '"0x8DBD083053BFF63"'
       last-modified:
       - Thu, 19 Oct 2023 09:08:55 GMT
->>>>>>> da1007ab
       server:
       - Windows-Azure-Blob/1.0 Microsoft-HTTPAPI/2.0
       x-ms-version:
@@ -143,20 +113,12 @@
       ParameterSetName:
       - -c -f -n --type --account-name --account-key
       User-Agent:
-<<<<<<< HEAD
-      - AZURECLI/2.50.0 (PIP) azsdk-python-storage-blob/12.16.0 Python/3.9.6 (Windows-10-10.0.19045-SP0)
+      - AZURECLI/2.53.0 azsdk-python-storage-blob/12.16.0 Python/3.10.13 (Linux-5.15.0-1047-azure-x86_64-with-glibc2.31)
+        VSTS_7b238909-6802-4b65-b90d-184bca47f458_build_220_0
       x-ms-blob-type:
       - BlockBlob
       x-ms-date:
-      - Thu, 06 Jul 2023 03:37:16 GMT
-=======
-      - AZURECLI/2.53.0 azsdk-python-storage-blob/12.16.0 Python/3.10.13 (Linux-5.15.0-1047-azure-x86_64-with-glibc2.31)
-        VSTS_7b238909-6802-4b65-b90d-184bca47f458_build_220_0
-      x-ms-blob-type:
-      - BlockBlob
-      x-ms-date:
-      - Thu, 19 Oct 2023 09:08:55 GMT
->>>>>>> da1007ab
+      - Thu, 19 Oct 2023 09:08:55 GMT
       x-ms-version:
       - '2022-11-02'
     method: PUT
@@ -170,19 +132,11 @@
       content-md5:
       - DzQ7CTESaiDxM9Z8KwGKOw==
       date:
-<<<<<<< HEAD
-      - Thu, 06 Jul 2023 03:37:17 GMT
-      etag:
-      - '"0x8DB7DD24BFBB71E"'
-      last-modified:
-      - Thu, 06 Jul 2023 03:37:17 GMT
-=======
       - Thu, 19 Oct 2023 09:08:54 GMT
       etag:
       - '"0x8DBD0830583C420"'
       last-modified:
       - Thu, 19 Oct 2023 09:08:55 GMT
->>>>>>> da1007ab
       server:
       - Windows-Azure-Blob/1.0 Microsoft-HTTPAPI/2.0
       x-ms-content-crc64:
@@ -208,16 +162,10 @@
       ParameterSetName:
       - -c --account-name --account-key
       User-Agent:
-<<<<<<< HEAD
-      - AZURECLI/2.50.0 (PIP) azsdk-python-storage-blob/12.16.0 Python/3.9.6 (Windows-10-10.0.19045-SP0)
-      x-ms-date:
-      - Thu, 06 Jul 2023 03:37:17 GMT
-=======
-      - AZURECLI/2.53.0 azsdk-python-storage-blob/12.16.0 Python/3.10.13 (Linux-5.15.0-1047-azure-x86_64-with-glibc2.31)
-        VSTS_7b238909-6802-4b65-b90d-184bca47f458_build_220_0
-      x-ms-date:
-      - Thu, 19 Oct 2023 09:08:55 GMT
->>>>>>> da1007ab
+      - AZURECLI/2.53.0 azsdk-python-storage-blob/12.16.0 Python/3.10.13 (Linux-5.15.0-1047-azure-x86_64-with-glibc2.31)
+        VSTS_7b238909-6802-4b65-b90d-184bca47f458_build_220_0
+      x-ms-date:
+      - Thu, 19 Oct 2023 09:08:55 GMT
       x-ms-version:
       - '2022-11-02'
     method: GET
@@ -226,13 +174,8 @@
     body:
       string: "\uFEFF<?xml version=\"1.0\" encoding=\"utf-8\"?><EnumerationResults
         ServiceEndpoint=\"https://clitest000002.blob.core.windows.net/\" ContainerName=\"cont000003\"><MaxResults>5000</MaxResults><Blobs><Blob><Name>blob000004</Name><Properties><Creation-Time>Thu,
-<<<<<<< HEAD
-        06 Jul 2023 03:37:17 GMT</Creation-Time><Last-Modified>Thu, 06 Jul 2023 03:37:17
-        GMT</Last-Modified><Etag>0x8DB7DD24BFBB71E</Etag><Content-Length>1024</Content-Length><Content-Type>application/octet-stream</Content-Type><Content-Encoding
-=======
         19 Oct 2023 09:08:55 GMT</Creation-Time><Last-Modified>Thu, 19 Oct 2023 09:08:55
         GMT</Last-Modified><Etag>0x8DBD0830583C420</Etag><Content-Length>1024</Content-Length><Content-Type>application/octet-stream</Content-Type><Content-Encoding
->>>>>>> da1007ab
         /><Content-Language /><Content-CRC64 /><Content-MD5>DzQ7CTESaiDxM9Z8KwGKOw==</Content-MD5><Cache-Control
         /><Content-Disposition /><BlobType>BlockBlob</BlobType><AccessTier>Hot</AccessTier><AccessTierInferred>true</AccessTierInferred><LeaseStatus>unlocked</LeaseStatus><LeaseState>available</LeaseState><ServerEncrypted>true</ServerEncrypted></Properties><OrMetadata
         /></Blob></Blobs><NextMarker /></EnumerationResults>"
@@ -240,11 +183,7 @@
       content-type:
       - application/xml
       date:
-<<<<<<< HEAD
-      - Thu, 06 Jul 2023 03:37:17 GMT
-=======
-      - Thu, 19 Oct 2023 09:08:55 GMT
->>>>>>> da1007ab
+      - Thu, 19 Oct 2023 09:08:55 GMT
       server:
       - Windows-Azure-Blob/1.0 Microsoft-HTTPAPI/2.0
       transfer-encoding:
@@ -270,16 +209,10 @@
       ParameterSetName:
       - -c -n --account-name --account-key
       User-Agent:
-<<<<<<< HEAD
-      - AZURECLI/2.50.0 (PIP) azsdk-python-storage-blob/12.16.0 Python/3.9.6 (Windows-10-10.0.19045-SP0)
-      x-ms-date:
-      - Thu, 06 Jul 2023 03:37:18 GMT
-=======
-      - AZURECLI/2.53.0 azsdk-python-storage-blob/12.16.0 Python/3.10.13 (Linux-5.15.0-1047-azure-x86_64-with-glibc2.31)
-        VSTS_7b238909-6802-4b65-b90d-184bca47f458_build_220_0
-      x-ms-date:
-      - Thu, 19 Oct 2023 09:08:55 GMT
->>>>>>> da1007ab
+      - AZURECLI/2.53.0 azsdk-python-storage-blob/12.16.0 Python/3.10.13 (Linux-5.15.0-1047-azure-x86_64-with-glibc2.31)
+        VSTS_7b238909-6802-4b65-b90d-184bca47f458_build_220_0
+      x-ms-date:
+      - Thu, 19 Oct 2023 09:08:55 GMT
       x-ms-version:
       - '2022-11-02'
     method: PUT
@@ -291,29 +224,17 @@
       content-length:
       - '0'
       date:
-<<<<<<< HEAD
-      - Thu, 06 Jul 2023 03:37:19 GMT
-      etag:
-      - '"0x8DB7DD24BFBB71E"'
-      last-modified:
-      - Thu, 06 Jul 2023 03:37:17 GMT
-=======
       - Thu, 19 Oct 2023 09:08:55 GMT
       etag:
       - '"0x8DBD0830583C420"'
       last-modified:
       - Thu, 19 Oct 2023 09:08:55 GMT
->>>>>>> da1007ab
       server:
       - Windows-Azure-Blob/1.0 Microsoft-HTTPAPI/2.0
       x-ms-request-server-encrypted:
       - 'false'
       x-ms-snapshot:
-<<<<<<< HEAD
-      - '2023-07-06T03:37:19.5946522Z'
-=======
       - '2023-10-19T09:08:56.2100166Z'
->>>>>>> da1007ab
       x-ms-version:
       - '2022-11-02'
     status:
@@ -333,15 +254,6 @@
       ParameterSetName:
       - -c -n --snapshot --account-name --account-key
       User-Agent:
-<<<<<<< HEAD
-      - AZURECLI/2.50.0 (PIP) azsdk-python-storage-blob/12.16.0 Python/3.9.6 (Windows-10-10.0.19045-SP0)
-      x-ms-date:
-      - Thu, 06 Jul 2023 03:37:19 GMT
-      x-ms-version:
-      - '2022-11-02'
-    method: HEAD
-    uri: https://clitest000002.blob.core.windows.net/cont000003/blob000004?snapshot=2023-07-06T03:37:19.5946522Z
-=======
       - AZURECLI/2.53.0 azsdk-python-storage-blob/12.16.0 Python/3.10.13 (Linux-5.15.0-1047-azure-x86_64-with-glibc2.31)
         VSTS_7b238909-6802-4b65-b90d-184bca47f458_build_220_0
       x-ms-date:
@@ -350,7 +262,6 @@
       - '2022-11-02'
     method: HEAD
     uri: https://clitest000002.blob.core.windows.net/cont000003/blob000004?snapshot=2023-10-19T09:08:56.2100166Z
->>>>>>> da1007ab
   response:
     body:
       string: ''
@@ -364,19 +275,11 @@
       content-type:
       - application/octet-stream
       date:
-<<<<<<< HEAD
-      - Thu, 06 Jul 2023 03:37:20 GMT
-      etag:
-      - '"0x8DB7DD24BFBB71E"'
-      last-modified:
-      - Thu, 06 Jul 2023 03:37:17 GMT
-=======
       - Thu, 19 Oct 2023 09:08:55 GMT
       etag:
       - '"0x8DBD0830583C420"'
       last-modified:
       - Thu, 19 Oct 2023 09:08:55 GMT
->>>>>>> da1007ab
       server:
       - Windows-Azure-Blob/1.0 Microsoft-HTTPAPI/2.0
       x-ms-access-tier:
@@ -386,11 +289,7 @@
       x-ms-blob-type:
       - BlockBlob
       x-ms-creation-time:
-<<<<<<< HEAD
-      - Thu, 06 Jul 2023 03:37:17 GMT
-=======
-      - Thu, 19 Oct 2023 09:08:55 GMT
->>>>>>> da1007ab
+      - Thu, 19 Oct 2023 09:08:55 GMT
       x-ms-server-encrypted:
       - 'true'
       x-ms-version:
@@ -414,16 +313,10 @@
       ParameterSetName:
       - -c -n --delete-snapshots --account-name --account-key
       User-Agent:
-<<<<<<< HEAD
-      - AZURECLI/2.50.0 (PIP) azsdk-python-storage-blob/12.16.0 Python/3.9.6 (Windows-10-10.0.19045-SP0)
-      x-ms-date:
-      - Thu, 06 Jul 2023 03:37:20 GMT
-=======
       - AZURECLI/2.53.0 azsdk-python-storage-blob/12.16.0 Python/3.10.13 (Linux-5.15.0-1047-azure-x86_64-with-glibc2.31)
         VSTS_7b238909-6802-4b65-b90d-184bca47f458_build_220_0
       x-ms-date:
       - Thu, 19 Oct 2023 09:08:56 GMT
->>>>>>> da1007ab
       x-ms-delete-snapshots:
       - only
       x-ms-version:
@@ -437,11 +330,7 @@
       content-length:
       - '0'
       date:
-<<<<<<< HEAD
-      - Thu, 06 Jul 2023 03:37:21 GMT
-=======
       - Thu, 19 Oct 2023 09:08:56 GMT
->>>>>>> da1007ab
       server:
       - Windows-Azure-Blob/1.0 Microsoft-HTTPAPI/2.0
       x-ms-delete-type-permanent:
@@ -465,15 +354,6 @@
       ParameterSetName:
       - -c -n --snapshot --account-name --account-key
       User-Agent:
-<<<<<<< HEAD
-      - AZURECLI/2.50.0 (PIP) azsdk-python-storage-blob/12.16.0 Python/3.9.6 (Windows-10-10.0.19045-SP0)
-      x-ms-date:
-      - Thu, 06 Jul 2023 03:37:21 GMT
-      x-ms-version:
-      - '2022-11-02'
-    method: HEAD
-    uri: https://clitest000002.blob.core.windows.net/cont000003/blob000004?snapshot=2023-07-06T03:37:19.5946522Z
-=======
       - AZURECLI/2.53.0 azsdk-python-storage-blob/12.16.0 Python/3.10.13 (Linux-5.15.0-1047-azure-x86_64-with-glibc2.31)
         VSTS_7b238909-6802-4b65-b90d-184bca47f458_build_220_0
       x-ms-date:
@@ -482,17 +362,12 @@
       - '2022-11-02'
     method: HEAD
     uri: https://clitest000002.blob.core.windows.net/cont000003/blob000004?snapshot=2023-10-19T09:08:56.2100166Z
->>>>>>> da1007ab
-  response:
-    body:
-      string: ''
-    headers:
-      date:
-<<<<<<< HEAD
-      - Thu, 06 Jul 2023 03:37:22 GMT
-=======
+  response:
+    body:
+      string: ''
+    headers:
+      date:
       - Thu, 19 Oct 2023 09:08:57 GMT
->>>>>>> da1007ab
       server:
       - Windows-Azure-Blob/1.0 Microsoft-HTTPAPI/2.0
       transfer-encoding:
@@ -518,16 +393,10 @@
       ParameterSetName:
       - -c -n --account-name --account-key
       User-Agent:
-<<<<<<< HEAD
-      - AZURECLI/2.50.0 (PIP) azsdk-python-storage-blob/12.16.0 Python/3.9.6 (Windows-10-10.0.19045-SP0)
-      x-ms-date:
-      - Thu, 06 Jul 2023 03:37:23 GMT
-=======
       - AZURECLI/2.53.0 azsdk-python-storage-blob/12.16.0 Python/3.10.13 (Linux-5.15.0-1047-azure-x86_64-with-glibc2.31)
         VSTS_7b238909-6802-4b65-b90d-184bca47f458_build_220_0
       x-ms-date:
       - Thu, 19 Oct 2023 09:08:57 GMT
->>>>>>> da1007ab
       x-ms-version:
       - '2022-11-02'
     method: HEAD
@@ -545,19 +414,11 @@
       content-type:
       - application/octet-stream
       date:
-<<<<<<< HEAD
-      - Thu, 06 Jul 2023 03:37:23 GMT
-      etag:
-      - '"0x8DB7DD24BFBB71E"'
-      last-modified:
-      - Thu, 06 Jul 2023 03:37:17 GMT
-=======
       - Thu, 19 Oct 2023 09:08:57 GMT
       etag:
       - '"0x8DBD0830583C420"'
       last-modified:
       - Thu, 19 Oct 2023 09:08:55 GMT
->>>>>>> da1007ab
       server:
       - Windows-Azure-Blob/1.0 Microsoft-HTTPAPI/2.0
       x-ms-access-tier:
@@ -567,11 +428,7 @@
       x-ms-blob-type:
       - BlockBlob
       x-ms-creation-time:
-<<<<<<< HEAD
-      - Thu, 06 Jul 2023 03:37:17 GMT
-=======
-      - Thu, 19 Oct 2023 09:08:55 GMT
->>>>>>> da1007ab
+      - Thu, 19 Oct 2023 09:08:55 GMT
       x-ms-lease-state:
       - available
       x-ms-lease-status:
@@ -599,16 +456,10 @@
       ParameterSetName:
       - -c -n --account-name --account-key
       User-Agent:
-<<<<<<< HEAD
-      - AZURECLI/2.50.0 (PIP) azsdk-python-storage-blob/12.16.0 Python/3.9.6 (Windows-10-10.0.19045-SP0)
-      x-ms-date:
-      - Thu, 06 Jul 2023 03:37:24 GMT
-=======
       - AZURECLI/2.53.0 azsdk-python-storage-blob/12.16.0 Python/3.10.13 (Linux-5.15.0-1047-azure-x86_64-with-glibc2.31)
         VSTS_7b238909-6802-4b65-b90d-184bca47f458_build_220_0
       x-ms-date:
       - Thu, 19 Oct 2023 09:08:57 GMT
->>>>>>> da1007ab
       x-ms-version:
       - '2022-11-02'
     method: PUT
@@ -620,29 +471,17 @@
       content-length:
       - '0'
       date:
-<<<<<<< HEAD
-      - Thu, 06 Jul 2023 03:37:24 GMT
-      etag:
-      - '"0x8DB7DD24BFBB71E"'
-      last-modified:
-      - Thu, 06 Jul 2023 03:37:17 GMT
-=======
       - Thu, 19 Oct 2023 09:08:57 GMT
       etag:
       - '"0x8DBD0830583C420"'
       last-modified:
       - Thu, 19 Oct 2023 09:08:55 GMT
->>>>>>> da1007ab
       server:
       - Windows-Azure-Blob/1.0 Microsoft-HTTPAPI/2.0
       x-ms-request-server-encrypted:
       - 'false'
       x-ms-snapshot:
-<<<<<<< HEAD
-      - '2023-07-06T03:37:24.9875430Z'
-=======
       - '2023-10-19T09:08:58.1644521Z'
->>>>>>> da1007ab
       x-ms-version:
       - '2022-11-02'
     status:
@@ -664,16 +503,10 @@
       ParameterSetName:
       - -c -n --delete-snapshots --account-name --account-key
       User-Agent:
-<<<<<<< HEAD
-      - AZURECLI/2.50.0 (PIP) azsdk-python-storage-blob/12.16.0 Python/3.9.6 (Windows-10-10.0.19045-SP0)
-      x-ms-date:
-      - Thu, 06 Jul 2023 03:37:25 GMT
-=======
       - AZURECLI/2.53.0 azsdk-python-storage-blob/12.16.0 Python/3.10.13 (Linux-5.15.0-1047-azure-x86_64-with-glibc2.31)
         VSTS_7b238909-6802-4b65-b90d-184bca47f458_build_220_0
       x-ms-date:
       - Thu, 19 Oct 2023 09:08:58 GMT
->>>>>>> da1007ab
       x-ms-delete-snapshots:
       - include
       x-ms-version:
@@ -687,11 +520,7 @@
       content-length:
       - '0'
       date:
-<<<<<<< HEAD
-      - Thu, 06 Jul 2023 03:37:25 GMT
-=======
       - Thu, 19 Oct 2023 09:08:58 GMT
->>>>>>> da1007ab
       server:
       - Windows-Azure-Blob/1.0 Microsoft-HTTPAPI/2.0
       x-ms-delete-type-permanent:
@@ -715,16 +544,10 @@
       ParameterSetName:
       - -c -n --account-name --account-key
       User-Agent:
-<<<<<<< HEAD
-      - AZURECLI/2.50.0 (PIP) azsdk-python-storage-blob/12.16.0 Python/3.9.6 (Windows-10-10.0.19045-SP0)
-      x-ms-date:
-      - Thu, 06 Jul 2023 03:37:26 GMT
-=======
       - AZURECLI/2.53.0 azsdk-python-storage-blob/12.16.0 Python/3.10.13 (Linux-5.15.0-1047-azure-x86_64-with-glibc2.31)
         VSTS_7b238909-6802-4b65-b90d-184bca47f458_build_220_0
       x-ms-date:
       - Thu, 19 Oct 2023 09:08:58 GMT
->>>>>>> da1007ab
       x-ms-version:
       - '2022-11-02'
     method: HEAD
@@ -734,11 +557,7 @@
       string: ''
     headers:
       date:
-<<<<<<< HEAD
-      - Thu, 06 Jul 2023 03:37:27 GMT
-=======
       - Thu, 19 Oct 2023 09:08:58 GMT
->>>>>>> da1007ab
       server:
       - Windows-Azure-Blob/1.0 Microsoft-HTTPAPI/2.0
       transfer-encoding:
