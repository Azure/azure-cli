--- conflicted
+++ resolved
@@ -4858,10 +4858,6 @@
 
 class VMSSOrchestrationModeScenarioTest(ScenarioTest):
 
-<<<<<<< HEAD
-    # @unittest.skip('not whitelist yet')
-=======
->>>>>>> 03b29705
     @ResourceGroupPreparer(name_prefix='cli_test_vmss_orchestration_mode_', location='centraluseuap')
     def test_vmss_orchestration_mode(self, resource_group):
         self.kwargs.update({
