--- conflicted
+++ resolved
@@ -15,7 +15,7 @@
 
 
 def keep_max_results(output, **command_args):
-    maxresults = command_args.get('maxresults', None)
+    maxresults = command_args.get('maxresults', command_args.get('max_page_size', None))
     if maxresults:
         return list(output)[:maxresults]
     return output
@@ -114,8 +114,6 @@
         import base64
         return {"value": base64.b64encode(result)}
 
-<<<<<<< HEAD
-=======
     return result
 
 
@@ -447,5 +445,4 @@
             "phone": getattr(contact, "phone")
         } for contact in admin_contacts]
         return ret
->>>>>>> 5307e359
     return result