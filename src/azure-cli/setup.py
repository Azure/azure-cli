--- conflicted
+++ resolved
@@ -58,12 +58,8 @@
     'azure-data-tables==12.4.0',
     'azure-datalake-store~=0.0.49',
     'azure-graphrbac~=0.60.0',
-<<<<<<< HEAD
-    'azure-keyvault-administration==4.0.0b3',
+    'azure-keyvault-administration==4.3.0',
     'azure-keyvault-certificates==4.7.0',
-=======
-    'azure-keyvault-administration==4.3.0',
->>>>>>> fde596fd
     'azure-keyvault-keys==4.8.0b2',
     'azure-keyvault-secrets==4.7.0',
     'azure-keyvault~=1.1.0',
