--- conflicted
+++ resolved
@@ -13,21 +13,13 @@
       ParameterSetName:
       - -n -g --kind
       User-Agent:
-<<<<<<< HEAD
-      - AZURECLI/2.37.0 azsdk-python-azure-mgmt-resource/21.1.0b1 Python/3.8.10 (Windows-10-10.0.22000-SP0)
-=======
       - AZURECLI/2.40.0 azsdk-python-azure-mgmt-resource/21.1.0b1 Python/3.10.6 (Linux-5.15.0-1019-azure-x86_64-with-glibc2.31)
         VSTS_0fb41ef4-5012-48a9-bf39-4ee3de03ee35_build_4949_0
->>>>>>> 1be1db21
     method: GET
     uri: https://management.azure.com/subscriptions/00000000-0000-0000-0000-000000000000/resourcegroups/cli_test_cosmosdb_mongodb_database000001?api-version=2021-04-01
   response:
     body:
-<<<<<<< HEAD
-      string: '{"id":"/subscriptions/00000000-0000-0000-0000-000000000000/resourceGroups/cli_test_cosmosdb_mongodb_database000001","name":"cli_test_cosmosdb_mongodb_database000001","type":"Microsoft.Resources/resourceGroups","location":"westus","tags":{"product":"azurecli","cause":"automation","date":"2022-06-28T13:13:11Z"},"properties":{"provisioningState":"Succeeded"}}'
-=======
       string: '{"id":"/subscriptions/00000000-0000-0000-0000-000000000000/resourceGroups/cli_test_cosmosdb_mongodb_database000001","name":"cli_test_cosmosdb_mongodb_database000001","type":"Microsoft.Resources/resourceGroups","location":"westus","tags":{"product":"azurecli","cause":"automation","date":"2022-09-19T03:56:48Z"},"properties":{"provisioningState":"Succeeded"}}'
->>>>>>> 1be1db21
     headers:
       cache-control:
       - no-cache
@@ -36,11 +28,7 @@
       content-type:
       - application/json; charset=utf-8
       date:
-<<<<<<< HEAD
-      - Tue, 28 Jun 2022 13:13:12 GMT
-=======
       - Mon, 19 Sep 2022 03:56:49 GMT
->>>>>>> 1be1db21
       expires:
       - '-1'
       pragma:
@@ -74,32 +62,6 @@
       ParameterSetName:
       - -n -g --kind
       User-Agent:
-<<<<<<< HEAD
-      - AZURECLI/2.37.0 azsdk-python-mgmt-cosmosdb/7.0.0b6 Python/3.8.10 (Windows-10-10.0.22000-SP0)
-    method: PUT
-    uri: https://management.azure.com/subscriptions/00000000-0000-0000-0000-000000000000/resourceGroups/cli_test_cosmosdb_mongodb_database000001/providers/Microsoft.DocumentDB/databaseAccounts/cli000003?api-version=2022-02-15-preview
-  response:
-    body:
-      string: '{"id":"/subscriptions/00000000-0000-0000-0000-000000000000/resourceGroups/cli_test_cosmosdb_mongodb_database000001/providers/Microsoft.DocumentDB/databaseAccounts/cli000003","name":"cli000003","location":"West
-        US","type":"Microsoft.DocumentDB/databaseAccounts","kind":"MongoDB","tags":{},"systemData":{"createdAt":"2022-06-28T13:13:19.7417268Z"},"properties":{"provisioningState":"Creating","publicNetworkAccess":"Enabled","enableAutomaticFailover":false,"enableMultipleWriteLocations":false,"enablePartitionKeyMonitor":false,"isVirtualNetworkFilterEnabled":false,"virtualNetworkRules":[],"EnabledApiTypes":"MongoDB","disableKeyBasedMetadataWriteAccess":false,"enableFreeTier":false,"enableAnalyticalStorage":false,"analyticalStorageConfiguration":{"schemaType":"FullFidelity"},"instanceId":"a85cf9c7-d217-4145-af13-a16eaefa142a","databaseAccountOfferType":"Standard","enableCassandraConnector":false,"connectorOffer":"","enableMaterializedViews":false,"defaultIdentity":"","networkAclBypass":"None","disableLocalAuth":false,"consistencyPolicy":{"defaultConsistencyLevel":"Session","maxIntervalInSeconds":5,"maxStalenessPrefix":100},"apiProperties":{"serverVersion":"3.6"},"configurationOverrides":{},"writeLocations":[{"id":"cli000003-westus","locationName":"West
-        US","provisioningState":"Creating","failoverPriority":0,"isZoneRedundant":false}],"readLocations":[{"id":"cli000003-westus","locationName":"West
-        US","provisioningState":"Creating","failoverPriority":0,"isZoneRedundant":false}],"locations":[{"id":"cli000003-westus","locationName":"West
-        US","provisioningState":"Creating","failoverPriority":0,"isZoneRedundant":false}],"failoverPolicies":[{"id":"cli000003-westus","locationName":"West
-        US","failoverPriority":0}],"cors":[],"capabilities":[{"name":"EnableMongo"}],"ipRules":[],"backupPolicy":{"type":"Periodic","periodicModeProperties":{"backupIntervalInMinutes":240,"backupRetentionIntervalInHours":8,"backupStorageRedundancy":"Invalid"}},"networkAclBypassResourceIds":[],"diagnosticLogSettings":{"enableFullTextQuery":"None"}},"identity":{"type":"None"}}'
-    headers:
-      azure-asyncoperation:
-      - https://management.azure.com/subscriptions/00000000-0000-0000-0000-000000000000/providers/Microsoft.DocumentDB/locations/westus/operationsStatus/d4eee26b-835f-463d-8f97-c96c65fc8d29?api-version=2022-02-15-preview
-      cache-control:
-      - no-store, no-cache
-      content-length:
-      - '2068'
-      content-type:
-      - application/json
-      date:
-      - Tue, 28 Jun 2022 13:13:22 GMT
-      location:
-      - https://management.azure.com/subscriptions/00000000-0000-0000-0000-000000000000/resourceGroups/cli_test_cosmosdb_mongodb_database000001/providers/Microsoft.DocumentDB/databaseAccounts/cli000003/operationResults/d4eee26b-835f-463d-8f97-c96c65fc8d29?api-version=2022-02-15-preview
-=======
       - AZURECLI/2.40.0 azsdk-python-mgmt-cosmosdb/8.0.0 Python/3.10.6 (Linux-5.15.0-1019-azure-x86_64-with-glibc2.31)
         VSTS_0fb41ef4-5012-48a9-bf39-4ee3de03ee35_build_4949_0
     method: PUT
@@ -125,7 +87,6 @@
       - Mon, 19 Sep 2022 03:56:55 GMT
       location:
       - https://management.azure.com/subscriptions/00000000-0000-0000-0000-000000000000/resourceGroups/cli_test_cosmosdb_mongodb_database000001/providers/Microsoft.DocumentDB/databaseAccounts/cli000003/operationResults/161bb03a-ee48-4199-859f-70a978262aa0?api-version=2022-08-15
->>>>>>> 1be1db21
       pragma:
       - no-cache
       server:
@@ -141,11 +102,7 @@
       x-ms-gatewayversion:
       - version=2.14.0
       x-ms-ratelimit-remaining-subscription-writes:
-<<<<<<< HEAD
-      - '1194'
-=======
       - '1198'
->>>>>>> 1be1db21
     status:
       code: 200
       message: Ok
@@ -163,16 +120,10 @@
       ParameterSetName:
       - -n -g --kind
       User-Agent:
-<<<<<<< HEAD
-      - AZURECLI/2.37.0 azsdk-python-mgmt-cosmosdb/7.0.0b6 Python/3.8.10 (Windows-10-10.0.22000-SP0)
-    method: GET
-    uri: https://management.azure.com/subscriptions/00000000-0000-0000-0000-000000000000/providers/Microsoft.DocumentDB/locations/westus/operationsStatus/d4eee26b-835f-463d-8f97-c96c65fc8d29?api-version=2022-02-15-preview
-=======
       - AZURECLI/2.40.0 azsdk-python-mgmt-cosmosdb/8.0.0 Python/3.10.6 (Linux-5.15.0-1019-azure-x86_64-with-glibc2.31)
         VSTS_0fb41ef4-5012-48a9-bf39-4ee3de03ee35_build_4949_0
     method: GET
     uri: https://management.azure.com/subscriptions/00000000-0000-0000-0000-000000000000/providers/Microsoft.DocumentDB/locations/westus/operationsStatus/161bb03a-ee48-4199-859f-70a978262aa0?api-version=2022-08-15
->>>>>>> 1be1db21
   response:
     body:
       string: '{"status":"Dequeued"}'
@@ -184,11 +135,7 @@
       content-type:
       - application/json
       date:
-<<<<<<< HEAD
-      - Tue, 28 Jun 2022 13:13:52 GMT
-=======
       - Mon, 19 Sep 2022 03:57:25 GMT
->>>>>>> 1be1db21
       pragma:
       - no-cache
       server:
@@ -220,16 +167,10 @@
       ParameterSetName:
       - -n -g --kind
       User-Agent:
-<<<<<<< HEAD
-      - AZURECLI/2.37.0 azsdk-python-mgmt-cosmosdb/7.0.0b6 Python/3.8.10 (Windows-10-10.0.22000-SP0)
-    method: GET
-    uri: https://management.azure.com/subscriptions/00000000-0000-0000-0000-000000000000/providers/Microsoft.DocumentDB/locations/westus/operationsStatus/d4eee26b-835f-463d-8f97-c96c65fc8d29?api-version=2022-02-15-preview
-=======
       - AZURECLI/2.40.0 azsdk-python-mgmt-cosmosdb/8.0.0 Python/3.10.6 (Linux-5.15.0-1019-azure-x86_64-with-glibc2.31)
         VSTS_0fb41ef4-5012-48a9-bf39-4ee3de03ee35_build_4949_0
     method: GET
     uri: https://management.azure.com/subscriptions/00000000-0000-0000-0000-000000000000/providers/Microsoft.DocumentDB/locations/westus/operationsStatus/161bb03a-ee48-4199-859f-70a978262aa0?api-version=2022-08-15
->>>>>>> 1be1db21
   response:
     body:
       string: '{"status":"Dequeued"}'
@@ -241,11 +182,7 @@
       content-type:
       - application/json
       date:
-<<<<<<< HEAD
-      - Tue, 28 Jun 2022 13:14:22 GMT
-=======
       - Mon, 19 Sep 2022 03:57:56 GMT
->>>>>>> 1be1db21
       pragma:
       - no-cache
       server:
@@ -277,16 +214,10 @@
       ParameterSetName:
       - -n -g --kind
       User-Agent:
-<<<<<<< HEAD
-      - AZURECLI/2.37.0 azsdk-python-mgmt-cosmosdb/7.0.0b6 Python/3.8.10 (Windows-10-10.0.22000-SP0)
-    method: GET
-    uri: https://management.azure.com/subscriptions/00000000-0000-0000-0000-000000000000/providers/Microsoft.DocumentDB/locations/westus/operationsStatus/d4eee26b-835f-463d-8f97-c96c65fc8d29?api-version=2022-02-15-preview
-=======
       - AZURECLI/2.40.0 azsdk-python-mgmt-cosmosdb/8.0.0 Python/3.10.6 (Linux-5.15.0-1019-azure-x86_64-with-glibc2.31)
         VSTS_0fb41ef4-5012-48a9-bf39-4ee3de03ee35_build_4949_0
     method: GET
     uri: https://management.azure.com/subscriptions/00000000-0000-0000-0000-000000000000/providers/Microsoft.DocumentDB/locations/westus/operationsStatus/161bb03a-ee48-4199-859f-70a978262aa0?api-version=2022-08-15
->>>>>>> 1be1db21
   response:
     body:
       string: '{"status":"Dequeued"}'
@@ -298,11 +229,7 @@
       content-type:
       - application/json
       date:
-<<<<<<< HEAD
-      - Tue, 28 Jun 2022 13:14:54 GMT
-=======
       - Mon, 19 Sep 2022 03:58:26 GMT
->>>>>>> 1be1db21
       pragma:
       - no-cache
       server:
@@ -334,16 +261,10 @@
       ParameterSetName:
       - -n -g --kind
       User-Agent:
-<<<<<<< HEAD
-      - AZURECLI/2.37.0 azsdk-python-mgmt-cosmosdb/7.0.0b6 Python/3.8.10 (Windows-10-10.0.22000-SP0)
-    method: GET
-    uri: https://management.azure.com/subscriptions/00000000-0000-0000-0000-000000000000/providers/Microsoft.DocumentDB/locations/westus/operationsStatus/d4eee26b-835f-463d-8f97-c96c65fc8d29?api-version=2022-02-15-preview
-=======
       - AZURECLI/2.40.0 azsdk-python-mgmt-cosmosdb/8.0.0 Python/3.10.6 (Linux-5.15.0-1019-azure-x86_64-with-glibc2.31)
         VSTS_0fb41ef4-5012-48a9-bf39-4ee3de03ee35_build_4949_0
     method: GET
     uri: https://management.azure.com/subscriptions/00000000-0000-0000-0000-000000000000/providers/Microsoft.DocumentDB/locations/westus/operationsStatus/161bb03a-ee48-4199-859f-70a978262aa0?api-version=2022-08-15
->>>>>>> 1be1db21
   response:
     body:
       string: '{"status":"Dequeued"}'
@@ -355,11 +276,7 @@
       content-type:
       - application/json
       date:
-<<<<<<< HEAD
-      - Tue, 28 Jun 2022 13:15:24 GMT
-=======
       - Mon, 19 Sep 2022 03:58:56 GMT
->>>>>>> 1be1db21
       pragma:
       - no-cache
       server:
@@ -391,16 +308,10 @@
       ParameterSetName:
       - -n -g --kind
       User-Agent:
-<<<<<<< HEAD
-      - AZURECLI/2.37.0 azsdk-python-mgmt-cosmosdb/7.0.0b6 Python/3.8.10 (Windows-10-10.0.22000-SP0)
-    method: GET
-    uri: https://management.azure.com/subscriptions/00000000-0000-0000-0000-000000000000/providers/Microsoft.DocumentDB/locations/westus/operationsStatus/d4eee26b-835f-463d-8f97-c96c65fc8d29?api-version=2022-02-15-preview
-=======
       - AZURECLI/2.40.0 azsdk-python-mgmt-cosmosdb/8.0.0 Python/3.10.6 (Linux-5.15.0-1019-azure-x86_64-with-glibc2.31)
         VSTS_0fb41ef4-5012-48a9-bf39-4ee3de03ee35_build_4949_0
     method: GET
     uri: https://management.azure.com/subscriptions/00000000-0000-0000-0000-000000000000/providers/Microsoft.DocumentDB/locations/westus/operationsStatus/161bb03a-ee48-4199-859f-70a978262aa0?api-version=2022-08-15
->>>>>>> 1be1db21
   response:
     body:
       string: '{"status":"Dequeued"}'
@@ -412,11 +323,7 @@
       content-type:
       - application/json
       date:
-<<<<<<< HEAD
-      - Tue, 28 Jun 2022 13:15:56 GMT
-=======
       - Mon, 19 Sep 2022 03:59:26 GMT
->>>>>>> 1be1db21
       pragma:
       - no-cache
       server:
@@ -448,16 +355,10 @@
       ParameterSetName:
       - -n -g --kind
       User-Agent:
-<<<<<<< HEAD
-      - AZURECLI/2.37.0 azsdk-python-mgmt-cosmosdb/7.0.0b6 Python/3.8.10 (Windows-10-10.0.22000-SP0)
-    method: GET
-    uri: https://management.azure.com/subscriptions/00000000-0000-0000-0000-000000000000/providers/Microsoft.DocumentDB/locations/westus/operationsStatus/d4eee26b-835f-463d-8f97-c96c65fc8d29?api-version=2022-02-15-preview
-=======
       - AZURECLI/2.40.0 azsdk-python-mgmt-cosmosdb/8.0.0 Python/3.10.6 (Linux-5.15.0-1019-azure-x86_64-with-glibc2.31)
         VSTS_0fb41ef4-5012-48a9-bf39-4ee3de03ee35_build_4949_0
     method: GET
     uri: https://management.azure.com/subscriptions/00000000-0000-0000-0000-000000000000/providers/Microsoft.DocumentDB/locations/westus/operationsStatus/161bb03a-ee48-4199-859f-70a978262aa0?api-version=2022-08-15
->>>>>>> 1be1db21
   response:
     body:
       string: '{"status":"Dequeued"}'
@@ -469,11 +370,7 @@
       content-type:
       - application/json
       date:
-<<<<<<< HEAD
-      - Tue, 28 Jun 2022 13:16:26 GMT
-=======
       - Mon, 19 Sep 2022 03:59:56 GMT
->>>>>>> 1be1db21
       pragma:
       - no-cache
       server:
@@ -505,16 +402,10 @@
       ParameterSetName:
       - -n -g --kind
       User-Agent:
-<<<<<<< HEAD
-      - AZURECLI/2.37.0 azsdk-python-mgmt-cosmosdb/7.0.0b6 Python/3.8.10 (Windows-10-10.0.22000-SP0)
-    method: GET
-    uri: https://management.azure.com/subscriptions/00000000-0000-0000-0000-000000000000/providers/Microsoft.DocumentDB/locations/westus/operationsStatus/d4eee26b-835f-463d-8f97-c96c65fc8d29?api-version=2022-02-15-preview
-=======
       - AZURECLI/2.40.0 azsdk-python-mgmt-cosmosdb/8.0.0 Python/3.10.6 (Linux-5.15.0-1019-azure-x86_64-with-glibc2.31)
         VSTS_0fb41ef4-5012-48a9-bf39-4ee3de03ee35_build_4949_0
     method: GET
     uri: https://management.azure.com/subscriptions/00000000-0000-0000-0000-000000000000/providers/Microsoft.DocumentDB/locations/westus/operationsStatus/161bb03a-ee48-4199-859f-70a978262aa0?api-version=2022-08-15
->>>>>>> 1be1db21
   response:
     body:
       string: '{"status":"Succeeded"}'
@@ -526,11 +417,7 @@
       content-type:
       - application/json
       date:
-<<<<<<< HEAD
-      - Tue, 28 Jun 2022 13:16:56 GMT
-=======
       - Mon, 19 Sep 2022 04:00:26 GMT
->>>>>>> 1be1db21
       pragma:
       - no-cache
       server:
@@ -562,19 +449,6 @@
       ParameterSetName:
       - -n -g --kind
       User-Agent:
-<<<<<<< HEAD
-      - AZURECLI/2.37.0 azsdk-python-mgmt-cosmosdb/7.0.0b6 Python/3.8.10 (Windows-10-10.0.22000-SP0)
-    method: GET
-    uri: https://management.azure.com/subscriptions/00000000-0000-0000-0000-000000000000/resourceGroups/cli_test_cosmosdb_mongodb_database000001/providers/Microsoft.DocumentDB/databaseAccounts/cli000003?api-version=2022-02-15-preview
-  response:
-    body:
-      string: '{"id":"/subscriptions/00000000-0000-0000-0000-000000000000/resourceGroups/cli_test_cosmosdb_mongodb_database000001/providers/Microsoft.DocumentDB/databaseAccounts/cli000003","name":"cli000003","location":"West
-        US","type":"Microsoft.DocumentDB/databaseAccounts","kind":"MongoDB","tags":{},"systemData":{"createdAt":"2022-06-28T13:16:08.0673869Z"},"properties":{"provisioningState":"Succeeded","documentEndpoint":"https://cli000003.documents.azure.com:443/","mongoEndpoint":"https://cli000003.mongo.cosmos.azure.com:443/","publicNetworkAccess":"Enabled","enableAutomaticFailover":false,"enableMultipleWriteLocations":false,"enablePartitionKeyMonitor":false,"isVirtualNetworkFilterEnabled":false,"virtualNetworkRules":[],"EnabledApiTypes":"MongoDB","disableKeyBasedMetadataWriteAccess":false,"enableFreeTier":false,"enableAnalyticalStorage":false,"analyticalStorageConfiguration":{"schemaType":"FullFidelity"},"instanceId":"a85cf9c7-d217-4145-af13-a16eaefa142a","databaseAccountOfferType":"Standard","enableCassandraConnector":false,"connectorOffer":"","enableMaterializedViews":false,"defaultIdentity":"FirstPartyIdentity","networkAclBypass":"None","disableLocalAuth":false,"consistencyPolicy":{"defaultConsistencyLevel":"Session","maxIntervalInSeconds":5,"maxStalenessPrefix":100},"apiProperties":{"serverVersion":"3.6"},"configurationOverrides":{"EnableBsonSchema":"True"},"writeLocations":[{"id":"cli000003-westus","locationName":"West
-        US","documentEndpoint":"https://cli000003-westus.documents.azure.com:443/","provisioningState":"Succeeded","failoverPriority":0,"isZoneRedundant":false}],"readLocations":[{"id":"cli000003-westus","locationName":"West
-        US","documentEndpoint":"https://cli000003-westus.documents.azure.com:443/","provisioningState":"Succeeded","failoverPriority":0,"isZoneRedundant":false}],"locations":[{"id":"cli000003-westus","locationName":"West
-        US","documentEndpoint":"https://cli000003-westus.documents.azure.com:443/","provisioningState":"Succeeded","failoverPriority":0,"isZoneRedundant":false}],"failoverPolicies":[{"id":"cli000003-westus","locationName":"West
-        US","failoverPriority":0}],"cors":[],"capabilities":[{"name":"EnableMongo"}],"ipRules":[],"backupPolicy":{"type":"Periodic","periodicModeProperties":{"backupIntervalInMinutes":240,"backupRetentionIntervalInHours":8,"backupStorageRedundancy":"Geo"}},"networkAclBypassResourceIds":[],"diagnosticLogSettings":{"enableFullTextQuery":"None"}},"identity":{"type":"None"}}'
-=======
       - AZURECLI/2.40.0 azsdk-python-mgmt-cosmosdb/8.0.0 Python/3.10.6 (Linux-5.15.0-1019-azure-x86_64-with-glibc2.31)
         VSTS_0fb41ef4-5012-48a9-bf39-4ee3de03ee35_build_4949_0
     method: GET
@@ -587,24 +461,15 @@
         US","documentEndpoint":"https://cli000003-westus.documents.azure.com:443/","provisioningState":"Succeeded","failoverPriority":0,"isZoneRedundant":false}],"locations":[{"id":"cli000003-westus","locationName":"West
         US","documentEndpoint":"https://cli000003-westus.documents.azure.com:443/","provisioningState":"Succeeded","failoverPriority":0,"isZoneRedundant":false}],"failoverPolicies":[{"id":"cli000003-westus","locationName":"West
         US","failoverPriority":0}],"cors":[],"capabilities":[{"name":"EnableMongo"}],"ipRules":[],"backupPolicy":{"type":"Periodic","periodicModeProperties":{"backupIntervalInMinutes":240,"backupRetentionIntervalInHours":8,"backupStorageRedundancy":"Geo"}},"networkAclBypassResourceIds":[],"keysMetadata":{"primaryMasterKey":{"generationTime":"2022-09-19T03:59:38.5511858Z"},"secondaryMasterKey":{"generationTime":"2022-09-19T03:59:38.5511858Z"},"primaryReadonlyMasterKey":{"generationTime":"2022-09-19T03:59:38.5511858Z"},"secondaryReadonlyMasterKey":{"generationTime":"2022-09-19T03:59:38.5511858Z"}}},"identity":{"type":"None"}}'
->>>>>>> 1be1db21
-    headers:
-      cache-control:
-      - no-store, no-cache
-      content-length:
-<<<<<<< HEAD
-      - '2452'
-      content-type:
-      - application/json
-      date:
-      - Tue, 28 Jun 2022 13:16:57 GMT
-=======
+    headers:
+      cache-control:
+      - no-store, no-cache
+      content-length:
       - '2654'
       content-type:
       - application/json
       date:
       - Mon, 19 Sep 2022 04:00:26 GMT
->>>>>>> 1be1db21
       pragma:
       - no-cache
       server:
@@ -636,19 +501,6 @@
       ParameterSetName:
       - -n -g --kind
       User-Agent:
-<<<<<<< HEAD
-      - AZURECLI/2.37.0 azsdk-python-mgmt-cosmosdb/7.0.0b6 Python/3.8.10 (Windows-10-10.0.22000-SP0)
-    method: GET
-    uri: https://management.azure.com/subscriptions/00000000-0000-0000-0000-000000000000/resourceGroups/cli_test_cosmosdb_mongodb_database000001/providers/Microsoft.DocumentDB/databaseAccounts/cli000003?api-version=2022-02-15-preview
-  response:
-    body:
-      string: '{"id":"/subscriptions/00000000-0000-0000-0000-000000000000/resourceGroups/cli_test_cosmosdb_mongodb_database000001/providers/Microsoft.DocumentDB/databaseAccounts/cli000003","name":"cli000003","location":"West
-        US","type":"Microsoft.DocumentDB/databaseAccounts","kind":"MongoDB","tags":{},"systemData":{"createdAt":"2022-06-28T13:16:08.0673869Z"},"properties":{"provisioningState":"Succeeded","documentEndpoint":"https://cli000003.documents.azure.com:443/","mongoEndpoint":"https://cli000003.mongo.cosmos.azure.com:443/","publicNetworkAccess":"Enabled","enableAutomaticFailover":false,"enableMultipleWriteLocations":false,"enablePartitionKeyMonitor":false,"isVirtualNetworkFilterEnabled":false,"virtualNetworkRules":[],"EnabledApiTypes":"MongoDB","disableKeyBasedMetadataWriteAccess":false,"enableFreeTier":false,"enableAnalyticalStorage":false,"analyticalStorageConfiguration":{"schemaType":"FullFidelity"},"instanceId":"a85cf9c7-d217-4145-af13-a16eaefa142a","databaseAccountOfferType":"Standard","enableCassandraConnector":false,"connectorOffer":"","enableMaterializedViews":false,"defaultIdentity":"FirstPartyIdentity","networkAclBypass":"None","disableLocalAuth":false,"consistencyPolicy":{"defaultConsistencyLevel":"Session","maxIntervalInSeconds":5,"maxStalenessPrefix":100},"apiProperties":{"serverVersion":"3.6"},"configurationOverrides":{"EnableBsonSchema":"True"},"writeLocations":[{"id":"cli000003-westus","locationName":"West
-        US","documentEndpoint":"https://cli000003-westus.documents.azure.com:443/","provisioningState":"Succeeded","failoverPriority":0,"isZoneRedundant":false}],"readLocations":[{"id":"cli000003-westus","locationName":"West
-        US","documentEndpoint":"https://cli000003-westus.documents.azure.com:443/","provisioningState":"Succeeded","failoverPriority":0,"isZoneRedundant":false}],"locations":[{"id":"cli000003-westus","locationName":"West
-        US","documentEndpoint":"https://cli000003-westus.documents.azure.com:443/","provisioningState":"Succeeded","failoverPriority":0,"isZoneRedundant":false}],"failoverPolicies":[{"id":"cli000003-westus","locationName":"West
-        US","failoverPriority":0}],"cors":[],"capabilities":[{"name":"EnableMongo"}],"ipRules":[],"backupPolicy":{"type":"Periodic","periodicModeProperties":{"backupIntervalInMinutes":240,"backupRetentionIntervalInHours":8,"backupStorageRedundancy":"Geo"}},"networkAclBypassResourceIds":[],"diagnosticLogSettings":{"enableFullTextQuery":"None"}},"identity":{"type":"None"}}'
-=======
       - AZURECLI/2.40.0 azsdk-python-mgmt-cosmosdb/8.0.0 Python/3.10.6 (Linux-5.15.0-1019-azure-x86_64-with-glibc2.31)
         VSTS_0fb41ef4-5012-48a9-bf39-4ee3de03ee35_build_4949_0
     method: GET
@@ -661,24 +513,15 @@
         US","documentEndpoint":"https://cli000003-westus.documents.azure.com:443/","provisioningState":"Succeeded","failoverPriority":0,"isZoneRedundant":false}],"locations":[{"id":"cli000003-westus","locationName":"West
         US","documentEndpoint":"https://cli000003-westus.documents.azure.com:443/","provisioningState":"Succeeded","failoverPriority":0,"isZoneRedundant":false}],"failoverPolicies":[{"id":"cli000003-westus","locationName":"West
         US","failoverPriority":0}],"cors":[],"capabilities":[{"name":"EnableMongo"}],"ipRules":[],"backupPolicy":{"type":"Periodic","periodicModeProperties":{"backupIntervalInMinutes":240,"backupRetentionIntervalInHours":8,"backupStorageRedundancy":"Geo"}},"networkAclBypassResourceIds":[],"keysMetadata":{"primaryMasterKey":{"generationTime":"2022-09-19T03:59:38.5511858Z"},"secondaryMasterKey":{"generationTime":"2022-09-19T03:59:38.5511858Z"},"primaryReadonlyMasterKey":{"generationTime":"2022-09-19T03:59:38.5511858Z"},"secondaryReadonlyMasterKey":{"generationTime":"2022-09-19T03:59:38.5511858Z"}}},"identity":{"type":"None"}}'
->>>>>>> 1be1db21
-    headers:
-      cache-control:
-      - no-store, no-cache
-      content-length:
-<<<<<<< HEAD
-      - '2452'
-      content-type:
-      - application/json
-      date:
-      - Tue, 28 Jun 2022 13:16:58 GMT
-=======
+    headers:
+      cache-control:
+      - no-store, no-cache
+      content-length:
       - '2654'
       content-type:
       - application/json
       date:
       - Mon, 19 Sep 2022 04:00:27 GMT
->>>>>>> 1be1db21
       pragma:
       - no-cache
       server:
@@ -710,15 +553,6 @@
       ParameterSetName:
       - -g -a -n
       User-Agent:
-<<<<<<< HEAD
-      - AZURECLI/2.37.0 azsdk-python-mgmt-cosmosdb/7.0.0b6 Python/3.8.10 (Windows-10-10.0.22000-SP0)
-    method: GET
-    uri: https://management.azure.com/subscriptions/00000000-0000-0000-0000-000000000000/resourceGroups/cli_test_cosmosdb_mongodb_database000001/providers/Microsoft.DocumentDB/databaseAccounts/cli000003/mongodbDatabases/cli000002?api-version=2022-02-15-preview
-  response:
-    body:
-      string: '{"code":"NotFound","message":"the database cli000002 doesn''t exist.\r\nActivityId:
-        96f0202b-f6e4-11ec-a4ab-84a93e8d2c6d, Microsoft.Azure.Documents.Common/2.14.0"}'
-=======
       - AZURECLI/2.40.0 azsdk-python-mgmt-cosmosdb/8.0.0 Python/3.10.6 (Linux-5.15.0-1019-azure-x86_64-with-glibc2.31)
         VSTS_0fb41ef4-5012-48a9-bf39-4ee3de03ee35_build_4949_0
     method: GET
@@ -727,7 +561,6 @@
     body:
       string: '{"code":"NotFound","message":"the database cli000002 doesn''t exist.\r\nActivityId:
         9868752a-37cf-11ed-8bce-d765df81fe6a, Microsoft.Azure.Documents.Common/2.14.0"}'
->>>>>>> 1be1db21
     headers:
       cache-control:
       - no-store, no-cache
@@ -736,11 +569,7 @@
       content-type:
       - application/json
       date:
-<<<<<<< HEAD
-      - Tue, 28 Jun 2022 13:17:00 GMT
-=======
       - Mon, 19 Sep 2022 04:00:27 GMT
->>>>>>> 1be1db21
       pragma:
       - no-cache
       server:
@@ -772,26 +601,16 @@
       ParameterSetName:
       - -g -a -n
       User-Agent:
-<<<<<<< HEAD
-      - AZURECLI/2.37.0 azsdk-python-mgmt-cosmosdb/7.0.0b6 Python/3.8.10 (Windows-10-10.0.22000-SP0)
-    method: PUT
-    uri: https://management.azure.com/subscriptions/00000000-0000-0000-0000-000000000000/resourceGroups/cli_test_cosmosdb_mongodb_database000001/providers/Microsoft.DocumentDB/databaseAccounts/cli000003/mongodbDatabases/cli000002?api-version=2022-02-15-preview
-=======
       - AZURECLI/2.40.0 azsdk-python-mgmt-cosmosdb/8.0.0 Python/3.10.6 (Linux-5.15.0-1019-azure-x86_64-with-glibc2.31)
         VSTS_0fb41ef4-5012-48a9-bf39-4ee3de03ee35_build_4949_0
     method: PUT
     uri: https://management.azure.com/subscriptions/00000000-0000-0000-0000-000000000000/resourceGroups/cli_test_cosmosdb_mongodb_database000001/providers/Microsoft.DocumentDB/databaseAccounts/cli000003/mongodbDatabases/cli000002?api-version=2022-08-15
->>>>>>> 1be1db21
   response:
     body:
       string: '{"status":"Enqueued"}'
     headers:
       azure-asyncoperation:
-<<<<<<< HEAD
-      - https://management.azure.com/subscriptions/00000000-0000-0000-0000-000000000000/providers/Microsoft.DocumentDB/locations/westus/operationsStatus/7e093f58-ed87-4a5f-9be6-c90d33f35f36?api-version=2022-02-15-preview
-=======
       - https://management.azure.com/subscriptions/00000000-0000-0000-0000-000000000000/providers/Microsoft.DocumentDB/locations/westus/operationsStatus/3506172d-a629-4794-bdc0-d11b2d85afb4?api-version=2022-08-15
->>>>>>> 1be1db21
       cache-control:
       - no-store, no-cache
       content-length:
@@ -799,15 +618,9 @@
       content-type:
       - application/json
       date:
-<<<<<<< HEAD
-      - Tue, 28 Jun 2022 13:17:00 GMT
-      location:
-      - https://management.azure.com/subscriptions/00000000-0000-0000-0000-000000000000/resourceGroups/cli_test_cosmosdb_mongodb_database000001/providers/Microsoft.DocumentDB/databaseAccounts/cli000003/mongodbDatabases/cli000002/operationResults/7e093f58-ed87-4a5f-9be6-c90d33f35f36?api-version=2022-02-15-preview
-=======
       - Mon, 19 Sep 2022 04:00:27 GMT
       location:
       - https://management.azure.com/subscriptions/00000000-0000-0000-0000-000000000000/resourceGroups/cli_test_cosmosdb_mongodb_database000001/providers/Microsoft.DocumentDB/databaseAccounts/cli000003/mongodbDatabases/cli000002/operationResults/3506172d-a629-4794-bdc0-d11b2d85afb4?api-version=2022-08-15
->>>>>>> 1be1db21
       pragma:
       - no-cache
       server:
@@ -819,11 +632,7 @@
       x-ms-gatewayversion:
       - version=2.14.0
       x-ms-ratelimit-remaining-subscription-writes:
-<<<<<<< HEAD
-      - '1198'
-=======
       - '1193'
->>>>>>> 1be1db21
     status:
       code: 202
       message: Accepted
@@ -841,16 +650,10 @@
       ParameterSetName:
       - -g -a -n
       User-Agent:
-<<<<<<< HEAD
-      - AZURECLI/2.37.0 azsdk-python-mgmt-cosmosdb/7.0.0b6 Python/3.8.10 (Windows-10-10.0.22000-SP0)
-    method: GET
-    uri: https://management.azure.com/subscriptions/00000000-0000-0000-0000-000000000000/providers/Microsoft.DocumentDB/locations/westus/operationsStatus/7e093f58-ed87-4a5f-9be6-c90d33f35f36?api-version=2022-02-15-preview
-=======
       - AZURECLI/2.40.0 azsdk-python-mgmt-cosmosdb/8.0.0 Python/3.10.6 (Linux-5.15.0-1019-azure-x86_64-with-glibc2.31)
         VSTS_0fb41ef4-5012-48a9-bf39-4ee3de03ee35_build_4949_0
     method: GET
     uri: https://management.azure.com/subscriptions/00000000-0000-0000-0000-000000000000/providers/Microsoft.DocumentDB/locations/westus/operationsStatus/3506172d-a629-4794-bdc0-d11b2d85afb4?api-version=2022-08-15
->>>>>>> 1be1db21
   response:
     body:
       string: '{"status":"Succeeded"}'
@@ -862,11 +665,7 @@
       content-type:
       - application/json
       date:
-<<<<<<< HEAD
-      - Tue, 28 Jun 2022 13:17:31 GMT
-=======
       - Mon, 19 Sep 2022 04:00:57 GMT
->>>>>>> 1be1db21
       pragma:
       - no-cache
       server:
@@ -898,16 +697,10 @@
       ParameterSetName:
       - -g -a -n
       User-Agent:
-<<<<<<< HEAD
-      - AZURECLI/2.37.0 azsdk-python-mgmt-cosmosdb/7.0.0b6 Python/3.8.10 (Windows-10-10.0.22000-SP0)
-    method: GET
-    uri: https://management.azure.com/subscriptions/00000000-0000-0000-0000-000000000000/resourceGroups/cli_test_cosmosdb_mongodb_database000001/providers/Microsoft.DocumentDB/databaseAccounts/cli000003/mongodbDatabases/cli000002?api-version=2022-02-15-preview
-=======
       - AZURECLI/2.40.0 azsdk-python-mgmt-cosmosdb/8.0.0 Python/3.10.6 (Linux-5.15.0-1019-azure-x86_64-with-glibc2.31)
         VSTS_0fb41ef4-5012-48a9-bf39-4ee3de03ee35_build_4949_0
     method: GET
     uri: https://management.azure.com/subscriptions/00000000-0000-0000-0000-000000000000/resourceGroups/cli_test_cosmosdb_mongodb_database000001/providers/Microsoft.DocumentDB/databaseAccounts/cli000003/mongodbDatabases/cli000002?api-version=2022-08-15
->>>>>>> 1be1db21
   response:
     body:
       string: '{"id":"/subscriptions/00000000-0000-0000-0000-000000000000/resourceGroups/cli_test_cosmosdb_mongodb_database000001/providers/Microsoft.DocumentDB/databaseAccounts/cli000003/mongodbDatabases/cli000002","type":"Microsoft.DocumentDB/databaseAccounts/mongodbDatabases","name":"cli000002","properties":{"resource":{"id":"cli000002"}}}'
@@ -919,11 +712,7 @@
       content-type:
       - application/json
       date:
-<<<<<<< HEAD
-      - Tue, 28 Jun 2022 13:17:32 GMT
-=======
       - Mon, 19 Sep 2022 04:00:58 GMT
->>>>>>> 1be1db21
       pragma:
       - no-cache
       server:
@@ -955,16 +744,10 @@
       ParameterSetName:
       - -g -a -n
       User-Agent:
-<<<<<<< HEAD
-      - AZURECLI/2.37.0 azsdk-python-mgmt-cosmosdb/7.0.0b6 Python/3.8.10 (Windows-10-10.0.22000-SP0)
-    method: GET
-    uri: https://management.azure.com/subscriptions/00000000-0000-0000-0000-000000000000/resourceGroups/cli_test_cosmosdb_mongodb_database000001/providers/Microsoft.DocumentDB/databaseAccounts/cli000003/mongodbDatabases/cli000002?api-version=2022-02-15-preview
-=======
       - AZURECLI/2.40.0 azsdk-python-mgmt-cosmosdb/8.0.0 Python/3.10.6 (Linux-5.15.0-1019-azure-x86_64-with-glibc2.31)
         VSTS_0fb41ef4-5012-48a9-bf39-4ee3de03ee35_build_4949_0
     method: GET
     uri: https://management.azure.com/subscriptions/00000000-0000-0000-0000-000000000000/resourceGroups/cli_test_cosmosdb_mongodb_database000001/providers/Microsoft.DocumentDB/databaseAccounts/cli000003/mongodbDatabases/cli000002?api-version=2022-08-15
->>>>>>> 1be1db21
   response:
     body:
       string: '{"id":"/subscriptions/00000000-0000-0000-0000-000000000000/resourceGroups/cli_test_cosmosdb_mongodb_database000001/providers/Microsoft.DocumentDB/databaseAccounts/cli000003/mongodbDatabases/cli000002","type":"Microsoft.DocumentDB/databaseAccounts/mongodbDatabases","name":"cli000002","properties":{"resource":{"id":"cli000002"}}}'
@@ -976,11 +759,7 @@
       content-type:
       - application/json
       date:
-<<<<<<< HEAD
-      - Tue, 28 Jun 2022 13:17:35 GMT
-=======
       - Mon, 19 Sep 2022 04:00:59 GMT
->>>>>>> 1be1db21
       pragma:
       - no-cache
       server:
@@ -1012,16 +791,10 @@
       ParameterSetName:
       - -g -a
       User-Agent:
-<<<<<<< HEAD
-      - AZURECLI/2.37.0 azsdk-python-mgmt-cosmosdb/7.0.0b6 Python/3.8.10 (Windows-10-10.0.22000-SP0)
-    method: GET
-    uri: https://management.azure.com/subscriptions/00000000-0000-0000-0000-000000000000/resourceGroups/cli_test_cosmosdb_mongodb_database000001/providers/Microsoft.DocumentDB/databaseAccounts/cli000003/mongodbDatabases?api-version=2022-02-15-preview
-=======
       - AZURECLI/2.40.0 azsdk-python-mgmt-cosmosdb/8.0.0 Python/3.10.6 (Linux-5.15.0-1019-azure-x86_64-with-glibc2.31)
         VSTS_0fb41ef4-5012-48a9-bf39-4ee3de03ee35_build_4949_0
     method: GET
     uri: https://management.azure.com/subscriptions/00000000-0000-0000-0000-000000000000/resourceGroups/cli_test_cosmosdb_mongodb_database000001/providers/Microsoft.DocumentDB/databaseAccounts/cli000003/mongodbDatabases?api-version=2022-08-15
->>>>>>> 1be1db21
   response:
     body:
       string: '{"value":[{"id":"/subscriptions/00000000-0000-0000-0000-000000000000/resourceGroups/cli_test_cosmosdb_mongodb_database000001/providers/Microsoft.DocumentDB/databaseAccounts/cli000003/mongodbDatabases/cli000002","type":"Microsoft.DocumentDB/databaseAccounts/mongodbDatabases","name":"cli000002","properties":{"resource":{"id":"cli000002"}}}]}'
@@ -1033,11 +806,7 @@
       content-type:
       - application/json
       date:
-<<<<<<< HEAD
-      - Tue, 28 Jun 2022 13:17:36 GMT
-=======
       - Mon, 19 Sep 2022 04:00:59 GMT
->>>>>>> 1be1db21
       pragma:
       - no-cache
       server:
@@ -1069,16 +838,10 @@
       ParameterSetName:
       - -g -a -n
       User-Agent:
-<<<<<<< HEAD
-      - AZURECLI/2.37.0 azsdk-python-mgmt-cosmosdb/7.0.0b6 Python/3.8.10 (Windows-10-10.0.22000-SP0)
-    method: GET
-    uri: https://management.azure.com/subscriptions/00000000-0000-0000-0000-000000000000/resourceGroups/cli_test_cosmosdb_mongodb_database000001/providers/Microsoft.DocumentDB/databaseAccounts/cli000003/mongodbDatabases/cli000002?api-version=2022-02-15-preview
-=======
       - AZURECLI/2.40.0 azsdk-python-mgmt-cosmosdb/8.0.0 Python/3.10.6 (Linux-5.15.0-1019-azure-x86_64-with-glibc2.31)
         VSTS_0fb41ef4-5012-48a9-bf39-4ee3de03ee35_build_4949_0
     method: GET
     uri: https://management.azure.com/subscriptions/00000000-0000-0000-0000-000000000000/resourceGroups/cli_test_cosmosdb_mongodb_database000001/providers/Microsoft.DocumentDB/databaseAccounts/cli000003/mongodbDatabases/cli000002?api-version=2022-08-15
->>>>>>> 1be1db21
   response:
     body:
       string: '{"id":"/subscriptions/00000000-0000-0000-0000-000000000000/resourceGroups/cli_test_cosmosdb_mongodb_database000001/providers/Microsoft.DocumentDB/databaseAccounts/cli000003/mongodbDatabases/cli000002","type":"Microsoft.DocumentDB/databaseAccounts/mongodbDatabases","name":"cli000002","properties":{"resource":{"id":"cli000002"}}}'
@@ -1090,11 +853,7 @@
       content-type:
       - application/json
       date:
-<<<<<<< HEAD
-      - Tue, 28 Jun 2022 13:17:38 GMT
-=======
       - Mon, 19 Sep 2022 04:01:01 GMT
->>>>>>> 1be1db21
       pragma:
       - no-cache
       server:
@@ -1128,26 +887,16 @@
       ParameterSetName:
       - -g -a -n --yes
       User-Agent:
-<<<<<<< HEAD
-      - AZURECLI/2.37.0 azsdk-python-mgmt-cosmosdb/7.0.0b6 Python/3.8.10 (Windows-10-10.0.22000-SP0)
-    method: DELETE
-    uri: https://management.azure.com/subscriptions/00000000-0000-0000-0000-000000000000/resourceGroups/cli_test_cosmosdb_mongodb_database000001/providers/Microsoft.DocumentDB/databaseAccounts/cli000003/mongodbDatabases/cli000002?api-version=2022-02-15-preview
-=======
       - AZURECLI/2.40.0 azsdk-python-mgmt-cosmosdb/8.0.0 Python/3.10.6 (Linux-5.15.0-1019-azure-x86_64-with-glibc2.31)
         VSTS_0fb41ef4-5012-48a9-bf39-4ee3de03ee35_build_4949_0
     method: DELETE
     uri: https://management.azure.com/subscriptions/00000000-0000-0000-0000-000000000000/resourceGroups/cli_test_cosmosdb_mongodb_database000001/providers/Microsoft.DocumentDB/databaseAccounts/cli000003/mongodbDatabases/cli000002?api-version=2022-08-15
->>>>>>> 1be1db21
   response:
     body:
       string: '{"status":"Enqueued"}'
     headers:
       azure-asyncoperation:
-<<<<<<< HEAD
-      - https://management.azure.com/subscriptions/00000000-0000-0000-0000-000000000000/providers/Microsoft.DocumentDB/locations/westus/operationsStatus/d3abe9d2-c2d7-47a3-ba99-69fd5444c289?api-version=2022-02-15-preview
-=======
       - https://management.azure.com/subscriptions/00000000-0000-0000-0000-000000000000/providers/Microsoft.DocumentDB/locations/westus/operationsStatus/8a5c2c26-e415-410d-a3df-c4111e7ca4e3?api-version=2022-08-15
->>>>>>> 1be1db21
       cache-control:
       - no-store, no-cache
       content-length:
@@ -1155,15 +904,9 @@
       content-type:
       - application/json
       date:
-<<<<<<< HEAD
-      - Tue, 28 Jun 2022 13:17:39 GMT
-      location:
-      - https://management.azure.com/subscriptions/00000000-0000-0000-0000-000000000000/resourceGroups/cli_test_cosmosdb_mongodb_database000001/providers/Microsoft.DocumentDB/databaseAccounts/cli000003/mongodbDatabases/cli000002/operationResults/d3abe9d2-c2d7-47a3-ba99-69fd5444c289?api-version=2022-02-15-preview
-=======
       - Mon, 19 Sep 2022 04:01:02 GMT
       location:
       - https://management.azure.com/subscriptions/00000000-0000-0000-0000-000000000000/resourceGroups/cli_test_cosmosdb_mongodb_database000001/providers/Microsoft.DocumentDB/databaseAccounts/cli000003/mongodbDatabases/cli000002/operationResults/8a5c2c26-e415-410d-a3df-c4111e7ca4e3?api-version=2022-08-15
->>>>>>> 1be1db21
       pragma:
       - no-cache
       server:
@@ -1175,11 +918,7 @@
       x-ms-gatewayversion:
       - version=2.14.0
       x-ms-ratelimit-remaining-subscription-deletes:
-<<<<<<< HEAD
-      - '14997'
-=======
       - '14999'
->>>>>>> 1be1db21
     status:
       code: 202
       message: Accepted
@@ -1197,16 +936,10 @@
       ParameterSetName:
       - -g -a -n --yes
       User-Agent:
-<<<<<<< HEAD
-      - AZURECLI/2.37.0 azsdk-python-mgmt-cosmosdb/7.0.0b6 Python/3.8.10 (Windows-10-10.0.22000-SP0)
-    method: GET
-    uri: https://management.azure.com/subscriptions/00000000-0000-0000-0000-000000000000/providers/Microsoft.DocumentDB/locations/westus/operationsStatus/d3abe9d2-c2d7-47a3-ba99-69fd5444c289?api-version=2022-02-15-preview
-=======
       - AZURECLI/2.40.0 azsdk-python-mgmt-cosmosdb/8.0.0 Python/3.10.6 (Linux-5.15.0-1019-azure-x86_64-with-glibc2.31)
         VSTS_0fb41ef4-5012-48a9-bf39-4ee3de03ee35_build_4949_0
     method: GET
     uri: https://management.azure.com/subscriptions/00000000-0000-0000-0000-000000000000/providers/Microsoft.DocumentDB/locations/westus/operationsStatus/8a5c2c26-e415-410d-a3df-c4111e7ca4e3?api-version=2022-08-15
->>>>>>> 1be1db21
   response:
     body:
       string: '{"status":"Succeeded"}'
@@ -1218,11 +951,7 @@
       content-type:
       - application/json
       date:
-<<<<<<< HEAD
-      - Tue, 28 Jun 2022 13:18:10 GMT
-=======
       - Mon, 19 Sep 2022 04:01:32 GMT
->>>>>>> 1be1db21
       pragma:
       - no-cache
       server:
@@ -1254,16 +983,10 @@
       ParameterSetName:
       - -g -a
       User-Agent:
-<<<<<<< HEAD
-      - AZURECLI/2.37.0 azsdk-python-mgmt-cosmosdb/7.0.0b6 Python/3.8.10 (Windows-10-10.0.22000-SP0)
-    method: GET
-    uri: https://management.azure.com/subscriptions/00000000-0000-0000-0000-000000000000/resourceGroups/cli_test_cosmosdb_mongodb_database000001/providers/Microsoft.DocumentDB/databaseAccounts/cli000003/mongodbDatabases?api-version=2022-02-15-preview
-=======
       - AZURECLI/2.40.0 azsdk-python-mgmt-cosmosdb/8.0.0 Python/3.10.6 (Linux-5.15.0-1019-azure-x86_64-with-glibc2.31)
         VSTS_0fb41ef4-5012-48a9-bf39-4ee3de03ee35_build_4949_0
     method: GET
     uri: https://management.azure.com/subscriptions/00000000-0000-0000-0000-000000000000/resourceGroups/cli_test_cosmosdb_mongodb_database000001/providers/Microsoft.DocumentDB/databaseAccounts/cli000003/mongodbDatabases?api-version=2022-08-15
->>>>>>> 1be1db21
   response:
     body:
       string: '{"value":[]}'
@@ -1275,11 +998,7 @@
       content-type:
       - application/json
       date:
-<<<<<<< HEAD
-      - Tue, 28 Jun 2022 13:18:11 GMT
-=======
       - Mon, 19 Sep 2022 04:01:33 GMT
->>>>>>> 1be1db21
       pragma:
       - no-cache
       server:
