interactions:
- request:
    body: null
    headers:
      Accept:
      - application/json
      Accept-Encoding:
      - gzip, deflate
      CommandName:
      - unknown
      Connection:
      - keep-alive
      User-Agent:
<<<<<<< HEAD
      - python/3.6.5 (Windows-10-10.0.17134-SP0) msrest/0.6.10 msrest_azure/0.6.1
        azure-mgmt-resource/4.0.0 Azure-SDK-For-Python AZURECLI/2.0.74
=======
      - python/3.7.4 (Windows-10-10.0.18362-SP0) msrest/0.6.10 msrest_azure/0.6.2
        azure-mgmt-resource/4.0.0 Azure-SDK-For-Python AZURECLI/2.0.75
>>>>>>> 807faccc
      accept-language:
      - en-US
    method: GET
    uri: https://management.azure.com/subscriptions/00000000-0000-0000-0000-000000000000/locations?api-version=2016-06-01
  response:
    body:
      string: '{"value":[{"id":"/subscriptions/00000000-0000-0000-0000-000000000000/locations/eastasia","name":"eastasia","displayName":"East
        Asia","longitude":"114.188","latitude":"22.267"},{"id":"/subscriptions/00000000-0000-0000-0000-000000000000/locations/southeastasia","name":"southeastasia","displayName":"Southeast
        Asia","longitude":"103.833","latitude":"1.283"},{"id":"/subscriptions/00000000-0000-0000-0000-000000000000/locations/centralus","name":"centralus","displayName":"Central
        US","longitude":"-93.6208","latitude":"41.5908"},{"id":"/subscriptions/00000000-0000-0000-0000-000000000000/locations/eastus","name":"eastus","displayName":"East
        US","longitude":"-79.8164","latitude":"37.3719"},{"id":"/subscriptions/00000000-0000-0000-0000-000000000000/locations/eastus2","name":"eastus2","displayName":"East
        US 2","longitude":"-78.3889","latitude":"36.6681"},{"id":"/subscriptions/00000000-0000-0000-0000-000000000000/locations/westus","name":"westus","displayName":"West
        US","longitude":"-122.417","latitude":"37.783"},{"id":"/subscriptions/00000000-0000-0000-0000-000000000000/locations/northcentralus","name":"northcentralus","displayName":"North
        Central US","longitude":"-87.6278","latitude":"41.8819"},{"id":"/subscriptions/00000000-0000-0000-0000-000000000000/locations/southcentralus","name":"southcentralus","displayName":"South
        Central US","longitude":"-98.5","latitude":"29.4167"},{"id":"/subscriptions/00000000-0000-0000-0000-000000000000/locations/northeurope","name":"northeurope","displayName":"North
        Europe","longitude":"-6.2597","latitude":"53.3478"},{"id":"/subscriptions/00000000-0000-0000-0000-000000000000/locations/westeurope","name":"westeurope","displayName":"West
        Europe","longitude":"4.9","latitude":"52.3667"},{"id":"/subscriptions/00000000-0000-0000-0000-000000000000/locations/japanwest","name":"japanwest","displayName":"Japan
        West","longitude":"135.5022","latitude":"34.6939"},{"id":"/subscriptions/00000000-0000-0000-0000-000000000000/locations/japaneast","name":"japaneast","displayName":"Japan
        East","longitude":"139.77","latitude":"35.68"},{"id":"/subscriptions/00000000-0000-0000-0000-000000000000/locations/brazilsouth","name":"brazilsouth","displayName":"Brazil
        South","longitude":"-46.633","latitude":"-23.55"},{"id":"/subscriptions/00000000-0000-0000-0000-000000000000/locations/australiaeast","name":"australiaeast","displayName":"Australia
        East","longitude":"151.2094","latitude":"-33.86"},{"id":"/subscriptions/00000000-0000-0000-0000-000000000000/locations/australiasoutheast","name":"australiasoutheast","displayName":"Australia
        Southeast","longitude":"144.9631","latitude":"-37.8136"},{"id":"/subscriptions/00000000-0000-0000-0000-000000000000/locations/southindia","name":"southindia","displayName":"South
        India","longitude":"80.1636","latitude":"12.9822"},{"id":"/subscriptions/00000000-0000-0000-0000-000000000000/locations/centralindia","name":"centralindia","displayName":"Central
        India","longitude":"73.9197","latitude":"18.5822"},{"id":"/subscriptions/00000000-0000-0000-0000-000000000000/locations/westindia","name":"westindia","displayName":"West
        India","longitude":"72.868","latitude":"19.088"},{"id":"/subscriptions/00000000-0000-0000-0000-000000000000/locations/canadacentral","name":"canadacentral","displayName":"Canada
        Central","longitude":"-79.383","latitude":"43.653"},{"id":"/subscriptions/00000000-0000-0000-0000-000000000000/locations/canadaeast","name":"canadaeast","displayName":"Canada
        East","longitude":"-71.217","latitude":"46.817"},{"id":"/subscriptions/00000000-0000-0000-0000-000000000000/locations/uksouth","name":"uksouth","displayName":"UK
        South","longitude":"-0.799","latitude":"50.941"},{"id":"/subscriptions/00000000-0000-0000-0000-000000000000/locations/ukwest","name":"ukwest","displayName":"UK
        West","longitude":"-3.084","latitude":"53.427"},{"id":"/subscriptions/00000000-0000-0000-0000-000000000000/locations/westcentralus","name":"westcentralus","displayName":"West
        Central US","longitude":"-110.234","latitude":"40.890"},{"id":"/subscriptions/00000000-0000-0000-0000-000000000000/locations/westus2","name":"westus2","displayName":"West
        US 2","longitude":"-119.852","latitude":"47.233"},{"id":"/subscriptions/00000000-0000-0000-0000-000000000000/locations/koreacentral","name":"koreacentral","displayName":"Korea
        Central","longitude":"126.9780","latitude":"37.5665"},{"id":"/subscriptions/00000000-0000-0000-0000-000000000000/locations/koreasouth","name":"koreasouth","displayName":"Korea
        South","longitude":"129.0756","latitude":"35.1796"},{"id":"/subscriptions/00000000-0000-0000-0000-000000000000/locations/francecentral","name":"francecentral","displayName":"France
        Central","longitude":"2.3730","latitude":"46.3772"},{"id":"/subscriptions/00000000-0000-0000-0000-000000000000/locations/francesouth","name":"francesouth","displayName":"France
        South","longitude":"2.1972","latitude":"43.8345"},{"id":"/subscriptions/00000000-0000-0000-0000-000000000000/locations/australiacentral","name":"australiacentral","displayName":"Australia
        Central","longitude":"149.1244","latitude":"-35.3075"},{"id":"/subscriptions/00000000-0000-0000-0000-000000000000/locations/australiacentral2","name":"australiacentral2","displayName":"Australia
        Central 2","longitude":"149.1244","latitude":"-35.3075"},{"id":"/subscriptions/00000000-0000-0000-0000-000000000000/locations/uaecentral","name":"uaecentral","displayName":"UAE
        Central","longitude":"54.366669","latitude":"24.466667"},{"id":"/subscriptions/00000000-0000-0000-0000-000000000000/locations/uaenorth","name":"uaenorth","displayName":"UAE
        North","longitude":"55.316666","latitude":"25.266666"},{"id":"/subscriptions/00000000-0000-0000-0000-000000000000/locations/southafricanorth","name":"southafricanorth","displayName":"South
        Africa North","longitude":"28.218370","latitude":"-25.731340"},{"id":"/subscriptions/00000000-0000-0000-0000-000000000000/locations/southafricawest","name":"southafricawest","displayName":"South
        Africa West","longitude":"18.843266","latitude":"-34.075691"},{"id":"/subscriptions/00000000-0000-0000-0000-000000000000/locations/switzerlandnorth","name":"switzerlandnorth","displayName":"Switzerland
        North","longitude":"8.564572","latitude":"47.451542"},{"id":"/subscriptions/00000000-0000-0000-0000-000000000000/locations/switzerlandwest","name":"switzerlandwest","displayName":"Switzerland
        West","longitude":"6.143158","latitude":"46.204391"},{"id":"/subscriptions/00000000-0000-0000-0000-000000000000/locations/germanynorth","name":"germanynorth","displayName":"Germany
        North","longitude":"8.806422","latitude":"53.073635"},{"id":"/subscriptions/00000000-0000-0000-0000-000000000000/locations/germanywestcentral","name":"germanywestcentral","displayName":"Germany
<<<<<<< HEAD
        West Central","longitude":"8.682127","latitude":"50.110924"}]}'
=======
        West Central","longitude":"8.682127","latitude":"50.110924"},{"id":"/subscriptions/00000000-0000-0000-0000-000000000000/locations/norwaywest","name":"norwaywest","displayName":"Norway
        West","longitude":"5.733107","latitude":"58.969975"},{"id":"/subscriptions/00000000-0000-0000-0000-000000000000/locations/norwayeast","name":"norwayeast","displayName":"Norway
        East","longitude":"10.752245","latitude":"59.913868"}]}'
>>>>>>> 807faccc
    headers:
      cache-control:
      - no-cache
      content-length:
<<<<<<< HEAD
      - '6776'
      content-type:
      - application/json; charset=utf-8
      date:
      - Tue, 08 Oct 2019 04:43:20 GMT
=======
      - '7129'
      content-type:
      - application/json; charset=utf-8
      date:
      - Mon, 21 Oct 2019 11:24:32 GMT
>>>>>>> 807faccc
      expires:
      - '-1'
      pragma:
      - no-cache
      strict-transport-security:
      - max-age=31536000; includeSubDomains
      vary:
      - Accept-Encoding
      x-content-type-options:
      - nosniff
    status:
      code: 200
      message: OK
- request:
    body: 'b''{"properties": {"template": {"$schema": "http://schema.management.azure.com/schemas/2015-01-01/deploymentTemplate.json#",
      "contentVersion": "1.0.0.0", "parameters": {"botEnv": {"type": "string", "defaultValue":
      "prod"}, "botId": {"type": "string"}, "description": {"type": "string", "defaultValue":
      ""}, "location": {"type": "string"}, "sku": {"type": "string"}, "kind": {"type":
      "string"}, "siteName": {"type": "string"}, "appId": {"type": "string", "defaultValue":
      "1234"}, "appSecret": {"type": "string", "defaultValue": "blank"}, "zipUrl":
      {"type": "string", "defaultValue": ""}, "serverFarmId": {"type": "string"},
      "createServerFarm": {"type": "bool"}, "serverFarmLocation": {"type": "string",
      "defaultValue": ""}, "serverFarmSku": {"type": "object", "defaultValue": {"name":
      "S1", "tier": "Standard", "size": "S1", "family": "S", "capacity": 1}}, "endpoint":
      {"type": "string", "defaultValue": ""}, "botFileEncryptionKey": {"type": "string",
      "defaultValue": ""}}, "variables": {"serverFarmName": "[last(split(parameters(\''serverFarmId\''),
      \''/\''))]", "botAppKinds": {"sdk": "app", "bot": ""}, "botAppKind": "[variables(\''botAppKinds\'')[parameters(\''kind\'')]]",
      "siteHost": "[concat(parameters(\''siteName\''), \''.azurewebsites.net\'')]",
      "botEndpointConfig": {"bot": "[parameters(\''endpoint\'')]", "sdk": "[concat(\''https://\'',
      variables(\''siteHost\''), \''/api/messages\'')]"}, "botEndpoint": "[variables(\''botEndpointConfig\'')[parameters(\''kind\'')]]"},
      "resources": [{"type": "Microsoft.Web/serverfarms", "condition": "[parameters(\''createServerFarm\'')]",
      "name": "[variables(\''serverFarmName\'')]", "apiVersion": "2016-09-01", "location":
      "[parameters(\''serverFarmLocation\'')]", "sku": "[parameters(\''serverFarmSku\'')]",
      "properties": {"name": "[variables(\''serverFarmName\'')]"}}, {"name": "[parameters(\''siteName\'')]",
      "type": "Microsoft.Web/sites", "apiVersion": "2015-08-01", "location": "[parameters(\''location\'')]",
      "kind": "[variables(\''botAppKind\'')]", "dependsOn": ["[parameters(\''serverFarmId\'')]"],
      "properties": {"name": "[parameters(\''siteName\'')]", "serverFarmId": "[parameters(\''serverFarmId\'')]",
      "siteConfig": {"appSettings": [{"name": "WEBSITE_NODE_DEFAULT_VERSION", "value":
      "10.14.1"}, {"name": "MicrosoftAppId", "value": "[parameters(\''appId\'')]"},
      {"name": "MicrosoftAppPassword", "value": "[parameters(\''appSecret\'')]"}],
      "cors": {"allowedOrigins": ["https://botservice.hosting.portal.azure.net", "https://hosting.onecloud.azure-test.net/"]}}},
      "resources": [{"name": "MSDeploy", "type": "Extensions", "apiVersion": "2015-02-01",
      "condition": "[not(equals(parameters(\''zipUrl\''), \''\''))]", "dependsOn":
      ["[concat(\''Microsoft.Web/Sites/\'', parameters(\''siteName\''))]"], "properties":
      {"packageUri": "[parameters(\''zipUrl\'')]", "dbType": "None", "connectionString":
      "", "setParameters": {"IIS Web Application Name": "[parameters(\''siteName\'')]"}}}]},
      {"apiVersion": "2017-12-01", "type": "Microsoft.BotService/botServices", "name":
      "[parameters(\''botId\'')]", "location": "global", "kind": "[parameters(\''kind\'')]",
      "sku": {"name": "[parameters(\''sku\'')]"}, "properties": {"name": "[parameters(\''botId\'')]",
      "displayName": "[parameters(\''botId\'')]", "endpoint": "[variables(\''botEndpoint\'')]",
      "msaAppId": "[parameters(\''appId\'')]", "publishingCredentials": "[list(concat(resourceId(\''Microsoft.Web/Sites\'',
      parameters(\''siteName\'')), \''/config/publishingcredentials\''), \''2018-02-01\'')]",
      "allSettings": {"WEBSITE_NODE_DEFAULT_VERSION": "10.14.1", "SCM_DO_BUILD_DURING_DEPLOYMENT":
      "true", "BotId": "[parameters(\''botId\'')]", "MicrosoftAppId": "[parameters(\''appId\'')]",
      "MicrosoftAppPassword": "[parameters(\''appSecret\'')]", "botFilePath": "[concat(\''./\'',
      parameters(\''botId\''), \''.bot\'')]", "botFileSecret": "[parameters(\''botFileEncryptionKey\'')]",
      "description": "[parameters(\''description\'')]"}}, "dependsOn": ["[parameters(\''serverFarmId\'')]",
      "[resourceId(\''Microsoft.Web/sites/\'', parameters(\''siteName\''))]", "MSDeploy"]}]},
      "parameters": {"location": {"value": "centralus"}, "kind": {"value": "sdk"},
      "sku": {"value": "F0"}, "siteName": {"value": "cli000002"}, "appId": {"value":
<<<<<<< HEAD
      "b86049b8-1258-4f32-94ed-a94d00da0dd1"}, "appSecret": {"value": "5f181cdb-49cf-45b1-ba9c-316e6129a011"},
=======
      "f5cdb816-3349-4940-b073-4fd43c3e9713"}, "appSecret": {"value": "9bb8155f-c3f5-4c2f-932f-02692d97053d"},
>>>>>>> 807faccc
      "serverFarmId": {"value": "/subscriptions/00000000-0000-0000-0000-000000000000/resourceGroups/clitest.rg000001/providers/Microsoft.Web/serverfarms/cli000002"},
      "zipUrl": {"value": ""}, "botEnv": {"value": "prod"}, "createServerFarm": {"value":
      true}, "serverFarmLocation": {"value": "centralus"}, "botId": {"value": "cli000002"}},
      "mode": "Incremental"}}'''
    headers:
      Accept:
      - application/json
      Accept-Encoding:
      - gzip, deflate
      CommandName:
      - bot create
      Connection:
      - keep-alive
      Content-Length:
      - '4486'
      Content-Type:
      - application/json; charset=utf-8
      ParameterSetName:
      - -k -g -n --appid -p --lang
      User-Agent:
<<<<<<< HEAD
      - python/3.6.5 (Windows-10-10.0.17134-SP0) msrest/0.6.10 msrest_azure/0.6.1
        azure-mgmt-resource/4.0.0 Azure-SDK-For-Python AZURECLI/2.0.74
=======
      - python/3.7.4 (Windows-10-10.0.18362-SP0) msrest/0.6.10 msrest_azure/0.6.2
        azure-mgmt-resource/4.0.0 Azure-SDK-For-Python AZURECLI/2.0.75
>>>>>>> 807faccc
      accept-language:
      - en-US
    method: PUT
    uri: https://management.azure.com/subscriptions/00000000-0000-0000-0000-000000000000/resourcegroups/clitest.rg000001/providers/Microsoft.Resources/deployments/mock-deployment?api-version=2019-07-01
  response:
    body:
<<<<<<< HEAD
      string: '{"id":"/subscriptions/00000000-0000-0000-0000-000000000000/resourceGroups/clitest.rg000001/providers/Microsoft.Resources/deployments/cli000002","name":"cli000002","type":"Microsoft.Resources/deployments","properties":{"templateHash":"12265489627004014712","parameters":{"botEnv":{"type":"String","value":"prod"},"botId":{"type":"String","value":"cli000002"},"description":{"type":"String","value":""},"location":{"type":"String","value":"centralus"},"sku":{"type":"String","value":"F0"},"kind":{"type":"String","value":"sdk"},"siteName":{"type":"String","value":"cli000002"},"appId":{"type":"String","value":"b86049b8-1258-4f32-94ed-a94d00da0dd1"},"appSecret":{"type":"String","value":"5f181cdb-49cf-45b1-ba9c-316e6129a011"},"zipUrl":{"type":"String","value":""},"serverFarmId":{"type":"String","value":"/subscriptions/00000000-0000-0000-0000-000000000000/resourceGroups/clitest.rg000001/providers/Microsoft.Web/serverfarms/cli000002"},"createServerFarm":{"type":"Bool","value":true},"serverFarmLocation":{"type":"String","value":"centralus"},"serverFarmSku":{"type":"Object","value":{"name":"S1","tier":"Standard","size":"S1","family":"S","capacity":1}},"endpoint":{"type":"String","value":""},"botFileEncryptionKey":{"type":"String","value":""}},"mode":"Incremental","provisioningState":"Accepted","timestamp":"2019-10-08T04:43:21.2539323Z","duration":"PT0.2095879S","correlationId":"6abe6702-353f-49ba-bcc5-907f3d065c88","providers":[{"namespace":"Microsoft.Web","resourceTypes":[{"resourceType":"serverfarms","locations":["centralus"]},{"resourceType":"sites","locations":["centralus"]}]},{"namespace":"Microsoft.BotService","resourceTypes":[{"resourceType":"botServices","locations":["global"]}]}],"dependencies":[{"dependsOn":[{"id":"/subscriptions/00000000-0000-0000-0000-000000000000/resourceGroups/clitest.rg000001/providers/Microsoft.Web/serverfarms/cli000002","resourceType":"Microsoft.Web/serverfarms","resourceName":"cli000002"}],"id":"/subscriptions/00000000-0000-0000-0000-000000000000/resourceGroups/clitest.rg000001/providers/Microsoft.Web/sites/cli000002","resourceType":"Microsoft.Web/sites","resourceName":"cli000002"},{"dependsOn":[{"id":"/subscriptions/00000000-0000-0000-0000-000000000000/resourceGroups/clitest.rg000001/providers/Microsoft.Web/sites/cli000002","resourceType":"Microsoft.Web/sites","resourceName":"cli000002"}],"id":"/subscriptions/00000000-0000-0000-0000-000000000000/resourceGroups/clitest.rg000001/providers/Microsoft.Web/sites/cli000002/Extensions/MSDeploy","resourceType":"Microsoft.Web/sites/Extensions","resourceName":"cli000002/MSDeploy"},{"dependsOn":[{"id":"/subscriptions/00000000-0000-0000-0000-000000000000/resourceGroups/clitest.rg000001/providers/Microsoft.Web/serverfarms/cli000002","resourceType":"Microsoft.Web/serverfarms","resourceName":"cli000002"},{"id":"/subscriptions/00000000-0000-0000-0000-000000000000/resourceGroups/clitest.rg000001/providers/Microsoft.Web/sites/cli000002","resourceType":"Microsoft.Web/sites","resourceName":"cli000002"},{"id":"/subscriptions/00000000-0000-0000-0000-000000000000/resourceGroups/clitest.rg000001/providers/Microsoft.Web/sites/cli000002/Extensions/MSDeploy","resourceType":"Microsoft.Web/sites/Extensions","resourceName":"cli000002/MSDeploy"},{"id":"/subscriptions/00000000-0000-0000-0000-000000000000/resourceGroups/clitest.rg000001/providers/Microsoft.Web/Sites/cli000002/config/publishingcredentials","resourceType":"Microsoft.Web/Sites/config","resourceName":"cli000002/publishingcredentials","actionName":"list","apiVersion":"2018-02-01"}],"id":"/subscriptions/00000000-0000-0000-0000-000000000000/resourceGroups/clitest.rg000001/providers/Microsoft.BotService/botServices/cli000002","resourceType":"Microsoft.BotService/botServices","resourceName":"cli000002"}]}}'
    headers:
      azure-asyncoperation:
      - https://management.azure.com/subscriptions/00000000-0000-0000-0000-000000000000/resourcegroups/clitest.rg000001/providers/Microsoft.Resources/deployments/cli000002/operationStatuses/08586310970844332979?api-version=2019-07-01
=======
      string: '{"id":"/subscriptions/00000000-0000-0000-0000-000000000000/resourceGroups/clitest.rg000001/providers/Microsoft.Resources/deployments/cli000002","name":"cli000002","type":"Microsoft.Resources/deployments","properties":{"templateHash":"12265489627004014712","parameters":{"botEnv":{"type":"String","value":"prod"},"botId":{"type":"String","value":"cli000002"},"description":{"type":"String","value":""},"location":{"type":"String","value":"centralus"},"sku":{"type":"String","value":"F0"},"kind":{"type":"String","value":"sdk"},"siteName":{"type":"String","value":"cli000002"},"appId":{"type":"String","value":"f5cdb816-3349-4940-b073-4fd43c3e9713"},"appSecret":{"type":"String","value":"9bb8155f-c3f5-4c2f-932f-02692d97053d"},"zipUrl":{"type":"String","value":""},"serverFarmId":{"type":"String","value":"/subscriptions/00000000-0000-0000-0000-000000000000/resourceGroups/clitest.rg000001/providers/Microsoft.Web/serverfarms/cli000002"},"createServerFarm":{"type":"Bool","value":true},"serverFarmLocation":{"type":"String","value":"centralus"},"serverFarmSku":{"type":"Object","value":{"name":"S1","tier":"Standard","size":"S1","family":"S","capacity":1}},"endpoint":{"type":"String","value":""},"botFileEncryptionKey":{"type":"String","value":""}},"mode":"Incremental","provisioningState":"Accepted","timestamp":"2019-10-21T11:24:36.8171024Z","duration":"PT2.0490138S","correlationId":"300af333-a9ae-48b1-90e5-9906e5e6af4b","providers":[{"namespace":"Microsoft.Web","resourceTypes":[{"resourceType":"serverfarms","locations":["centralus"]},{"resourceType":"sites","locations":["centralus"]}]},{"namespace":"Microsoft.BotService","resourceTypes":[{"resourceType":"botServices","locations":["global"]}]}],"dependencies":[{"dependsOn":[{"id":"/subscriptions/00000000-0000-0000-0000-000000000000/resourceGroups/clitest.rg000001/providers/Microsoft.Web/serverfarms/cli000002","resourceType":"Microsoft.Web/serverfarms","resourceName":"cli000002"}],"id":"/subscriptions/00000000-0000-0000-0000-000000000000/resourceGroups/clitest.rg000001/providers/Microsoft.Web/sites/cli000002","resourceType":"Microsoft.Web/sites","resourceName":"cli000002"},{"dependsOn":[{"id":"/subscriptions/00000000-0000-0000-0000-000000000000/resourceGroups/clitest.rg000001/providers/Microsoft.Web/sites/cli000002","resourceType":"Microsoft.Web/sites","resourceName":"cli000002"}],"id":"/subscriptions/00000000-0000-0000-0000-000000000000/resourceGroups/clitest.rg000001/providers/Microsoft.Web/sites/cli000002/Extensions/MSDeploy","resourceType":"Microsoft.Web/sites/Extensions","resourceName":"cli000002/MSDeploy"},{"dependsOn":[{"id":"/subscriptions/00000000-0000-0000-0000-000000000000/resourceGroups/clitest.rg000001/providers/Microsoft.Web/serverfarms/cli000002","resourceType":"Microsoft.Web/serverfarms","resourceName":"cli000002"},{"id":"/subscriptions/00000000-0000-0000-0000-000000000000/resourceGroups/clitest.rg000001/providers/Microsoft.Web/sites/cli000002","resourceType":"Microsoft.Web/sites","resourceName":"cli000002"},{"id":"/subscriptions/00000000-0000-0000-0000-000000000000/resourceGroups/clitest.rg000001/providers/Microsoft.Web/sites/cli000002/Extensions/MSDeploy","resourceType":"Microsoft.Web/sites/Extensions","resourceName":"cli000002/MSDeploy"},{"id":"/subscriptions/00000000-0000-0000-0000-000000000000/resourceGroups/clitest.rg000001/providers/Microsoft.Web/Sites/cli000002/config/publishingcredentials","resourceType":"Microsoft.Web/Sites/config","resourceName":"cli000002/publishingcredentials","actionName":"list","apiVersion":"2018-02-01"}],"id":"/subscriptions/00000000-0000-0000-0000-000000000000/resourceGroups/clitest.rg000001/providers/Microsoft.BotService/botServices/cli000002","resourceType":"Microsoft.BotService/botServices","resourceName":"cli000002"}]}}'
    headers:
      azure-asyncoperation:
      - https://management.azure.com/subscriptions/00000000-0000-0000-0000-000000000000/resourcegroups/clitest.rg000001/providers/Microsoft.Resources/deployments/cli000002/operationStatuses/08586299498107095621?api-version=2019-07-01
>>>>>>> 807faccc
      cache-control:
      - no-cache
      content-length:
      - '3952'
      content-type:
      - application/json; charset=utf-8
      date:
<<<<<<< HEAD
      - Tue, 08 Oct 2019 04:43:20 GMT
=======
      - Mon, 21 Oct 2019 11:24:37 GMT
>>>>>>> 807faccc
      expires:
      - '-1'
      pragma:
      - no-cache
      strict-transport-security:
      - max-age=31536000; includeSubDomains
      x-content-type-options:
      - nosniff
      x-ms-ratelimit-remaining-subscription-writes:
      - '1114'
    status:
      code: 201
      message: Created
- request:
    body: null
    headers:
      Accept:
      - application/json
      Accept-Encoding:
      - gzip, deflate
      CommandName:
      - bot create
      Connection:
      - keep-alive
      ParameterSetName:
      - -k -g -n --appid -p --lang
      User-Agent:
<<<<<<< HEAD
      - python/3.6.5 (Windows-10-10.0.17134-SP0) msrest/0.6.10 msrest_azure/0.6.1
        azure-mgmt-resource/4.0.0 Azure-SDK-For-Python AZURECLI/2.0.74
    method: GET
    uri: https://management.azure.com/subscriptions/00000000-0000-0000-0000-000000000000/resourcegroups/clitest.rg000001/providers/Microsoft.Resources/deployments/mock-deployment/operationStatuses/08586310970844332979?api-version=2019-07-01
=======
      - python/3.7.4 (Windows-10-10.0.18362-SP0) msrest/0.6.10 msrest_azure/0.6.2
        azure-mgmt-resource/4.0.0 Azure-SDK-For-Python AZURECLI/2.0.75
    method: GET
    uri: https://management.azure.com/subscriptions/00000000-0000-0000-0000-000000000000/resourcegroups/clitest.rg000001/providers/Microsoft.Resources/deployments/mock-deployment/operationStatuses/08586299498107095621?api-version=2019-07-01
>>>>>>> 807faccc
  response:
    body:
      string: '{"status":"Running"}'
    headers:
      cache-control:
      - no-cache
      content-length:
      - '20'
      content-type:
      - application/json; charset=utf-8
      date:
<<<<<<< HEAD
      - Tue, 08 Oct 2019 04:43:51 GMT
=======
      - Mon, 21 Oct 2019 11:25:09 GMT
>>>>>>> 807faccc
      expires:
      - '-1'
      pragma:
      - no-cache
      strict-transport-security:
      - max-age=31536000; includeSubDomains
      vary:
      - Accept-Encoding
      x-content-type-options:
      - nosniff
    status:
      code: 200
      message: OK
- request:
    body: null
    headers:
      Accept:
      - application/json
      Accept-Encoding:
      - gzip, deflate
      CommandName:
      - bot create
      Connection:
      - keep-alive
      ParameterSetName:
      - -k -g -n --appid -p --lang
      User-Agent:
<<<<<<< HEAD
      - python/3.6.5 (Windows-10-10.0.17134-SP0) msrest/0.6.10 msrest_azure/0.6.1
        azure-mgmt-resource/4.0.0 Azure-SDK-For-Python AZURECLI/2.0.74
    method: GET
    uri: https://management.azure.com/subscriptions/00000000-0000-0000-0000-000000000000/resourcegroups/clitest.rg000001/providers/Microsoft.Resources/deployments/mock-deployment/operationStatuses/08586310970844332979?api-version=2019-07-01
=======
      - python/3.7.4 (Windows-10-10.0.18362-SP0) msrest/0.6.10 msrest_azure/0.6.2
        azure-mgmt-resource/4.0.0 Azure-SDK-For-Python AZURECLI/2.0.75
    method: GET
    uri: https://management.azure.com/subscriptions/00000000-0000-0000-0000-000000000000/resourcegroups/clitest.rg000001/providers/Microsoft.Resources/deployments/mock-deployment/operationStatuses/08586299498107095621?api-version=2019-07-01
>>>>>>> 807faccc
  response:
    body:
      string: '{"status":"Running"}'
    headers:
      cache-control:
      - no-cache
      content-length:
      - '20'
      content-type:
      - application/json; charset=utf-8
      date:
<<<<<<< HEAD
      - Tue, 08 Oct 2019 04:44:21 GMT
=======
      - Mon, 21 Oct 2019 11:25:39 GMT
>>>>>>> 807faccc
      expires:
      - '-1'
      pragma:
      - no-cache
      strict-transport-security:
      - max-age=31536000; includeSubDomains
      vary:
      - Accept-Encoding
      x-content-type-options:
      - nosniff
    status:
      code: 200
      message: OK
- request:
    body: null
    headers:
      Accept:
      - application/json
      Accept-Encoding:
      - gzip, deflate
      CommandName:
      - bot create
      Connection:
      - keep-alive
      ParameterSetName:
      - -k -g -n --appid -p --lang
      User-Agent:
<<<<<<< HEAD
      - python/3.6.5 (Windows-10-10.0.17134-SP0) msrest/0.6.10 msrest_azure/0.6.1
        azure-mgmt-resource/4.0.0 Azure-SDK-For-Python AZURECLI/2.0.74
    method: GET
    uri: https://management.azure.com/subscriptions/00000000-0000-0000-0000-000000000000/resourcegroups/clitest.rg000001/providers/Microsoft.Resources/deployments/mock-deployment/operationStatuses/08586310970844332979?api-version=2019-07-01
=======
      - python/3.7.4 (Windows-10-10.0.18362-SP0) msrest/0.6.10 msrest_azure/0.6.2
        azure-mgmt-resource/4.0.0 Azure-SDK-For-Python AZURECLI/2.0.75
    method: GET
    uri: https://management.azure.com/subscriptions/00000000-0000-0000-0000-000000000000/resourcegroups/clitest.rg000001/providers/Microsoft.Resources/deployments/mock-deployment/operationStatuses/08586299498107095621?api-version=2019-07-01
>>>>>>> 807faccc
  response:
    body:
      string: '{"status":"Running"}'
    headers:
      cache-control:
      - no-cache
      content-length:
      - '20'
      content-type:
      - application/json; charset=utf-8
      date:
<<<<<<< HEAD
      - Tue, 08 Oct 2019 04:44:51 GMT
=======
      - Mon, 21 Oct 2019 11:26:10 GMT
>>>>>>> 807faccc
      expires:
      - '-1'
      pragma:
      - no-cache
      strict-transport-security:
      - max-age=31536000; includeSubDomains
      vary:
      - Accept-Encoding
      x-content-type-options:
      - nosniff
    status:
      code: 200
      message: OK
- request:
    body: null
    headers:
      Accept:
      - application/json
      Accept-Encoding:
      - gzip, deflate
      CommandName:
      - bot create
      Connection:
      - keep-alive
      ParameterSetName:
      - -k -g -n --appid -p --lang
      User-Agent:
<<<<<<< HEAD
      - python/3.6.5 (Windows-10-10.0.17134-SP0) msrest/0.6.10 msrest_azure/0.6.1
        azure-mgmt-resource/4.0.0 Azure-SDK-For-Python AZURECLI/2.0.74
    method: GET
    uri: https://management.azure.com/subscriptions/00000000-0000-0000-0000-000000000000/resourcegroups/clitest.rg000001/providers/Microsoft.Resources/deployments/mock-deployment/operationStatuses/08586310970844332979?api-version=2019-07-01
=======
      - python/3.7.4 (Windows-10-10.0.18362-SP0) msrest/0.6.10 msrest_azure/0.6.2
        azure-mgmt-resource/4.0.0 Azure-SDK-For-Python AZURECLI/2.0.75
    method: GET
    uri: https://management.azure.com/subscriptions/00000000-0000-0000-0000-000000000000/resourcegroups/clitest.rg000001/providers/Microsoft.Resources/deployments/mock-deployment/operationStatuses/08586299498107095621?api-version=2019-07-01
  response:
    body:
      string: '{"status":"Running"}'
    headers:
      cache-control:
      - no-cache
      content-length:
      - '20'
      content-type:
      - application/json; charset=utf-8
      date:
      - Mon, 21 Oct 2019 11:26:41 GMT
      expires:
      - '-1'
      pragma:
      - no-cache
      strict-transport-security:
      - max-age=31536000; includeSubDomains
      vary:
      - Accept-Encoding
      x-content-type-options:
      - nosniff
    status:
      code: 200
      message: OK
- request:
    body: null
    headers:
      Accept:
      - application/json
      Accept-Encoding:
      - gzip, deflate
      CommandName:
      - bot create
      Connection:
      - keep-alive
      ParameterSetName:
      - -k -g -n --appid -p --lang
      User-Agent:
      - python/3.7.4 (Windows-10-10.0.18362-SP0) msrest/0.6.10 msrest_azure/0.6.2
        azure-mgmt-resource/4.0.0 Azure-SDK-For-Python AZURECLI/2.0.75
    method: GET
    uri: https://management.azure.com/subscriptions/00000000-0000-0000-0000-000000000000/resourcegroups/clitest.rg000001/providers/Microsoft.Resources/deployments/mock-deployment/operationStatuses/08586299498107095621?api-version=2019-07-01
  response:
    body:
      string: '{"status":"Running"}'
    headers:
      cache-control:
      - no-cache
      content-length:
      - '20'
      content-type:
      - application/json; charset=utf-8
      date:
      - Mon, 21 Oct 2019 11:27:11 GMT
      expires:
      - '-1'
      pragma:
      - no-cache
      strict-transport-security:
      - max-age=31536000; includeSubDomains
      vary:
      - Accept-Encoding
      x-content-type-options:
      - nosniff
    status:
      code: 200
      message: OK
- request:
    body: null
    headers:
      Accept:
      - application/json
      Accept-Encoding:
      - gzip, deflate
      CommandName:
      - bot create
      Connection:
      - keep-alive
      ParameterSetName:
      - -k -g -n --appid -p --lang
      User-Agent:
      - python/3.7.4 (Windows-10-10.0.18362-SP0) msrest/0.6.10 msrest_azure/0.6.2
        azure-mgmt-resource/4.0.0 Azure-SDK-For-Python AZURECLI/2.0.75
    method: GET
    uri: https://management.azure.com/subscriptions/00000000-0000-0000-0000-000000000000/resourcegroups/clitest.rg000001/providers/Microsoft.Resources/deployments/mock-deployment/operationStatuses/08586299498107095621?api-version=2019-07-01
  response:
    body:
      string: '{"status":"Running"}'
    headers:
      cache-control:
      - no-cache
      content-length:
      - '20'
      content-type:
      - application/json; charset=utf-8
      date:
      - Mon, 21 Oct 2019 11:27:41 GMT
      expires:
      - '-1'
      pragma:
      - no-cache
      strict-transport-security:
      - max-age=31536000; includeSubDomains
      vary:
      - Accept-Encoding
      x-content-type-options:
      - nosniff
    status:
      code: 200
      message: OK
- request:
    body: null
    headers:
      Accept:
      - application/json
      Accept-Encoding:
      - gzip, deflate
      CommandName:
      - bot create
      Connection:
      - keep-alive
      ParameterSetName:
      - -k -g -n --appid -p --lang
      User-Agent:
      - python/3.7.4 (Windows-10-10.0.18362-SP0) msrest/0.6.10 msrest_azure/0.6.2
        azure-mgmt-resource/4.0.0 Azure-SDK-For-Python AZURECLI/2.0.75
    method: GET
    uri: https://management.azure.com/subscriptions/00000000-0000-0000-0000-000000000000/resourcegroups/clitest.rg000001/providers/Microsoft.Resources/deployments/mock-deployment/operationStatuses/08586299498107095621?api-version=2019-07-01
  response:
    body:
      string: '{"status":"Running"}'
    headers:
      cache-control:
      - no-cache
      content-length:
      - '20'
      content-type:
      - application/json; charset=utf-8
      date:
      - Mon, 21 Oct 2019 11:28:12 GMT
      expires:
      - '-1'
      pragma:
      - no-cache
      strict-transport-security:
      - max-age=31536000; includeSubDomains
      vary:
      - Accept-Encoding
      x-content-type-options:
      - nosniff
    status:
      code: 200
      message: OK
- request:
    body: null
    headers:
      Accept:
      - application/json
      Accept-Encoding:
      - gzip, deflate
      CommandName:
      - bot create
      Connection:
      - keep-alive
      ParameterSetName:
      - -k -g -n --appid -p --lang
      User-Agent:
      - python/3.7.4 (Windows-10-10.0.18362-SP0) msrest/0.6.10 msrest_azure/0.6.2
        azure-mgmt-resource/4.0.0 Azure-SDK-For-Python AZURECLI/2.0.75
    method: GET
    uri: https://management.azure.com/subscriptions/00000000-0000-0000-0000-000000000000/resourcegroups/clitest.rg000001/providers/Microsoft.Resources/deployments/mock-deployment/operationStatuses/08586299498107095621?api-version=2019-07-01
  response:
    body:
      string: '{"status":"Running"}'
    headers:
      cache-control:
      - no-cache
      content-length:
      - '20'
      content-type:
      - application/json; charset=utf-8
      date:
      - Mon, 21 Oct 2019 11:28:44 GMT
      expires:
      - '-1'
      pragma:
      - no-cache
      strict-transport-security:
      - max-age=31536000; includeSubDomains
      vary:
      - Accept-Encoding
      x-content-type-options:
      - nosniff
    status:
      code: 200
      message: OK
- request:
    body: null
    headers:
      Accept:
      - application/json
      Accept-Encoding:
      - gzip, deflate
      CommandName:
      - bot create
      Connection:
      - keep-alive
      ParameterSetName:
      - -k -g -n --appid -p --lang
      User-Agent:
      - python/3.7.4 (Windows-10-10.0.18362-SP0) msrest/0.6.10 msrest_azure/0.6.2
        azure-mgmt-resource/4.0.0 Azure-SDK-For-Python AZURECLI/2.0.75
    method: GET
    uri: https://management.azure.com/subscriptions/00000000-0000-0000-0000-000000000000/resourcegroups/clitest.rg000001/providers/Microsoft.Resources/deployments/mock-deployment/operationStatuses/08586299498107095621?api-version=2019-07-01
>>>>>>> 807faccc
  response:
    body:
      string: '{"status":"Succeeded"}'
    headers:
      cache-control:
      - no-cache
      content-length:
      - '22'
      content-type:
      - application/json; charset=utf-8
      date:
<<<<<<< HEAD
      - Tue, 08 Oct 2019 04:45:21 GMT
=======
      - Mon, 21 Oct 2019 11:29:14 GMT
>>>>>>> 807faccc
      expires:
      - '-1'
      pragma:
      - no-cache
      strict-transport-security:
      - max-age=31536000; includeSubDomains
      vary:
      - Accept-Encoding
      x-content-type-options:
      - nosniff
    status:
      code: 200
      message: OK
- request:
    body: null
    headers:
      Accept:
      - application/json
      Accept-Encoding:
      - gzip, deflate
      CommandName:
      - bot create
      Connection:
      - keep-alive
      ParameterSetName:
      - -k -g -n --appid -p --lang
      User-Agent:
<<<<<<< HEAD
      - python/3.6.5 (Windows-10-10.0.17134-SP0) msrest/0.6.10 msrest_azure/0.6.1
        azure-mgmt-resource/4.0.0 Azure-SDK-For-Python AZURECLI/2.0.74
=======
      - python/3.7.4 (Windows-10-10.0.18362-SP0) msrest/0.6.10 msrest_azure/0.6.2
        azure-mgmt-resource/4.0.0 Azure-SDK-For-Python AZURECLI/2.0.75
>>>>>>> 807faccc
    method: GET
    uri: https://management.azure.com/subscriptions/00000000-0000-0000-0000-000000000000/resourcegroups/clitest.rg000001/providers/Microsoft.Resources/deployments/mock-deployment?api-version=2019-07-01
  response:
    body:
<<<<<<< HEAD
      string: '{"id":"/subscriptions/00000000-0000-0000-0000-000000000000/resourceGroups/clitest.rg000001/providers/Microsoft.Resources/deployments/cli000002","name":"cli000002","type":"Microsoft.Resources/deployments","properties":{"templateHash":"12265489627004014712","parameters":{"botEnv":{"type":"String","value":"prod"},"botId":{"type":"String","value":"cli000002"},"description":{"type":"String","value":""},"location":{"type":"String","value":"centralus"},"sku":{"type":"String","value":"F0"},"kind":{"type":"String","value":"sdk"},"siteName":{"type":"String","value":"cli000002"},"appId":{"type":"String","value":"b86049b8-1258-4f32-94ed-a94d00da0dd1"},"appSecret":{"type":"String","value":"5f181cdb-49cf-45b1-ba9c-316e6129a011"},"zipUrl":{"type":"String","value":""},"serverFarmId":{"type":"String","value":"/subscriptions/00000000-0000-0000-0000-000000000000/resourceGroups/clitest.rg000001/providers/Microsoft.Web/serverfarms/cli000002"},"createServerFarm":{"type":"Bool","value":true},"serverFarmLocation":{"type":"String","value":"centralus"},"serverFarmSku":{"type":"Object","value":{"name":"S1","tier":"Standard","size":"S1","family":"S","capacity":1}},"endpoint":{"type":"String","value":""},"botFileEncryptionKey":{"type":"String","value":""}},"mode":"Incremental","provisioningState":"Succeeded","timestamp":"2019-10-08T04:45:04.1922928Z","duration":"PT1M43.1479484S","correlationId":"6abe6702-353f-49ba-bcc5-907f3d065c88","providers":[{"namespace":"Microsoft.Web","resourceTypes":[{"resourceType":"serverfarms","locations":["centralus"]},{"resourceType":"sites","locations":["centralus"]}]},{"namespace":"Microsoft.BotService","resourceTypes":[{"resourceType":"botServices","locations":["global"]}]}],"dependencies":[{"dependsOn":[{"id":"/subscriptions/00000000-0000-0000-0000-000000000000/resourceGroups/clitest.rg000001/providers/Microsoft.Web/serverfarms/cli000002","resourceType":"Microsoft.Web/serverfarms","resourceName":"cli000002"}],"id":"/subscriptions/00000000-0000-0000-0000-000000000000/resourceGroups/clitest.rg000001/providers/Microsoft.Web/sites/cli000002","resourceType":"Microsoft.Web/sites","resourceName":"cli000002"},{"dependsOn":[{"id":"/subscriptions/00000000-0000-0000-0000-000000000000/resourceGroups/clitest.rg000001/providers/Microsoft.Web/sites/cli000002","resourceType":"Microsoft.Web/sites","resourceName":"cli000002"}],"id":"/subscriptions/00000000-0000-0000-0000-000000000000/resourceGroups/clitest.rg000001/providers/Microsoft.Web/sites/cli000002/Extensions/MSDeploy","resourceType":"Microsoft.Web/sites/Extensions","resourceName":"cli000002/MSDeploy"},{"dependsOn":[{"id":"/subscriptions/00000000-0000-0000-0000-000000000000/resourceGroups/clitest.rg000001/providers/Microsoft.Web/serverfarms/cli000002","resourceType":"Microsoft.Web/serverfarms","resourceName":"cli000002"},{"id":"/subscriptions/00000000-0000-0000-0000-000000000000/resourceGroups/clitest.rg000001/providers/Microsoft.Web/sites/cli000002","resourceType":"Microsoft.Web/sites","resourceName":"cli000002"},{"id":"/subscriptions/00000000-0000-0000-0000-000000000000/resourceGroups/clitest.rg000001/providers/Microsoft.Web/sites/cli000002/Extensions/MSDeploy","resourceType":"Microsoft.Web/sites/Extensions","resourceName":"cli000002/MSDeploy"},{"id":"/subscriptions/00000000-0000-0000-0000-000000000000/resourceGroups/clitest.rg000001/providers/Microsoft.Web/Sites/cli000002/config/publishingcredentials","resourceType":"Microsoft.Web/Sites/config","resourceName":"cli000002/publishingcredentials","actionName":"list","apiVersion":"2018-02-01"}],"id":"/subscriptions/00000000-0000-0000-0000-000000000000/resourceGroups/clitest.rg000001/providers/Microsoft.BotService/botServices/cli000002","resourceType":"Microsoft.BotService/botServices","resourceName":"cli000002"}],"outputResources":[{"id":"/subscriptions/00000000-0000-0000-0000-000000000000/resourceGroups/clitest.rg000001/providers/Microsoft.BotService/botServices/cli000002"},{"id":"/subscriptions/00000000-0000-0000-0000-000000000000/resourceGroups/clitest.rg000001/providers/Microsoft.Web/serverfarms/cli000002"},{"id":"/subscriptions/00000000-0000-0000-0000-000000000000/resourceGroups/clitest.rg000001/providers/Microsoft.Web/sites/cli000002"}]}}'
=======
      string: '{"id":"/subscriptions/00000000-0000-0000-0000-000000000000/resourceGroups/clitest.rg000001/providers/Microsoft.Resources/deployments/cli000002","name":"cli000002","type":"Microsoft.Resources/deployments","properties":{"templateHash":"12265489627004014712","parameters":{"botEnv":{"type":"String","value":"prod"},"botId":{"type":"String","value":"cli000002"},"description":{"type":"String","value":""},"location":{"type":"String","value":"centralus"},"sku":{"type":"String","value":"F0"},"kind":{"type":"String","value":"sdk"},"siteName":{"type":"String","value":"cli000002"},"appId":{"type":"String","value":"f5cdb816-3349-4940-b073-4fd43c3e9713"},"appSecret":{"type":"String","value":"9bb8155f-c3f5-4c2f-932f-02692d97053d"},"zipUrl":{"type":"String","value":""},"serverFarmId":{"type":"String","value":"/subscriptions/00000000-0000-0000-0000-000000000000/resourceGroups/clitest.rg000001/providers/Microsoft.Web/serverfarms/cli000002"},"createServerFarm":{"type":"Bool","value":true},"serverFarmLocation":{"type":"String","value":"centralus"},"serverFarmSku":{"type":"Object","value":{"name":"S1","tier":"Standard","size":"S1","family":"S","capacity":1}},"endpoint":{"type":"String","value":""},"botFileEncryptionKey":{"type":"String","value":""}},"mode":"Incremental","provisioningState":"Succeeded","timestamp":"2019-10-21T11:28:50.1691411Z","duration":"PT4M15.4010525S","correlationId":"300af333-a9ae-48b1-90e5-9906e5e6af4b","providers":[{"namespace":"Microsoft.Web","resourceTypes":[{"resourceType":"serverfarms","locations":["centralus"]},{"resourceType":"sites","locations":["centralus"]}]},{"namespace":"Microsoft.BotService","resourceTypes":[{"resourceType":"botServices","locations":["global"]}]}],"dependencies":[{"dependsOn":[{"id":"/subscriptions/00000000-0000-0000-0000-000000000000/resourceGroups/clitest.rg000001/providers/Microsoft.Web/serverfarms/cli000002","resourceType":"Microsoft.Web/serverfarms","resourceName":"cli000002"}],"id":"/subscriptions/00000000-0000-0000-0000-000000000000/resourceGroups/clitest.rg000001/providers/Microsoft.Web/sites/cli000002","resourceType":"Microsoft.Web/sites","resourceName":"cli000002"},{"dependsOn":[{"id":"/subscriptions/00000000-0000-0000-0000-000000000000/resourceGroups/clitest.rg000001/providers/Microsoft.Web/sites/cli000002","resourceType":"Microsoft.Web/sites","resourceName":"cli000002"}],"id":"/subscriptions/00000000-0000-0000-0000-000000000000/resourceGroups/clitest.rg000001/providers/Microsoft.Web/sites/cli000002/Extensions/MSDeploy","resourceType":"Microsoft.Web/sites/Extensions","resourceName":"cli000002/MSDeploy"},{"dependsOn":[{"id":"/subscriptions/00000000-0000-0000-0000-000000000000/resourceGroups/clitest.rg000001/providers/Microsoft.Web/serverfarms/cli000002","resourceType":"Microsoft.Web/serverfarms","resourceName":"cli000002"},{"id":"/subscriptions/00000000-0000-0000-0000-000000000000/resourceGroups/clitest.rg000001/providers/Microsoft.Web/sites/cli000002","resourceType":"Microsoft.Web/sites","resourceName":"cli000002"},{"id":"/subscriptions/00000000-0000-0000-0000-000000000000/resourceGroups/clitest.rg000001/providers/Microsoft.Web/sites/cli000002/Extensions/MSDeploy","resourceType":"Microsoft.Web/sites/Extensions","resourceName":"cli000002/MSDeploy"},{"id":"/subscriptions/00000000-0000-0000-0000-000000000000/resourceGroups/clitest.rg000001/providers/Microsoft.Web/Sites/cli000002/config/publishingcredentials","resourceType":"Microsoft.Web/Sites/config","resourceName":"cli000002/publishingcredentials","actionName":"list","apiVersion":"2018-02-01"}],"id":"/subscriptions/00000000-0000-0000-0000-000000000000/resourceGroups/clitest.rg000001/providers/Microsoft.BotService/botServices/cli000002","resourceType":"Microsoft.BotService/botServices","resourceName":"cli000002"}],"outputResources":[{"id":"/subscriptions/00000000-0000-0000-0000-000000000000/resourceGroups/clitest.rg000001/providers/Microsoft.BotService/botServices/cli000002"},{"id":"/subscriptions/00000000-0000-0000-0000-000000000000/resourceGroups/clitest.rg000001/providers/Microsoft.Web/serverfarms/cli000002"},{"id":"/subscriptions/00000000-0000-0000-0000-000000000000/resourceGroups/clitest.rg000001/providers/Microsoft.Web/sites/cli000002"}]}}'
>>>>>>> 807faccc
    headers:
      cache-control:
      - no-cache
      content-length:
      - '4424'
      content-type:
      - application/json; charset=utf-8
      date:
<<<<<<< HEAD
      - Tue, 08 Oct 2019 04:45:21 GMT
=======
      - Mon, 21 Oct 2019 11:29:14 GMT
>>>>>>> 807faccc
      expires:
      - '-1'
      pragma:
      - no-cache
      strict-transport-security:
      - max-age=31536000; includeSubDomains
      vary:
      - Accept-Encoding
      x-content-type-options:
      - nosniff
    status:
      code: 200
      message: OK
- request:
    body: null
    headers:
      Accept:
      - application/json
      Accept-Encoding:
      - gzip, deflate
      CommandName:
      - bot create
      Connection:
      - keep-alive
      ParameterSetName:
      - -k -g -n --appid -p --lang
      User-Agent:
<<<<<<< HEAD
      - python/3.6.5 (Windows-10-10.0.17134-SP0) msrest/0.6.10 msrest_azure/0.6.1
        azure-mgmt-botservice/0.2.0 Azure-SDK-For-Python AZURECLI/2.0.74
=======
      - python/3.7.4 (Windows-10-10.0.18362-SP0) msrest/0.6.10 msrest_azure/0.6.2
        azure-mgmt-botservice/0.2.0 Azure-SDK-For-Python AZURECLI/2.0.75
>>>>>>> 807faccc
      accept-language:
      - en-US
    method: GET
    uri: https://management.azure.com/subscriptions/00000000-0000-0000-0000-000000000000/resourceGroups/clitest.rg000001/providers/Microsoft.BotService/botServices/cli000002?api-version=2018-07-12
  response:
    body:
<<<<<<< HEAD
      string: '{"id":"/subscriptions/00000000-0000-0000-0000-000000000000/resourceGroups/clitest.rg000001/providers/Microsoft.BotService/botServices/cli000002","name":"cli000002","type":"Microsoft.BotService/botServices","etag":"\"0000d64d-0000-0100-0000-5d9c144a0000\"","location":"global","sku":{"name":"F0"},"kind":"sdk","tags":{},"properties":{"displayName":"cli000002","description":null,"iconUrl":"https://docs.botframework.com/static/devportal/client/images/bot-framework-default.png","endpoint":"https://cli000002.azurewebsites.net/api/messages","msaAppId":"b86049b8-1258-4f32-94ed-a94d00da0dd1","developerAppInsightKey":null,"developerAppInsightsApplicationId":null,"luisAppIds":[],"endpointVersion":"3.0","configuredChannels":["webchat"],"enabledChannels":["webchat","directline"],"isDeveloperAppInsightsApiKeySet":false,"isStreamingSupported":false,"publishingCredentials":null,"parameters":null,"allSettings":null,"manifestUrl":null,"storageResourceId":null,"provisioningState":"Succeeded"}}'
=======
      string: '{"id":"/subscriptions/00000000-0000-0000-0000-000000000000/resourceGroups/clitest.rg000001/providers/Microsoft.BotService/botServices/cli000002","name":"cli000002","type":"Microsoft.BotService/botServices","etag":"\"1e007585-0000-0100-0000-5dad964c0000\"","location":"global","sku":{"name":"F0"},"kind":"sdk","tags":{},"properties":{"displayName":"cli000002","description":null,"iconUrl":"https://docs.botframework.com/static/devportal/client/images/bot-framework-default.png","endpoint":"https://cli000002.azurewebsites.net/api/messages","msaAppId":"f5cdb816-3349-4940-b073-4fd43c3e9713","developerAppInsightKey":null,"developerAppInsightsApplicationId":null,"luisAppIds":[],"endpointVersion":"3.0","configuredChannels":["webchat"],"enabledChannels":["webchat","directline"],"isDeveloperAppInsightsApiKeySet":false,"isStreamingSupported":false,"publishingCredentials":null,"parameters":null,"allSettings":null,"manifestUrl":null,"storageResourceId":null,"provisioningState":"Succeeded"}}'
>>>>>>> 807faccc
    headers:
      cache-control:
      - no-cache
      content-length:
      - '1016'
      content-type:
      - application/json; charset=utf-8
      date:
<<<<<<< HEAD
      - Tue, 08 Oct 2019 04:45:21 GMT
      etag:
      - '"0000d64d-0000-0100-0000-5d9c144a0000"'
=======
      - Mon, 21 Oct 2019 11:29:15 GMT
      etag:
      - '"1e007585-0000-0100-0000-5dad964c0000"'
>>>>>>> 807faccc
      expires:
      - '-1'
      pragma:
      - no-cache
      server:
      - Microsoft-IIS/10.0
      strict-transport-security:
      - max-age=31536000; includeSubDomains
      transfer-encoding:
      - chunked
      vary:
      - Accept-Encoding,Accept-Encoding
      x-content-type-options:
      - nosniff
    status:
      code: 200
      message: OK
version: 1<|MERGE_RESOLUTION|>--- conflicted
+++ resolved
@@ -11,13 +11,8 @@
       Connection:
       - keep-alive
       User-Agent:
-<<<<<<< HEAD
-      - python/3.6.5 (Windows-10-10.0.17134-SP0) msrest/0.6.10 msrest_azure/0.6.1
-        azure-mgmt-resource/4.0.0 Azure-SDK-For-Python AZURECLI/2.0.74
-=======
-      - python/3.7.4 (Windows-10-10.0.18362-SP0) msrest/0.6.10 msrest_azure/0.6.2
-        azure-mgmt-resource/4.0.0 Azure-SDK-For-Python AZURECLI/2.0.75
->>>>>>> 807faccc
+      - python/3.7.4 (Windows-10-10.0.18362-SP0) msrest/0.6.10 msrest_azure/0.6.2
+        azure-mgmt-resource/4.0.0 Azure-SDK-For-Python AZURECLI/2.0.75
       accept-language:
       - en-US
     method: GET
@@ -62,30 +57,18 @@
         North","longitude":"8.564572","latitude":"47.451542"},{"id":"/subscriptions/00000000-0000-0000-0000-000000000000/locations/switzerlandwest","name":"switzerlandwest","displayName":"Switzerland
         West","longitude":"6.143158","latitude":"46.204391"},{"id":"/subscriptions/00000000-0000-0000-0000-000000000000/locations/germanynorth","name":"germanynorth","displayName":"Germany
         North","longitude":"8.806422","latitude":"53.073635"},{"id":"/subscriptions/00000000-0000-0000-0000-000000000000/locations/germanywestcentral","name":"germanywestcentral","displayName":"Germany
-<<<<<<< HEAD
-        West Central","longitude":"8.682127","latitude":"50.110924"}]}'
-=======
         West Central","longitude":"8.682127","latitude":"50.110924"},{"id":"/subscriptions/00000000-0000-0000-0000-000000000000/locations/norwaywest","name":"norwaywest","displayName":"Norway
         West","longitude":"5.733107","latitude":"58.969975"},{"id":"/subscriptions/00000000-0000-0000-0000-000000000000/locations/norwayeast","name":"norwayeast","displayName":"Norway
         East","longitude":"10.752245","latitude":"59.913868"}]}'
->>>>>>> 807faccc
-    headers:
-      cache-control:
-      - no-cache
-      content-length:
-<<<<<<< HEAD
-      - '6776'
-      content-type:
-      - application/json; charset=utf-8
-      date:
-      - Tue, 08 Oct 2019 04:43:20 GMT
-=======
+    headers:
+      cache-control:
+      - no-cache
+      content-length:
       - '7129'
       content-type:
       - application/json; charset=utf-8
       date:
       - Mon, 21 Oct 2019 11:24:32 GMT
->>>>>>> 807faccc
       expires:
       - '-1'
       pragma:
@@ -146,11 +129,7 @@
       "[resourceId(\''Microsoft.Web/sites/\'', parameters(\''siteName\''))]", "MSDeploy"]}]},
       "parameters": {"location": {"value": "centralus"}, "kind": {"value": "sdk"},
       "sku": {"value": "F0"}, "siteName": {"value": "cli000002"}, "appId": {"value":
-<<<<<<< HEAD
-      "b86049b8-1258-4f32-94ed-a94d00da0dd1"}, "appSecret": {"value": "5f181cdb-49cf-45b1-ba9c-316e6129a011"},
-=======
       "f5cdb816-3349-4940-b073-4fd43c3e9713"}, "appSecret": {"value": "9bb8155f-c3f5-4c2f-932f-02692d97053d"},
->>>>>>> 807faccc
       "serverFarmId": {"value": "/subscriptions/00000000-0000-0000-0000-000000000000/resourceGroups/clitest.rg000001/providers/Microsoft.Web/serverfarms/cli000002"},
       "zipUrl": {"value": ""}, "botEnv": {"value": "prod"}, "createServerFarm": {"value":
       true}, "serverFarmLocation": {"value": "centralus"}, "botId": {"value": "cli000002"}},
@@ -171,30 +150,18 @@
       ParameterSetName:
       - -k -g -n --appid -p --lang
       User-Agent:
-<<<<<<< HEAD
-      - python/3.6.5 (Windows-10-10.0.17134-SP0) msrest/0.6.10 msrest_azure/0.6.1
-        azure-mgmt-resource/4.0.0 Azure-SDK-For-Python AZURECLI/2.0.74
-=======
-      - python/3.7.4 (Windows-10-10.0.18362-SP0) msrest/0.6.10 msrest_azure/0.6.2
-        azure-mgmt-resource/4.0.0 Azure-SDK-For-Python AZURECLI/2.0.75
->>>>>>> 807faccc
+      - python/3.7.4 (Windows-10-10.0.18362-SP0) msrest/0.6.10 msrest_azure/0.6.2
+        azure-mgmt-resource/4.0.0 Azure-SDK-For-Python AZURECLI/2.0.75
       accept-language:
       - en-US
     method: PUT
     uri: https://management.azure.com/subscriptions/00000000-0000-0000-0000-000000000000/resourcegroups/clitest.rg000001/providers/Microsoft.Resources/deployments/mock-deployment?api-version=2019-07-01
   response:
     body:
-<<<<<<< HEAD
-      string: '{"id":"/subscriptions/00000000-0000-0000-0000-000000000000/resourceGroups/clitest.rg000001/providers/Microsoft.Resources/deployments/cli000002","name":"cli000002","type":"Microsoft.Resources/deployments","properties":{"templateHash":"12265489627004014712","parameters":{"botEnv":{"type":"String","value":"prod"},"botId":{"type":"String","value":"cli000002"},"description":{"type":"String","value":""},"location":{"type":"String","value":"centralus"},"sku":{"type":"String","value":"F0"},"kind":{"type":"String","value":"sdk"},"siteName":{"type":"String","value":"cli000002"},"appId":{"type":"String","value":"b86049b8-1258-4f32-94ed-a94d00da0dd1"},"appSecret":{"type":"String","value":"5f181cdb-49cf-45b1-ba9c-316e6129a011"},"zipUrl":{"type":"String","value":""},"serverFarmId":{"type":"String","value":"/subscriptions/00000000-0000-0000-0000-000000000000/resourceGroups/clitest.rg000001/providers/Microsoft.Web/serverfarms/cli000002"},"createServerFarm":{"type":"Bool","value":true},"serverFarmLocation":{"type":"String","value":"centralus"},"serverFarmSku":{"type":"Object","value":{"name":"S1","tier":"Standard","size":"S1","family":"S","capacity":1}},"endpoint":{"type":"String","value":""},"botFileEncryptionKey":{"type":"String","value":""}},"mode":"Incremental","provisioningState":"Accepted","timestamp":"2019-10-08T04:43:21.2539323Z","duration":"PT0.2095879S","correlationId":"6abe6702-353f-49ba-bcc5-907f3d065c88","providers":[{"namespace":"Microsoft.Web","resourceTypes":[{"resourceType":"serverfarms","locations":["centralus"]},{"resourceType":"sites","locations":["centralus"]}]},{"namespace":"Microsoft.BotService","resourceTypes":[{"resourceType":"botServices","locations":["global"]}]}],"dependencies":[{"dependsOn":[{"id":"/subscriptions/00000000-0000-0000-0000-000000000000/resourceGroups/clitest.rg000001/providers/Microsoft.Web/serverfarms/cli000002","resourceType":"Microsoft.Web/serverfarms","resourceName":"cli000002"}],"id":"/subscriptions/00000000-0000-0000-0000-000000000000/resourceGroups/clitest.rg000001/providers/Microsoft.Web/sites/cli000002","resourceType":"Microsoft.Web/sites","resourceName":"cli000002"},{"dependsOn":[{"id":"/subscriptions/00000000-0000-0000-0000-000000000000/resourceGroups/clitest.rg000001/providers/Microsoft.Web/sites/cli000002","resourceType":"Microsoft.Web/sites","resourceName":"cli000002"}],"id":"/subscriptions/00000000-0000-0000-0000-000000000000/resourceGroups/clitest.rg000001/providers/Microsoft.Web/sites/cli000002/Extensions/MSDeploy","resourceType":"Microsoft.Web/sites/Extensions","resourceName":"cli000002/MSDeploy"},{"dependsOn":[{"id":"/subscriptions/00000000-0000-0000-0000-000000000000/resourceGroups/clitest.rg000001/providers/Microsoft.Web/serverfarms/cli000002","resourceType":"Microsoft.Web/serverfarms","resourceName":"cli000002"},{"id":"/subscriptions/00000000-0000-0000-0000-000000000000/resourceGroups/clitest.rg000001/providers/Microsoft.Web/sites/cli000002","resourceType":"Microsoft.Web/sites","resourceName":"cli000002"},{"id":"/subscriptions/00000000-0000-0000-0000-000000000000/resourceGroups/clitest.rg000001/providers/Microsoft.Web/sites/cli000002/Extensions/MSDeploy","resourceType":"Microsoft.Web/sites/Extensions","resourceName":"cli000002/MSDeploy"},{"id":"/subscriptions/00000000-0000-0000-0000-000000000000/resourceGroups/clitest.rg000001/providers/Microsoft.Web/Sites/cli000002/config/publishingcredentials","resourceType":"Microsoft.Web/Sites/config","resourceName":"cli000002/publishingcredentials","actionName":"list","apiVersion":"2018-02-01"}],"id":"/subscriptions/00000000-0000-0000-0000-000000000000/resourceGroups/clitest.rg000001/providers/Microsoft.BotService/botServices/cli000002","resourceType":"Microsoft.BotService/botServices","resourceName":"cli000002"}]}}'
-    headers:
-      azure-asyncoperation:
-      - https://management.azure.com/subscriptions/00000000-0000-0000-0000-000000000000/resourcegroups/clitest.rg000001/providers/Microsoft.Resources/deployments/cli000002/operationStatuses/08586310970844332979?api-version=2019-07-01
-=======
       string: '{"id":"/subscriptions/00000000-0000-0000-0000-000000000000/resourceGroups/clitest.rg000001/providers/Microsoft.Resources/deployments/cli000002","name":"cli000002","type":"Microsoft.Resources/deployments","properties":{"templateHash":"12265489627004014712","parameters":{"botEnv":{"type":"String","value":"prod"},"botId":{"type":"String","value":"cli000002"},"description":{"type":"String","value":""},"location":{"type":"String","value":"centralus"},"sku":{"type":"String","value":"F0"},"kind":{"type":"String","value":"sdk"},"siteName":{"type":"String","value":"cli000002"},"appId":{"type":"String","value":"f5cdb816-3349-4940-b073-4fd43c3e9713"},"appSecret":{"type":"String","value":"9bb8155f-c3f5-4c2f-932f-02692d97053d"},"zipUrl":{"type":"String","value":""},"serverFarmId":{"type":"String","value":"/subscriptions/00000000-0000-0000-0000-000000000000/resourceGroups/clitest.rg000001/providers/Microsoft.Web/serverfarms/cli000002"},"createServerFarm":{"type":"Bool","value":true},"serverFarmLocation":{"type":"String","value":"centralus"},"serverFarmSku":{"type":"Object","value":{"name":"S1","tier":"Standard","size":"S1","family":"S","capacity":1}},"endpoint":{"type":"String","value":""},"botFileEncryptionKey":{"type":"String","value":""}},"mode":"Incremental","provisioningState":"Accepted","timestamp":"2019-10-21T11:24:36.8171024Z","duration":"PT2.0490138S","correlationId":"300af333-a9ae-48b1-90e5-9906e5e6af4b","providers":[{"namespace":"Microsoft.Web","resourceTypes":[{"resourceType":"serverfarms","locations":["centralus"]},{"resourceType":"sites","locations":["centralus"]}]},{"namespace":"Microsoft.BotService","resourceTypes":[{"resourceType":"botServices","locations":["global"]}]}],"dependencies":[{"dependsOn":[{"id":"/subscriptions/00000000-0000-0000-0000-000000000000/resourceGroups/clitest.rg000001/providers/Microsoft.Web/serverfarms/cli000002","resourceType":"Microsoft.Web/serverfarms","resourceName":"cli000002"}],"id":"/subscriptions/00000000-0000-0000-0000-000000000000/resourceGroups/clitest.rg000001/providers/Microsoft.Web/sites/cli000002","resourceType":"Microsoft.Web/sites","resourceName":"cli000002"},{"dependsOn":[{"id":"/subscriptions/00000000-0000-0000-0000-000000000000/resourceGroups/clitest.rg000001/providers/Microsoft.Web/sites/cli000002","resourceType":"Microsoft.Web/sites","resourceName":"cli000002"}],"id":"/subscriptions/00000000-0000-0000-0000-000000000000/resourceGroups/clitest.rg000001/providers/Microsoft.Web/sites/cli000002/Extensions/MSDeploy","resourceType":"Microsoft.Web/sites/Extensions","resourceName":"cli000002/MSDeploy"},{"dependsOn":[{"id":"/subscriptions/00000000-0000-0000-0000-000000000000/resourceGroups/clitest.rg000001/providers/Microsoft.Web/serverfarms/cli000002","resourceType":"Microsoft.Web/serverfarms","resourceName":"cli000002"},{"id":"/subscriptions/00000000-0000-0000-0000-000000000000/resourceGroups/clitest.rg000001/providers/Microsoft.Web/sites/cli000002","resourceType":"Microsoft.Web/sites","resourceName":"cli000002"},{"id":"/subscriptions/00000000-0000-0000-0000-000000000000/resourceGroups/clitest.rg000001/providers/Microsoft.Web/sites/cli000002/Extensions/MSDeploy","resourceType":"Microsoft.Web/sites/Extensions","resourceName":"cli000002/MSDeploy"},{"id":"/subscriptions/00000000-0000-0000-0000-000000000000/resourceGroups/clitest.rg000001/providers/Microsoft.Web/Sites/cli000002/config/publishingcredentials","resourceType":"Microsoft.Web/Sites/config","resourceName":"cli000002/publishingcredentials","actionName":"list","apiVersion":"2018-02-01"}],"id":"/subscriptions/00000000-0000-0000-0000-000000000000/resourceGroups/clitest.rg000001/providers/Microsoft.BotService/botServices/cli000002","resourceType":"Microsoft.BotService/botServices","resourceName":"cli000002"}]}}'
     headers:
       azure-asyncoperation:
       - https://management.azure.com/subscriptions/00000000-0000-0000-0000-000000000000/resourcegroups/clitest.rg000001/providers/Microsoft.Resources/deployments/cli000002/operationStatuses/08586299498107095621?api-version=2019-07-01
->>>>>>> 807faccc
       cache-control:
       - no-cache
       content-length:
@@ -202,11 +169,7 @@
       content-type:
       - application/json; charset=utf-8
       date:
-<<<<<<< HEAD
-      - Tue, 08 Oct 2019 04:43:20 GMT
-=======
       - Mon, 21 Oct 2019 11:24:37 GMT
->>>>>>> 807faccc
       expires:
       - '-1'
       pragma:
@@ -234,174 +197,135 @@
       ParameterSetName:
       - -k -g -n --appid -p --lang
       User-Agent:
-<<<<<<< HEAD
-      - python/3.6.5 (Windows-10-10.0.17134-SP0) msrest/0.6.10 msrest_azure/0.6.1
-        azure-mgmt-resource/4.0.0 Azure-SDK-For-Python AZURECLI/2.0.74
-    method: GET
-    uri: https://management.azure.com/subscriptions/00000000-0000-0000-0000-000000000000/resourcegroups/clitest.rg000001/providers/Microsoft.Resources/deployments/mock-deployment/operationStatuses/08586310970844332979?api-version=2019-07-01
-=======
-      - python/3.7.4 (Windows-10-10.0.18362-SP0) msrest/0.6.10 msrest_azure/0.6.2
-        azure-mgmt-resource/4.0.0 Azure-SDK-For-Python AZURECLI/2.0.75
-    method: GET
-    uri: https://management.azure.com/subscriptions/00000000-0000-0000-0000-000000000000/resourcegroups/clitest.rg000001/providers/Microsoft.Resources/deployments/mock-deployment/operationStatuses/08586299498107095621?api-version=2019-07-01
->>>>>>> 807faccc
-  response:
-    body:
-      string: '{"status":"Running"}'
-    headers:
-      cache-control:
-      - no-cache
-      content-length:
-      - '20'
-      content-type:
-      - application/json; charset=utf-8
-      date:
-<<<<<<< HEAD
-      - Tue, 08 Oct 2019 04:43:51 GMT
-=======
+      - python/3.7.4 (Windows-10-10.0.18362-SP0) msrest/0.6.10 msrest_azure/0.6.2
+        azure-mgmt-resource/4.0.0 Azure-SDK-For-Python AZURECLI/2.0.75
+    method: GET
+    uri: https://management.azure.com/subscriptions/00000000-0000-0000-0000-000000000000/resourcegroups/clitest.rg000001/providers/Microsoft.Resources/deployments/mock-deployment/operationStatuses/08586299498107095621?api-version=2019-07-01
+  response:
+    body:
+      string: '{"status":"Running"}'
+    headers:
+      cache-control:
+      - no-cache
+      content-length:
+      - '20'
+      content-type:
+      - application/json; charset=utf-8
+      date:
       - Mon, 21 Oct 2019 11:25:09 GMT
->>>>>>> 807faccc
-      expires:
-      - '-1'
-      pragma:
-      - no-cache
-      strict-transport-security:
-      - max-age=31536000; includeSubDomains
-      vary:
-      - Accept-Encoding
-      x-content-type-options:
-      - nosniff
-    status:
-      code: 200
-      message: OK
-- request:
-    body: null
-    headers:
-      Accept:
-      - application/json
-      Accept-Encoding:
-      - gzip, deflate
-      CommandName:
-      - bot create
-      Connection:
-      - keep-alive
-      ParameterSetName:
-      - -k -g -n --appid -p --lang
-      User-Agent:
-<<<<<<< HEAD
-      - python/3.6.5 (Windows-10-10.0.17134-SP0) msrest/0.6.10 msrest_azure/0.6.1
-        azure-mgmt-resource/4.0.0 Azure-SDK-For-Python AZURECLI/2.0.74
-    method: GET
-    uri: https://management.azure.com/subscriptions/00000000-0000-0000-0000-000000000000/resourcegroups/clitest.rg000001/providers/Microsoft.Resources/deployments/mock-deployment/operationStatuses/08586310970844332979?api-version=2019-07-01
-=======
-      - python/3.7.4 (Windows-10-10.0.18362-SP0) msrest/0.6.10 msrest_azure/0.6.2
-        azure-mgmt-resource/4.0.0 Azure-SDK-For-Python AZURECLI/2.0.75
-    method: GET
-    uri: https://management.azure.com/subscriptions/00000000-0000-0000-0000-000000000000/resourcegroups/clitest.rg000001/providers/Microsoft.Resources/deployments/mock-deployment/operationStatuses/08586299498107095621?api-version=2019-07-01
->>>>>>> 807faccc
-  response:
-    body:
-      string: '{"status":"Running"}'
-    headers:
-      cache-control:
-      - no-cache
-      content-length:
-      - '20'
-      content-type:
-      - application/json; charset=utf-8
-      date:
-<<<<<<< HEAD
-      - Tue, 08 Oct 2019 04:44:21 GMT
-=======
+      expires:
+      - '-1'
+      pragma:
+      - no-cache
+      strict-transport-security:
+      - max-age=31536000; includeSubDomains
+      vary:
+      - Accept-Encoding
+      x-content-type-options:
+      - nosniff
+    status:
+      code: 200
+      message: OK
+- request:
+    body: null
+    headers:
+      Accept:
+      - application/json
+      Accept-Encoding:
+      - gzip, deflate
+      CommandName:
+      - bot create
+      Connection:
+      - keep-alive
+      ParameterSetName:
+      - -k -g -n --appid -p --lang
+      User-Agent:
+      - python/3.7.4 (Windows-10-10.0.18362-SP0) msrest/0.6.10 msrest_azure/0.6.2
+        azure-mgmt-resource/4.0.0 Azure-SDK-For-Python AZURECLI/2.0.75
+    method: GET
+    uri: https://management.azure.com/subscriptions/00000000-0000-0000-0000-000000000000/resourcegroups/clitest.rg000001/providers/Microsoft.Resources/deployments/mock-deployment/operationStatuses/08586299498107095621?api-version=2019-07-01
+  response:
+    body:
+      string: '{"status":"Running"}'
+    headers:
+      cache-control:
+      - no-cache
+      content-length:
+      - '20'
+      content-type:
+      - application/json; charset=utf-8
+      date:
       - Mon, 21 Oct 2019 11:25:39 GMT
->>>>>>> 807faccc
-      expires:
-      - '-1'
-      pragma:
-      - no-cache
-      strict-transport-security:
-      - max-age=31536000; includeSubDomains
-      vary:
-      - Accept-Encoding
-      x-content-type-options:
-      - nosniff
-    status:
-      code: 200
-      message: OK
-- request:
-    body: null
-    headers:
-      Accept:
-      - application/json
-      Accept-Encoding:
-      - gzip, deflate
-      CommandName:
-      - bot create
-      Connection:
-      - keep-alive
-      ParameterSetName:
-      - -k -g -n --appid -p --lang
-      User-Agent:
-<<<<<<< HEAD
-      - python/3.6.5 (Windows-10-10.0.17134-SP0) msrest/0.6.10 msrest_azure/0.6.1
-        azure-mgmt-resource/4.0.0 Azure-SDK-For-Python AZURECLI/2.0.74
-    method: GET
-    uri: https://management.azure.com/subscriptions/00000000-0000-0000-0000-000000000000/resourcegroups/clitest.rg000001/providers/Microsoft.Resources/deployments/mock-deployment/operationStatuses/08586310970844332979?api-version=2019-07-01
-=======
-      - python/3.7.4 (Windows-10-10.0.18362-SP0) msrest/0.6.10 msrest_azure/0.6.2
-        azure-mgmt-resource/4.0.0 Azure-SDK-For-Python AZURECLI/2.0.75
-    method: GET
-    uri: https://management.azure.com/subscriptions/00000000-0000-0000-0000-000000000000/resourcegroups/clitest.rg000001/providers/Microsoft.Resources/deployments/mock-deployment/operationStatuses/08586299498107095621?api-version=2019-07-01
->>>>>>> 807faccc
-  response:
-    body:
-      string: '{"status":"Running"}'
-    headers:
-      cache-control:
-      - no-cache
-      content-length:
-      - '20'
-      content-type:
-      - application/json; charset=utf-8
-      date:
-<<<<<<< HEAD
-      - Tue, 08 Oct 2019 04:44:51 GMT
-=======
+      expires:
+      - '-1'
+      pragma:
+      - no-cache
+      strict-transport-security:
+      - max-age=31536000; includeSubDomains
+      vary:
+      - Accept-Encoding
+      x-content-type-options:
+      - nosniff
+    status:
+      code: 200
+      message: OK
+- request:
+    body: null
+    headers:
+      Accept:
+      - application/json
+      Accept-Encoding:
+      - gzip, deflate
+      CommandName:
+      - bot create
+      Connection:
+      - keep-alive
+      ParameterSetName:
+      - -k -g -n --appid -p --lang
+      User-Agent:
+      - python/3.7.4 (Windows-10-10.0.18362-SP0) msrest/0.6.10 msrest_azure/0.6.2
+        azure-mgmt-resource/4.0.0 Azure-SDK-For-Python AZURECLI/2.0.75
+    method: GET
+    uri: https://management.azure.com/subscriptions/00000000-0000-0000-0000-000000000000/resourcegroups/clitest.rg000001/providers/Microsoft.Resources/deployments/mock-deployment/operationStatuses/08586299498107095621?api-version=2019-07-01
+  response:
+    body:
+      string: '{"status":"Running"}'
+    headers:
+      cache-control:
+      - no-cache
+      content-length:
+      - '20'
+      content-type:
+      - application/json; charset=utf-8
+      date:
       - Mon, 21 Oct 2019 11:26:10 GMT
->>>>>>> 807faccc
-      expires:
-      - '-1'
-      pragma:
-      - no-cache
-      strict-transport-security:
-      - max-age=31536000; includeSubDomains
-      vary:
-      - Accept-Encoding
-      x-content-type-options:
-      - nosniff
-    status:
-      code: 200
-      message: OK
-- request:
-    body: null
-    headers:
-      Accept:
-      - application/json
-      Accept-Encoding:
-      - gzip, deflate
-      CommandName:
-      - bot create
-      Connection:
-      - keep-alive
-      ParameterSetName:
-      - -k -g -n --appid -p --lang
-      User-Agent:
-<<<<<<< HEAD
-      - python/3.6.5 (Windows-10-10.0.17134-SP0) msrest/0.6.10 msrest_azure/0.6.1
-        azure-mgmt-resource/4.0.0 Azure-SDK-For-Python AZURECLI/2.0.74
-    method: GET
-    uri: https://management.azure.com/subscriptions/00000000-0000-0000-0000-000000000000/resourcegroups/clitest.rg000001/providers/Microsoft.Resources/deployments/mock-deployment/operationStatuses/08586310970844332979?api-version=2019-07-01
-=======
+      expires:
+      - '-1'
+      pragma:
+      - no-cache
+      strict-transport-security:
+      - max-age=31536000; includeSubDomains
+      vary:
+      - Accept-Encoding
+      x-content-type-options:
+      - nosniff
+    status:
+      code: 200
+      message: OK
+- request:
+    body: null
+    headers:
+      Accept:
+      - application/json
+      Accept-Encoding:
+      - gzip, deflate
+      CommandName:
+      - bot create
+      Connection:
+      - keep-alive
+      ParameterSetName:
+      - -k -g -n --appid -p --lang
+      User-Agent:
       - python/3.7.4 (Windows-10-10.0.18362-SP0) msrest/0.6.10 msrest_azure/0.6.2
         azure-mgmt-resource/4.0.0 Azure-SDK-For-Python AZURECLI/2.0.75
     method: GET
@@ -621,7 +545,6 @@
         azure-mgmt-resource/4.0.0 Azure-SDK-For-Python AZURECLI/2.0.75
     method: GET
     uri: https://management.azure.com/subscriptions/00000000-0000-0000-0000-000000000000/resourcegroups/clitest.rg000001/providers/Microsoft.Resources/deployments/mock-deployment/operationStatuses/08586299498107095621?api-version=2019-07-01
->>>>>>> 807faccc
   response:
     body:
       string: '{"status":"Succeeded"}'
@@ -633,54 +556,41 @@
       content-type:
       - application/json; charset=utf-8
       date:
-<<<<<<< HEAD
-      - Tue, 08 Oct 2019 04:45:21 GMT
-=======
       - Mon, 21 Oct 2019 11:29:14 GMT
->>>>>>> 807faccc
-      expires:
-      - '-1'
-      pragma:
-      - no-cache
-      strict-transport-security:
-      - max-age=31536000; includeSubDomains
-      vary:
-      - Accept-Encoding
-      x-content-type-options:
-      - nosniff
-    status:
-      code: 200
-      message: OK
-- request:
-    body: null
-    headers:
-      Accept:
-      - application/json
-      Accept-Encoding:
-      - gzip, deflate
-      CommandName:
-      - bot create
-      Connection:
-      - keep-alive
-      ParameterSetName:
-      - -k -g -n --appid -p --lang
-      User-Agent:
-<<<<<<< HEAD
-      - python/3.6.5 (Windows-10-10.0.17134-SP0) msrest/0.6.10 msrest_azure/0.6.1
-        azure-mgmt-resource/4.0.0 Azure-SDK-For-Python AZURECLI/2.0.74
-=======
-      - python/3.7.4 (Windows-10-10.0.18362-SP0) msrest/0.6.10 msrest_azure/0.6.2
-        azure-mgmt-resource/4.0.0 Azure-SDK-For-Python AZURECLI/2.0.75
->>>>>>> 807faccc
+      expires:
+      - '-1'
+      pragma:
+      - no-cache
+      strict-transport-security:
+      - max-age=31536000; includeSubDomains
+      vary:
+      - Accept-Encoding
+      x-content-type-options:
+      - nosniff
+    status:
+      code: 200
+      message: OK
+- request:
+    body: null
+    headers:
+      Accept:
+      - application/json
+      Accept-Encoding:
+      - gzip, deflate
+      CommandName:
+      - bot create
+      Connection:
+      - keep-alive
+      ParameterSetName:
+      - -k -g -n --appid -p --lang
+      User-Agent:
+      - python/3.7.4 (Windows-10-10.0.18362-SP0) msrest/0.6.10 msrest_azure/0.6.2
+        azure-mgmt-resource/4.0.0 Azure-SDK-For-Python AZURECLI/2.0.75
     method: GET
     uri: https://management.azure.com/subscriptions/00000000-0000-0000-0000-000000000000/resourcegroups/clitest.rg000001/providers/Microsoft.Resources/deployments/mock-deployment?api-version=2019-07-01
   response:
     body:
-<<<<<<< HEAD
-      string: '{"id":"/subscriptions/00000000-0000-0000-0000-000000000000/resourceGroups/clitest.rg000001/providers/Microsoft.Resources/deployments/cli000002","name":"cli000002","type":"Microsoft.Resources/deployments","properties":{"templateHash":"12265489627004014712","parameters":{"botEnv":{"type":"String","value":"prod"},"botId":{"type":"String","value":"cli000002"},"description":{"type":"String","value":""},"location":{"type":"String","value":"centralus"},"sku":{"type":"String","value":"F0"},"kind":{"type":"String","value":"sdk"},"siteName":{"type":"String","value":"cli000002"},"appId":{"type":"String","value":"b86049b8-1258-4f32-94ed-a94d00da0dd1"},"appSecret":{"type":"String","value":"5f181cdb-49cf-45b1-ba9c-316e6129a011"},"zipUrl":{"type":"String","value":""},"serverFarmId":{"type":"String","value":"/subscriptions/00000000-0000-0000-0000-000000000000/resourceGroups/clitest.rg000001/providers/Microsoft.Web/serverfarms/cli000002"},"createServerFarm":{"type":"Bool","value":true},"serverFarmLocation":{"type":"String","value":"centralus"},"serverFarmSku":{"type":"Object","value":{"name":"S1","tier":"Standard","size":"S1","family":"S","capacity":1}},"endpoint":{"type":"String","value":""},"botFileEncryptionKey":{"type":"String","value":""}},"mode":"Incremental","provisioningState":"Succeeded","timestamp":"2019-10-08T04:45:04.1922928Z","duration":"PT1M43.1479484S","correlationId":"6abe6702-353f-49ba-bcc5-907f3d065c88","providers":[{"namespace":"Microsoft.Web","resourceTypes":[{"resourceType":"serverfarms","locations":["centralus"]},{"resourceType":"sites","locations":["centralus"]}]},{"namespace":"Microsoft.BotService","resourceTypes":[{"resourceType":"botServices","locations":["global"]}]}],"dependencies":[{"dependsOn":[{"id":"/subscriptions/00000000-0000-0000-0000-000000000000/resourceGroups/clitest.rg000001/providers/Microsoft.Web/serverfarms/cli000002","resourceType":"Microsoft.Web/serverfarms","resourceName":"cli000002"}],"id":"/subscriptions/00000000-0000-0000-0000-000000000000/resourceGroups/clitest.rg000001/providers/Microsoft.Web/sites/cli000002","resourceType":"Microsoft.Web/sites","resourceName":"cli000002"},{"dependsOn":[{"id":"/subscriptions/00000000-0000-0000-0000-000000000000/resourceGroups/clitest.rg000001/providers/Microsoft.Web/sites/cli000002","resourceType":"Microsoft.Web/sites","resourceName":"cli000002"}],"id":"/subscriptions/00000000-0000-0000-0000-000000000000/resourceGroups/clitest.rg000001/providers/Microsoft.Web/sites/cli000002/Extensions/MSDeploy","resourceType":"Microsoft.Web/sites/Extensions","resourceName":"cli000002/MSDeploy"},{"dependsOn":[{"id":"/subscriptions/00000000-0000-0000-0000-000000000000/resourceGroups/clitest.rg000001/providers/Microsoft.Web/serverfarms/cli000002","resourceType":"Microsoft.Web/serverfarms","resourceName":"cli000002"},{"id":"/subscriptions/00000000-0000-0000-0000-000000000000/resourceGroups/clitest.rg000001/providers/Microsoft.Web/sites/cli000002","resourceType":"Microsoft.Web/sites","resourceName":"cli000002"},{"id":"/subscriptions/00000000-0000-0000-0000-000000000000/resourceGroups/clitest.rg000001/providers/Microsoft.Web/sites/cli000002/Extensions/MSDeploy","resourceType":"Microsoft.Web/sites/Extensions","resourceName":"cli000002/MSDeploy"},{"id":"/subscriptions/00000000-0000-0000-0000-000000000000/resourceGroups/clitest.rg000001/providers/Microsoft.Web/Sites/cli000002/config/publishingcredentials","resourceType":"Microsoft.Web/Sites/config","resourceName":"cli000002/publishingcredentials","actionName":"list","apiVersion":"2018-02-01"}],"id":"/subscriptions/00000000-0000-0000-0000-000000000000/resourceGroups/clitest.rg000001/providers/Microsoft.BotService/botServices/cli000002","resourceType":"Microsoft.BotService/botServices","resourceName":"cli000002"}],"outputResources":[{"id":"/subscriptions/00000000-0000-0000-0000-000000000000/resourceGroups/clitest.rg000001/providers/Microsoft.BotService/botServices/cli000002"},{"id":"/subscriptions/00000000-0000-0000-0000-000000000000/resourceGroups/clitest.rg000001/providers/Microsoft.Web/serverfarms/cli000002"},{"id":"/subscriptions/00000000-0000-0000-0000-000000000000/resourceGroups/clitest.rg000001/providers/Microsoft.Web/sites/cli000002"}]}}'
-=======
       string: '{"id":"/subscriptions/00000000-0000-0000-0000-000000000000/resourceGroups/clitest.rg000001/providers/Microsoft.Resources/deployments/cli000002","name":"cli000002","type":"Microsoft.Resources/deployments","properties":{"templateHash":"12265489627004014712","parameters":{"botEnv":{"type":"String","value":"prod"},"botId":{"type":"String","value":"cli000002"},"description":{"type":"String","value":""},"location":{"type":"String","value":"centralus"},"sku":{"type":"String","value":"F0"},"kind":{"type":"String","value":"sdk"},"siteName":{"type":"String","value":"cli000002"},"appId":{"type":"String","value":"f5cdb816-3349-4940-b073-4fd43c3e9713"},"appSecret":{"type":"String","value":"9bb8155f-c3f5-4c2f-932f-02692d97053d"},"zipUrl":{"type":"String","value":""},"serverFarmId":{"type":"String","value":"/subscriptions/00000000-0000-0000-0000-000000000000/resourceGroups/clitest.rg000001/providers/Microsoft.Web/serverfarms/cli000002"},"createServerFarm":{"type":"Bool","value":true},"serverFarmLocation":{"type":"String","value":"centralus"},"serverFarmSku":{"type":"Object","value":{"name":"S1","tier":"Standard","size":"S1","family":"S","capacity":1}},"endpoint":{"type":"String","value":""},"botFileEncryptionKey":{"type":"String","value":""}},"mode":"Incremental","provisioningState":"Succeeded","timestamp":"2019-10-21T11:28:50.1691411Z","duration":"PT4M15.4010525S","correlationId":"300af333-a9ae-48b1-90e5-9906e5e6af4b","providers":[{"namespace":"Microsoft.Web","resourceTypes":[{"resourceType":"serverfarms","locations":["centralus"]},{"resourceType":"sites","locations":["centralus"]}]},{"namespace":"Microsoft.BotService","resourceTypes":[{"resourceType":"botServices","locations":["global"]}]}],"dependencies":[{"dependsOn":[{"id":"/subscriptions/00000000-0000-0000-0000-000000000000/resourceGroups/clitest.rg000001/providers/Microsoft.Web/serverfarms/cli000002","resourceType":"Microsoft.Web/serverfarms","resourceName":"cli000002"}],"id":"/subscriptions/00000000-0000-0000-0000-000000000000/resourceGroups/clitest.rg000001/providers/Microsoft.Web/sites/cli000002","resourceType":"Microsoft.Web/sites","resourceName":"cli000002"},{"dependsOn":[{"id":"/subscriptions/00000000-0000-0000-0000-000000000000/resourceGroups/clitest.rg000001/providers/Microsoft.Web/sites/cli000002","resourceType":"Microsoft.Web/sites","resourceName":"cli000002"}],"id":"/subscriptions/00000000-0000-0000-0000-000000000000/resourceGroups/clitest.rg000001/providers/Microsoft.Web/sites/cli000002/Extensions/MSDeploy","resourceType":"Microsoft.Web/sites/Extensions","resourceName":"cli000002/MSDeploy"},{"dependsOn":[{"id":"/subscriptions/00000000-0000-0000-0000-000000000000/resourceGroups/clitest.rg000001/providers/Microsoft.Web/serverfarms/cli000002","resourceType":"Microsoft.Web/serverfarms","resourceName":"cli000002"},{"id":"/subscriptions/00000000-0000-0000-0000-000000000000/resourceGroups/clitest.rg000001/providers/Microsoft.Web/sites/cli000002","resourceType":"Microsoft.Web/sites","resourceName":"cli000002"},{"id":"/subscriptions/00000000-0000-0000-0000-000000000000/resourceGroups/clitest.rg000001/providers/Microsoft.Web/sites/cli000002/Extensions/MSDeploy","resourceType":"Microsoft.Web/sites/Extensions","resourceName":"cli000002/MSDeploy"},{"id":"/subscriptions/00000000-0000-0000-0000-000000000000/resourceGroups/clitest.rg000001/providers/Microsoft.Web/Sites/cli000002/config/publishingcredentials","resourceType":"Microsoft.Web/Sites/config","resourceName":"cli000002/publishingcredentials","actionName":"list","apiVersion":"2018-02-01"}],"id":"/subscriptions/00000000-0000-0000-0000-000000000000/resourceGroups/clitest.rg000001/providers/Microsoft.BotService/botServices/cli000002","resourceType":"Microsoft.BotService/botServices","resourceName":"cli000002"}],"outputResources":[{"id":"/subscriptions/00000000-0000-0000-0000-000000000000/resourceGroups/clitest.rg000001/providers/Microsoft.BotService/botServices/cli000002"},{"id":"/subscriptions/00000000-0000-0000-0000-000000000000/resourceGroups/clitest.rg000001/providers/Microsoft.Web/serverfarms/cli000002"},{"id":"/subscriptions/00000000-0000-0000-0000-000000000000/resourceGroups/clitest.rg000001/providers/Microsoft.Web/sites/cli000002"}]}}'
->>>>>>> 807faccc
     headers:
       cache-control:
       - no-cache
@@ -689,56 +599,43 @@
       content-type:
       - application/json; charset=utf-8
       date:
-<<<<<<< HEAD
-      - Tue, 08 Oct 2019 04:45:21 GMT
-=======
       - Mon, 21 Oct 2019 11:29:14 GMT
->>>>>>> 807faccc
-      expires:
-      - '-1'
-      pragma:
-      - no-cache
-      strict-transport-security:
-      - max-age=31536000; includeSubDomains
-      vary:
-      - Accept-Encoding
-      x-content-type-options:
-      - nosniff
-    status:
-      code: 200
-      message: OK
-- request:
-    body: null
-    headers:
-      Accept:
-      - application/json
-      Accept-Encoding:
-      - gzip, deflate
-      CommandName:
-      - bot create
-      Connection:
-      - keep-alive
-      ParameterSetName:
-      - -k -g -n --appid -p --lang
-      User-Agent:
-<<<<<<< HEAD
-      - python/3.6.5 (Windows-10-10.0.17134-SP0) msrest/0.6.10 msrest_azure/0.6.1
-        azure-mgmt-botservice/0.2.0 Azure-SDK-For-Python AZURECLI/2.0.74
-=======
+      expires:
+      - '-1'
+      pragma:
+      - no-cache
+      strict-transport-security:
+      - max-age=31536000; includeSubDomains
+      vary:
+      - Accept-Encoding
+      x-content-type-options:
+      - nosniff
+    status:
+      code: 200
+      message: OK
+- request:
+    body: null
+    headers:
+      Accept:
+      - application/json
+      Accept-Encoding:
+      - gzip, deflate
+      CommandName:
+      - bot create
+      Connection:
+      - keep-alive
+      ParameterSetName:
+      - -k -g -n --appid -p --lang
+      User-Agent:
       - python/3.7.4 (Windows-10-10.0.18362-SP0) msrest/0.6.10 msrest_azure/0.6.2
         azure-mgmt-botservice/0.2.0 Azure-SDK-For-Python AZURECLI/2.0.75
->>>>>>> 807faccc
       accept-language:
       - en-US
     method: GET
     uri: https://management.azure.com/subscriptions/00000000-0000-0000-0000-000000000000/resourceGroups/clitest.rg000001/providers/Microsoft.BotService/botServices/cli000002?api-version=2018-07-12
   response:
     body:
-<<<<<<< HEAD
-      string: '{"id":"/subscriptions/00000000-0000-0000-0000-000000000000/resourceGroups/clitest.rg000001/providers/Microsoft.BotService/botServices/cli000002","name":"cli000002","type":"Microsoft.BotService/botServices","etag":"\"0000d64d-0000-0100-0000-5d9c144a0000\"","location":"global","sku":{"name":"F0"},"kind":"sdk","tags":{},"properties":{"displayName":"cli000002","description":null,"iconUrl":"https://docs.botframework.com/static/devportal/client/images/bot-framework-default.png","endpoint":"https://cli000002.azurewebsites.net/api/messages","msaAppId":"b86049b8-1258-4f32-94ed-a94d00da0dd1","developerAppInsightKey":null,"developerAppInsightsApplicationId":null,"luisAppIds":[],"endpointVersion":"3.0","configuredChannels":["webchat"],"enabledChannels":["webchat","directline"],"isDeveloperAppInsightsApiKeySet":false,"isStreamingSupported":false,"publishingCredentials":null,"parameters":null,"allSettings":null,"manifestUrl":null,"storageResourceId":null,"provisioningState":"Succeeded"}}'
-=======
       string: '{"id":"/subscriptions/00000000-0000-0000-0000-000000000000/resourceGroups/clitest.rg000001/providers/Microsoft.BotService/botServices/cli000002","name":"cli000002","type":"Microsoft.BotService/botServices","etag":"\"1e007585-0000-0100-0000-5dad964c0000\"","location":"global","sku":{"name":"F0"},"kind":"sdk","tags":{},"properties":{"displayName":"cli000002","description":null,"iconUrl":"https://docs.botframework.com/static/devportal/client/images/bot-framework-default.png","endpoint":"https://cli000002.azurewebsites.net/api/messages","msaAppId":"f5cdb816-3349-4940-b073-4fd43c3e9713","developerAppInsightKey":null,"developerAppInsightsApplicationId":null,"luisAppIds":[],"endpointVersion":"3.0","configuredChannels":["webchat"],"enabledChannels":["webchat","directline"],"isDeveloperAppInsightsApiKeySet":false,"isStreamingSupported":false,"publishingCredentials":null,"parameters":null,"allSettings":null,"manifestUrl":null,"storageResourceId":null,"provisioningState":"Succeeded"}}'
->>>>>>> 807faccc
     headers:
       cache-control:
       - no-cache
@@ -747,15 +644,9 @@
       content-type:
       - application/json; charset=utf-8
       date:
-<<<<<<< HEAD
-      - Tue, 08 Oct 2019 04:45:21 GMT
-      etag:
-      - '"0000d64d-0000-0100-0000-5d9c144a0000"'
-=======
       - Mon, 21 Oct 2019 11:29:15 GMT
       etag:
       - '"1e007585-0000-0100-0000-5dad964c0000"'
->>>>>>> 807faccc
       expires:
       - '-1'
       pragma:
