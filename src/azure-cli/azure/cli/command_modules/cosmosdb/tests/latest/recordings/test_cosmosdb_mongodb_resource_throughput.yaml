interactions:
- request:
    body: null
    headers:
      Accept:
      - application/json
      Accept-Encoding:
      - gzip, deflate
      CommandName:
      - cosmosdb create
      Connection:
      - keep-alive
      ParameterSetName:
      - -n -g --kind
      User-Agent:
<<<<<<< HEAD
      - AZURECLI/2.46.0 azsdk-python-azure-mgmt-resource/22.0.0 Python/3.10.10 (Linux-5.15.0-1033-azure-x86_64-with-glibc2.31)
        VSTS_7b238909-6802-4b65-b90d-184bca47f458_build_220_0
=======
      - AZURECLI/2.49.0 azsdk-python-azure-mgmt-resource/22.0.0 Python/3.10.11 (Windows-10-10.0.22621-SP0)
>>>>>>> 5307e359
    method: GET
    uri: https://management.azure.com/subscriptions/00000000-0000-0000-0000-000000000000/resourcegroups/cli_test_cosmosdb_mongodb_resource_throughput000001?api-version=2022-09-01
  response:
    body:
<<<<<<< HEAD
      string: '{"id":"/subscriptions/00000000-0000-0000-0000-000000000000/resourceGroups/cli_test_cosmosdb_mongodb_resource_throughput000001","name":"cli_test_cosmosdb_mongodb_resource_throughput000001","type":"Microsoft.Resources/resourceGroups","location":"westus","tags":{"product":"azurecli","cause":"automation","date":"2023-03-13T13:01:38Z"},"properties":{"provisioningState":"Succeeded"}}'
=======
      string: '{"id":"/subscriptions/00000000-0000-0000-0000-000000000000/resourceGroups/cli_test_cosmosdb_mongodb_resource_throughput000001","name":"cli_test_cosmosdb_mongodb_resource_throughput000001","type":"Microsoft.Resources/resourceGroups","location":"westus","tags":{"product":"azurecli","cause":"automation","test":"test_cosmosdb_mongodb_resource_throughput","date":"2023-06-08T16:21:05Z","module":"cosmosdb"},"properties":{"provisioningState":"Succeeded"}}'
>>>>>>> 5307e359
    headers:
      cache-control:
      - no-cache
      content-length:
<<<<<<< HEAD
      - '380'
      content-type:
      - application/json; charset=utf-8
      date:
      - Mon, 13 Mar 2023 13:01:38 GMT
=======
      - '451'
      content-type:
      - application/json; charset=utf-8
      date:
      - Thu, 08 Jun 2023 16:21:07 GMT
>>>>>>> 5307e359
      expires:
      - '-1'
      pragma:
      - no-cache
      strict-transport-security:
      - max-age=31536000; includeSubDomains
      vary:
      - Accept-Encoding
      x-content-type-options:
      - nosniff
    status:
      code: 200
      message: OK
- request:
    body: '{"location": "westus", "kind": "MongoDB", "properties": {"locations": [{"locationName":
      "westus", "failoverPriority": 0, "isZoneRedundant": false}], "databaseAccountOfferType":
      "Standard", "apiProperties": {}, "createMode": "Default"}}'
    headers:
      Accept:
      - application/json
      Accept-Encoding:
      - gzip, deflate
      CommandName:
      - cosmosdb create
      Connection:
      - keep-alive
      Content-Length:
      - '235'
      Content-Type:
      - application/json
      ParameterSetName:
      - -n -g --kind
      User-Agent:
<<<<<<< HEAD
      - AZURECLI/2.46.0 azsdk-python-mgmt-cosmosdb/9.0.0 Python/3.10.10 (Linux-5.15.0-1033-azure-x86_64-with-glibc2.31)
        VSTS_7b238909-6802-4b65-b90d-184bca47f458_build_220_0
=======
      - AZURECLI/2.49.0 azsdk-python-mgmt-cosmosdb/9.2.0 Python/3.10.11 (Windows-10-10.0.22621-SP0)
>>>>>>> 5307e359
    method: PUT
    uri: https://management.azure.com/subscriptions/00000000-0000-0000-0000-000000000000/resourceGroups/cli_test_cosmosdb_mongodb_resource_throughput000001/providers/Microsoft.DocumentDB/databaseAccounts/cli000002?api-version=2022-11-15
  response:
    body:
      string: '{"id":"/subscriptions/00000000-0000-0000-0000-000000000000/resourceGroups/cli_test_cosmosdb_mongodb_resource_throughput000001/providers/Microsoft.DocumentDB/databaseAccounts/cli000002","name":"cli000002","location":"West
<<<<<<< HEAD
        US","type":"Microsoft.DocumentDB/databaseAccounts","kind":"MongoDB","tags":{},"systemData":{"createdAt":"2023-03-13T13:01:43.9376949Z"},"properties":{"provisioningState":"Creating","publicNetworkAccess":"Enabled","enableAutomaticFailover":false,"enableMultipleWriteLocations":false,"enablePartitionKeyMonitor":false,"isVirtualNetworkFilterEnabled":false,"virtualNetworkRules":[],"EnabledApiTypes":"MongoDB","disableKeyBasedMetadataWriteAccess":false,"enableFreeTier":false,"enableAnalyticalStorage":false,"analyticalStorageConfiguration":{"schemaType":"FullFidelity"},"instanceId":"9bc1edde-ecf2-459f-abc8-22a915fce4d8","databaseAccountOfferType":"Standard","defaultIdentity":"","networkAclBypass":"None","disableLocalAuth":false,"enablePartitionMerge":false,"minimalTlsVersion":"Tls12","consistencyPolicy":{"defaultConsistencyLevel":"Session","maxIntervalInSeconds":5,"maxStalenessPrefix":100},"apiProperties":{"serverVersion":"3.6"},"configurationOverrides":{},"writeLocations":[{"id":"cli000002-westus","locationName":"West
        US","provisioningState":"Creating","failoverPriority":0,"isZoneRedundant":false}],"readLocations":[{"id":"cli000002-westus","locationName":"West
        US","provisioningState":"Creating","failoverPriority":0,"isZoneRedundant":false}],"locations":[{"id":"cli000002-westus","locationName":"West
        US","provisioningState":"Creating","failoverPriority":0,"isZoneRedundant":false}],"failoverPolicies":[{"id":"cli000002-westus","locationName":"West
        US","failoverPriority":0}],"cors":[],"capabilities":[{"name":"EnableMongo"}],"ipRules":[],"backupPolicy":{"type":"Periodic","periodicModeProperties":{"backupIntervalInMinutes":240,"backupRetentionIntervalInHours":8,"backupStorageRedundancy":"Invalid"}},"networkAclBypassResourceIds":[],"keysMetadata":{"primaryMasterKey":{"generationTime":"2023-03-13T13:01:43.9376949Z"},"secondaryMasterKey":{"generationTime":"2023-03-13T13:01:43.9376949Z"},"primaryReadonlyMasterKey":{"generationTime":"2023-03-13T13:01:43.9376949Z"},"secondaryReadonlyMasterKey":{"generationTime":"2023-03-13T13:01:43.9376949Z"}}},"identity":{"type":"None"}}'
    headers:
      azure-asyncoperation:
      - https://management.azure.com/subscriptions/00000000-0000-0000-0000-000000000000/providers/Microsoft.DocumentDB/locations/westus/operationsStatus/8db79e1a-159d-4a34-9652-5544bb545317?api-version=2022-11-15
=======
        US","type":"Microsoft.DocumentDB/databaseAccounts","kind":"MongoDB","tags":{},"systemData":{"createdAt":"2023-06-08T16:21:13.3181835Z"},"properties":{"provisioningState":"Creating","publicNetworkAccess":"Enabled","enableAutomaticFailover":false,"enableMultipleWriteLocations":false,"enablePartitionKeyMonitor":false,"isVirtualNetworkFilterEnabled":false,"virtualNetworkRules":[],"EnabledApiTypes":"MongoDB","disableKeyBasedMetadataWriteAccess":false,"enableFreeTier":false,"enableAnalyticalStorage":false,"analyticalStorageConfiguration":{"schemaType":"FullFidelity"},"instanceId":"baf5816e-ec11-42b5-9897-7601a1efb136","databaseAccountOfferType":"Standard","defaultIdentity":"","networkAclBypass":"None","disableLocalAuth":false,"enablePartitionMerge":false,"minimalTlsVersion":"Tls12","consistencyPolicy":{"defaultConsistencyLevel":"Session","maxIntervalInSeconds":5,"maxStalenessPrefix":100},"apiProperties":{"serverVersion":"3.6"},"configurationOverrides":{},"writeLocations":[{"id":"cli000002-westus","locationName":"West
        US","provisioningState":"Creating","failoverPriority":0,"isZoneRedundant":false}],"readLocations":[{"id":"cli000002-westus","locationName":"West
        US","provisioningState":"Creating","failoverPriority":0,"isZoneRedundant":false}],"locations":[{"id":"cli000002-westus","locationName":"West
        US","provisioningState":"Creating","failoverPriority":0,"isZoneRedundant":false}],"failoverPolicies":[{"id":"cli000002-westus","locationName":"West
        US","failoverPriority":0}],"cors":[],"capabilities":[{"name":"EnableMongo"}],"ipRules":[],"backupPolicy":{"type":"Periodic","periodicModeProperties":{"backupIntervalInMinutes":240,"backupRetentionIntervalInHours":8,"backupStorageRedundancy":"Invalid"}},"networkAclBypassResourceIds":[],"keysMetadata":{"primaryMasterKey":{"generationTime":"2023-06-08T16:21:13.3181835Z"},"secondaryMasterKey":{"generationTime":"2023-06-08T16:21:13.3181835Z"},"primaryReadonlyMasterKey":{"generationTime":"2023-06-08T16:21:13.3181835Z"},"secondaryReadonlyMasterKey":{"generationTime":"2023-06-08T16:21:13.3181835Z"}}},"identity":{"type":"None"}}'
    headers:
      azure-asyncoperation:
      - https://management.azure.com/subscriptions/00000000-0000-0000-0000-000000000000/providers/Microsoft.DocumentDB/locations/westus/operationsStatus/59cbaee3-258b-4200-a979-f83e7a086db3?api-version=2023-04-15
>>>>>>> 5307e359
      cache-control:
      - no-store, no-cache
      content-length:
      - '2309'
      content-type:
      - application/json
      date:
<<<<<<< HEAD
      - Mon, 13 Mar 2023 13:01:45 GMT
      location:
      - https://management.azure.com/subscriptions/00000000-0000-0000-0000-000000000000/resourceGroups/cli_test_cosmosdb_mongodb_resource_throughput000001/providers/Microsoft.DocumentDB/databaseAccounts/cli000002/operationResults/8db79e1a-159d-4a34-9652-5544bb545317?api-version=2022-11-15
=======
      - Thu, 08 Jun 2023 16:21:14 GMT
      location:
      - https://management.azure.com/subscriptions/00000000-0000-0000-0000-000000000000/resourceGroups/cli_test_cosmosdb_mongodb_resource_throughput000001/providers/Microsoft.DocumentDB/databaseAccounts/cli000002/operationResults/59cbaee3-258b-4200-a979-f83e7a086db3?api-version=2023-04-15
>>>>>>> 5307e359
      pragma:
      - no-cache
      server:
      - Microsoft-HTTPAPI/2.0
      strict-transport-security:
      - max-age=31536000; includeSubDomains
      transfer-encoding:
      - chunked
      vary:
      - Accept-Encoding
      x-content-type-options:
      - nosniff
      x-ms-gatewayversion:
      - version=2.14.0
      x-ms-ratelimit-remaining-subscription-writes:
      - '1199'
    status:
      code: 200
      message: Ok
- request:
    body: null
    headers:
      Accept:
      - '*/*'
      Accept-Encoding:
      - gzip, deflate
      CommandName:
      - cosmosdb create
      Connection:
      - keep-alive
      ParameterSetName:
      - -n -g --kind
      User-Agent:
<<<<<<< HEAD
      - AZURECLI/2.46.0 azsdk-python-mgmt-cosmosdb/9.0.0 Python/3.10.10 (Linux-5.15.0-1033-azure-x86_64-with-glibc2.31)
        VSTS_7b238909-6802-4b65-b90d-184bca47f458_build_220_0
    method: GET
    uri: https://management.azure.com/subscriptions/00000000-0000-0000-0000-000000000000/providers/Microsoft.DocumentDB/locations/westus/operationsStatus/8db79e1a-159d-4a34-9652-5544bb545317?api-version=2022-11-15
=======
      - AZURECLI/2.49.0 azsdk-python-mgmt-cosmosdb/9.2.0 Python/3.10.11 (Windows-10-10.0.22621-SP0)
    method: GET
    uri: https://management.azure.com/subscriptions/00000000-0000-0000-0000-000000000000/providers/Microsoft.DocumentDB/locations/westus/operationsStatus/59cbaee3-258b-4200-a979-f83e7a086db3?api-version=2023-04-15
  response:
    body:
      string: '{"status":"Enqueued"}'
    headers:
      cache-control:
      - no-store, no-cache
      content-length:
      - '21'
      content-type:
      - application/json
      date:
      - Thu, 08 Jun 2023 16:21:14 GMT
      pragma:
      - no-cache
      server:
      - Microsoft-HTTPAPI/2.0
      strict-transport-security:
      - max-age=31536000; includeSubDomains
      transfer-encoding:
      - chunked
      vary:
      - Accept-Encoding
      x-content-type-options:
      - nosniff
      x-ms-gatewayversion:
      - version=2.14.0
    status:
      code: 200
      message: Ok
- request:
    body: null
    headers:
      Accept:
      - '*/*'
      Accept-Encoding:
      - gzip, deflate
      CommandName:
      - cosmosdb create
      Connection:
      - keep-alive
      ParameterSetName:
      - -n -g --kind
      User-Agent:
      - AZURECLI/2.49.0 azsdk-python-mgmt-cosmosdb/9.2.0 Python/3.10.11 (Windows-10-10.0.22621-SP0)
    method: GET
    uri: https://management.azure.com/subscriptions/00000000-0000-0000-0000-000000000000/providers/Microsoft.DocumentDB/locations/westus/operationsStatus/59cbaee3-258b-4200-a979-f83e7a086db3?api-version=2023-04-15
>>>>>>> 5307e359
  response:
    body:
      string: '{"status":"Dequeued"}'
    headers:
      cache-control:
      - no-store, no-cache
      content-length:
      - '21'
      content-type:
      - application/json
      date:
<<<<<<< HEAD
      - Mon, 13 Mar 2023 13:02:16 GMT
=======
      - Thu, 08 Jun 2023 16:21:45 GMT
>>>>>>> 5307e359
      pragma:
      - no-cache
      server:
      - Microsoft-HTTPAPI/2.0
      strict-transport-security:
      - max-age=31536000; includeSubDomains
      transfer-encoding:
      - chunked
      vary:
      - Accept-Encoding
      x-content-type-options:
      - nosniff
      x-ms-gatewayversion:
      - version=2.14.0
    status:
      code: 200
      message: Ok
- request:
    body: null
    headers:
      Accept:
      - '*/*'
      Accept-Encoding:
      - gzip, deflate
      CommandName:
      - cosmosdb create
      Connection:
      - keep-alive
      ParameterSetName:
      - -n -g --kind
      User-Agent:
<<<<<<< HEAD
      - AZURECLI/2.46.0 azsdk-python-mgmt-cosmosdb/9.0.0 Python/3.10.10 (Linux-5.15.0-1033-azure-x86_64-with-glibc2.31)
        VSTS_7b238909-6802-4b65-b90d-184bca47f458_build_220_0
    method: GET
    uri: https://management.azure.com/subscriptions/00000000-0000-0000-0000-000000000000/providers/Microsoft.DocumentDB/locations/westus/operationsStatus/8db79e1a-159d-4a34-9652-5544bb545317?api-version=2022-11-15
=======
      - AZURECLI/2.49.0 azsdk-python-mgmt-cosmosdb/9.2.0 Python/3.10.11 (Windows-10-10.0.22621-SP0)
    method: GET
    uri: https://management.azure.com/subscriptions/00000000-0000-0000-0000-000000000000/providers/Microsoft.DocumentDB/locations/westus/operationsStatus/59cbaee3-258b-4200-a979-f83e7a086db3?api-version=2023-04-15
>>>>>>> 5307e359
  response:
    body:
      string: '{"status":"Dequeued"}'
    headers:
      cache-control:
      - no-store, no-cache
      content-length:
      - '21'
      content-type:
      - application/json
      date:
<<<<<<< HEAD
      - Mon, 13 Mar 2023 13:02:46 GMT
=======
      - Thu, 08 Jun 2023 16:22:15 GMT
>>>>>>> 5307e359
      pragma:
      - no-cache
      server:
      - Microsoft-HTTPAPI/2.0
      strict-transport-security:
      - max-age=31536000; includeSubDomains
      transfer-encoding:
      - chunked
      vary:
      - Accept-Encoding
      x-content-type-options:
      - nosniff
      x-ms-gatewayversion:
      - version=2.14.0
    status:
      code: 200
      message: Ok
- request:
    body: null
    headers:
      Accept:
      - '*/*'
      Accept-Encoding:
      - gzip, deflate
      CommandName:
      - cosmosdb create
      Connection:
      - keep-alive
      ParameterSetName:
      - -n -g --kind
      User-Agent:
<<<<<<< HEAD
      - AZURECLI/2.46.0 azsdk-python-mgmt-cosmosdb/9.0.0 Python/3.10.10 (Linux-5.15.0-1033-azure-x86_64-with-glibc2.31)
        VSTS_7b238909-6802-4b65-b90d-184bca47f458_build_220_0
    method: GET
    uri: https://management.azure.com/subscriptions/00000000-0000-0000-0000-000000000000/providers/Microsoft.DocumentDB/locations/westus/operationsStatus/8db79e1a-159d-4a34-9652-5544bb545317?api-version=2022-11-15
=======
      - AZURECLI/2.49.0 azsdk-python-mgmt-cosmosdb/9.2.0 Python/3.10.11 (Windows-10-10.0.22621-SP0)
    method: GET
    uri: https://management.azure.com/subscriptions/00000000-0000-0000-0000-000000000000/providers/Microsoft.DocumentDB/locations/westus/operationsStatus/59cbaee3-258b-4200-a979-f83e7a086db3?api-version=2023-04-15
>>>>>>> 5307e359
  response:
    body:
      string: '{"status":"Dequeued"}'
    headers:
      cache-control:
      - no-store, no-cache
      content-length:
      - '21'
      content-type:
      - application/json
      date:
<<<<<<< HEAD
      - Mon, 13 Mar 2023 13:03:16 GMT
=======
      - Thu, 08 Jun 2023 16:22:44 GMT
>>>>>>> 5307e359
      pragma:
      - no-cache
      server:
      - Microsoft-HTTPAPI/2.0
      strict-transport-security:
      - max-age=31536000; includeSubDomains
      transfer-encoding:
      - chunked
      vary:
      - Accept-Encoding
      x-content-type-options:
      - nosniff
      x-ms-gatewayversion:
      - version=2.14.0
    status:
      code: 200
      message: Ok
- request:
    body: null
    headers:
      Accept:
      - '*/*'
      Accept-Encoding:
      - gzip, deflate
      CommandName:
      - cosmosdb create
      Connection:
      - keep-alive
      ParameterSetName:
      - -n -g --kind
      User-Agent:
<<<<<<< HEAD
      - AZURECLI/2.46.0 azsdk-python-mgmt-cosmosdb/9.0.0 Python/3.10.10 (Linux-5.15.0-1033-azure-x86_64-with-glibc2.31)
        VSTS_7b238909-6802-4b65-b90d-184bca47f458_build_220_0
    method: GET
    uri: https://management.azure.com/subscriptions/00000000-0000-0000-0000-000000000000/providers/Microsoft.DocumentDB/locations/westus/operationsStatus/8db79e1a-159d-4a34-9652-5544bb545317?api-version=2022-11-15
  response:
    body:
      string: '{"status":"Dequeued"}'
    headers:
      cache-control:
      - no-store, no-cache
      content-length:
      - '21'
      content-type:
      - application/json
      date:
      - Mon, 13 Mar 2023 13:03:46 GMT
      pragma:
      - no-cache
      server:
      - Microsoft-HTTPAPI/2.0
      strict-transport-security:
      - max-age=31536000; includeSubDomains
      transfer-encoding:
      - chunked
      vary:
      - Accept-Encoding
      x-content-type-options:
      - nosniff
      x-ms-gatewayversion:
      - version=2.14.0
    status:
      code: 200
      message: Ok
- request:
    body: null
    headers:
      Accept:
      - '*/*'
      Accept-Encoding:
      - gzip, deflate
      CommandName:
      - cosmosdb create
      Connection:
      - keep-alive
      ParameterSetName:
      - -n -g --kind
      User-Agent:
      - AZURECLI/2.46.0 azsdk-python-mgmt-cosmosdb/9.0.0 Python/3.10.10 (Linux-5.15.0-1033-azure-x86_64-with-glibc2.31)
        VSTS_7b238909-6802-4b65-b90d-184bca47f458_build_220_0
    method: GET
    uri: https://management.azure.com/subscriptions/00000000-0000-0000-0000-000000000000/providers/Microsoft.DocumentDB/locations/westus/operationsStatus/8db79e1a-159d-4a34-9652-5544bb545317?api-version=2022-11-15
  response:
    body:
      string: '{"status":"Dequeued"}'
    headers:
      cache-control:
      - no-store, no-cache
      content-length:
      - '21'
      content-type:
      - application/json
      date:
      - Mon, 13 Mar 2023 13:04:17 GMT
      pragma:
      - no-cache
      server:
      - Microsoft-HTTPAPI/2.0
      strict-transport-security:
      - max-age=31536000; includeSubDomains
      transfer-encoding:
      - chunked
      vary:
      - Accept-Encoding
      x-content-type-options:
      - nosniff
      x-ms-gatewayversion:
      - version=2.14.0
    status:
      code: 200
      message: Ok
- request:
    body: null
    headers:
      Accept:
      - '*/*'
      Accept-Encoding:
      - gzip, deflate
      CommandName:
      - cosmosdb create
      Connection:
      - keep-alive
      ParameterSetName:
      - -n -g --kind
      User-Agent:
      - AZURECLI/2.46.0 azsdk-python-mgmt-cosmosdb/9.0.0 Python/3.10.10 (Linux-5.15.0-1033-azure-x86_64-with-glibc2.31)
        VSTS_7b238909-6802-4b65-b90d-184bca47f458_build_220_0
    method: GET
    uri: https://management.azure.com/subscriptions/00000000-0000-0000-0000-000000000000/providers/Microsoft.DocumentDB/locations/westus/operationsStatus/8db79e1a-159d-4a34-9652-5544bb545317?api-version=2022-11-15
  response:
    body:
      string: '{"status":"Dequeued"}'
    headers:
      cache-control:
      - no-store, no-cache
      content-length:
      - '21'
      content-type:
      - application/json
      date:
      - Mon, 13 Mar 2023 13:04:46 GMT
      pragma:
      - no-cache
      server:
      - Microsoft-HTTPAPI/2.0
      strict-transport-security:
      - max-age=31536000; includeSubDomains
      transfer-encoding:
      - chunked
      vary:
      - Accept-Encoding
      x-content-type-options:
      - nosniff
      x-ms-gatewayversion:
      - version=2.14.0
    status:
      code: 200
      message: Ok
- request:
    body: null
    headers:
      Accept:
      - '*/*'
      Accept-Encoding:
      - gzip, deflate
      CommandName:
      - cosmosdb create
      Connection:
      - keep-alive
      ParameterSetName:
      - -n -g --kind
      User-Agent:
      - AZURECLI/2.46.0 azsdk-python-mgmt-cosmosdb/9.0.0 Python/3.10.10 (Linux-5.15.0-1033-azure-x86_64-with-glibc2.31)
        VSTS_7b238909-6802-4b65-b90d-184bca47f458_build_220_0
    method: GET
    uri: https://management.azure.com/subscriptions/00000000-0000-0000-0000-000000000000/providers/Microsoft.DocumentDB/locations/westus/operationsStatus/8db79e1a-159d-4a34-9652-5544bb545317?api-version=2022-11-15
=======
      - AZURECLI/2.49.0 azsdk-python-mgmt-cosmosdb/9.2.0 Python/3.10.11 (Windows-10-10.0.22621-SP0)
    method: GET
    uri: https://management.azure.com/subscriptions/00000000-0000-0000-0000-000000000000/providers/Microsoft.DocumentDB/locations/westus/operationsStatus/59cbaee3-258b-4200-a979-f83e7a086db3?api-version=2023-04-15
>>>>>>> 5307e359
  response:
    body:
      string: '{"status":"Succeeded"}'
    headers:
      cache-control:
      - no-store, no-cache
      content-length:
      - '22'
      content-type:
      - application/json
      date:
<<<<<<< HEAD
      - Mon, 13 Mar 2023 13:05:17 GMT
=======
      - Thu, 08 Jun 2023 16:23:15 GMT
>>>>>>> 5307e359
      pragma:
      - no-cache
      server:
      - Microsoft-HTTPAPI/2.0
      strict-transport-security:
      - max-age=31536000; includeSubDomains
      transfer-encoding:
      - chunked
      vary:
      - Accept-Encoding
      x-content-type-options:
      - nosniff
      x-ms-gatewayversion:
      - version=2.14.0
    status:
      code: 200
      message: Ok
- request:
    body: null
    headers:
      Accept:
      - '*/*'
      Accept-Encoding:
      - gzip, deflate
      CommandName:
      - cosmosdb create
      Connection:
      - keep-alive
      ParameterSetName:
      - -n -g --kind
      User-Agent:
<<<<<<< HEAD
      - AZURECLI/2.46.0 azsdk-python-mgmt-cosmosdb/9.0.0 Python/3.10.10 (Linux-5.15.0-1033-azure-x86_64-with-glibc2.31)
        VSTS_7b238909-6802-4b65-b90d-184bca47f458_build_220_0
=======
      - AZURECLI/2.49.0 azsdk-python-mgmt-cosmosdb/9.2.0 Python/3.10.11 (Windows-10-10.0.22621-SP0)
>>>>>>> 5307e359
    method: GET
    uri: https://management.azure.com/subscriptions/00000000-0000-0000-0000-000000000000/resourceGroups/cli_test_cosmosdb_mongodb_resource_throughput000001/providers/Microsoft.DocumentDB/databaseAccounts/cli000002?api-version=2022-11-15
  response:
    body:
      string: '{"id":"/subscriptions/00000000-0000-0000-0000-000000000000/resourceGroups/cli_test_cosmosdb_mongodb_resource_throughput000001/providers/Microsoft.DocumentDB/databaseAccounts/cli000002","name":"cli000002","location":"West
<<<<<<< HEAD
        US","type":"Microsoft.DocumentDB/databaseAccounts","kind":"MongoDB","tags":{},"systemData":{"createdAt":"2023-03-13T13:04:33.5801672Z"},"properties":{"provisioningState":"Succeeded","documentEndpoint":"https://cli000002.documents.azure.com:443/","sqlEndpoint":"https://cli000002.documents.azure.com:443/","mongoEndpoint":"https://cli000002.mongo.cosmos.azure.com:443/","publicNetworkAccess":"Enabled","enableAutomaticFailover":false,"enableMultipleWriteLocations":false,"enablePartitionKeyMonitor":false,"isVirtualNetworkFilterEnabled":false,"virtualNetworkRules":[],"EnabledApiTypes":"MongoDB","disableKeyBasedMetadataWriteAccess":false,"enableFreeTier":false,"enableAnalyticalStorage":false,"analyticalStorageConfiguration":{"schemaType":"FullFidelity"},"instanceId":"9bc1edde-ecf2-459f-abc8-22a915fce4d8","databaseAccountOfferType":"Standard","defaultIdentity":"FirstPartyIdentity","networkAclBypass":"None","disableLocalAuth":false,"enablePartitionMerge":false,"minimalTlsVersion":"Tls12","consistencyPolicy":{"defaultConsistencyLevel":"Session","maxIntervalInSeconds":5,"maxStalenessPrefix":100},"apiProperties":{"serverVersion":"3.6"},"configurationOverrides":{"EnableBsonSchema":"True"},"writeLocations":[{"id":"cli000002-westus","locationName":"West
        US","documentEndpoint":"https://cli000002-westus.documents.azure.com:443/","provisioningState":"Succeeded","failoverPriority":0,"isZoneRedundant":false}],"readLocations":[{"id":"cli000002-westus","locationName":"West
        US","documentEndpoint":"https://cli000002-westus.documents.azure.com:443/","provisioningState":"Succeeded","failoverPriority":0,"isZoneRedundant":false}],"locations":[{"id":"cli000002-westus","locationName":"West
        US","documentEndpoint":"https://cli000002-westus.documents.azure.com:443/","provisioningState":"Succeeded","failoverPriority":0,"isZoneRedundant":false}],"failoverPolicies":[{"id":"cli000002-westus","locationName":"West
        US","failoverPriority":0}],"cors":[],"capabilities":[{"name":"EnableMongo"}],"ipRules":[],"backupPolicy":{"type":"Periodic","periodicModeProperties":{"backupIntervalInMinutes":240,"backupRetentionIntervalInHours":8,"backupStorageRedundancy":"Geo"}},"networkAclBypassResourceIds":[],"keysMetadata":{"primaryMasterKey":{"generationTime":"2023-03-13T13:04:33.5801672Z"},"secondaryMasterKey":{"generationTime":"2023-03-13T13:04:33.5801672Z"},"primaryReadonlyMasterKey":{"generationTime":"2023-03-13T13:04:33.5801672Z"},"secondaryReadonlyMasterKey":{"generationTime":"2023-03-13T13:04:33.5801672Z"}}},"identity":{"type":"None"}}'
=======
        US","type":"Microsoft.DocumentDB/databaseAccounts","kind":"MongoDB","tags":{},"systemData":{"createdAt":"2023-06-08T16:22:43.4664815Z"},"properties":{"provisioningState":"Succeeded","documentEndpoint":"https://cli000002.documents.azure.com:443/","sqlEndpoint":"https://cli000002.documents.azure.com:443/","mongoEndpoint":"https://cli000002.mongo.cosmos.azure.com:443/","publicNetworkAccess":"Enabled","enableAutomaticFailover":false,"enableMultipleWriteLocations":false,"enablePartitionKeyMonitor":false,"isVirtualNetworkFilterEnabled":false,"virtualNetworkRules":[],"EnabledApiTypes":"MongoDB","disableKeyBasedMetadataWriteAccess":false,"enableFreeTier":false,"enableAnalyticalStorage":false,"analyticalStorageConfiguration":{"schemaType":"FullFidelity"},"instanceId":"baf5816e-ec11-42b5-9897-7601a1efb136","databaseAccountOfferType":"Standard","defaultIdentity":"FirstPartyIdentity","networkAclBypass":"None","disableLocalAuth":false,"enablePartitionMerge":false,"minimalTlsVersion":"Tls12","consistencyPolicy":{"defaultConsistencyLevel":"Session","maxIntervalInSeconds":5,"maxStalenessPrefix":100},"apiProperties":{"serverVersion":"3.6"},"configurationOverrides":{"EnableBsonSchema":"True"},"writeLocations":[{"id":"cli000002-westus","locationName":"West
        US","documentEndpoint":"https://cli000002-westus.documents.azure.com:443/","provisioningState":"Succeeded","failoverPriority":0,"isZoneRedundant":false}],"readLocations":[{"id":"cli000002-westus","locationName":"West
        US","documentEndpoint":"https://cli000002-westus.documents.azure.com:443/","provisioningState":"Succeeded","failoverPriority":0,"isZoneRedundant":false}],"locations":[{"id":"cli000002-westus","locationName":"West
        US","documentEndpoint":"https://cli000002-westus.documents.azure.com:443/","provisioningState":"Succeeded","failoverPriority":0,"isZoneRedundant":false}],"failoverPolicies":[{"id":"cli000002-westus","locationName":"West
        US","failoverPriority":0}],"cors":[],"capabilities":[{"name":"EnableMongo"}],"ipRules":[],"backupPolicy":{"type":"Periodic","periodicModeProperties":{"backupIntervalInMinutes":240,"backupRetentionIntervalInHours":8,"backupStorageRedundancy":"Geo"}},"networkAclBypassResourceIds":[],"keysMetadata":{"primaryMasterKey":{"generationTime":"2023-06-08T16:22:43.4664815Z"},"secondaryMasterKey":{"generationTime":"2023-06-08T16:22:43.4664815Z"},"primaryReadonlyMasterKey":{"generationTime":"2023-06-08T16:22:43.4664815Z"},"secondaryReadonlyMasterKey":{"generationTime":"2023-06-08T16:22:43.4664815Z"}}},"identity":{"type":"None"}}'
>>>>>>> 5307e359
    headers:
      cache-control:
      - no-store, no-cache
      content-length:
      - '2752'
      content-type:
      - application/json
      date:
<<<<<<< HEAD
      - Mon, 13 Mar 2023 13:05:17 GMT
=======
      - Thu, 08 Jun 2023 16:23:16 GMT
>>>>>>> 5307e359
      pragma:
      - no-cache
      server:
      - Microsoft-HTTPAPI/2.0
      strict-transport-security:
      - max-age=31536000; includeSubDomains
      transfer-encoding:
      - chunked
      vary:
      - Accept-Encoding
      x-content-type-options:
      - nosniff
      x-ms-gatewayversion:
      - version=2.14.0
    status:
      code: 200
      message: Ok
- request:
    body: null
    headers:
      Accept:
      - application/json
      Accept-Encoding:
      - gzip, deflate
      CommandName:
      - cosmosdb create
      Connection:
      - keep-alive
      ParameterSetName:
      - -n -g --kind
      User-Agent:
<<<<<<< HEAD
      - AZURECLI/2.46.0 azsdk-python-mgmt-cosmosdb/9.0.0 Python/3.10.10 (Linux-5.15.0-1033-azure-x86_64-with-glibc2.31)
        VSTS_7b238909-6802-4b65-b90d-184bca47f458_build_220_0
=======
      - AZURECLI/2.49.0 azsdk-python-mgmt-cosmosdb/9.2.0 Python/3.10.11 (Windows-10-10.0.22621-SP0)
>>>>>>> 5307e359
    method: GET
    uri: https://management.azure.com/subscriptions/00000000-0000-0000-0000-000000000000/resourceGroups/cli_test_cosmosdb_mongodb_resource_throughput000001/providers/Microsoft.DocumentDB/databaseAccounts/cli000002?api-version=2022-11-15
  response:
    body:
      string: '{"id":"/subscriptions/00000000-0000-0000-0000-000000000000/resourceGroups/cli_test_cosmosdb_mongodb_resource_throughput000001/providers/Microsoft.DocumentDB/databaseAccounts/cli000002","name":"cli000002","location":"West
<<<<<<< HEAD
        US","type":"Microsoft.DocumentDB/databaseAccounts","kind":"MongoDB","tags":{},"systemData":{"createdAt":"2023-03-13T13:04:33.5801672Z"},"properties":{"provisioningState":"Succeeded","documentEndpoint":"https://cli000002.documents.azure.com:443/","sqlEndpoint":"https://cli000002.documents.azure.com:443/","mongoEndpoint":"https://cli000002.mongo.cosmos.azure.com:443/","publicNetworkAccess":"Enabled","enableAutomaticFailover":false,"enableMultipleWriteLocations":false,"enablePartitionKeyMonitor":false,"isVirtualNetworkFilterEnabled":false,"virtualNetworkRules":[],"EnabledApiTypes":"MongoDB","disableKeyBasedMetadataWriteAccess":false,"enableFreeTier":false,"enableAnalyticalStorage":false,"analyticalStorageConfiguration":{"schemaType":"FullFidelity"},"instanceId":"9bc1edde-ecf2-459f-abc8-22a915fce4d8","databaseAccountOfferType":"Standard","defaultIdentity":"FirstPartyIdentity","networkAclBypass":"None","disableLocalAuth":false,"enablePartitionMerge":false,"minimalTlsVersion":"Tls12","consistencyPolicy":{"defaultConsistencyLevel":"Session","maxIntervalInSeconds":5,"maxStalenessPrefix":100},"apiProperties":{"serverVersion":"3.6"},"configurationOverrides":{"EnableBsonSchema":"True"},"writeLocations":[{"id":"cli000002-westus","locationName":"West
        US","documentEndpoint":"https://cli000002-westus.documents.azure.com:443/","provisioningState":"Succeeded","failoverPriority":0,"isZoneRedundant":false}],"readLocations":[{"id":"cli000002-westus","locationName":"West
        US","documentEndpoint":"https://cli000002-westus.documents.azure.com:443/","provisioningState":"Succeeded","failoverPriority":0,"isZoneRedundant":false}],"locations":[{"id":"cli000002-westus","locationName":"West
        US","documentEndpoint":"https://cli000002-westus.documents.azure.com:443/","provisioningState":"Succeeded","failoverPriority":0,"isZoneRedundant":false}],"failoverPolicies":[{"id":"cli000002-westus","locationName":"West
        US","failoverPriority":0}],"cors":[],"capabilities":[{"name":"EnableMongo"}],"ipRules":[],"backupPolicy":{"type":"Periodic","periodicModeProperties":{"backupIntervalInMinutes":240,"backupRetentionIntervalInHours":8,"backupStorageRedundancy":"Geo"}},"networkAclBypassResourceIds":[],"keysMetadata":{"primaryMasterKey":{"generationTime":"2023-03-13T13:04:33.5801672Z"},"secondaryMasterKey":{"generationTime":"2023-03-13T13:04:33.5801672Z"},"primaryReadonlyMasterKey":{"generationTime":"2023-03-13T13:04:33.5801672Z"},"secondaryReadonlyMasterKey":{"generationTime":"2023-03-13T13:04:33.5801672Z"}}},"identity":{"type":"None"}}'
=======
        US","type":"Microsoft.DocumentDB/databaseAccounts","kind":"MongoDB","tags":{},"systemData":{"createdAt":"2023-06-08T16:22:43.4664815Z"},"properties":{"provisioningState":"Succeeded","documentEndpoint":"https://cli000002.documents.azure.com:443/","sqlEndpoint":"https://cli000002.documents.azure.com:443/","mongoEndpoint":"https://cli000002.mongo.cosmos.azure.com:443/","publicNetworkAccess":"Enabled","enableAutomaticFailover":false,"enableMultipleWriteLocations":false,"enablePartitionKeyMonitor":false,"isVirtualNetworkFilterEnabled":false,"virtualNetworkRules":[],"EnabledApiTypes":"MongoDB","disableKeyBasedMetadataWriteAccess":false,"enableFreeTier":false,"enableAnalyticalStorage":false,"analyticalStorageConfiguration":{"schemaType":"FullFidelity"},"instanceId":"baf5816e-ec11-42b5-9897-7601a1efb136","databaseAccountOfferType":"Standard","defaultIdentity":"FirstPartyIdentity","networkAclBypass":"None","disableLocalAuth":false,"enablePartitionMerge":false,"minimalTlsVersion":"Tls12","consistencyPolicy":{"defaultConsistencyLevel":"Session","maxIntervalInSeconds":5,"maxStalenessPrefix":100},"apiProperties":{"serverVersion":"3.6"},"configurationOverrides":{"EnableBsonSchema":"True"},"writeLocations":[{"id":"cli000002-westus","locationName":"West
        US","documentEndpoint":"https://cli000002-westus.documents.azure.com:443/","provisioningState":"Succeeded","failoverPriority":0,"isZoneRedundant":false}],"readLocations":[{"id":"cli000002-westus","locationName":"West
        US","documentEndpoint":"https://cli000002-westus.documents.azure.com:443/","provisioningState":"Succeeded","failoverPriority":0,"isZoneRedundant":false}],"locations":[{"id":"cli000002-westus","locationName":"West
        US","documentEndpoint":"https://cli000002-westus.documents.azure.com:443/","provisioningState":"Succeeded","failoverPriority":0,"isZoneRedundant":false}],"failoverPolicies":[{"id":"cli000002-westus","locationName":"West
        US","failoverPriority":0}],"cors":[],"capabilities":[{"name":"EnableMongo"}],"ipRules":[],"backupPolicy":{"type":"Periodic","periodicModeProperties":{"backupIntervalInMinutes":240,"backupRetentionIntervalInHours":8,"backupStorageRedundancy":"Geo"}},"networkAclBypassResourceIds":[],"keysMetadata":{"primaryMasterKey":{"generationTime":"2023-06-08T16:22:43.4664815Z"},"secondaryMasterKey":{"generationTime":"2023-06-08T16:22:43.4664815Z"},"primaryReadonlyMasterKey":{"generationTime":"2023-06-08T16:22:43.4664815Z"},"secondaryReadonlyMasterKey":{"generationTime":"2023-06-08T16:22:43.4664815Z"}}},"identity":{"type":"None"}}'
>>>>>>> 5307e359
    headers:
      cache-control:
      - no-store, no-cache
      content-length:
      - '2752'
      content-type:
      - application/json
      date:
<<<<<<< HEAD
      - Mon, 13 Mar 2023 13:05:17 GMT
=======
      - Thu, 08 Jun 2023 16:23:16 GMT
>>>>>>> 5307e359
      pragma:
      - no-cache
      server:
      - Microsoft-HTTPAPI/2.0
      strict-transport-security:
      - max-age=31536000; includeSubDomains
      transfer-encoding:
      - chunked
      vary:
      - Accept-Encoding
      x-content-type-options:
      - nosniff
      x-ms-gatewayversion:
      - version=2.14.0
    status:
      code: 200
      message: Ok
- request:
    body: '{"properties": {"resource": {"id": "cli000003"}, "options": {"throughput":
      1000}}}'
    headers:
      Accept:
      - application/json
      Accept-Encoding:
      - gzip, deflate
      CommandName:
      - cosmosdb mongodb database create
      Connection:
      - keep-alive
      Content-Length:
      - '82'
      Content-Type:
      - application/json
      ParameterSetName:
      - -g -a -n --throughput
      User-Agent:
<<<<<<< HEAD
      - AZURECLI/2.46.0 azsdk-python-mgmt-cosmosdb/9.0.0 Python/3.10.10 (Linux-5.15.0-1033-azure-x86_64-with-glibc2.31)
        VSTS_7b238909-6802-4b65-b90d-184bca47f458_build_220_0
=======
      - AZURECLI/2.49.0 azsdk-python-mgmt-cosmosdb/9.2.0 Python/3.10.11 (Windows-10-10.0.22621-SP0)
>>>>>>> 5307e359
    method: PUT
    uri: https://management.azure.com/subscriptions/00000000-0000-0000-0000-000000000000/resourceGroups/cli_test_cosmosdb_mongodb_resource_throughput000001/providers/Microsoft.DocumentDB/databaseAccounts/cli000002/mongodbDatabases/cli000003?api-version=2022-11-15
  response:
    body:
      string: '{"status":"Enqueued"}'
    headers:
      azure-asyncoperation:
<<<<<<< HEAD
      - https://management.azure.com/subscriptions/00000000-0000-0000-0000-000000000000/providers/Microsoft.DocumentDB/locations/westus/operationsStatus/bb902d15-2165-4da3-8eb6-0d635ce3ffe6?api-version=2022-11-15
=======
      - https://management.azure.com/subscriptions/00000000-0000-0000-0000-000000000000/providers/Microsoft.DocumentDB/locations/westus/operationsStatus/9a5a7665-2cce-4a41-accb-c6c892ab67d8?api-version=2023-04-15
>>>>>>> 5307e359
      cache-control:
      - no-store, no-cache
      content-length:
      - '21'
      content-type:
      - application/json
      date:
<<<<<<< HEAD
      - Mon, 13 Mar 2023 13:05:18 GMT
      location:
      - https://management.azure.com/subscriptions/00000000-0000-0000-0000-000000000000/resourceGroups/cli_test_cosmosdb_mongodb_resource_throughput000001/providers/Microsoft.DocumentDB/databaseAccounts/cli000002/mongodbDatabases/cli000003/operationResults/bb902d15-2165-4da3-8eb6-0d635ce3ffe6?api-version=2022-11-15
=======
      - Thu, 08 Jun 2023 16:23:17 GMT
      location:
      - https://management.azure.com/subscriptions/00000000-0000-0000-0000-000000000000/resourceGroups/cli_test_cosmosdb_mongodb_resource_throughput000001/providers/Microsoft.DocumentDB/databaseAccounts/cli000002/mongodbDatabases/cli000003/operationResults/9a5a7665-2cce-4a41-accb-c6c892ab67d8?api-version=2023-04-15
>>>>>>> 5307e359
      pragma:
      - no-cache
      server:
      - Microsoft-HTTPAPI/2.0
      strict-transport-security:
      - max-age=31536000; includeSubDomains
      x-content-type-options:
      - nosniff
      x-ms-gatewayversion:
      - version=2.14.0
      x-ms-ratelimit-remaining-subscription-writes:
      - '1197'
    status:
      code: 202
      message: Accepted
- request:
    body: null
    headers:
      Accept:
      - '*/*'
      Accept-Encoding:
      - gzip, deflate
      CommandName:
      - cosmosdb mongodb database create
      Connection:
      - keep-alive
      ParameterSetName:
      - -g -a -n --throughput
      User-Agent:
<<<<<<< HEAD
      - AZURECLI/2.46.0 azsdk-python-mgmt-cosmosdb/9.0.0 Python/3.10.10 (Linux-5.15.0-1033-azure-x86_64-with-glibc2.31)
        VSTS_7b238909-6802-4b65-b90d-184bca47f458_build_220_0
    method: GET
    uri: https://management.azure.com/subscriptions/00000000-0000-0000-0000-000000000000/providers/Microsoft.DocumentDB/locations/westus/operationsStatus/bb902d15-2165-4da3-8eb6-0d635ce3ffe6?api-version=2022-11-15
=======
      - AZURECLI/2.49.0 azsdk-python-mgmt-cosmosdb/9.2.0 Python/3.10.11 (Windows-10-10.0.22621-SP0)
    method: GET
    uri: https://management.azure.com/subscriptions/00000000-0000-0000-0000-000000000000/providers/Microsoft.DocumentDB/locations/westus/operationsStatus/9a5a7665-2cce-4a41-accb-c6c892ab67d8?api-version=2023-04-15
  response:
    body:
      string: '{"status":"Enqueued"}'
    headers:
      cache-control:
      - no-store, no-cache
      content-length:
      - '21'
      content-type:
      - application/json
      date:
      - Thu, 08 Jun 2023 16:23:17 GMT
      pragma:
      - no-cache
      server:
      - Microsoft-HTTPAPI/2.0
      strict-transport-security:
      - max-age=31536000; includeSubDomains
      transfer-encoding:
      - chunked
      vary:
      - Accept-Encoding
      x-content-type-options:
      - nosniff
      x-ms-gatewayversion:
      - version=2.14.0
    status:
      code: 200
      message: Ok
- request:
    body: null
    headers:
      Accept:
      - '*/*'
      Accept-Encoding:
      - gzip, deflate
      CommandName:
      - cosmosdb mongodb database create
      Connection:
      - keep-alive
      ParameterSetName:
      - -g -a -n --throughput
      User-Agent:
      - AZURECLI/2.49.0 azsdk-python-mgmt-cosmosdb/9.2.0 Python/3.10.11 (Windows-10-10.0.22621-SP0)
    method: GET
    uri: https://management.azure.com/subscriptions/00000000-0000-0000-0000-000000000000/providers/Microsoft.DocumentDB/locations/westus/operationsStatus/9a5a7665-2cce-4a41-accb-c6c892ab67d8?api-version=2023-04-15
>>>>>>> 5307e359
  response:
    body:
      string: '{"status":"Succeeded"}'
    headers:
      cache-control:
      - no-store, no-cache
      content-length:
      - '22'
      content-type:
      - application/json
      date:
<<<<<<< HEAD
      - Mon, 13 Mar 2023 13:05:48 GMT
=======
      - Thu, 08 Jun 2023 16:23:47 GMT
>>>>>>> 5307e359
      pragma:
      - no-cache
      server:
      - Microsoft-HTTPAPI/2.0
      strict-transport-security:
      - max-age=31536000; includeSubDomains
      transfer-encoding:
      - chunked
      vary:
      - Accept-Encoding
      x-content-type-options:
      - nosniff
      x-ms-gatewayversion:
      - version=2.14.0
    status:
      code: 200
      message: Ok
- request:
    body: null
    headers:
      Accept:
      - '*/*'
      Accept-Encoding:
      - gzip, deflate
      CommandName:
      - cosmosdb mongodb database create
      Connection:
      - keep-alive
      ParameterSetName:
      - -g -a -n --throughput
      User-Agent:
<<<<<<< HEAD
      - AZURECLI/2.46.0 azsdk-python-mgmt-cosmosdb/9.0.0 Python/3.10.10 (Linux-5.15.0-1033-azure-x86_64-with-glibc2.31)
        VSTS_7b238909-6802-4b65-b90d-184bca47f458_build_220_0
=======
      - AZURECLI/2.49.0 azsdk-python-mgmt-cosmosdb/9.2.0 Python/3.10.11 (Windows-10-10.0.22621-SP0)
>>>>>>> 5307e359
    method: GET
    uri: https://management.azure.com/subscriptions/00000000-0000-0000-0000-000000000000/resourceGroups/cli_test_cosmosdb_mongodb_resource_throughput000001/providers/Microsoft.DocumentDB/databaseAccounts/cli000002/mongodbDatabases/cli000003?api-version=2022-11-15
  response:
    body:
      string: '{"id":"/subscriptions/00000000-0000-0000-0000-000000000000/resourceGroups/cli_test_cosmosdb_mongodb_resource_throughput000001/providers/Microsoft.DocumentDB/databaseAccounts/cli000002/mongodbDatabases/cli000003","type":"Microsoft.DocumentDB/databaseAccounts/mongodbDatabases","name":"cli000003","properties":{"resource":{"id":"cli000003"}}}'
    headers:
      cache-control:
      - no-store, no-cache
      content-length:
      - '340'
      content-type:
      - application/json
      date:
<<<<<<< HEAD
      - Mon, 13 Mar 2023 13:05:49 GMT
=======
      - Thu, 08 Jun 2023 16:23:48 GMT
>>>>>>> 5307e359
      pragma:
      - no-cache
      server:
      - Microsoft-HTTPAPI/2.0
      strict-transport-security:
      - max-age=31536000; includeSubDomains
      transfer-encoding:
      - chunked
      vary:
      - Accept-Encoding
      x-content-type-options:
      - nosniff
      x-ms-gatewayversion:
      - version=2.14.0
    status:
      code: 200
      message: Ok
- request:
    body: null
    headers:
      Accept:
      - application/json
      Accept-Encoding:
      - gzip, deflate
      CommandName:
      - cosmosdb mongodb database throughput show
      Connection:
      - keep-alive
      ParameterSetName:
      - -g -a -n
      User-Agent:
<<<<<<< HEAD
      - AZURECLI/2.46.0 azsdk-python-mgmt-cosmosdb/9.0.0 Python/3.10.10 (Linux-5.15.0-1033-azure-x86_64-with-glibc2.31)
        VSTS_7b238909-6802-4b65-b90d-184bca47f458_build_220_0
=======
      - AZURECLI/2.49.0 azsdk-python-mgmt-cosmosdb/9.2.0 Python/3.10.11 (Windows-10-10.0.22621-SP0)
>>>>>>> 5307e359
    method: GET
    uri: https://management.azure.com/subscriptions/00000000-0000-0000-0000-000000000000/resourceGroups/cli_test_cosmosdb_mongodb_resource_throughput000001/providers/Microsoft.DocumentDB/databaseAccounts/cli000002/mongodbDatabases/cli000003/throughputSettings/default?api-version=2022-11-15
  response:
    body:
<<<<<<< HEAD
      string: '{"id":"/subscriptions/00000000-0000-0000-0000-000000000000/resourceGroups/cli_test_cosmosdb_mongodb_resource_throughput000001/providers/Microsoft.DocumentDB/databaseAccounts/cli000002/mongodbDatabases/cli000003/throughputSettings/default","type":"Microsoft.DocumentDB/databaseAccounts/mongodbDatabases/throughputSettings","name":"Ecqi","properties":{"resource":{"throughput":1000,"minimumThroughput":"400"}}}'
=======
      string: '{"id":"/subscriptions/00000000-0000-0000-0000-000000000000/resourceGroups/cli_test_cosmosdb_mongodb_resource_throughput000001/providers/Microsoft.DocumentDB/databaseAccounts/cli000002/mongodbDatabases/cli000003/throughputSettings/default","type":"Microsoft.DocumentDB/databaseAccounts/mongodbDatabases/throughputSettings","name":"Tv9m","properties":{"resource":{"throughput":1000,"minimumThroughput":"400","softAllowedMaximumThroughput":"1000000"}}}'
>>>>>>> 5307e359
    headers:
      cache-control:
      - no-store, no-cache
      content-length:
      - '408'
      content-type:
      - application/json
      date:
<<<<<<< HEAD
      - Mon, 13 Mar 2023 13:05:50 GMT
=======
      - Thu, 08 Jun 2023 16:23:49 GMT
>>>>>>> 5307e359
      pragma:
      - no-cache
      server:
      - Microsoft-HTTPAPI/2.0
      strict-transport-security:
      - max-age=31536000; includeSubDomains
      transfer-encoding:
      - chunked
      vary:
      - Accept-Encoding
      x-content-type-options:
      - nosniff
      x-ms-gatewayversion:
      - version=2.14.0
    status:
      code: 200
      message: Ok
- request:
    body: '{"properties": {"resource": {"throughput": 2000}}}'
    headers:
      Accept:
      - application/json
      Accept-Encoding:
      - gzip, deflate
      CommandName:
      - cosmosdb mongodb database throughput update
      Connection:
      - keep-alive
      Content-Length:
      - '50'
      Content-Type:
      - application/json
      ParameterSetName:
      - -g -a -n --throughput
      User-Agent:
<<<<<<< HEAD
      - AZURECLI/2.46.0 azsdk-python-mgmt-cosmosdb/9.0.0 Python/3.10.10 (Linux-5.15.0-1033-azure-x86_64-with-glibc2.31)
        VSTS_7b238909-6802-4b65-b90d-184bca47f458_build_220_0
=======
      - AZURECLI/2.49.0 azsdk-python-mgmt-cosmosdb/9.2.0 Python/3.10.11 (Windows-10-10.0.22621-SP0)
>>>>>>> 5307e359
    method: PUT
    uri: https://management.azure.com/subscriptions/00000000-0000-0000-0000-000000000000/resourceGroups/cli_test_cosmosdb_mongodb_resource_throughput000001/providers/Microsoft.DocumentDB/databaseAccounts/cli000002/mongodbDatabases/cli000003/throughputSettings/default?api-version=2022-11-15
  response:
    body:
      string: '{"status":"Enqueued"}'
    headers:
      azure-asyncoperation:
<<<<<<< HEAD
      - https://management.azure.com/subscriptions/00000000-0000-0000-0000-000000000000/providers/Microsoft.DocumentDB/locations/westus/operationsStatus/bbda3fc8-d5fa-45e5-bd52-0cd9ecb177ba?api-version=2022-11-15
=======
      - https://management.azure.com/subscriptions/00000000-0000-0000-0000-000000000000/providers/Microsoft.DocumentDB/locations/westus/operationsStatus/967cbe07-dfc4-4cbe-b6b2-b7b0793e1424?api-version=2023-04-15
>>>>>>> 5307e359
      cache-control:
      - no-store, no-cache
      content-length:
      - '21'
      content-type:
      - application/json
      date:
<<<<<<< HEAD
      - Mon, 13 Mar 2023 13:05:50 GMT
      location:
      - https://management.azure.com/subscriptions/00000000-0000-0000-0000-000000000000/resourceGroups/cli_test_cosmosdb_mongodb_resource_throughput000001/providers/Microsoft.DocumentDB/databaseAccounts/cli000002/mongodbDatabases/cli000003/throughputSettings/default/operationResults/bbda3fc8-d5fa-45e5-bd52-0cd9ecb177ba?api-version=2022-11-15
=======
      - Thu, 08 Jun 2023 16:23:49 GMT
      location:
      - https://management.azure.com/subscriptions/00000000-0000-0000-0000-000000000000/resourceGroups/cli_test_cosmosdb_mongodb_resource_throughput000001/providers/Microsoft.DocumentDB/databaseAccounts/cli000002/mongodbDatabases/cli000003/throughputSettings/default/operationResults/967cbe07-dfc4-4cbe-b6b2-b7b0793e1424?api-version=2023-04-15
>>>>>>> 5307e359
      pragma:
      - no-cache
      server:
      - Microsoft-HTTPAPI/2.0
      strict-transport-security:
      - max-age=31536000; includeSubDomains
      x-content-type-options:
      - nosniff
      x-ms-gatewayversion:
      - version=2.14.0
      x-ms-ratelimit-remaining-subscription-writes:
      - '1193'
    status:
      code: 202
      message: Accepted
- request:
    body: null
    headers:
      Accept:
      - '*/*'
      Accept-Encoding:
      - gzip, deflate
      CommandName:
      - cosmosdb mongodb database throughput update
      Connection:
      - keep-alive
      ParameterSetName:
      - -g -a -n --throughput
      User-Agent:
<<<<<<< HEAD
      - AZURECLI/2.46.0 azsdk-python-mgmt-cosmosdb/9.0.0 Python/3.10.10 (Linux-5.15.0-1033-azure-x86_64-with-glibc2.31)
        VSTS_7b238909-6802-4b65-b90d-184bca47f458_build_220_0
    method: GET
    uri: https://management.azure.com/subscriptions/00000000-0000-0000-0000-000000000000/providers/Microsoft.DocumentDB/locations/westus/operationsStatus/bbda3fc8-d5fa-45e5-bd52-0cd9ecb177ba?api-version=2022-11-15
=======
      - AZURECLI/2.49.0 azsdk-python-mgmt-cosmosdb/9.2.0 Python/3.10.11 (Windows-10-10.0.22621-SP0)
    method: GET
    uri: https://management.azure.com/subscriptions/00000000-0000-0000-0000-000000000000/providers/Microsoft.DocumentDB/locations/westus/operationsStatus/967cbe07-dfc4-4cbe-b6b2-b7b0793e1424?api-version=2023-04-15
  response:
    body:
      string: '{"status":"Enqueued"}'
    headers:
      cache-control:
      - no-store, no-cache
      content-length:
      - '21'
      content-type:
      - application/json
      date:
      - Thu, 08 Jun 2023 16:23:49 GMT
      pragma:
      - no-cache
      server:
      - Microsoft-HTTPAPI/2.0
      strict-transport-security:
      - max-age=31536000; includeSubDomains
      transfer-encoding:
      - chunked
      vary:
      - Accept-Encoding
      x-content-type-options:
      - nosniff
      x-ms-gatewayversion:
      - version=2.14.0
    status:
      code: 200
      message: Ok
- request:
    body: null
    headers:
      Accept:
      - '*/*'
      Accept-Encoding:
      - gzip, deflate
      CommandName:
      - cosmosdb mongodb database throughput update
      Connection:
      - keep-alive
      ParameterSetName:
      - -g -a -n --throughput
      User-Agent:
      - AZURECLI/2.49.0 azsdk-python-mgmt-cosmosdb/9.2.0 Python/3.10.11 (Windows-10-10.0.22621-SP0)
    method: GET
    uri: https://management.azure.com/subscriptions/00000000-0000-0000-0000-000000000000/providers/Microsoft.DocumentDB/locations/westus/operationsStatus/967cbe07-dfc4-4cbe-b6b2-b7b0793e1424?api-version=2023-04-15
>>>>>>> 5307e359
  response:
    body:
      string: '{"status":"Succeeded"}'
    headers:
      cache-control:
      - no-store, no-cache
      content-length:
      - '22'
      content-type:
      - application/json
      date:
<<<<<<< HEAD
      - Mon, 13 Mar 2023 13:06:21 GMT
=======
      - Thu, 08 Jun 2023 16:24:20 GMT
>>>>>>> 5307e359
      pragma:
      - no-cache
      server:
      - Microsoft-HTTPAPI/2.0
      strict-transport-security:
      - max-age=31536000; includeSubDomains
      x-content-type-options:
      - nosniff
      x-ms-gatewayversion:
      - version=2.14.0
    status:
      code: 200
      message: Ok
- request:
    body: null
    headers:
      Accept:
      - '*/*'
      Accept-Encoding:
      - gzip, deflate
      CommandName:
      - cosmosdb mongodb database throughput update
      Connection:
      - keep-alive
      ParameterSetName:
      - -g -a -n --throughput
      User-Agent:
<<<<<<< HEAD
      - AZURECLI/2.46.0 azsdk-python-mgmt-cosmosdb/9.0.0 Python/3.10.10 (Linux-5.15.0-1033-azure-x86_64-with-glibc2.31)
        VSTS_7b238909-6802-4b65-b90d-184bca47f458_build_220_0
=======
      - AZURECLI/2.49.0 azsdk-python-mgmt-cosmosdb/9.2.0 Python/3.10.11 (Windows-10-10.0.22621-SP0)
>>>>>>> 5307e359
    method: GET
    uri: https://management.azure.com/subscriptions/00000000-0000-0000-0000-000000000000/resourceGroups/cli_test_cosmosdb_mongodb_resource_throughput000001/providers/Microsoft.DocumentDB/databaseAccounts/cli000002/mongodbDatabases/cli000003/throughputSettings/default?api-version=2022-11-15
  response:
    body:
<<<<<<< HEAD
      string: '{"id":"/subscriptions/00000000-0000-0000-0000-000000000000/resourceGroups/cli_test_cosmosdb_mongodb_resource_throughput000001/providers/Microsoft.DocumentDB/databaseAccounts/cli000002/mongodbDatabases/cli000003/throughputSettings/default","type":"Microsoft.DocumentDB/databaseAccounts/mongodbDatabases/throughputSettings","name":"Ecqi","properties":{"resource":{"throughput":2000,"minimumThroughput":"400"}}}'
=======
      string: '{"id":"/subscriptions/00000000-0000-0000-0000-000000000000/resourceGroups/cli_test_cosmosdb_mongodb_resource_throughput000001/providers/Microsoft.DocumentDB/databaseAccounts/cli000002/mongodbDatabases/cli000003/throughputSettings/default","type":"Microsoft.DocumentDB/databaseAccounts/mongodbDatabases/throughputSettings","name":"Tv9m","properties":{"resource":{"throughput":2000,"minimumThroughput":"400","softAllowedMaximumThroughput":"1000000"}}}'
>>>>>>> 5307e359
    headers:
      cache-control:
      - no-store, no-cache
      content-length:
      - '408'
      content-type:
      - application/json
      date:
<<<<<<< HEAD
      - Mon, 13 Mar 2023 13:06:22 GMT
=======
      - Thu, 08 Jun 2023 16:24:20 GMT
>>>>>>> 5307e359
      pragma:
      - no-cache
      server:
      - Microsoft-HTTPAPI/2.0
      strict-transport-security:
      - max-age=31536000; includeSubDomains
      x-content-type-options:
      - nosniff
      x-ms-gatewayversion:
      - version=2.14.0
    status:
      code: 200
      message: Ok
- request:
    body: '{"properties": {"resource": {"id": "cli000004", "shardKey": {"theShardKey":
      "Hash"}}, "options": {"throughput": 1000}}}'
    headers:
      Accept:
      - application/json
      Accept-Encoding:
      - gzip, deflate
      CommandName:
      - cosmosdb mongodb collection create
      Connection:
      - keep-alive
      Content-Length:
      - '119'
      Content-Type:
      - application/json
      ParameterSetName:
      - -g -a -d -n --shard --throughput
      User-Agent:
<<<<<<< HEAD
      - AZURECLI/2.46.0 azsdk-python-mgmt-cosmosdb/9.0.0 Python/3.10.10 (Linux-5.15.0-1033-azure-x86_64-with-glibc2.31)
        VSTS_7b238909-6802-4b65-b90d-184bca47f458_build_220_0
=======
      - AZURECLI/2.49.0 azsdk-python-mgmt-cosmosdb/9.2.0 Python/3.10.11 (Windows-10-10.0.22621-SP0)
>>>>>>> 5307e359
    method: PUT
    uri: https://management.azure.com/subscriptions/00000000-0000-0000-0000-000000000000/resourceGroups/cli_test_cosmosdb_mongodb_resource_throughput000001/providers/Microsoft.DocumentDB/databaseAccounts/cli000002/mongodbDatabases/cli000003/collections/cli000004?api-version=2022-11-15
  response:
    body:
      string: '{"status":"Enqueued"}'
    headers:
      azure-asyncoperation:
<<<<<<< HEAD
      - https://management.azure.com/subscriptions/00000000-0000-0000-0000-000000000000/providers/Microsoft.DocumentDB/locations/westus/operationsStatus/4b9edd44-4783-4f88-a23b-0778ec9d1109?api-version=2022-11-15
=======
      - https://management.azure.com/subscriptions/00000000-0000-0000-0000-000000000000/providers/Microsoft.DocumentDB/locations/westus/operationsStatus/f0771013-a16c-4984-8e71-ad4e443b1b28?api-version=2023-04-15
>>>>>>> 5307e359
      cache-control:
      - no-store, no-cache
      content-length:
      - '21'
      content-type:
      - application/json
      date:
<<<<<<< HEAD
      - Mon, 13 Mar 2023 13:06:22 GMT
      location:
      - https://management.azure.com/subscriptions/00000000-0000-0000-0000-000000000000/resourceGroups/cli_test_cosmosdb_mongodb_resource_throughput000001/providers/Microsoft.DocumentDB/databaseAccounts/cli000002/mongodbDatabases/cli000003/collections/cli000004/operationResults/4b9edd44-4783-4f88-a23b-0778ec9d1109?api-version=2022-11-15
=======
      - Thu, 08 Jun 2023 16:24:22 GMT
      location:
      - https://management.azure.com/subscriptions/00000000-0000-0000-0000-000000000000/resourceGroups/cli_test_cosmosdb_mongodb_resource_throughput000001/providers/Microsoft.DocumentDB/databaseAccounts/cli000002/mongodbDatabases/cli000003/collections/cli000004/operationResults/f0771013-a16c-4984-8e71-ad4e443b1b28?api-version=2023-04-15
>>>>>>> 5307e359
      pragma:
      - no-cache
      server:
      - Microsoft-HTTPAPI/2.0
      strict-transport-security:
      - max-age=31536000; includeSubDomains
      x-content-type-options:
      - nosniff
      x-ms-gatewayversion:
      - version=2.14.0
      x-ms-ratelimit-remaining-subscription-writes:
      - '1195'
    status:
      code: 202
      message: Accepted
- request:
    body: null
    headers:
      Accept:
      - '*/*'
      Accept-Encoding:
      - gzip, deflate
      CommandName:
      - cosmosdb mongodb collection create
      Connection:
      - keep-alive
      ParameterSetName:
      - -g -a -d -n --shard --throughput
      User-Agent:
<<<<<<< HEAD
      - AZURECLI/2.46.0 azsdk-python-mgmt-cosmosdb/9.0.0 Python/3.10.10 (Linux-5.15.0-1033-azure-x86_64-with-glibc2.31)
        VSTS_7b238909-6802-4b65-b90d-184bca47f458_build_220_0
    method: GET
    uri: https://management.azure.com/subscriptions/00000000-0000-0000-0000-000000000000/providers/Microsoft.DocumentDB/locations/westus/operationsStatus/4b9edd44-4783-4f88-a23b-0778ec9d1109?api-version=2022-11-15
=======
      - AZURECLI/2.49.0 azsdk-python-mgmt-cosmosdb/9.2.0 Python/3.10.11 (Windows-10-10.0.22621-SP0)
    method: GET
    uri: https://management.azure.com/subscriptions/00000000-0000-0000-0000-000000000000/providers/Microsoft.DocumentDB/locations/westus/operationsStatus/f0771013-a16c-4984-8e71-ad4e443b1b28?api-version=2023-04-15
  response:
    body:
      string: '{"status":"Enqueued"}'
    headers:
      cache-control:
      - no-store, no-cache
      content-length:
      - '21'
      content-type:
      - application/json
      date:
      - Thu, 08 Jun 2023 16:24:22 GMT
      pragma:
      - no-cache
      server:
      - Microsoft-HTTPAPI/2.0
      strict-transport-security:
      - max-age=31536000; includeSubDomains
      transfer-encoding:
      - chunked
      vary:
      - Accept-Encoding
      x-content-type-options:
      - nosniff
      x-ms-gatewayversion:
      - version=2.14.0
    status:
      code: 200
      message: Ok
- request:
    body: null
    headers:
      Accept:
      - '*/*'
      Accept-Encoding:
      - gzip, deflate
      CommandName:
      - cosmosdb mongodb collection create
      Connection:
      - keep-alive
      ParameterSetName:
      - -g -a -d -n --shard --throughput
      User-Agent:
      - AZURECLI/2.49.0 azsdk-python-mgmt-cosmosdb/9.2.0 Python/3.10.11 (Windows-10-10.0.22621-SP0)
    method: GET
    uri: https://management.azure.com/subscriptions/00000000-0000-0000-0000-000000000000/providers/Microsoft.DocumentDB/locations/westus/operationsStatus/f0771013-a16c-4984-8e71-ad4e443b1b28?api-version=2023-04-15
>>>>>>> 5307e359
  response:
    body:
      string: '{"status":"Succeeded"}'
    headers:
      cache-control:
      - no-store, no-cache
      content-length:
      - '22'
      content-type:
      - application/json
      date:
<<<<<<< HEAD
      - Mon, 13 Mar 2023 13:06:52 GMT
=======
      - Thu, 08 Jun 2023 16:24:51 GMT
>>>>>>> 5307e359
      pragma:
      - no-cache
      server:
      - Microsoft-HTTPAPI/2.0
      strict-transport-security:
      - max-age=31536000; includeSubDomains
      transfer-encoding:
      - chunked
      vary:
      - Accept-Encoding
      x-content-type-options:
      - nosniff
      x-ms-gatewayversion:
      - version=2.14.0
    status:
      code: 200
      message: Ok
- request:
    body: null
    headers:
      Accept:
      - '*/*'
      Accept-Encoding:
      - gzip, deflate
      CommandName:
      - cosmosdb mongodb collection create
      Connection:
      - keep-alive
      ParameterSetName:
      - -g -a -d -n --shard --throughput
      User-Agent:
<<<<<<< HEAD
      - AZURECLI/2.46.0 azsdk-python-mgmt-cosmosdb/9.0.0 Python/3.10.10 (Linux-5.15.0-1033-azure-x86_64-with-glibc2.31)
        VSTS_7b238909-6802-4b65-b90d-184bca47f458_build_220_0
=======
      - AZURECLI/2.49.0 azsdk-python-mgmt-cosmosdb/9.2.0 Python/3.10.11 (Windows-10-10.0.22621-SP0)
>>>>>>> 5307e359
    method: GET
    uri: https://management.azure.com/subscriptions/00000000-0000-0000-0000-000000000000/resourceGroups/cli_test_cosmosdb_mongodb_resource_throughput000001/providers/Microsoft.DocumentDB/databaseAccounts/cli000002/mongodbDatabases/cli000003/collections/cli000004?api-version=2022-11-15
  response:
    body:
      string: '{"id":"/subscriptions/00000000-0000-0000-0000-000000000000/resourceGroups/cli_test_cosmosdb_mongodb_resource_throughput000001/providers/Microsoft.DocumentDB/databaseAccounts/cli000002/mongodbDatabases/cli000003/collections/cli000004","type":"Microsoft.DocumentDB/databaseAccounts/mongodbDatabases/collections","name":"cli000004","properties":{"resource":{"id":"cli000004","shardKey":{"theShardKey":"Hash"},"indexes":[{"key":{"keys":["_id"]}}]}}}'
    headers:
      cache-control:
      - no-store, no-cache
      content-length:
      - '445'
      content-type:
      - application/json
      date:
<<<<<<< HEAD
      - Mon, 13 Mar 2023 13:06:53 GMT
=======
      - Thu, 08 Jun 2023 16:24:52 GMT
>>>>>>> 5307e359
      pragma:
      - no-cache
      server:
      - Microsoft-HTTPAPI/2.0
      strict-transport-security:
      - max-age=31536000; includeSubDomains
      transfer-encoding:
      - chunked
      vary:
      - Accept-Encoding
      x-content-type-options:
      - nosniff
      x-ms-gatewayversion:
      - version=2.14.0
    status:
      code: 200
      message: Ok
- request:
    body: null
    headers:
      Accept:
      - application/json
      Accept-Encoding:
      - gzip, deflate
      CommandName:
      - cosmosdb mongodb collection throughput show
      Connection:
      - keep-alive
      ParameterSetName:
      - -g -a -d -n
      User-Agent:
<<<<<<< HEAD
      - AZURECLI/2.46.0 azsdk-python-mgmt-cosmosdb/9.0.0 Python/3.10.10 (Linux-5.15.0-1033-azure-x86_64-with-glibc2.31)
        VSTS_7b238909-6802-4b65-b90d-184bca47f458_build_220_0
=======
      - AZURECLI/2.49.0 azsdk-python-mgmt-cosmosdb/9.2.0 Python/3.10.11 (Windows-10-10.0.22621-SP0)
>>>>>>> 5307e359
    method: GET
    uri: https://management.azure.com/subscriptions/00000000-0000-0000-0000-000000000000/resourceGroups/cli_test_cosmosdb_mongodb_resource_throughput000001/providers/Microsoft.DocumentDB/databaseAccounts/cli000002/mongodbDatabases/cli000003/collections/cli000004/throughputSettings/default?api-version=2022-11-15
  response:
    body:
<<<<<<< HEAD
      string: '{"id":"/subscriptions/00000000-0000-0000-0000-000000000000/resourceGroups/cli_test_cosmosdb_mongodb_resource_throughput000001/providers/Microsoft.DocumentDB/databaseAccounts/cli000002/mongodbDatabases/cli000003/collections/cli000004/throughputSettings/default","type":"Microsoft.DocumentDB/databaseAccounts/mongodbDatabases/collections/throughputSettings","name":"mw9J","properties":{"resource":{"throughput":1000,"minimumThroughput":"400"}}}'
=======
      string: '{"id":"/subscriptions/00000000-0000-0000-0000-000000000000/resourceGroups/cli_test_cosmosdb_mongodb_resource_throughput000001/providers/Microsoft.DocumentDB/databaseAccounts/cli000002/mongodbDatabases/cli000003/collections/cli000004/throughputSettings/default","type":"Microsoft.DocumentDB/databaseAccounts/mongodbDatabases/collections/throughputSettings","name":"eQXx","properties":{"resource":{"throughput":1000,"minimumThroughput":"400","softAllowedMaximumThroughput":"100000"}}}'
>>>>>>> 5307e359
    headers:
      cache-control:
      - no-store, no-cache
      content-length:
      - '442'
      content-type:
      - application/json
      date:
<<<<<<< HEAD
      - Mon, 13 Mar 2023 13:06:53 GMT
=======
      - Thu, 08 Jun 2023 16:24:53 GMT
>>>>>>> 5307e359
      pragma:
      - no-cache
      server:
      - Microsoft-HTTPAPI/2.0
      strict-transport-security:
      - max-age=31536000; includeSubDomains
      transfer-encoding:
      - chunked
      vary:
      - Accept-Encoding
      x-content-type-options:
      - nosniff
      x-ms-gatewayversion:
      - version=2.14.0
    status:
      code: 200
      message: Ok
- request:
    body: '{"properties": {"resource": {"throughput": 2000}}}'
    headers:
      Accept:
      - application/json
      Accept-Encoding:
      - gzip, deflate
      CommandName:
      - cosmosdb mongodb collection throughput update
      Connection:
      - keep-alive
      Content-Length:
      - '50'
      Content-Type:
      - application/json
      ParameterSetName:
      - -g -a -d -n --throughput
      User-Agent:
<<<<<<< HEAD
      - AZURECLI/2.46.0 azsdk-python-mgmt-cosmosdb/9.0.0 Python/3.10.10 (Linux-5.15.0-1033-azure-x86_64-with-glibc2.31)
        VSTS_7b238909-6802-4b65-b90d-184bca47f458_build_220_0
=======
      - AZURECLI/2.49.0 azsdk-python-mgmt-cosmosdb/9.2.0 Python/3.10.11 (Windows-10-10.0.22621-SP0)
>>>>>>> 5307e359
    method: PUT
    uri: https://management.azure.com/subscriptions/00000000-0000-0000-0000-000000000000/resourceGroups/cli_test_cosmosdb_mongodb_resource_throughput000001/providers/Microsoft.DocumentDB/databaseAccounts/cli000002/mongodbDatabases/cli000003/collections/cli000004/throughputSettings/default?api-version=2022-11-15
  response:
    body:
      string: '{"status":"Enqueued"}'
    headers:
      azure-asyncoperation:
<<<<<<< HEAD
      - https://management.azure.com/subscriptions/00000000-0000-0000-0000-000000000000/providers/Microsoft.DocumentDB/locations/westus/operationsStatus/2f1e652c-0097-4110-8a9c-01bb6bede9fe?api-version=2022-11-15
=======
      - https://management.azure.com/subscriptions/00000000-0000-0000-0000-000000000000/providers/Microsoft.DocumentDB/locations/westus/operationsStatus/d1fd447f-8f32-43e6-a613-0b18c637f33f?api-version=2023-04-15
>>>>>>> 5307e359
      cache-control:
      - no-store, no-cache
      content-length:
      - '21'
      content-type:
      - application/json
      date:
<<<<<<< HEAD
      - Mon, 13 Mar 2023 13:06:54 GMT
      location:
      - https://management.azure.com/subscriptions/00000000-0000-0000-0000-000000000000/resourceGroups/cli_test_cosmosdb_mongodb_resource_throughput000001/providers/Microsoft.DocumentDB/databaseAccounts/cli000002/mongodbDatabases/cli000003/collections/cli000004/throughputSettings/default/operationResults/2f1e652c-0097-4110-8a9c-01bb6bede9fe?api-version=2022-11-15
=======
      - Thu, 08 Jun 2023 16:24:55 GMT
      location:
      - https://management.azure.com/subscriptions/00000000-0000-0000-0000-000000000000/resourceGroups/cli_test_cosmosdb_mongodb_resource_throughput000001/providers/Microsoft.DocumentDB/databaseAccounts/cli000002/mongodbDatabases/cli000003/collections/cli000004/throughputSettings/default/operationResults/d1fd447f-8f32-43e6-a613-0b18c637f33f?api-version=2023-04-15
>>>>>>> 5307e359
      pragma:
      - no-cache
      server:
      - Microsoft-HTTPAPI/2.0
      strict-transport-security:
      - max-age=31536000; includeSubDomains
      x-content-type-options:
      - nosniff
      x-ms-gatewayversion:
      - version=2.14.0
      x-ms-ratelimit-remaining-subscription-writes:
      - '1198'
    status:
      code: 202
      message: Accepted
- request:
    body: null
    headers:
      Accept:
      - '*/*'
      Accept-Encoding:
      - gzip, deflate
      CommandName:
      - cosmosdb mongodb collection throughput update
      Connection:
      - keep-alive
      ParameterSetName:
      - -g -a -d -n --throughput
      User-Agent:
<<<<<<< HEAD
      - AZURECLI/2.46.0 azsdk-python-mgmt-cosmosdb/9.0.0 Python/3.10.10 (Linux-5.15.0-1033-azure-x86_64-with-glibc2.31)
        VSTS_7b238909-6802-4b65-b90d-184bca47f458_build_220_0
    method: GET
    uri: https://management.azure.com/subscriptions/00000000-0000-0000-0000-000000000000/providers/Microsoft.DocumentDB/locations/westus/operationsStatus/2f1e652c-0097-4110-8a9c-01bb6bede9fe?api-version=2022-11-15
=======
      - AZURECLI/2.49.0 azsdk-python-mgmt-cosmosdb/9.2.0 Python/3.10.11 (Windows-10-10.0.22621-SP0)
    method: GET
    uri: https://management.azure.com/subscriptions/00000000-0000-0000-0000-000000000000/providers/Microsoft.DocumentDB/locations/westus/operationsStatus/d1fd447f-8f32-43e6-a613-0b18c637f33f?api-version=2023-04-15
  response:
    body:
      string: '{"status":"Enqueued"}'
    headers:
      cache-control:
      - no-store, no-cache
      content-length:
      - '21'
      content-type:
      - application/json
      date:
      - Thu, 08 Jun 2023 16:24:55 GMT
      pragma:
      - no-cache
      server:
      - Microsoft-HTTPAPI/2.0
      strict-transport-security:
      - max-age=31536000; includeSubDomains
      transfer-encoding:
      - chunked
      vary:
      - Accept-Encoding
      x-content-type-options:
      - nosniff
      x-ms-gatewayversion:
      - version=2.14.0
    status:
      code: 200
      message: Ok
- request:
    body: null
    headers:
      Accept:
      - '*/*'
      Accept-Encoding:
      - gzip, deflate
      CommandName:
      - cosmosdb mongodb collection throughput update
      Connection:
      - keep-alive
      ParameterSetName:
      - -g -a -d -n --throughput
      User-Agent:
      - AZURECLI/2.49.0 azsdk-python-mgmt-cosmosdb/9.2.0 Python/3.10.11 (Windows-10-10.0.22621-SP0)
    method: GET
    uri: https://management.azure.com/subscriptions/00000000-0000-0000-0000-000000000000/providers/Microsoft.DocumentDB/locations/westus/operationsStatus/d1fd447f-8f32-43e6-a613-0b18c637f33f?api-version=2023-04-15
>>>>>>> 5307e359
  response:
    body:
      string: '{"status":"Succeeded"}'
    headers:
      cache-control:
      - no-store, no-cache
      content-length:
      - '22'
      content-type:
      - application/json
      date:
<<<<<<< HEAD
      - Mon, 13 Mar 2023 13:07:24 GMT
=======
      - Thu, 08 Jun 2023 16:25:25 GMT
>>>>>>> 5307e359
      pragma:
      - no-cache
      server:
      - Microsoft-HTTPAPI/2.0
      strict-transport-security:
      - max-age=31536000; includeSubDomains
      transfer-encoding:
      - chunked
      vary:
      - Accept-Encoding
      x-content-type-options:
      - nosniff
      x-ms-gatewayversion:
      - version=2.14.0
    status:
      code: 200
      message: Ok
- request:
    body: null
    headers:
      Accept:
      - '*/*'
      Accept-Encoding:
      - gzip, deflate
      CommandName:
      - cosmosdb mongodb collection throughput update
      Connection:
      - keep-alive
      ParameterSetName:
      - -g -a -d -n --throughput
      User-Agent:
<<<<<<< HEAD
      - AZURECLI/2.46.0 azsdk-python-mgmt-cosmosdb/9.0.0 Python/3.10.10 (Linux-5.15.0-1033-azure-x86_64-with-glibc2.31)
        VSTS_7b238909-6802-4b65-b90d-184bca47f458_build_220_0
=======
      - AZURECLI/2.49.0 azsdk-python-mgmt-cosmosdb/9.2.0 Python/3.10.11 (Windows-10-10.0.22621-SP0)
>>>>>>> 5307e359
    method: GET
    uri: https://management.azure.com/subscriptions/00000000-0000-0000-0000-000000000000/resourceGroups/cli_test_cosmosdb_mongodb_resource_throughput000001/providers/Microsoft.DocumentDB/databaseAccounts/cli000002/mongodbDatabases/cli000003/collections/cli000004/throughputSettings/default?api-version=2022-11-15
  response:
    body:
<<<<<<< HEAD
      string: '{"id":"/subscriptions/00000000-0000-0000-0000-000000000000/resourceGroups/cli_test_cosmosdb_mongodb_resource_throughput000001/providers/Microsoft.DocumentDB/databaseAccounts/cli000002/mongodbDatabases/cli000003/collections/cli000004/throughputSettings/default","type":"Microsoft.DocumentDB/databaseAccounts/mongodbDatabases/collections/throughputSettings","name":"mw9J","properties":{"resource":{"throughput":2000,"minimumThroughput":"400"}}}'
=======
      string: '{"id":"/subscriptions/00000000-0000-0000-0000-000000000000/resourceGroups/cli_test_cosmosdb_mongodb_resource_throughput000001/providers/Microsoft.DocumentDB/databaseAccounts/cli000002/mongodbDatabases/cli000003/collections/cli000004/throughputSettings/default","type":"Microsoft.DocumentDB/databaseAccounts/mongodbDatabases/collections/throughputSettings","name":"eQXx","properties":{"resource":{"throughput":2000,"minimumThroughput":"400","softAllowedMaximumThroughput":"100000"}}}'
>>>>>>> 5307e359
    headers:
      cache-control:
      - no-store, no-cache
      content-length:
      - '442'
      content-type:
      - application/json
      date:
<<<<<<< HEAD
      - Mon, 13 Mar 2023 13:07:25 GMT
=======
      - Thu, 08 Jun 2023 16:25:25 GMT
>>>>>>> 5307e359
      pragma:
      - no-cache
      server:
      - Microsoft-HTTPAPI/2.0
      strict-transport-security:
      - max-age=31536000; includeSubDomains
      transfer-encoding:
      - chunked
      vary:
      - Accept-Encoding
      x-content-type-options:
      - nosniff
      x-ms-gatewayversion:
      - version=2.14.0
    status:
      code: 200
      message: Ok
version: 1<|MERGE_RESOLUTION|>--- conflicted
+++ resolved
@@ -13,38 +13,21 @@
       ParameterSetName:
       - -n -g --kind
       User-Agent:
-<<<<<<< HEAD
-      - AZURECLI/2.46.0 azsdk-python-azure-mgmt-resource/22.0.0 Python/3.10.10 (Linux-5.15.0-1033-azure-x86_64-with-glibc2.31)
-        VSTS_7b238909-6802-4b65-b90d-184bca47f458_build_220_0
-=======
       - AZURECLI/2.49.0 azsdk-python-azure-mgmt-resource/22.0.0 Python/3.10.11 (Windows-10-10.0.22621-SP0)
->>>>>>> 5307e359
     method: GET
     uri: https://management.azure.com/subscriptions/00000000-0000-0000-0000-000000000000/resourcegroups/cli_test_cosmosdb_mongodb_resource_throughput000001?api-version=2022-09-01
   response:
     body:
-<<<<<<< HEAD
-      string: '{"id":"/subscriptions/00000000-0000-0000-0000-000000000000/resourceGroups/cli_test_cosmosdb_mongodb_resource_throughput000001","name":"cli_test_cosmosdb_mongodb_resource_throughput000001","type":"Microsoft.Resources/resourceGroups","location":"westus","tags":{"product":"azurecli","cause":"automation","date":"2023-03-13T13:01:38Z"},"properties":{"provisioningState":"Succeeded"}}'
-=======
       string: '{"id":"/subscriptions/00000000-0000-0000-0000-000000000000/resourceGroups/cli_test_cosmosdb_mongodb_resource_throughput000001","name":"cli_test_cosmosdb_mongodb_resource_throughput000001","type":"Microsoft.Resources/resourceGroups","location":"westus","tags":{"product":"azurecli","cause":"automation","test":"test_cosmosdb_mongodb_resource_throughput","date":"2023-06-08T16:21:05Z","module":"cosmosdb"},"properties":{"provisioningState":"Succeeded"}}'
->>>>>>> 5307e359
-    headers:
-      cache-control:
-      - no-cache
-      content-length:
-<<<<<<< HEAD
-      - '380'
+    headers:
+      cache-control:
+      - no-cache
+      content-length:
+      - '451'
       content-type:
       - application/json; charset=utf-8
       date:
-      - Mon, 13 Mar 2023 13:01:38 GMT
-=======
-      - '451'
-      content-type:
-      - application/json; charset=utf-8
-      date:
       - Thu, 08 Jun 2023 16:21:07 GMT
->>>>>>> 5307e359
       expires:
       - '-1'
       pragma:
@@ -78,27 +61,12 @@
       ParameterSetName:
       - -n -g --kind
       User-Agent:
-<<<<<<< HEAD
-      - AZURECLI/2.46.0 azsdk-python-mgmt-cosmosdb/9.0.0 Python/3.10.10 (Linux-5.15.0-1033-azure-x86_64-with-glibc2.31)
-        VSTS_7b238909-6802-4b65-b90d-184bca47f458_build_220_0
-=======
-      - AZURECLI/2.49.0 azsdk-python-mgmt-cosmosdb/9.2.0 Python/3.10.11 (Windows-10-10.0.22621-SP0)
->>>>>>> 5307e359
+      - AZURECLI/2.49.0 azsdk-python-mgmt-cosmosdb/9.2.0 Python/3.10.11 (Windows-10-10.0.22621-SP0)
     method: PUT
-    uri: https://management.azure.com/subscriptions/00000000-0000-0000-0000-000000000000/resourceGroups/cli_test_cosmosdb_mongodb_resource_throughput000001/providers/Microsoft.DocumentDB/databaseAccounts/cli000002?api-version=2022-11-15
+    uri: https://management.azure.com/subscriptions/00000000-0000-0000-0000-000000000000/resourceGroups/cli_test_cosmosdb_mongodb_resource_throughput000001/providers/Microsoft.DocumentDB/databaseAccounts/cli000002?api-version=2023-04-15
   response:
     body:
       string: '{"id":"/subscriptions/00000000-0000-0000-0000-000000000000/resourceGroups/cli_test_cosmosdb_mongodb_resource_throughput000001/providers/Microsoft.DocumentDB/databaseAccounts/cli000002","name":"cli000002","location":"West
-<<<<<<< HEAD
-        US","type":"Microsoft.DocumentDB/databaseAccounts","kind":"MongoDB","tags":{},"systemData":{"createdAt":"2023-03-13T13:01:43.9376949Z"},"properties":{"provisioningState":"Creating","publicNetworkAccess":"Enabled","enableAutomaticFailover":false,"enableMultipleWriteLocations":false,"enablePartitionKeyMonitor":false,"isVirtualNetworkFilterEnabled":false,"virtualNetworkRules":[],"EnabledApiTypes":"MongoDB","disableKeyBasedMetadataWriteAccess":false,"enableFreeTier":false,"enableAnalyticalStorage":false,"analyticalStorageConfiguration":{"schemaType":"FullFidelity"},"instanceId":"9bc1edde-ecf2-459f-abc8-22a915fce4d8","databaseAccountOfferType":"Standard","defaultIdentity":"","networkAclBypass":"None","disableLocalAuth":false,"enablePartitionMerge":false,"minimalTlsVersion":"Tls12","consistencyPolicy":{"defaultConsistencyLevel":"Session","maxIntervalInSeconds":5,"maxStalenessPrefix":100},"apiProperties":{"serverVersion":"3.6"},"configurationOverrides":{},"writeLocations":[{"id":"cli000002-westus","locationName":"West
-        US","provisioningState":"Creating","failoverPriority":0,"isZoneRedundant":false}],"readLocations":[{"id":"cli000002-westus","locationName":"West
-        US","provisioningState":"Creating","failoverPriority":0,"isZoneRedundant":false}],"locations":[{"id":"cli000002-westus","locationName":"West
-        US","provisioningState":"Creating","failoverPriority":0,"isZoneRedundant":false}],"failoverPolicies":[{"id":"cli000002-westus","locationName":"West
-        US","failoverPriority":0}],"cors":[],"capabilities":[{"name":"EnableMongo"}],"ipRules":[],"backupPolicy":{"type":"Periodic","periodicModeProperties":{"backupIntervalInMinutes":240,"backupRetentionIntervalInHours":8,"backupStorageRedundancy":"Invalid"}},"networkAclBypassResourceIds":[],"keysMetadata":{"primaryMasterKey":{"generationTime":"2023-03-13T13:01:43.9376949Z"},"secondaryMasterKey":{"generationTime":"2023-03-13T13:01:43.9376949Z"},"primaryReadonlyMasterKey":{"generationTime":"2023-03-13T13:01:43.9376949Z"},"secondaryReadonlyMasterKey":{"generationTime":"2023-03-13T13:01:43.9376949Z"}}},"identity":{"type":"None"}}'
-    headers:
-      azure-asyncoperation:
-      - https://management.azure.com/subscriptions/00000000-0000-0000-0000-000000000000/providers/Microsoft.DocumentDB/locations/westus/operationsStatus/8db79e1a-159d-4a34-9652-5544bb545317?api-version=2022-11-15
-=======
         US","type":"Microsoft.DocumentDB/databaseAccounts","kind":"MongoDB","tags":{},"systemData":{"createdAt":"2023-06-08T16:21:13.3181835Z"},"properties":{"provisioningState":"Creating","publicNetworkAccess":"Enabled","enableAutomaticFailover":false,"enableMultipleWriteLocations":false,"enablePartitionKeyMonitor":false,"isVirtualNetworkFilterEnabled":false,"virtualNetworkRules":[],"EnabledApiTypes":"MongoDB","disableKeyBasedMetadataWriteAccess":false,"enableFreeTier":false,"enableAnalyticalStorage":false,"analyticalStorageConfiguration":{"schemaType":"FullFidelity"},"instanceId":"baf5816e-ec11-42b5-9897-7601a1efb136","databaseAccountOfferType":"Standard","defaultIdentity":"","networkAclBypass":"None","disableLocalAuth":false,"enablePartitionMerge":false,"minimalTlsVersion":"Tls12","consistencyPolicy":{"defaultConsistencyLevel":"Session","maxIntervalInSeconds":5,"maxStalenessPrefix":100},"apiProperties":{"serverVersion":"3.6"},"configurationOverrides":{},"writeLocations":[{"id":"cli000002-westus","locationName":"West
         US","provisioningState":"Creating","failoverPriority":0,"isZoneRedundant":false}],"readLocations":[{"id":"cli000002-westus","locationName":"West
         US","provisioningState":"Creating","failoverPriority":0,"isZoneRedundant":false}],"locations":[{"id":"cli000002-westus","locationName":"West
@@ -107,7 +75,6 @@
     headers:
       azure-asyncoperation:
       - https://management.azure.com/subscriptions/00000000-0000-0000-0000-000000000000/providers/Microsoft.DocumentDB/locations/westus/operationsStatus/59cbaee3-258b-4200-a979-f83e7a086db3?api-version=2023-04-15
->>>>>>> 5307e359
       cache-control:
       - no-store, no-cache
       content-length:
@@ -115,15 +82,9 @@
       content-type:
       - application/json
       date:
-<<<<<<< HEAD
-      - Mon, 13 Mar 2023 13:01:45 GMT
-      location:
-      - https://management.azure.com/subscriptions/00000000-0000-0000-0000-000000000000/resourceGroups/cli_test_cosmosdb_mongodb_resource_throughput000001/providers/Microsoft.DocumentDB/databaseAccounts/cli000002/operationResults/8db79e1a-159d-4a34-9652-5544bb545317?api-version=2022-11-15
-=======
       - Thu, 08 Jun 2023 16:21:14 GMT
       location:
       - https://management.azure.com/subscriptions/00000000-0000-0000-0000-000000000000/resourceGroups/cli_test_cosmosdb_mongodb_resource_throughput000001/providers/Microsoft.DocumentDB/databaseAccounts/cli000002/operationResults/59cbaee3-258b-4200-a979-f83e7a086db3?api-version=2023-04-15
->>>>>>> 5307e359
       pragma:
       - no-cache
       server:
@@ -157,12 +118,6 @@
       ParameterSetName:
       - -n -g --kind
       User-Agent:
-<<<<<<< HEAD
-      - AZURECLI/2.46.0 azsdk-python-mgmt-cosmosdb/9.0.0 Python/3.10.10 (Linux-5.15.0-1033-azure-x86_64-with-glibc2.31)
-        VSTS_7b238909-6802-4b65-b90d-184bca47f458_build_220_0
-    method: GET
-    uri: https://management.azure.com/subscriptions/00000000-0000-0000-0000-000000000000/providers/Microsoft.DocumentDB/locations/westus/operationsStatus/8db79e1a-159d-4a34-9652-5544bb545317?api-version=2022-11-15
-=======
       - AZURECLI/2.49.0 azsdk-python-mgmt-cosmosdb/9.2.0 Python/3.10.11 (Windows-10-10.0.22621-SP0)
     method: GET
     uri: https://management.azure.com/subscriptions/00000000-0000-0000-0000-000000000000/providers/Microsoft.DocumentDB/locations/westus/operationsStatus/59cbaee3-258b-4200-a979-f83e7a086db3?api-version=2023-04-15
@@ -212,7 +167,6 @@
       - AZURECLI/2.49.0 azsdk-python-mgmt-cosmosdb/9.2.0 Python/3.10.11 (Windows-10-10.0.22621-SP0)
     method: GET
     uri: https://management.azure.com/subscriptions/00000000-0000-0000-0000-000000000000/providers/Microsoft.DocumentDB/locations/westus/operationsStatus/59cbaee3-258b-4200-a979-f83e7a086db3?api-version=2023-04-15
->>>>>>> 5307e359
   response:
     body:
       string: '{"status":"Dequeued"}'
@@ -224,11 +178,7 @@
       content-type:
       - application/json
       date:
-<<<<<<< HEAD
-      - Mon, 13 Mar 2023 13:02:16 GMT
-=======
       - Thu, 08 Jun 2023 16:21:45 GMT
->>>>>>> 5307e359
       pragma:
       - no-cache
       server:
@@ -260,16 +210,9 @@
       ParameterSetName:
       - -n -g --kind
       User-Agent:
-<<<<<<< HEAD
-      - AZURECLI/2.46.0 azsdk-python-mgmt-cosmosdb/9.0.0 Python/3.10.10 (Linux-5.15.0-1033-azure-x86_64-with-glibc2.31)
-        VSTS_7b238909-6802-4b65-b90d-184bca47f458_build_220_0
-    method: GET
-    uri: https://management.azure.com/subscriptions/00000000-0000-0000-0000-000000000000/providers/Microsoft.DocumentDB/locations/westus/operationsStatus/8db79e1a-159d-4a34-9652-5544bb545317?api-version=2022-11-15
-=======
       - AZURECLI/2.49.0 azsdk-python-mgmt-cosmosdb/9.2.0 Python/3.10.11 (Windows-10-10.0.22621-SP0)
     method: GET
     uri: https://management.azure.com/subscriptions/00000000-0000-0000-0000-000000000000/providers/Microsoft.DocumentDB/locations/westus/operationsStatus/59cbaee3-258b-4200-a979-f83e7a086db3?api-version=2023-04-15
->>>>>>> 5307e359
   response:
     body:
       string: '{"status":"Dequeued"}'
@@ -281,11 +224,7 @@
       content-type:
       - application/json
       date:
-<<<<<<< HEAD
-      - Mon, 13 Mar 2023 13:02:46 GMT
-=======
       - Thu, 08 Jun 2023 16:22:15 GMT
->>>>>>> 5307e359
       pragma:
       - no-cache
       server:
@@ -317,16 +256,9 @@
       ParameterSetName:
       - -n -g --kind
       User-Agent:
-<<<<<<< HEAD
-      - AZURECLI/2.46.0 azsdk-python-mgmt-cosmosdb/9.0.0 Python/3.10.10 (Linux-5.15.0-1033-azure-x86_64-with-glibc2.31)
-        VSTS_7b238909-6802-4b65-b90d-184bca47f458_build_220_0
-    method: GET
-    uri: https://management.azure.com/subscriptions/00000000-0000-0000-0000-000000000000/providers/Microsoft.DocumentDB/locations/westus/operationsStatus/8db79e1a-159d-4a34-9652-5544bb545317?api-version=2022-11-15
-=======
       - AZURECLI/2.49.0 azsdk-python-mgmt-cosmosdb/9.2.0 Python/3.10.11 (Windows-10-10.0.22621-SP0)
     method: GET
     uri: https://management.azure.com/subscriptions/00000000-0000-0000-0000-000000000000/providers/Microsoft.DocumentDB/locations/westus/operationsStatus/59cbaee3-258b-4200-a979-f83e7a086db3?api-version=2023-04-15
->>>>>>> 5307e359
   response:
     body:
       string: '{"status":"Dequeued"}'
@@ -338,11 +270,7 @@
       content-type:
       - application/json
       date:
-<<<<<<< HEAD
-      - Mon, 13 Mar 2023 13:03:16 GMT
-=======
       - Thu, 08 Jun 2023 16:22:44 GMT
->>>>>>> 5307e359
       pragma:
       - no-cache
       server:
@@ -374,23 +302,21 @@
       ParameterSetName:
       - -n -g --kind
       User-Agent:
-<<<<<<< HEAD
-      - AZURECLI/2.46.0 azsdk-python-mgmt-cosmosdb/9.0.0 Python/3.10.10 (Linux-5.15.0-1033-azure-x86_64-with-glibc2.31)
-        VSTS_7b238909-6802-4b65-b90d-184bca47f458_build_220_0
-    method: GET
-    uri: https://management.azure.com/subscriptions/00000000-0000-0000-0000-000000000000/providers/Microsoft.DocumentDB/locations/westus/operationsStatus/8db79e1a-159d-4a34-9652-5544bb545317?api-version=2022-11-15
-  response:
-    body:
-      string: '{"status":"Dequeued"}'
-    headers:
-      cache-control:
-      - no-store, no-cache
-      content-length:
-      - '21'
-      content-type:
-      - application/json
-      date:
-      - Mon, 13 Mar 2023 13:03:46 GMT
+      - AZURECLI/2.49.0 azsdk-python-mgmt-cosmosdb/9.2.0 Python/3.10.11 (Windows-10-10.0.22621-SP0)
+    method: GET
+    uri: https://management.azure.com/subscriptions/00000000-0000-0000-0000-000000000000/providers/Microsoft.DocumentDB/locations/westus/operationsStatus/59cbaee3-258b-4200-a979-f83e7a086db3?api-version=2023-04-15
+  response:
+    body:
+      string: '{"status":"Succeeded"}'
+    headers:
+      cache-control:
+      - no-store, no-cache
+      content-length:
+      - '22'
+      content-type:
+      - application/json
+      date:
+      - Thu, 08 Jun 2023 16:23:15 GMT
       pragma:
       - no-cache
       server:
@@ -422,180 +348,17 @@
       ParameterSetName:
       - -n -g --kind
       User-Agent:
-      - AZURECLI/2.46.0 azsdk-python-mgmt-cosmosdb/9.0.0 Python/3.10.10 (Linux-5.15.0-1033-azure-x86_64-with-glibc2.31)
-        VSTS_7b238909-6802-4b65-b90d-184bca47f458_build_220_0
-    method: GET
-    uri: https://management.azure.com/subscriptions/00000000-0000-0000-0000-000000000000/providers/Microsoft.DocumentDB/locations/westus/operationsStatus/8db79e1a-159d-4a34-9652-5544bb545317?api-version=2022-11-15
-  response:
-    body:
-      string: '{"status":"Dequeued"}'
-    headers:
-      cache-control:
-      - no-store, no-cache
-      content-length:
-      - '21'
-      content-type:
-      - application/json
-      date:
-      - Mon, 13 Mar 2023 13:04:17 GMT
-      pragma:
-      - no-cache
-      server:
-      - Microsoft-HTTPAPI/2.0
-      strict-transport-security:
-      - max-age=31536000; includeSubDomains
-      transfer-encoding:
-      - chunked
-      vary:
-      - Accept-Encoding
-      x-content-type-options:
-      - nosniff
-      x-ms-gatewayversion:
-      - version=2.14.0
-    status:
-      code: 200
-      message: Ok
-- request:
-    body: null
-    headers:
-      Accept:
-      - '*/*'
-      Accept-Encoding:
-      - gzip, deflate
-      CommandName:
-      - cosmosdb create
-      Connection:
-      - keep-alive
-      ParameterSetName:
-      - -n -g --kind
-      User-Agent:
-      - AZURECLI/2.46.0 azsdk-python-mgmt-cosmosdb/9.0.0 Python/3.10.10 (Linux-5.15.0-1033-azure-x86_64-with-glibc2.31)
-        VSTS_7b238909-6802-4b65-b90d-184bca47f458_build_220_0
-    method: GET
-    uri: https://management.azure.com/subscriptions/00000000-0000-0000-0000-000000000000/providers/Microsoft.DocumentDB/locations/westus/operationsStatus/8db79e1a-159d-4a34-9652-5544bb545317?api-version=2022-11-15
-  response:
-    body:
-      string: '{"status":"Dequeued"}'
-    headers:
-      cache-control:
-      - no-store, no-cache
-      content-length:
-      - '21'
-      content-type:
-      - application/json
-      date:
-      - Mon, 13 Mar 2023 13:04:46 GMT
-      pragma:
-      - no-cache
-      server:
-      - Microsoft-HTTPAPI/2.0
-      strict-transport-security:
-      - max-age=31536000; includeSubDomains
-      transfer-encoding:
-      - chunked
-      vary:
-      - Accept-Encoding
-      x-content-type-options:
-      - nosniff
-      x-ms-gatewayversion:
-      - version=2.14.0
-    status:
-      code: 200
-      message: Ok
-- request:
-    body: null
-    headers:
-      Accept:
-      - '*/*'
-      Accept-Encoding:
-      - gzip, deflate
-      CommandName:
-      - cosmosdb create
-      Connection:
-      - keep-alive
-      ParameterSetName:
-      - -n -g --kind
-      User-Agent:
-      - AZURECLI/2.46.0 azsdk-python-mgmt-cosmosdb/9.0.0 Python/3.10.10 (Linux-5.15.0-1033-azure-x86_64-with-glibc2.31)
-        VSTS_7b238909-6802-4b65-b90d-184bca47f458_build_220_0
-    method: GET
-    uri: https://management.azure.com/subscriptions/00000000-0000-0000-0000-000000000000/providers/Microsoft.DocumentDB/locations/westus/operationsStatus/8db79e1a-159d-4a34-9652-5544bb545317?api-version=2022-11-15
-=======
-      - AZURECLI/2.49.0 azsdk-python-mgmt-cosmosdb/9.2.0 Python/3.10.11 (Windows-10-10.0.22621-SP0)
-    method: GET
-    uri: https://management.azure.com/subscriptions/00000000-0000-0000-0000-000000000000/providers/Microsoft.DocumentDB/locations/westus/operationsStatus/59cbaee3-258b-4200-a979-f83e7a086db3?api-version=2023-04-15
->>>>>>> 5307e359
-  response:
-    body:
-      string: '{"status":"Succeeded"}'
-    headers:
-      cache-control:
-      - no-store, no-cache
-      content-length:
-      - '22'
-      content-type:
-      - application/json
-      date:
-<<<<<<< HEAD
-      - Mon, 13 Mar 2023 13:05:17 GMT
-=======
-      - Thu, 08 Jun 2023 16:23:15 GMT
->>>>>>> 5307e359
-      pragma:
-      - no-cache
-      server:
-      - Microsoft-HTTPAPI/2.0
-      strict-transport-security:
-      - max-age=31536000; includeSubDomains
-      transfer-encoding:
-      - chunked
-      vary:
-      - Accept-Encoding
-      x-content-type-options:
-      - nosniff
-      x-ms-gatewayversion:
-      - version=2.14.0
-    status:
-      code: 200
-      message: Ok
-- request:
-    body: null
-    headers:
-      Accept:
-      - '*/*'
-      Accept-Encoding:
-      - gzip, deflate
-      CommandName:
-      - cosmosdb create
-      Connection:
-      - keep-alive
-      ParameterSetName:
-      - -n -g --kind
-      User-Agent:
-<<<<<<< HEAD
-      - AZURECLI/2.46.0 azsdk-python-mgmt-cosmosdb/9.0.0 Python/3.10.10 (Linux-5.15.0-1033-azure-x86_64-with-glibc2.31)
-        VSTS_7b238909-6802-4b65-b90d-184bca47f458_build_220_0
-=======
-      - AZURECLI/2.49.0 azsdk-python-mgmt-cosmosdb/9.2.0 Python/3.10.11 (Windows-10-10.0.22621-SP0)
->>>>>>> 5307e359
-    method: GET
-    uri: https://management.azure.com/subscriptions/00000000-0000-0000-0000-000000000000/resourceGroups/cli_test_cosmosdb_mongodb_resource_throughput000001/providers/Microsoft.DocumentDB/databaseAccounts/cli000002?api-version=2022-11-15
+      - AZURECLI/2.49.0 azsdk-python-mgmt-cosmosdb/9.2.0 Python/3.10.11 (Windows-10-10.0.22621-SP0)
+    method: GET
+    uri: https://management.azure.com/subscriptions/00000000-0000-0000-0000-000000000000/resourceGroups/cli_test_cosmosdb_mongodb_resource_throughput000001/providers/Microsoft.DocumentDB/databaseAccounts/cli000002?api-version=2023-04-15
   response:
     body:
       string: '{"id":"/subscriptions/00000000-0000-0000-0000-000000000000/resourceGroups/cli_test_cosmosdb_mongodb_resource_throughput000001/providers/Microsoft.DocumentDB/databaseAccounts/cli000002","name":"cli000002","location":"West
-<<<<<<< HEAD
-        US","type":"Microsoft.DocumentDB/databaseAccounts","kind":"MongoDB","tags":{},"systemData":{"createdAt":"2023-03-13T13:04:33.5801672Z"},"properties":{"provisioningState":"Succeeded","documentEndpoint":"https://cli000002.documents.azure.com:443/","sqlEndpoint":"https://cli000002.documents.azure.com:443/","mongoEndpoint":"https://cli000002.mongo.cosmos.azure.com:443/","publicNetworkAccess":"Enabled","enableAutomaticFailover":false,"enableMultipleWriteLocations":false,"enablePartitionKeyMonitor":false,"isVirtualNetworkFilterEnabled":false,"virtualNetworkRules":[],"EnabledApiTypes":"MongoDB","disableKeyBasedMetadataWriteAccess":false,"enableFreeTier":false,"enableAnalyticalStorage":false,"analyticalStorageConfiguration":{"schemaType":"FullFidelity"},"instanceId":"9bc1edde-ecf2-459f-abc8-22a915fce4d8","databaseAccountOfferType":"Standard","defaultIdentity":"FirstPartyIdentity","networkAclBypass":"None","disableLocalAuth":false,"enablePartitionMerge":false,"minimalTlsVersion":"Tls12","consistencyPolicy":{"defaultConsistencyLevel":"Session","maxIntervalInSeconds":5,"maxStalenessPrefix":100},"apiProperties":{"serverVersion":"3.6"},"configurationOverrides":{"EnableBsonSchema":"True"},"writeLocations":[{"id":"cli000002-westus","locationName":"West
-        US","documentEndpoint":"https://cli000002-westus.documents.azure.com:443/","provisioningState":"Succeeded","failoverPriority":0,"isZoneRedundant":false}],"readLocations":[{"id":"cli000002-westus","locationName":"West
-        US","documentEndpoint":"https://cli000002-westus.documents.azure.com:443/","provisioningState":"Succeeded","failoverPriority":0,"isZoneRedundant":false}],"locations":[{"id":"cli000002-westus","locationName":"West
-        US","documentEndpoint":"https://cli000002-westus.documents.azure.com:443/","provisioningState":"Succeeded","failoverPriority":0,"isZoneRedundant":false}],"failoverPolicies":[{"id":"cli000002-westus","locationName":"West
-        US","failoverPriority":0}],"cors":[],"capabilities":[{"name":"EnableMongo"}],"ipRules":[],"backupPolicy":{"type":"Periodic","periodicModeProperties":{"backupIntervalInMinutes":240,"backupRetentionIntervalInHours":8,"backupStorageRedundancy":"Geo"}},"networkAclBypassResourceIds":[],"keysMetadata":{"primaryMasterKey":{"generationTime":"2023-03-13T13:04:33.5801672Z"},"secondaryMasterKey":{"generationTime":"2023-03-13T13:04:33.5801672Z"},"primaryReadonlyMasterKey":{"generationTime":"2023-03-13T13:04:33.5801672Z"},"secondaryReadonlyMasterKey":{"generationTime":"2023-03-13T13:04:33.5801672Z"}}},"identity":{"type":"None"}}'
-=======
         US","type":"Microsoft.DocumentDB/databaseAccounts","kind":"MongoDB","tags":{},"systemData":{"createdAt":"2023-06-08T16:22:43.4664815Z"},"properties":{"provisioningState":"Succeeded","documentEndpoint":"https://cli000002.documents.azure.com:443/","sqlEndpoint":"https://cli000002.documents.azure.com:443/","mongoEndpoint":"https://cli000002.mongo.cosmos.azure.com:443/","publicNetworkAccess":"Enabled","enableAutomaticFailover":false,"enableMultipleWriteLocations":false,"enablePartitionKeyMonitor":false,"isVirtualNetworkFilterEnabled":false,"virtualNetworkRules":[],"EnabledApiTypes":"MongoDB","disableKeyBasedMetadataWriteAccess":false,"enableFreeTier":false,"enableAnalyticalStorage":false,"analyticalStorageConfiguration":{"schemaType":"FullFidelity"},"instanceId":"baf5816e-ec11-42b5-9897-7601a1efb136","databaseAccountOfferType":"Standard","defaultIdentity":"FirstPartyIdentity","networkAclBypass":"None","disableLocalAuth":false,"enablePartitionMerge":false,"minimalTlsVersion":"Tls12","consistencyPolicy":{"defaultConsistencyLevel":"Session","maxIntervalInSeconds":5,"maxStalenessPrefix":100},"apiProperties":{"serverVersion":"3.6"},"configurationOverrides":{"EnableBsonSchema":"True"},"writeLocations":[{"id":"cli000002-westus","locationName":"West
         US","documentEndpoint":"https://cli000002-westus.documents.azure.com:443/","provisioningState":"Succeeded","failoverPriority":0,"isZoneRedundant":false}],"readLocations":[{"id":"cli000002-westus","locationName":"West
         US","documentEndpoint":"https://cli000002-westus.documents.azure.com:443/","provisioningState":"Succeeded","failoverPriority":0,"isZoneRedundant":false}],"locations":[{"id":"cli000002-westus","locationName":"West
         US","documentEndpoint":"https://cli000002-westus.documents.azure.com:443/","provisioningState":"Succeeded","failoverPriority":0,"isZoneRedundant":false}],"failoverPolicies":[{"id":"cli000002-westus","locationName":"West
         US","failoverPriority":0}],"cors":[],"capabilities":[{"name":"EnableMongo"}],"ipRules":[],"backupPolicy":{"type":"Periodic","periodicModeProperties":{"backupIntervalInMinutes":240,"backupRetentionIntervalInHours":8,"backupStorageRedundancy":"Geo"}},"networkAclBypassResourceIds":[],"keysMetadata":{"primaryMasterKey":{"generationTime":"2023-06-08T16:22:43.4664815Z"},"secondaryMasterKey":{"generationTime":"2023-06-08T16:22:43.4664815Z"},"primaryReadonlyMasterKey":{"generationTime":"2023-06-08T16:22:43.4664815Z"},"secondaryReadonlyMasterKey":{"generationTime":"2023-06-08T16:22:43.4664815Z"}}},"identity":{"type":"None"}}'
->>>>>>> 5307e359
     headers:
       cache-control:
       - no-store, no-cache
@@ -604,11 +367,7 @@
       content-type:
       - application/json
       date:
-<<<<<<< HEAD
-      - Mon, 13 Mar 2023 13:05:17 GMT
-=======
       - Thu, 08 Jun 2023 16:23:16 GMT
->>>>>>> 5307e359
       pragma:
       - no-cache
       server:
@@ -640,30 +399,17 @@
       ParameterSetName:
       - -n -g --kind
       User-Agent:
-<<<<<<< HEAD
-      - AZURECLI/2.46.0 azsdk-python-mgmt-cosmosdb/9.0.0 Python/3.10.10 (Linux-5.15.0-1033-azure-x86_64-with-glibc2.31)
-        VSTS_7b238909-6802-4b65-b90d-184bca47f458_build_220_0
-=======
-      - AZURECLI/2.49.0 azsdk-python-mgmt-cosmosdb/9.2.0 Python/3.10.11 (Windows-10-10.0.22621-SP0)
->>>>>>> 5307e359
-    method: GET
-    uri: https://management.azure.com/subscriptions/00000000-0000-0000-0000-000000000000/resourceGroups/cli_test_cosmosdb_mongodb_resource_throughput000001/providers/Microsoft.DocumentDB/databaseAccounts/cli000002?api-version=2022-11-15
+      - AZURECLI/2.49.0 azsdk-python-mgmt-cosmosdb/9.2.0 Python/3.10.11 (Windows-10-10.0.22621-SP0)
+    method: GET
+    uri: https://management.azure.com/subscriptions/00000000-0000-0000-0000-000000000000/resourceGroups/cli_test_cosmosdb_mongodb_resource_throughput000001/providers/Microsoft.DocumentDB/databaseAccounts/cli000002?api-version=2023-04-15
   response:
     body:
       string: '{"id":"/subscriptions/00000000-0000-0000-0000-000000000000/resourceGroups/cli_test_cosmosdb_mongodb_resource_throughput000001/providers/Microsoft.DocumentDB/databaseAccounts/cli000002","name":"cli000002","location":"West
-<<<<<<< HEAD
-        US","type":"Microsoft.DocumentDB/databaseAccounts","kind":"MongoDB","tags":{},"systemData":{"createdAt":"2023-03-13T13:04:33.5801672Z"},"properties":{"provisioningState":"Succeeded","documentEndpoint":"https://cli000002.documents.azure.com:443/","sqlEndpoint":"https://cli000002.documents.azure.com:443/","mongoEndpoint":"https://cli000002.mongo.cosmos.azure.com:443/","publicNetworkAccess":"Enabled","enableAutomaticFailover":false,"enableMultipleWriteLocations":false,"enablePartitionKeyMonitor":false,"isVirtualNetworkFilterEnabled":false,"virtualNetworkRules":[],"EnabledApiTypes":"MongoDB","disableKeyBasedMetadataWriteAccess":false,"enableFreeTier":false,"enableAnalyticalStorage":false,"analyticalStorageConfiguration":{"schemaType":"FullFidelity"},"instanceId":"9bc1edde-ecf2-459f-abc8-22a915fce4d8","databaseAccountOfferType":"Standard","defaultIdentity":"FirstPartyIdentity","networkAclBypass":"None","disableLocalAuth":false,"enablePartitionMerge":false,"minimalTlsVersion":"Tls12","consistencyPolicy":{"defaultConsistencyLevel":"Session","maxIntervalInSeconds":5,"maxStalenessPrefix":100},"apiProperties":{"serverVersion":"3.6"},"configurationOverrides":{"EnableBsonSchema":"True"},"writeLocations":[{"id":"cli000002-westus","locationName":"West
-        US","documentEndpoint":"https://cli000002-westus.documents.azure.com:443/","provisioningState":"Succeeded","failoverPriority":0,"isZoneRedundant":false}],"readLocations":[{"id":"cli000002-westus","locationName":"West
-        US","documentEndpoint":"https://cli000002-westus.documents.azure.com:443/","provisioningState":"Succeeded","failoverPriority":0,"isZoneRedundant":false}],"locations":[{"id":"cli000002-westus","locationName":"West
-        US","documentEndpoint":"https://cli000002-westus.documents.azure.com:443/","provisioningState":"Succeeded","failoverPriority":0,"isZoneRedundant":false}],"failoverPolicies":[{"id":"cli000002-westus","locationName":"West
-        US","failoverPriority":0}],"cors":[],"capabilities":[{"name":"EnableMongo"}],"ipRules":[],"backupPolicy":{"type":"Periodic","periodicModeProperties":{"backupIntervalInMinutes":240,"backupRetentionIntervalInHours":8,"backupStorageRedundancy":"Geo"}},"networkAclBypassResourceIds":[],"keysMetadata":{"primaryMasterKey":{"generationTime":"2023-03-13T13:04:33.5801672Z"},"secondaryMasterKey":{"generationTime":"2023-03-13T13:04:33.5801672Z"},"primaryReadonlyMasterKey":{"generationTime":"2023-03-13T13:04:33.5801672Z"},"secondaryReadonlyMasterKey":{"generationTime":"2023-03-13T13:04:33.5801672Z"}}},"identity":{"type":"None"}}'
-=======
         US","type":"Microsoft.DocumentDB/databaseAccounts","kind":"MongoDB","tags":{},"systemData":{"createdAt":"2023-06-08T16:22:43.4664815Z"},"properties":{"provisioningState":"Succeeded","documentEndpoint":"https://cli000002.documents.azure.com:443/","sqlEndpoint":"https://cli000002.documents.azure.com:443/","mongoEndpoint":"https://cli000002.mongo.cosmos.azure.com:443/","publicNetworkAccess":"Enabled","enableAutomaticFailover":false,"enableMultipleWriteLocations":false,"enablePartitionKeyMonitor":false,"isVirtualNetworkFilterEnabled":false,"virtualNetworkRules":[],"EnabledApiTypes":"MongoDB","disableKeyBasedMetadataWriteAccess":false,"enableFreeTier":false,"enableAnalyticalStorage":false,"analyticalStorageConfiguration":{"schemaType":"FullFidelity"},"instanceId":"baf5816e-ec11-42b5-9897-7601a1efb136","databaseAccountOfferType":"Standard","defaultIdentity":"FirstPartyIdentity","networkAclBypass":"None","disableLocalAuth":false,"enablePartitionMerge":false,"minimalTlsVersion":"Tls12","consistencyPolicy":{"defaultConsistencyLevel":"Session","maxIntervalInSeconds":5,"maxStalenessPrefix":100},"apiProperties":{"serverVersion":"3.6"},"configurationOverrides":{"EnableBsonSchema":"True"},"writeLocations":[{"id":"cli000002-westus","locationName":"West
         US","documentEndpoint":"https://cli000002-westus.documents.azure.com:443/","provisioningState":"Succeeded","failoverPriority":0,"isZoneRedundant":false}],"readLocations":[{"id":"cli000002-westus","locationName":"West
         US","documentEndpoint":"https://cli000002-westus.documents.azure.com:443/","provisioningState":"Succeeded","failoverPriority":0,"isZoneRedundant":false}],"locations":[{"id":"cli000002-westus","locationName":"West
         US","documentEndpoint":"https://cli000002-westus.documents.azure.com:443/","provisioningState":"Succeeded","failoverPriority":0,"isZoneRedundant":false}],"failoverPolicies":[{"id":"cli000002-westus","locationName":"West
         US","failoverPriority":0}],"cors":[],"capabilities":[{"name":"EnableMongo"}],"ipRules":[],"backupPolicy":{"type":"Periodic","periodicModeProperties":{"backupIntervalInMinutes":240,"backupRetentionIntervalInHours":8,"backupStorageRedundancy":"Geo"}},"networkAclBypassResourceIds":[],"keysMetadata":{"primaryMasterKey":{"generationTime":"2023-06-08T16:22:43.4664815Z"},"secondaryMasterKey":{"generationTime":"2023-06-08T16:22:43.4664815Z"},"primaryReadonlyMasterKey":{"generationTime":"2023-06-08T16:22:43.4664815Z"},"secondaryReadonlyMasterKey":{"generationTime":"2023-06-08T16:22:43.4664815Z"}}},"identity":{"type":"None"}}'
->>>>>>> 5307e359
     headers:
       cache-control:
       - no-store, no-cache
@@ -672,11 +418,7 @@
       content-type:
       - application/json
       date:
-<<<<<<< HEAD
-      - Mon, 13 Mar 2023 13:05:17 GMT
-=======
       - Thu, 08 Jun 2023 16:23:16 GMT
->>>>>>> 5307e359
       pragma:
       - no-cache
       server:
@@ -713,24 +455,15 @@
       ParameterSetName:
       - -g -a -n --throughput
       User-Agent:
-<<<<<<< HEAD
-      - AZURECLI/2.46.0 azsdk-python-mgmt-cosmosdb/9.0.0 Python/3.10.10 (Linux-5.15.0-1033-azure-x86_64-with-glibc2.31)
-        VSTS_7b238909-6802-4b65-b90d-184bca47f458_build_220_0
-=======
-      - AZURECLI/2.49.0 azsdk-python-mgmt-cosmosdb/9.2.0 Python/3.10.11 (Windows-10-10.0.22621-SP0)
->>>>>>> 5307e359
+      - AZURECLI/2.49.0 azsdk-python-mgmt-cosmosdb/9.2.0 Python/3.10.11 (Windows-10-10.0.22621-SP0)
     method: PUT
-    uri: https://management.azure.com/subscriptions/00000000-0000-0000-0000-000000000000/resourceGroups/cli_test_cosmosdb_mongodb_resource_throughput000001/providers/Microsoft.DocumentDB/databaseAccounts/cli000002/mongodbDatabases/cli000003?api-version=2022-11-15
+    uri: https://management.azure.com/subscriptions/00000000-0000-0000-0000-000000000000/resourceGroups/cli_test_cosmosdb_mongodb_resource_throughput000001/providers/Microsoft.DocumentDB/databaseAccounts/cli000002/mongodbDatabases/cli000003?api-version=2023-04-15
   response:
     body:
       string: '{"status":"Enqueued"}'
     headers:
       azure-asyncoperation:
-<<<<<<< HEAD
-      - https://management.azure.com/subscriptions/00000000-0000-0000-0000-000000000000/providers/Microsoft.DocumentDB/locations/westus/operationsStatus/bb902d15-2165-4da3-8eb6-0d635ce3ffe6?api-version=2022-11-15
-=======
       - https://management.azure.com/subscriptions/00000000-0000-0000-0000-000000000000/providers/Microsoft.DocumentDB/locations/westus/operationsStatus/9a5a7665-2cce-4a41-accb-c6c892ab67d8?api-version=2023-04-15
->>>>>>> 5307e359
       cache-control:
       - no-store, no-cache
       content-length:
@@ -738,15 +471,9 @@
       content-type:
       - application/json
       date:
-<<<<<<< HEAD
-      - Mon, 13 Mar 2023 13:05:18 GMT
-      location:
-      - https://management.azure.com/subscriptions/00000000-0000-0000-0000-000000000000/resourceGroups/cli_test_cosmosdb_mongodb_resource_throughput000001/providers/Microsoft.DocumentDB/databaseAccounts/cli000002/mongodbDatabases/cli000003/operationResults/bb902d15-2165-4da3-8eb6-0d635ce3ffe6?api-version=2022-11-15
-=======
       - Thu, 08 Jun 2023 16:23:17 GMT
       location:
       - https://management.azure.com/subscriptions/00000000-0000-0000-0000-000000000000/resourceGroups/cli_test_cosmosdb_mongodb_resource_throughput000001/providers/Microsoft.DocumentDB/databaseAccounts/cli000002/mongodbDatabases/cli000003/operationResults/9a5a7665-2cce-4a41-accb-c6c892ab67d8?api-version=2023-04-15
->>>>>>> 5307e359
       pragma:
       - no-cache
       server:
@@ -758,7 +485,7 @@
       x-ms-gatewayversion:
       - version=2.14.0
       x-ms-ratelimit-remaining-subscription-writes:
-      - '1197'
+      - '1199'
     status:
       code: 202
       message: Accepted
@@ -776,12 +503,6 @@
       ParameterSetName:
       - -g -a -n --throughput
       User-Agent:
-<<<<<<< HEAD
-      - AZURECLI/2.46.0 azsdk-python-mgmt-cosmosdb/9.0.0 Python/3.10.10 (Linux-5.15.0-1033-azure-x86_64-with-glibc2.31)
-        VSTS_7b238909-6802-4b65-b90d-184bca47f458_build_220_0
-    method: GET
-    uri: https://management.azure.com/subscriptions/00000000-0000-0000-0000-000000000000/providers/Microsoft.DocumentDB/locations/westus/operationsStatus/bb902d15-2165-4da3-8eb6-0d635ce3ffe6?api-version=2022-11-15
-=======
       - AZURECLI/2.49.0 azsdk-python-mgmt-cosmosdb/9.2.0 Python/3.10.11 (Windows-10-10.0.22621-SP0)
     method: GET
     uri: https://management.azure.com/subscriptions/00000000-0000-0000-0000-000000000000/providers/Microsoft.DocumentDB/locations/westus/operationsStatus/9a5a7665-2cce-4a41-accb-c6c892ab67d8?api-version=2023-04-15
@@ -831,7 +552,6 @@
       - AZURECLI/2.49.0 azsdk-python-mgmt-cosmosdb/9.2.0 Python/3.10.11 (Windows-10-10.0.22621-SP0)
     method: GET
     uri: https://management.azure.com/subscriptions/00000000-0000-0000-0000-000000000000/providers/Microsoft.DocumentDB/locations/westus/operationsStatus/9a5a7665-2cce-4a41-accb-c6c892ab67d8?api-version=2023-04-15
->>>>>>> 5307e359
   response:
     body:
       string: '{"status":"Succeeded"}'
@@ -843,11 +563,7 @@
       content-type:
       - application/json
       date:
-<<<<<<< HEAD
-      - Mon, 13 Mar 2023 13:05:48 GMT
-=======
       - Thu, 08 Jun 2023 16:23:47 GMT
->>>>>>> 5307e359
       pragma:
       - no-cache
       server:
@@ -879,14 +595,9 @@
       ParameterSetName:
       - -g -a -n --throughput
       User-Agent:
-<<<<<<< HEAD
-      - AZURECLI/2.46.0 azsdk-python-mgmt-cosmosdb/9.0.0 Python/3.10.10 (Linux-5.15.0-1033-azure-x86_64-with-glibc2.31)
-        VSTS_7b238909-6802-4b65-b90d-184bca47f458_build_220_0
-=======
-      - AZURECLI/2.49.0 azsdk-python-mgmt-cosmosdb/9.2.0 Python/3.10.11 (Windows-10-10.0.22621-SP0)
->>>>>>> 5307e359
-    method: GET
-    uri: https://management.azure.com/subscriptions/00000000-0000-0000-0000-000000000000/resourceGroups/cli_test_cosmosdb_mongodb_resource_throughput000001/providers/Microsoft.DocumentDB/databaseAccounts/cli000002/mongodbDatabases/cli000003?api-version=2022-11-15
+      - AZURECLI/2.49.0 azsdk-python-mgmt-cosmosdb/9.2.0 Python/3.10.11 (Windows-10-10.0.22621-SP0)
+    method: GET
+    uri: https://management.azure.com/subscriptions/00000000-0000-0000-0000-000000000000/resourceGroups/cli_test_cosmosdb_mongodb_resource_throughput000001/providers/Microsoft.DocumentDB/databaseAccounts/cli000002/mongodbDatabases/cli000003?api-version=2023-04-15
   response:
     body:
       string: '{"id":"/subscriptions/00000000-0000-0000-0000-000000000000/resourceGroups/cli_test_cosmosdb_mongodb_resource_throughput000001/providers/Microsoft.DocumentDB/databaseAccounts/cli000002/mongodbDatabases/cli000003","type":"Microsoft.DocumentDB/databaseAccounts/mongodbDatabases","name":"cli000003","properties":{"resource":{"id":"cli000003"}}}'
@@ -898,11 +609,7 @@
       content-type:
       - application/json
       date:
-<<<<<<< HEAD
-      - Mon, 13 Mar 2023 13:05:49 GMT
-=======
       - Thu, 08 Jun 2023 16:23:48 GMT
->>>>>>> 5307e359
       pragma:
       - no-cache
       server:
@@ -934,34 +641,21 @@
       ParameterSetName:
       - -g -a -n
       User-Agent:
-<<<<<<< HEAD
-      - AZURECLI/2.46.0 azsdk-python-mgmt-cosmosdb/9.0.0 Python/3.10.10 (Linux-5.15.0-1033-azure-x86_64-with-glibc2.31)
-        VSTS_7b238909-6802-4b65-b90d-184bca47f458_build_220_0
-=======
-      - AZURECLI/2.49.0 azsdk-python-mgmt-cosmosdb/9.2.0 Python/3.10.11 (Windows-10-10.0.22621-SP0)
->>>>>>> 5307e359
-    method: GET
-    uri: https://management.azure.com/subscriptions/00000000-0000-0000-0000-000000000000/resourceGroups/cli_test_cosmosdb_mongodb_resource_throughput000001/providers/Microsoft.DocumentDB/databaseAccounts/cli000002/mongodbDatabases/cli000003/throughputSettings/default?api-version=2022-11-15
-  response:
-    body:
-<<<<<<< HEAD
-      string: '{"id":"/subscriptions/00000000-0000-0000-0000-000000000000/resourceGroups/cli_test_cosmosdb_mongodb_resource_throughput000001/providers/Microsoft.DocumentDB/databaseAccounts/cli000002/mongodbDatabases/cli000003/throughputSettings/default","type":"Microsoft.DocumentDB/databaseAccounts/mongodbDatabases/throughputSettings","name":"Ecqi","properties":{"resource":{"throughput":1000,"minimumThroughput":"400"}}}'
-=======
+      - AZURECLI/2.49.0 azsdk-python-mgmt-cosmosdb/9.2.0 Python/3.10.11 (Windows-10-10.0.22621-SP0)
+    method: GET
+    uri: https://management.azure.com/subscriptions/00000000-0000-0000-0000-000000000000/resourceGroups/cli_test_cosmosdb_mongodb_resource_throughput000001/providers/Microsoft.DocumentDB/databaseAccounts/cli000002/mongodbDatabases/cli000003/throughputSettings/default?api-version=2023-04-15
+  response:
+    body:
       string: '{"id":"/subscriptions/00000000-0000-0000-0000-000000000000/resourceGroups/cli_test_cosmosdb_mongodb_resource_throughput000001/providers/Microsoft.DocumentDB/databaseAccounts/cli000002/mongodbDatabases/cli000003/throughputSettings/default","type":"Microsoft.DocumentDB/databaseAccounts/mongodbDatabases/throughputSettings","name":"Tv9m","properties":{"resource":{"throughput":1000,"minimumThroughput":"400","softAllowedMaximumThroughput":"1000000"}}}'
->>>>>>> 5307e359
-    headers:
-      cache-control:
-      - no-store, no-cache
-      content-length:
-      - '408'
-      content-type:
-      - application/json
-      date:
-<<<<<<< HEAD
-      - Mon, 13 Mar 2023 13:05:50 GMT
-=======
+    headers:
+      cache-control:
+      - no-store, no-cache
+      content-length:
+      - '449'
+      content-type:
+      - application/json
+      date:
       - Thu, 08 Jun 2023 16:23:49 GMT
->>>>>>> 5307e359
       pragma:
       - no-cache
       server:
@@ -997,24 +691,15 @@
       ParameterSetName:
       - -g -a -n --throughput
       User-Agent:
-<<<<<<< HEAD
-      - AZURECLI/2.46.0 azsdk-python-mgmt-cosmosdb/9.0.0 Python/3.10.10 (Linux-5.15.0-1033-azure-x86_64-with-glibc2.31)
-        VSTS_7b238909-6802-4b65-b90d-184bca47f458_build_220_0
-=======
-      - AZURECLI/2.49.0 azsdk-python-mgmt-cosmosdb/9.2.0 Python/3.10.11 (Windows-10-10.0.22621-SP0)
->>>>>>> 5307e359
+      - AZURECLI/2.49.0 azsdk-python-mgmt-cosmosdb/9.2.0 Python/3.10.11 (Windows-10-10.0.22621-SP0)
     method: PUT
-    uri: https://management.azure.com/subscriptions/00000000-0000-0000-0000-000000000000/resourceGroups/cli_test_cosmosdb_mongodb_resource_throughput000001/providers/Microsoft.DocumentDB/databaseAccounts/cli000002/mongodbDatabases/cli000003/throughputSettings/default?api-version=2022-11-15
+    uri: https://management.azure.com/subscriptions/00000000-0000-0000-0000-000000000000/resourceGroups/cli_test_cosmosdb_mongodb_resource_throughput000001/providers/Microsoft.DocumentDB/databaseAccounts/cli000002/mongodbDatabases/cli000003/throughputSettings/default?api-version=2023-04-15
   response:
     body:
       string: '{"status":"Enqueued"}'
     headers:
       azure-asyncoperation:
-<<<<<<< HEAD
-      - https://management.azure.com/subscriptions/00000000-0000-0000-0000-000000000000/providers/Microsoft.DocumentDB/locations/westus/operationsStatus/bbda3fc8-d5fa-45e5-bd52-0cd9ecb177ba?api-version=2022-11-15
-=======
       - https://management.azure.com/subscriptions/00000000-0000-0000-0000-000000000000/providers/Microsoft.DocumentDB/locations/westus/operationsStatus/967cbe07-dfc4-4cbe-b6b2-b7b0793e1424?api-version=2023-04-15
->>>>>>> 5307e359
       cache-control:
       - no-store, no-cache
       content-length:
@@ -1022,15 +707,9 @@
       content-type:
       - application/json
       date:
-<<<<<<< HEAD
-      - Mon, 13 Mar 2023 13:05:50 GMT
-      location:
-      - https://management.azure.com/subscriptions/00000000-0000-0000-0000-000000000000/resourceGroups/cli_test_cosmosdb_mongodb_resource_throughput000001/providers/Microsoft.DocumentDB/databaseAccounts/cli000002/mongodbDatabases/cli000003/throughputSettings/default/operationResults/bbda3fc8-d5fa-45e5-bd52-0cd9ecb177ba?api-version=2022-11-15
-=======
       - Thu, 08 Jun 2023 16:23:49 GMT
       location:
       - https://management.azure.com/subscriptions/00000000-0000-0000-0000-000000000000/resourceGroups/cli_test_cosmosdb_mongodb_resource_throughput000001/providers/Microsoft.DocumentDB/databaseAccounts/cli000002/mongodbDatabases/cli000003/throughputSettings/default/operationResults/967cbe07-dfc4-4cbe-b6b2-b7b0793e1424?api-version=2023-04-15
->>>>>>> 5307e359
       pragma:
       - no-cache
       server:
@@ -1042,7 +721,7 @@
       x-ms-gatewayversion:
       - version=2.14.0
       x-ms-ratelimit-remaining-subscription-writes:
-      - '1193'
+      - '1199'
     status:
       code: 202
       message: Accepted
@@ -1060,12 +739,6 @@
       ParameterSetName:
       - -g -a -n --throughput
       User-Agent:
-<<<<<<< HEAD
-      - AZURECLI/2.46.0 azsdk-python-mgmt-cosmosdb/9.0.0 Python/3.10.10 (Linux-5.15.0-1033-azure-x86_64-with-glibc2.31)
-        VSTS_7b238909-6802-4b65-b90d-184bca47f458_build_220_0
-    method: GET
-    uri: https://management.azure.com/subscriptions/00000000-0000-0000-0000-000000000000/providers/Microsoft.DocumentDB/locations/westus/operationsStatus/bbda3fc8-d5fa-45e5-bd52-0cd9ecb177ba?api-version=2022-11-15
-=======
       - AZURECLI/2.49.0 azsdk-python-mgmt-cosmosdb/9.2.0 Python/3.10.11 (Windows-10-10.0.22621-SP0)
     method: GET
     uri: https://management.azure.com/subscriptions/00000000-0000-0000-0000-000000000000/providers/Microsoft.DocumentDB/locations/westus/operationsStatus/967cbe07-dfc4-4cbe-b6b2-b7b0793e1424?api-version=2023-04-15
@@ -1115,7 +788,6 @@
       - AZURECLI/2.49.0 azsdk-python-mgmt-cosmosdb/9.2.0 Python/3.10.11 (Windows-10-10.0.22621-SP0)
     method: GET
     uri: https://management.azure.com/subscriptions/00000000-0000-0000-0000-000000000000/providers/Microsoft.DocumentDB/locations/westus/operationsStatus/967cbe07-dfc4-4cbe-b6b2-b7b0793e1424?api-version=2023-04-15
->>>>>>> 5307e359
   response:
     body:
       string: '{"status":"Succeeded"}'
@@ -1127,17 +799,17 @@
       content-type:
       - application/json
       date:
-<<<<<<< HEAD
-      - Mon, 13 Mar 2023 13:06:21 GMT
-=======
       - Thu, 08 Jun 2023 16:24:20 GMT
->>>>>>> 5307e359
-      pragma:
-      - no-cache
-      server:
-      - Microsoft-HTTPAPI/2.0
-      strict-transport-security:
-      - max-age=31536000; includeSubDomains
+      pragma:
+      - no-cache
+      server:
+      - Microsoft-HTTPAPI/2.0
+      strict-transport-security:
+      - max-age=31536000; includeSubDomains
+      transfer-encoding:
+      - chunked
+      vary:
+      - Accept-Encoding
       x-content-type-options:
       - nosniff
       x-ms-gatewayversion:
@@ -1159,40 +831,31 @@
       ParameterSetName:
       - -g -a -n --throughput
       User-Agent:
-<<<<<<< HEAD
-      - AZURECLI/2.46.0 azsdk-python-mgmt-cosmosdb/9.0.0 Python/3.10.10 (Linux-5.15.0-1033-azure-x86_64-with-glibc2.31)
-        VSTS_7b238909-6802-4b65-b90d-184bca47f458_build_220_0
-=======
-      - AZURECLI/2.49.0 azsdk-python-mgmt-cosmosdb/9.2.0 Python/3.10.11 (Windows-10-10.0.22621-SP0)
->>>>>>> 5307e359
-    method: GET
-    uri: https://management.azure.com/subscriptions/00000000-0000-0000-0000-000000000000/resourceGroups/cli_test_cosmosdb_mongodb_resource_throughput000001/providers/Microsoft.DocumentDB/databaseAccounts/cli000002/mongodbDatabases/cli000003/throughputSettings/default?api-version=2022-11-15
-  response:
-    body:
-<<<<<<< HEAD
-      string: '{"id":"/subscriptions/00000000-0000-0000-0000-000000000000/resourceGroups/cli_test_cosmosdb_mongodb_resource_throughput000001/providers/Microsoft.DocumentDB/databaseAccounts/cli000002/mongodbDatabases/cli000003/throughputSettings/default","type":"Microsoft.DocumentDB/databaseAccounts/mongodbDatabases/throughputSettings","name":"Ecqi","properties":{"resource":{"throughput":2000,"minimumThroughput":"400"}}}'
-=======
+      - AZURECLI/2.49.0 azsdk-python-mgmt-cosmosdb/9.2.0 Python/3.10.11 (Windows-10-10.0.22621-SP0)
+    method: GET
+    uri: https://management.azure.com/subscriptions/00000000-0000-0000-0000-000000000000/resourceGroups/cli_test_cosmosdb_mongodb_resource_throughput000001/providers/Microsoft.DocumentDB/databaseAccounts/cli000002/mongodbDatabases/cli000003/throughputSettings/default?api-version=2023-04-15
+  response:
+    body:
       string: '{"id":"/subscriptions/00000000-0000-0000-0000-000000000000/resourceGroups/cli_test_cosmosdb_mongodb_resource_throughput000001/providers/Microsoft.DocumentDB/databaseAccounts/cli000002/mongodbDatabases/cli000003/throughputSettings/default","type":"Microsoft.DocumentDB/databaseAccounts/mongodbDatabases/throughputSettings","name":"Tv9m","properties":{"resource":{"throughput":2000,"minimumThroughput":"400","softAllowedMaximumThroughput":"1000000"}}}'
->>>>>>> 5307e359
-    headers:
-      cache-control:
-      - no-store, no-cache
-      content-length:
-      - '408'
-      content-type:
-      - application/json
-      date:
-<<<<<<< HEAD
-      - Mon, 13 Mar 2023 13:06:22 GMT
-=======
+    headers:
+      cache-control:
+      - no-store, no-cache
+      content-length:
+      - '449'
+      content-type:
+      - application/json
+      date:
       - Thu, 08 Jun 2023 16:24:20 GMT
->>>>>>> 5307e359
-      pragma:
-      - no-cache
-      server:
-      - Microsoft-HTTPAPI/2.0
-      strict-transport-security:
-      - max-age=31536000; includeSubDomains
+      pragma:
+      - no-cache
+      server:
+      - Microsoft-HTTPAPI/2.0
+      strict-transport-security:
+      - max-age=31536000; includeSubDomains
+      transfer-encoding:
+      - chunked
+      vary:
+      - Accept-Encoding
       x-content-type-options:
       - nosniff
       x-ms-gatewayversion:
@@ -1219,24 +882,15 @@
       ParameterSetName:
       - -g -a -d -n --shard --throughput
       User-Agent:
-<<<<<<< HEAD
-      - AZURECLI/2.46.0 azsdk-python-mgmt-cosmosdb/9.0.0 Python/3.10.10 (Linux-5.15.0-1033-azure-x86_64-with-glibc2.31)
-        VSTS_7b238909-6802-4b65-b90d-184bca47f458_build_220_0
-=======
-      - AZURECLI/2.49.0 azsdk-python-mgmt-cosmosdb/9.2.0 Python/3.10.11 (Windows-10-10.0.22621-SP0)
->>>>>>> 5307e359
+      - AZURECLI/2.49.0 azsdk-python-mgmt-cosmosdb/9.2.0 Python/3.10.11 (Windows-10-10.0.22621-SP0)
     method: PUT
-    uri: https://management.azure.com/subscriptions/00000000-0000-0000-0000-000000000000/resourceGroups/cli_test_cosmosdb_mongodb_resource_throughput000001/providers/Microsoft.DocumentDB/databaseAccounts/cli000002/mongodbDatabases/cli000003/collections/cli000004?api-version=2022-11-15
+    uri: https://management.azure.com/subscriptions/00000000-0000-0000-0000-000000000000/resourceGroups/cli_test_cosmosdb_mongodb_resource_throughput000001/providers/Microsoft.DocumentDB/databaseAccounts/cli000002/mongodbDatabases/cli000003/collections/cli000004?api-version=2023-04-15
   response:
     body:
       string: '{"status":"Enqueued"}'
     headers:
       azure-asyncoperation:
-<<<<<<< HEAD
-      - https://management.azure.com/subscriptions/00000000-0000-0000-0000-000000000000/providers/Microsoft.DocumentDB/locations/westus/operationsStatus/4b9edd44-4783-4f88-a23b-0778ec9d1109?api-version=2022-11-15
-=======
       - https://management.azure.com/subscriptions/00000000-0000-0000-0000-000000000000/providers/Microsoft.DocumentDB/locations/westus/operationsStatus/f0771013-a16c-4984-8e71-ad4e443b1b28?api-version=2023-04-15
->>>>>>> 5307e359
       cache-control:
       - no-store, no-cache
       content-length:
@@ -1244,15 +898,9 @@
       content-type:
       - application/json
       date:
-<<<<<<< HEAD
-      - Mon, 13 Mar 2023 13:06:22 GMT
-      location:
-      - https://management.azure.com/subscriptions/00000000-0000-0000-0000-000000000000/resourceGroups/cli_test_cosmosdb_mongodb_resource_throughput000001/providers/Microsoft.DocumentDB/databaseAccounts/cli000002/mongodbDatabases/cli000003/collections/cli000004/operationResults/4b9edd44-4783-4f88-a23b-0778ec9d1109?api-version=2022-11-15
-=======
       - Thu, 08 Jun 2023 16:24:22 GMT
       location:
       - https://management.azure.com/subscriptions/00000000-0000-0000-0000-000000000000/resourceGroups/cli_test_cosmosdb_mongodb_resource_throughput000001/providers/Microsoft.DocumentDB/databaseAccounts/cli000002/mongodbDatabases/cli000003/collections/cli000004/operationResults/f0771013-a16c-4984-8e71-ad4e443b1b28?api-version=2023-04-15
->>>>>>> 5307e359
       pragma:
       - no-cache
       server:
@@ -1264,7 +912,7 @@
       x-ms-gatewayversion:
       - version=2.14.0
       x-ms-ratelimit-remaining-subscription-writes:
-      - '1195'
+      - '1199'
     status:
       code: 202
       message: Accepted
@@ -1282,12 +930,6 @@
       ParameterSetName:
       - -g -a -d -n --shard --throughput
       User-Agent:
-<<<<<<< HEAD
-      - AZURECLI/2.46.0 azsdk-python-mgmt-cosmosdb/9.0.0 Python/3.10.10 (Linux-5.15.0-1033-azure-x86_64-with-glibc2.31)
-        VSTS_7b238909-6802-4b65-b90d-184bca47f458_build_220_0
-    method: GET
-    uri: https://management.azure.com/subscriptions/00000000-0000-0000-0000-000000000000/providers/Microsoft.DocumentDB/locations/westus/operationsStatus/4b9edd44-4783-4f88-a23b-0778ec9d1109?api-version=2022-11-15
-=======
       - AZURECLI/2.49.0 azsdk-python-mgmt-cosmosdb/9.2.0 Python/3.10.11 (Windows-10-10.0.22621-SP0)
     method: GET
     uri: https://management.azure.com/subscriptions/00000000-0000-0000-0000-000000000000/providers/Microsoft.DocumentDB/locations/westus/operationsStatus/f0771013-a16c-4984-8e71-ad4e443b1b28?api-version=2023-04-15
@@ -1337,7 +979,6 @@
       - AZURECLI/2.49.0 azsdk-python-mgmt-cosmosdb/9.2.0 Python/3.10.11 (Windows-10-10.0.22621-SP0)
     method: GET
     uri: https://management.azure.com/subscriptions/00000000-0000-0000-0000-000000000000/providers/Microsoft.DocumentDB/locations/westus/operationsStatus/f0771013-a16c-4984-8e71-ad4e443b1b28?api-version=2023-04-15
->>>>>>> 5307e359
   response:
     body:
       string: '{"status":"Succeeded"}'
@@ -1349,11 +990,7 @@
       content-type:
       - application/json
       date:
-<<<<<<< HEAD
-      - Mon, 13 Mar 2023 13:06:52 GMT
-=======
       - Thu, 08 Jun 2023 16:24:51 GMT
->>>>>>> 5307e359
       pragma:
       - no-cache
       server:
@@ -1385,14 +1022,9 @@
       ParameterSetName:
       - -g -a -d -n --shard --throughput
       User-Agent:
-<<<<<<< HEAD
-      - AZURECLI/2.46.0 azsdk-python-mgmt-cosmosdb/9.0.0 Python/3.10.10 (Linux-5.15.0-1033-azure-x86_64-with-glibc2.31)
-        VSTS_7b238909-6802-4b65-b90d-184bca47f458_build_220_0
-=======
-      - AZURECLI/2.49.0 azsdk-python-mgmt-cosmosdb/9.2.0 Python/3.10.11 (Windows-10-10.0.22621-SP0)
->>>>>>> 5307e359
-    method: GET
-    uri: https://management.azure.com/subscriptions/00000000-0000-0000-0000-000000000000/resourceGroups/cli_test_cosmosdb_mongodb_resource_throughput000001/providers/Microsoft.DocumentDB/databaseAccounts/cli000002/mongodbDatabases/cli000003/collections/cli000004?api-version=2022-11-15
+      - AZURECLI/2.49.0 azsdk-python-mgmt-cosmosdb/9.2.0 Python/3.10.11 (Windows-10-10.0.22621-SP0)
+    method: GET
+    uri: https://management.azure.com/subscriptions/00000000-0000-0000-0000-000000000000/resourceGroups/cli_test_cosmosdb_mongodb_resource_throughput000001/providers/Microsoft.DocumentDB/databaseAccounts/cli000002/mongodbDatabases/cli000003/collections/cli000004?api-version=2023-04-15
   response:
     body:
       string: '{"id":"/subscriptions/00000000-0000-0000-0000-000000000000/resourceGroups/cli_test_cosmosdb_mongodb_resource_throughput000001/providers/Microsoft.DocumentDB/databaseAccounts/cli000002/mongodbDatabases/cli000003/collections/cli000004","type":"Microsoft.DocumentDB/databaseAccounts/mongodbDatabases/collections","name":"cli000004","properties":{"resource":{"id":"cli000004","shardKey":{"theShardKey":"Hash"},"indexes":[{"key":{"keys":["_id"]}}]}}}'
@@ -1404,11 +1036,7 @@
       content-type:
       - application/json
       date:
-<<<<<<< HEAD
-      - Mon, 13 Mar 2023 13:06:53 GMT
-=======
       - Thu, 08 Jun 2023 16:24:52 GMT
->>>>>>> 5307e359
       pragma:
       - no-cache
       server:
@@ -1440,34 +1068,21 @@
       ParameterSetName:
       - -g -a -d -n
       User-Agent:
-<<<<<<< HEAD
-      - AZURECLI/2.46.0 azsdk-python-mgmt-cosmosdb/9.0.0 Python/3.10.10 (Linux-5.15.0-1033-azure-x86_64-with-glibc2.31)
-        VSTS_7b238909-6802-4b65-b90d-184bca47f458_build_220_0
-=======
-      - AZURECLI/2.49.0 azsdk-python-mgmt-cosmosdb/9.2.0 Python/3.10.11 (Windows-10-10.0.22621-SP0)
->>>>>>> 5307e359
-    method: GET
-    uri: https://management.azure.com/subscriptions/00000000-0000-0000-0000-000000000000/resourceGroups/cli_test_cosmosdb_mongodb_resource_throughput000001/providers/Microsoft.DocumentDB/databaseAccounts/cli000002/mongodbDatabases/cli000003/collections/cli000004/throughputSettings/default?api-version=2022-11-15
-  response:
-    body:
-<<<<<<< HEAD
-      string: '{"id":"/subscriptions/00000000-0000-0000-0000-000000000000/resourceGroups/cli_test_cosmosdb_mongodb_resource_throughput000001/providers/Microsoft.DocumentDB/databaseAccounts/cli000002/mongodbDatabases/cli000003/collections/cli000004/throughputSettings/default","type":"Microsoft.DocumentDB/databaseAccounts/mongodbDatabases/collections/throughputSettings","name":"mw9J","properties":{"resource":{"throughput":1000,"minimumThroughput":"400"}}}'
-=======
+      - AZURECLI/2.49.0 azsdk-python-mgmt-cosmosdb/9.2.0 Python/3.10.11 (Windows-10-10.0.22621-SP0)
+    method: GET
+    uri: https://management.azure.com/subscriptions/00000000-0000-0000-0000-000000000000/resourceGroups/cli_test_cosmosdb_mongodb_resource_throughput000001/providers/Microsoft.DocumentDB/databaseAccounts/cli000002/mongodbDatabases/cli000003/collections/cli000004/throughputSettings/default?api-version=2023-04-15
+  response:
+    body:
       string: '{"id":"/subscriptions/00000000-0000-0000-0000-000000000000/resourceGroups/cli_test_cosmosdb_mongodb_resource_throughput000001/providers/Microsoft.DocumentDB/databaseAccounts/cli000002/mongodbDatabases/cli000003/collections/cli000004/throughputSettings/default","type":"Microsoft.DocumentDB/databaseAccounts/mongodbDatabases/collections/throughputSettings","name":"eQXx","properties":{"resource":{"throughput":1000,"minimumThroughput":"400","softAllowedMaximumThroughput":"100000"}}}'
->>>>>>> 5307e359
-    headers:
-      cache-control:
-      - no-store, no-cache
-      content-length:
-      - '442'
-      content-type:
-      - application/json
-      date:
-<<<<<<< HEAD
-      - Mon, 13 Mar 2023 13:06:53 GMT
-=======
+    headers:
+      cache-control:
+      - no-store, no-cache
+      content-length:
+      - '482'
+      content-type:
+      - application/json
+      date:
       - Thu, 08 Jun 2023 16:24:53 GMT
->>>>>>> 5307e359
       pragma:
       - no-cache
       server:
@@ -1503,24 +1118,15 @@
       ParameterSetName:
       - -g -a -d -n --throughput
       User-Agent:
-<<<<<<< HEAD
-      - AZURECLI/2.46.0 azsdk-python-mgmt-cosmosdb/9.0.0 Python/3.10.10 (Linux-5.15.0-1033-azure-x86_64-with-glibc2.31)
-        VSTS_7b238909-6802-4b65-b90d-184bca47f458_build_220_0
-=======
-      - AZURECLI/2.49.0 azsdk-python-mgmt-cosmosdb/9.2.0 Python/3.10.11 (Windows-10-10.0.22621-SP0)
->>>>>>> 5307e359
+      - AZURECLI/2.49.0 azsdk-python-mgmt-cosmosdb/9.2.0 Python/3.10.11 (Windows-10-10.0.22621-SP0)
     method: PUT
-    uri: https://management.azure.com/subscriptions/00000000-0000-0000-0000-000000000000/resourceGroups/cli_test_cosmosdb_mongodb_resource_throughput000001/providers/Microsoft.DocumentDB/databaseAccounts/cli000002/mongodbDatabases/cli000003/collections/cli000004/throughputSettings/default?api-version=2022-11-15
+    uri: https://management.azure.com/subscriptions/00000000-0000-0000-0000-000000000000/resourceGroups/cli_test_cosmosdb_mongodb_resource_throughput000001/providers/Microsoft.DocumentDB/databaseAccounts/cli000002/mongodbDatabases/cli000003/collections/cli000004/throughputSettings/default?api-version=2023-04-15
   response:
     body:
       string: '{"status":"Enqueued"}'
     headers:
       azure-asyncoperation:
-<<<<<<< HEAD
-      - https://management.azure.com/subscriptions/00000000-0000-0000-0000-000000000000/providers/Microsoft.DocumentDB/locations/westus/operationsStatus/2f1e652c-0097-4110-8a9c-01bb6bede9fe?api-version=2022-11-15
-=======
       - https://management.azure.com/subscriptions/00000000-0000-0000-0000-000000000000/providers/Microsoft.DocumentDB/locations/westus/operationsStatus/d1fd447f-8f32-43e6-a613-0b18c637f33f?api-version=2023-04-15
->>>>>>> 5307e359
       cache-control:
       - no-store, no-cache
       content-length:
@@ -1528,15 +1134,9 @@
       content-type:
       - application/json
       date:
-<<<<<<< HEAD
-      - Mon, 13 Mar 2023 13:06:54 GMT
-      location:
-      - https://management.azure.com/subscriptions/00000000-0000-0000-0000-000000000000/resourceGroups/cli_test_cosmosdb_mongodb_resource_throughput000001/providers/Microsoft.DocumentDB/databaseAccounts/cli000002/mongodbDatabases/cli000003/collections/cli000004/throughputSettings/default/operationResults/2f1e652c-0097-4110-8a9c-01bb6bede9fe?api-version=2022-11-15
-=======
       - Thu, 08 Jun 2023 16:24:55 GMT
       location:
       - https://management.azure.com/subscriptions/00000000-0000-0000-0000-000000000000/resourceGroups/cli_test_cosmosdb_mongodb_resource_throughput000001/providers/Microsoft.DocumentDB/databaseAccounts/cli000002/mongodbDatabases/cli000003/collections/cli000004/throughputSettings/default/operationResults/d1fd447f-8f32-43e6-a613-0b18c637f33f?api-version=2023-04-15
->>>>>>> 5307e359
       pragma:
       - no-cache
       server:
@@ -1548,7 +1148,7 @@
       x-ms-gatewayversion:
       - version=2.14.0
       x-ms-ratelimit-remaining-subscription-writes:
-      - '1198'
+      - '1199'
     status:
       code: 202
       message: Accepted
@@ -1566,12 +1166,6 @@
       ParameterSetName:
       - -g -a -d -n --throughput
       User-Agent:
-<<<<<<< HEAD
-      - AZURECLI/2.46.0 azsdk-python-mgmt-cosmosdb/9.0.0 Python/3.10.10 (Linux-5.15.0-1033-azure-x86_64-with-glibc2.31)
-        VSTS_7b238909-6802-4b65-b90d-184bca47f458_build_220_0
-    method: GET
-    uri: https://management.azure.com/subscriptions/00000000-0000-0000-0000-000000000000/providers/Microsoft.DocumentDB/locations/westus/operationsStatus/2f1e652c-0097-4110-8a9c-01bb6bede9fe?api-version=2022-11-15
-=======
       - AZURECLI/2.49.0 azsdk-python-mgmt-cosmosdb/9.2.0 Python/3.10.11 (Windows-10-10.0.22621-SP0)
     method: GET
     uri: https://management.azure.com/subscriptions/00000000-0000-0000-0000-000000000000/providers/Microsoft.DocumentDB/locations/westus/operationsStatus/d1fd447f-8f32-43e6-a613-0b18c637f33f?api-version=2023-04-15
@@ -1621,7 +1215,6 @@
       - AZURECLI/2.49.0 azsdk-python-mgmt-cosmosdb/9.2.0 Python/3.10.11 (Windows-10-10.0.22621-SP0)
     method: GET
     uri: https://management.azure.com/subscriptions/00000000-0000-0000-0000-000000000000/providers/Microsoft.DocumentDB/locations/westus/operationsStatus/d1fd447f-8f32-43e6-a613-0b18c637f33f?api-version=2023-04-15
->>>>>>> 5307e359
   response:
     body:
       string: '{"status":"Succeeded"}'
@@ -1633,11 +1226,7 @@
       content-type:
       - application/json
       date:
-<<<<<<< HEAD
-      - Mon, 13 Mar 2023 13:07:24 GMT
-=======
       - Thu, 08 Jun 2023 16:25:25 GMT
->>>>>>> 5307e359
       pragma:
       - no-cache
       server:
@@ -1669,34 +1258,21 @@
       ParameterSetName:
       - -g -a -d -n --throughput
       User-Agent:
-<<<<<<< HEAD
-      - AZURECLI/2.46.0 azsdk-python-mgmt-cosmosdb/9.0.0 Python/3.10.10 (Linux-5.15.0-1033-azure-x86_64-with-glibc2.31)
-        VSTS_7b238909-6802-4b65-b90d-184bca47f458_build_220_0
-=======
-      - AZURECLI/2.49.0 azsdk-python-mgmt-cosmosdb/9.2.0 Python/3.10.11 (Windows-10-10.0.22621-SP0)
->>>>>>> 5307e359
-    method: GET
-    uri: https://management.azure.com/subscriptions/00000000-0000-0000-0000-000000000000/resourceGroups/cli_test_cosmosdb_mongodb_resource_throughput000001/providers/Microsoft.DocumentDB/databaseAccounts/cli000002/mongodbDatabases/cli000003/collections/cli000004/throughputSettings/default?api-version=2022-11-15
-  response:
-    body:
-<<<<<<< HEAD
-      string: '{"id":"/subscriptions/00000000-0000-0000-0000-000000000000/resourceGroups/cli_test_cosmosdb_mongodb_resource_throughput000001/providers/Microsoft.DocumentDB/databaseAccounts/cli000002/mongodbDatabases/cli000003/collections/cli000004/throughputSettings/default","type":"Microsoft.DocumentDB/databaseAccounts/mongodbDatabases/collections/throughputSettings","name":"mw9J","properties":{"resource":{"throughput":2000,"minimumThroughput":"400"}}}'
-=======
+      - AZURECLI/2.49.0 azsdk-python-mgmt-cosmosdb/9.2.0 Python/3.10.11 (Windows-10-10.0.22621-SP0)
+    method: GET
+    uri: https://management.azure.com/subscriptions/00000000-0000-0000-0000-000000000000/resourceGroups/cli_test_cosmosdb_mongodb_resource_throughput000001/providers/Microsoft.DocumentDB/databaseAccounts/cli000002/mongodbDatabases/cli000003/collections/cli000004/throughputSettings/default?api-version=2023-04-15
+  response:
+    body:
       string: '{"id":"/subscriptions/00000000-0000-0000-0000-000000000000/resourceGroups/cli_test_cosmosdb_mongodb_resource_throughput000001/providers/Microsoft.DocumentDB/databaseAccounts/cli000002/mongodbDatabases/cli000003/collections/cli000004/throughputSettings/default","type":"Microsoft.DocumentDB/databaseAccounts/mongodbDatabases/collections/throughputSettings","name":"eQXx","properties":{"resource":{"throughput":2000,"minimumThroughput":"400","softAllowedMaximumThroughput":"100000"}}}'
->>>>>>> 5307e359
-    headers:
-      cache-control:
-      - no-store, no-cache
-      content-length:
-      - '442'
-      content-type:
-      - application/json
-      date:
-<<<<<<< HEAD
-      - Mon, 13 Mar 2023 13:07:25 GMT
-=======
+    headers:
+      cache-control:
+      - no-store, no-cache
+      content-length:
+      - '482'
+      content-type:
+      - application/json
+      date:
       - Thu, 08 Jun 2023 16:25:25 GMT
->>>>>>> 5307e359
       pragma:
       - no-cache
       server:
