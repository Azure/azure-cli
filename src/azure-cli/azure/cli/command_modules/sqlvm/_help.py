--- conflicted
+++ resolved
@@ -181,13 +181,10 @@
         az sql vm update -n sqlvm -g myresourcegroup --workspace-name myLogAnalyticsWorkspace --workspace-rg myRg --agent-rg myRg2 --assessment-monthly-occurrence 1 --assessment-day-of-week monday --assessment-start-time-local '19:30'
   - name: Update a SQL virtual machine to enable SQL best practices assessment without setting a schedule for running assessment on-demand. Must provide Log Analytics workspace and a Resource group for deploying the Agent resources.
     text: >
-<<<<<<< HEAD
         az sql vm update -n sqlvm -g myresourcegroup --enable-assessment true --workspace-name myLogAnalyticsWorkspace --workspace-rg myRg --agent-rg myRg2
   - name: Update a SQL virtual machine to enable SQL best practices assessment while associating with a Log Analytics Workspace in a different subscription
     text: >
         az sql vm update -n sqlvm -g myresourcegroup --enable-assessment true --workspace-name myLogAnalyticsWorkspace --workspace-rg myRg --workspace-sub myLogAnalyticsWorkspaceSubName --agent-rg myRg2
-=======
-        az sql vm update -n sqlvm -g myresourcegroup --enable-assessment true
 """
 
 helps['sql vm enable-azure-ad-auth'] = """
@@ -218,5 +215,4 @@
   - name: Validate Azure AD authentication with user-assigned managed identity at the client side.
     text: >
         az sql vm validate-azure-ad-auth -n sqlvm -g myresourcegroup --msi-client-id 12345678
->>>>>>> f66ca560
 """