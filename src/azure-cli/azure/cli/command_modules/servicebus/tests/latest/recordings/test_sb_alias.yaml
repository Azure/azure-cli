--- conflicted
+++ resolved
@@ -1,13 +1,627 @@
 interactions:
 - request:
-    body: '{"name": "sb-nscli000002"}'
-    headers:
-      Accept:
-      - application/json
-      Accept-Encoding:
-      - gzip, deflate
-      CommandName:
-      - servicebus namespace exists
+    body: '{"identity": {"type": "None"}, "location": "SouthCentralUS", "sku": {"name":
+      "Premium", "tier": "Premium"}, "tags": {"{tag1: value1,": "", "tag2: value2}":
+      ""}}'
+    headers:
+      Accept:
+      - application/json
+      Accept-Encoding:
+      - gzip, deflate
+      CommandName:
+      - servicebus namespace create
+      Connection:
+      - keep-alive
+      Content-Length:
+      - '160'
+      Content-Type:
+      - application/json
+      ParameterSetName:
+      - --resource-group --name --location --tags --sku
+      User-Agent:
+      - AZURECLI/2.45.0 (AAZ) azsdk-python-core/1.24.0 Python/3.8.0 (Windows-10-10.0.19041-SP0)
+    method: PUT
+    uri: https://management.azure.com/subscriptions/00000000-0000-0000-0000-000000000000/resourceGroups/cli_test_sb_alias000001/providers/Microsoft.ServiceBus/namespaces/sb-nscli000002?api-version=2022-10-01-preview
+  response:
+    body:
+      string: '{"sku":{"name":"Premium","tier":"Premium","capacity":1},"id":"/subscriptions/00000000-0000-0000-0000-000000000000/resourceGroups/cli_test_sb_alias000001/providers/Microsoft.ServiceBus/namespaces/sb-nscli000002","name":"sb-nscli000002","type":"Microsoft.ServiceBus/Namespaces","location":"South
+        Central US","tags":{"{tag1: value1,":"","tag2: value2}":""},"properties":{"premiumMessagingPartitions":1,"minimumTlsVersion":"1.2","publicNetworkAccess":"Enabled","disableLocalAuth":false,"zoneRedundant":false,"provisioningState":"Created","metricId":"326100e2-f69d-4268-8503-075374f62b6e:sb-nscli000002","createdAt":"2023-03-01T06:48:04.023Z","updatedAt":"2023-03-01T06:48:04.023Z","serviceBusEndpoint":"https://sb-nscli000002.servicebus.windows.net:443/","status":"Activating"}}'
+    headers:
+      cache-control:
+      - no-cache
+      content-length:
+      - '774'
+      content-type:
+      - application/json; charset=utf-8
+      date:
+      - Wed, 01 Mar 2023 06:48:04 GMT
+      expires:
+      - '-1'
+      pragma:
+      - no-cache
+      server:
+      - Service-Bus-Resource-Provider/SN1
+      - Microsoft-HTTPAPI/2.0
+      server-sb:
+      - Service-Bus-Resource-Provider/SN1
+      strict-transport-security:
+      - max-age=31536000; includeSubDomains
+      transfer-encoding:
+      - chunked
+      vary:
+      - Accept-Encoding
+      x-content-type-options:
+      - nosniff
+      x-ms-ratelimit-remaining-subscription-writes:
+      - '1199'
+    status:
+      code: 200
+      message: OK
+- request:
+    body: null
+    headers:
+      Accept:
+      - '*/*'
+      Accept-Encoding:
+      - gzip, deflate
+      CommandName:
+      - servicebus namespace create
+      Connection:
+      - keep-alive
+      ParameterSetName:
+      - --resource-group --name --location --tags --sku
+      User-Agent:
+      - AZURECLI/2.45.0 (AAZ) azsdk-python-core/1.24.0 Python/3.8.0 (Windows-10-10.0.19041-SP0)
+    method: GET
+    uri: https://management.azure.com/subscriptions/00000000-0000-0000-0000-000000000000/resourceGroups/cli_test_sb_alias000001/providers/Microsoft.ServiceBus/namespaces/sb-nscli000002?api-version=2022-10-01-preview
+  response:
+    body:
+      string: '{"sku":{"name":"Premium","tier":"Premium","capacity":1},"id":"/subscriptions/00000000-0000-0000-0000-000000000000/resourceGroups/cli_test_sb_alias000001/providers/Microsoft.ServiceBus/namespaces/sb-nscli000002","name":"sb-nscli000002","type":"Microsoft.ServiceBus/Namespaces","location":"South
+        Central US","tags":{"{tag1: value1,":"","tag2: value2}":""},"properties":{"premiumMessagingPartitions":1,"minimumTlsVersion":"1.2","publicNetworkAccess":"Enabled","disableLocalAuth":false,"zoneRedundant":false,"provisioningState":"Created","metricId":"326100e2-f69d-4268-8503-075374f62b6e:sb-nscli000002","createdAt":"2023-03-01T06:48:04.023Z","updatedAt":"2023-03-01T06:48:04.023Z","serviceBusEndpoint":"https://sb-nscli000002.servicebus.windows.net:443/","status":"Activating"}}'
+    headers:
+      cache-control:
+      - no-cache
+      content-length:
+      - '774'
+      content-type:
+      - application/json; charset=utf-8
+      date:
+      - Wed, 01 Mar 2023 06:48:34 GMT
+      expires:
+      - '-1'
+      pragma:
+      - no-cache
+      server:
+      - Service-Bus-Resource-Provider/SN1
+      - Microsoft-HTTPAPI/2.0
+      server-sb:
+      - Service-Bus-Resource-Provider/SN1
+      strict-transport-security:
+      - max-age=31536000; includeSubDomains
+      transfer-encoding:
+      - chunked
+      vary:
+      - Accept-Encoding
+      x-content-type-options:
+      - nosniff
+    status:
+      code: 200
+      message: OK
+- request:
+    body: null
+    headers:
+      Accept:
+      - '*/*'
+      Accept-Encoding:
+      - gzip, deflate
+      CommandName:
+      - servicebus namespace create
+      Connection:
+      - keep-alive
+      ParameterSetName:
+      - --resource-group --name --location --tags --sku
+      User-Agent:
+      - AZURECLI/2.45.0 (AAZ) azsdk-python-core/1.24.0 Python/3.8.0 (Windows-10-10.0.19041-SP0)
+    method: GET
+    uri: https://management.azure.com/subscriptions/00000000-0000-0000-0000-000000000000/resourceGroups/cli_test_sb_alias000001/providers/Microsoft.ServiceBus/namespaces/sb-nscli000002?api-version=2022-10-01-preview
+  response:
+    body:
+      string: '{"sku":{"name":"Premium","tier":"Premium","capacity":1},"id":"/subscriptions/00000000-0000-0000-0000-000000000000/resourceGroups/cli_test_sb_alias000001/providers/Microsoft.ServiceBus/namespaces/sb-nscli000002","name":"sb-nscli000002","type":"Microsoft.ServiceBus/Namespaces","location":"South
+        Central US","tags":{"{tag1: value1,":"","tag2: value2}":""},"properties":{"premiumMessagingPartitions":1,"minimumTlsVersion":"1.2","publicNetworkAccess":"Enabled","disableLocalAuth":false,"zoneRedundant":false,"provisioningState":"Created","metricId":"326100e2-f69d-4268-8503-075374f62b6e:sb-nscli000002","createdAt":"2023-03-01T06:48:04.023Z","updatedAt":"2023-03-01T06:48:04.023Z","serviceBusEndpoint":"https://sb-nscli000002.servicebus.windows.net:443/","status":"Activating"}}'
+    headers:
+      cache-control:
+      - no-cache
+      content-length:
+      - '774'
+      content-type:
+      - application/json; charset=utf-8
+      date:
+      - Wed, 01 Mar 2023 06:49:04 GMT
+      expires:
+      - '-1'
+      pragma:
+      - no-cache
+      server:
+      - Service-Bus-Resource-Provider/SN1
+      - Microsoft-HTTPAPI/2.0
+      server-sb:
+      - Service-Bus-Resource-Provider/SN1
+      strict-transport-security:
+      - max-age=31536000; includeSubDomains
+      transfer-encoding:
+      - chunked
+      vary:
+      - Accept-Encoding
+      x-content-type-options:
+      - nosniff
+    status:
+      code: 200
+      message: OK
+- request:
+    body: null
+    headers:
+      Accept:
+      - '*/*'
+      Accept-Encoding:
+      - gzip, deflate
+      CommandName:
+      - servicebus namespace create
+      Connection:
+      - keep-alive
+      ParameterSetName:
+      - --resource-group --name --location --tags --sku
+      User-Agent:
+      - AZURECLI/2.45.0 (AAZ) azsdk-python-core/1.24.0 Python/3.8.0 (Windows-10-10.0.19041-SP0)
+    method: GET
+    uri: https://management.azure.com/subscriptions/00000000-0000-0000-0000-000000000000/resourceGroups/cli_test_sb_alias000001/providers/Microsoft.ServiceBus/namespaces/sb-nscli000002?api-version=2022-10-01-preview
+  response:
+    body:
+      string: '{"sku":{"name":"Premium","tier":"Premium","capacity":1},"id":"/subscriptions/00000000-0000-0000-0000-000000000000/resourceGroups/cli_test_sb_alias000001/providers/Microsoft.ServiceBus/namespaces/sb-nscli000002","name":"sb-nscli000002","type":"Microsoft.ServiceBus/Namespaces","location":"South
+        Central US","tags":{"{tag1: value1,":"","tag2: value2}":""},"properties":{"premiumMessagingPartitions":1,"minimumTlsVersion":"1.2","publicNetworkAccess":"Enabled","disableLocalAuth":false,"zoneRedundant":false,"provisioningState":"Succeeded","metricId":"326100e2-f69d-4268-8503-075374f62b6e:sb-nscli000002","createdAt":"2023-03-01T06:48:04.023Z","updatedAt":"2023-03-01T06:49:13.9Z","serviceBusEndpoint":"https://sb-nscli000002.servicebus.windows.net:443/","status":"Active"}}'
+    headers:
+      cache-control:
+      - no-cache
+      content-length:
+      - '770'
+      content-type:
+      - application/json; charset=utf-8
+      date:
+      - Wed, 01 Mar 2023 06:49:35 GMT
+      expires:
+      - '-1'
+      pragma:
+      - no-cache
+      server:
+      - Service-Bus-Resource-Provider/SN1
+      - Microsoft-HTTPAPI/2.0
+      server-sb:
+      - Service-Bus-Resource-Provider/SN1
+      strict-transport-security:
+      - max-age=31536000; includeSubDomains
+      transfer-encoding:
+      - chunked
+      vary:
+      - Accept-Encoding
+      x-content-type-options:
+      - nosniff
+    status:
+      code: 200
+      message: OK
+- request:
+    body: null
+    headers:
+      Accept:
+      - application/json
+      Accept-Encoding:
+      - gzip, deflate
+      CommandName:
+      - servicebus namespace show
+      Connection:
+      - keep-alive
+      ParameterSetName:
+      - --resource-group --name
+      User-Agent:
+      - AZURECLI/2.45.0 (AAZ) azsdk-python-core/1.24.0 Python/3.8.0 (Windows-10-10.0.19041-SP0)
+    method: GET
+    uri: https://management.azure.com/subscriptions/00000000-0000-0000-0000-000000000000/resourceGroups/cli_test_sb_alias000001/providers/Microsoft.ServiceBus/namespaces/sb-nscli000002?api-version=2022-10-01-preview
+  response:
+    body:
+      string: '{"sku":{"name":"Premium","tier":"Premium","capacity":1},"id":"/subscriptions/00000000-0000-0000-0000-000000000000/resourceGroups/cli_test_sb_alias000001/providers/Microsoft.ServiceBus/namespaces/sb-nscli000002","name":"sb-nscli000002","type":"Microsoft.ServiceBus/Namespaces","location":"South
+        Central US","tags":{"{tag1: value1,":"","tag2: value2}":""},"properties":{"premiumMessagingPartitions":1,"minimumTlsVersion":"1.2","publicNetworkAccess":"Enabled","disableLocalAuth":false,"zoneRedundant":false,"provisioningState":"Succeeded","metricId":"326100e2-f69d-4268-8503-075374f62b6e:sb-nscli000002","createdAt":"2023-03-01T06:48:04.023Z","updatedAt":"2023-03-01T06:49:13.9Z","serviceBusEndpoint":"https://sb-nscli000002.servicebus.windows.net:443/","status":"Active"}}'
+    headers:
+      cache-control:
+      - no-cache
+      content-length:
+      - '770'
+      content-type:
+      - application/json; charset=utf-8
+      date:
+      - Wed, 01 Mar 2023 06:49:36 GMT
+      expires:
+      - '-1'
+      pragma:
+      - no-cache
+      server:
+      - Service-Bus-Resource-Provider/SN1
+      - Microsoft-HTTPAPI/2.0
+      server-sb:
+      - Service-Bus-Resource-Provider/SN1
+      strict-transport-security:
+      - max-age=31536000; includeSubDomains
+      transfer-encoding:
+      - chunked
+      vary:
+      - Accept-Encoding
+      x-content-type-options:
+      - nosniff
+    status:
+      code: 200
+      message: OK
+- request:
+    body: '{"identity": {"type": "None"}, "location": "NorthCentralUS", "sku": {"name":
+      "Premium", "tier": "Premium"}, "tags": {"{tag1: value1,": "", "tag2: value2}":
+      ""}}'
+    headers:
+      Accept:
+      - application/json
+      Accept-Encoding:
+      - gzip, deflate
+      CommandName:
+      - servicebus namespace create
+      Connection:
+      - keep-alive
+      Content-Length:
+      - '160'
+      Content-Type:
+      - application/json
+      ParameterSetName:
+      - --resource-group --name --location --tags --sku
+      User-Agent:
+      - AZURECLI/2.45.0 (AAZ) azsdk-python-core/1.24.0 Python/3.8.0 (Windows-10-10.0.19041-SP0)
+    method: PUT
+    uri: https://management.azure.com/subscriptions/00000000-0000-0000-0000-000000000000/resourceGroups/cli_test_sb_alias000001/providers/Microsoft.ServiceBus/namespaces/sb-nscli000003?api-version=2022-10-01-preview
+  response:
+    body:
+      string: '{"sku":{"name":"Premium","tier":"Premium","capacity":1},"id":"/subscriptions/00000000-0000-0000-0000-000000000000/resourceGroups/cli_test_sb_alias000001/providers/Microsoft.ServiceBus/namespaces/sb-nscli000003","name":"sb-nscli000003","type":"Microsoft.ServiceBus/Namespaces","location":"North
+        Central US","tags":{"{tag1: value1,":"","tag2: value2}":""},"properties":{"premiumMessagingPartitions":1,"minimumTlsVersion":"1.2","publicNetworkAccess":"Enabled","disableLocalAuth":false,"zoneRedundant":false,"provisioningState":"Created","metricId":"326100e2-f69d-4268-8503-075374f62b6e:sb-nscli000003","createdAt":"2023-03-01T06:49:40.343Z","updatedAt":"2023-03-01T06:49:40.343Z","serviceBusEndpoint":"https://sb-nscli000003.servicebus.windows.net:443/","status":"Activating"}}'
+    headers:
+      cache-control:
+      - no-cache
+      content-length:
+      - '774'
+      content-type:
+      - application/json; charset=utf-8
+      date:
+      - Wed, 01 Mar 2023 06:49:41 GMT
+      expires:
+      - '-1'
+      pragma:
+      - no-cache
+      server:
+      - Service-Bus-Resource-Provider/SN1
+      - Microsoft-HTTPAPI/2.0
+      server-sb:
+      - Service-Bus-Resource-Provider/SN1
+      strict-transport-security:
+      - max-age=31536000; includeSubDomains
+      transfer-encoding:
+      - chunked
+      vary:
+      - Accept-Encoding
+      x-content-type-options:
+      - nosniff
+      x-ms-ratelimit-remaining-subscription-writes:
+      - '1199'
+    status:
+      code: 200
+      message: OK
+- request:
+    body: null
+    headers:
+      Accept:
+      - '*/*'
+      Accept-Encoding:
+      - gzip, deflate
+      CommandName:
+      - servicebus namespace create
+      Connection:
+      - keep-alive
+      ParameterSetName:
+      - --resource-group --name --location --tags --sku
+      User-Agent:
+      - AZURECLI/2.45.0 (AAZ) azsdk-python-core/1.24.0 Python/3.8.0 (Windows-10-10.0.19041-SP0)
+    method: GET
+    uri: https://management.azure.com/subscriptions/00000000-0000-0000-0000-000000000000/resourceGroups/cli_test_sb_alias000001/providers/Microsoft.ServiceBus/namespaces/sb-nscli000003?api-version=2022-10-01-preview
+  response:
+    body:
+      string: '{"sku":{"name":"Premium","tier":"Premium","capacity":1},"id":"/subscriptions/00000000-0000-0000-0000-000000000000/resourceGroups/cli_test_sb_alias000001/providers/Microsoft.ServiceBus/namespaces/sb-nscli000003","name":"sb-nscli000003","type":"Microsoft.ServiceBus/Namespaces","location":"North
+        Central US","tags":{"{tag1: value1,":"","tag2: value2}":""},"properties":{"premiumMessagingPartitions":1,"minimumTlsVersion":"1.2","publicNetworkAccess":"Enabled","disableLocalAuth":false,"zoneRedundant":false,"provisioningState":"Created","metricId":"326100e2-f69d-4268-8503-075374f62b6e:sb-nscli000003","createdAt":"2023-03-01T06:49:40.343Z","updatedAt":"2023-03-01T06:49:40.343Z","serviceBusEndpoint":"https://sb-nscli000003.servicebus.windows.net:443/","status":"Activating"}}'
+    headers:
+      cache-control:
+      - no-cache
+      content-length:
+      - '774'
+      content-type:
+      - application/json; charset=utf-8
+      date:
+      - Wed, 01 Mar 2023 06:50:13 GMT
+      expires:
+      - '-1'
+      pragma:
+      - no-cache
+      server:
+      - Service-Bus-Resource-Provider/SN1
+      - Microsoft-HTTPAPI/2.0
+      server-sb:
+      - Service-Bus-Resource-Provider/SN1
+      strict-transport-security:
+      - max-age=31536000; includeSubDomains
+      transfer-encoding:
+      - chunked
+      vary:
+      - Accept-Encoding
+      x-content-type-options:
+      - nosniff
+    status:
+      code: 200
+      message: OK
+- request:
+    body: null
+    headers:
+      Accept:
+      - '*/*'
+      Accept-Encoding:
+      - gzip, deflate
+      CommandName:
+      - servicebus namespace create
+      Connection:
+      - keep-alive
+      ParameterSetName:
+      - --resource-group --name --location --tags --sku
+      User-Agent:
+      - AZURECLI/2.45.0 (AAZ) azsdk-python-core/1.24.0 Python/3.8.0 (Windows-10-10.0.19041-SP0)
+    method: GET
+    uri: https://management.azure.com/subscriptions/00000000-0000-0000-0000-000000000000/resourceGroups/cli_test_sb_alias000001/providers/Microsoft.ServiceBus/namespaces/sb-nscli000003?api-version=2022-10-01-preview
+  response:
+    body:
+      string: '{"sku":{"name":"Premium","tier":"Premium","capacity":1},"id":"/subscriptions/00000000-0000-0000-0000-000000000000/resourceGroups/cli_test_sb_alias000001/providers/Microsoft.ServiceBus/namespaces/sb-nscli000003","name":"sb-nscli000003","type":"Microsoft.ServiceBus/Namespaces","location":"North
+        Central US","tags":{"{tag1: value1,":"","tag2: value2}":""},"properties":{"premiumMessagingPartitions":1,"minimumTlsVersion":"1.2","publicNetworkAccess":"Enabled","disableLocalAuth":false,"zoneRedundant":false,"provisioningState":"Created","metricId":"326100e2-f69d-4268-8503-075374f62b6e:sb-nscli000003","createdAt":"2023-03-01T06:49:40.343Z","updatedAt":"2023-03-01T06:49:40.343Z","serviceBusEndpoint":"https://sb-nscli000003.servicebus.windows.net:443/","status":"Activating"}}'
+    headers:
+      cache-control:
+      - no-cache
+      content-length:
+      - '774'
+      content-type:
+      - application/json; charset=utf-8
+      date:
+      - Wed, 01 Mar 2023 06:50:43 GMT
+      expires:
+      - '-1'
+      pragma:
+      - no-cache
+      server:
+      - Service-Bus-Resource-Provider/SN1
+      - Microsoft-HTTPAPI/2.0
+      server-sb:
+      - Service-Bus-Resource-Provider/SN1
+      strict-transport-security:
+      - max-age=31536000; includeSubDomains
+      transfer-encoding:
+      - chunked
+      vary:
+      - Accept-Encoding
+      x-content-type-options:
+      - nosniff
+    status:
+      code: 200
+      message: OK
+- request:
+    body: null
+    headers:
+      Accept:
+      - '*/*'
+      Accept-Encoding:
+      - gzip, deflate
+      CommandName:
+      - servicebus namespace create
+      Connection:
+      - keep-alive
+      ParameterSetName:
+      - --resource-group --name --location --tags --sku
+      User-Agent:
+      - AZURECLI/2.45.0 (AAZ) azsdk-python-core/1.24.0 Python/3.8.0 (Windows-10-10.0.19041-SP0)
+    method: GET
+    uri: https://management.azure.com/subscriptions/00000000-0000-0000-0000-000000000000/resourceGroups/cli_test_sb_alias000001/providers/Microsoft.ServiceBus/namespaces/sb-nscli000003?api-version=2022-10-01-preview
+  response:
+    body:
+      string: '{"sku":{"name":"Premium","tier":"Premium","capacity":1},"id":"/subscriptions/00000000-0000-0000-0000-000000000000/resourceGroups/cli_test_sb_alias000001/providers/Microsoft.ServiceBus/namespaces/sb-nscli000003","name":"sb-nscli000003","type":"Microsoft.ServiceBus/Namespaces","location":"North
+        Central US","tags":{"{tag1: value1,":"","tag2: value2}":""},"properties":{"premiumMessagingPartitions":1,"minimumTlsVersion":"1.2","publicNetworkAccess":"Enabled","disableLocalAuth":false,"zoneRedundant":false,"provisioningState":"Succeeded","metricId":"326100e2-f69d-4268-8503-075374f62b6e:sb-nscli000003","createdAt":"2023-03-01T06:49:40.343Z","updatedAt":"2023-03-01T06:50:50.043Z","serviceBusEndpoint":"https://sb-nscli000003.servicebus.windows.net:443/","status":"Active"}}'
+    headers:
+      cache-control:
+      - no-cache
+      content-length:
+      - '772'
+      content-type:
+      - application/json; charset=utf-8
+      date:
+      - Wed, 01 Mar 2023 06:51:13 GMT
+      expires:
+      - '-1'
+      pragma:
+      - no-cache
+      server:
+      - Service-Bus-Resource-Provider/SN1
+      - Microsoft-HTTPAPI/2.0
+      server-sb:
+      - Service-Bus-Resource-Provider/SN1
+      strict-transport-security:
+      - max-age=31536000; includeSubDomains
+      transfer-encoding:
+      - chunked
+      vary:
+      - Accept-Encoding
+      x-content-type-options:
+      - nosniff
+    status:
+      code: 200
+      message: OK
+- request:
+    body: null
+    headers:
+      Accept:
+      - application/json
+      Accept-Encoding:
+      - gzip, deflate
+      CommandName:
+      - servicebus namespace show
+      Connection:
+      - keep-alive
+      ParameterSetName:
+      - --resource-group --name
+      User-Agent:
+      - AZURECLI/2.45.0 (AAZ) azsdk-python-core/1.24.0 Python/3.8.0 (Windows-10-10.0.19041-SP0)
+    method: GET
+    uri: https://management.azure.com/subscriptions/00000000-0000-0000-0000-000000000000/resourceGroups/cli_test_sb_alias000001/providers/Microsoft.ServiceBus/namespaces/sb-nscli000003?api-version=2022-10-01-preview
+  response:
+    body:
+      string: '{"sku":{"name":"Premium","tier":"Premium","capacity":1},"id":"/subscriptions/00000000-0000-0000-0000-000000000000/resourceGroups/cli_test_sb_alias000001/providers/Microsoft.ServiceBus/namespaces/sb-nscli000003","name":"sb-nscli000003","type":"Microsoft.ServiceBus/Namespaces","location":"North
+        Central US","tags":{"{tag1: value1,":"","tag2: value2}":""},"properties":{"premiumMessagingPartitions":1,"minimumTlsVersion":"1.2","publicNetworkAccess":"Enabled","disableLocalAuth":false,"zoneRedundant":false,"provisioningState":"Succeeded","metricId":"326100e2-f69d-4268-8503-075374f62b6e:sb-nscli000003","createdAt":"2023-03-01T06:49:40.343Z","updatedAt":"2023-03-01T06:50:50.043Z","serviceBusEndpoint":"https://sb-nscli000003.servicebus.windows.net:443/","status":"Active"}}'
+    headers:
+      cache-control:
+      - no-cache
+      content-length:
+      - '772'
+      content-type:
+      - application/json; charset=utf-8
+      date:
+      - Wed, 01 Mar 2023 06:51:14 GMT
+      expires:
+      - '-1'
+      pragma:
+      - no-cache
+      server:
+      - Service-Bus-Resource-Provider/SN1
+      - Microsoft-HTTPAPI/2.0
+      server-sb:
+      - Service-Bus-Resource-Provider/SN1
+      strict-transport-security:
+      - max-age=31536000; includeSubDomains
+      transfer-encoding:
+      - chunked
+      vary:
+      - Accept-Encoding
+      x-content-type-options:
+      - nosniff
+    status:
+      code: 200
+      message: OK
+- request:
+    body: '{"properties": {"rights": ["Send"]}}'
+    headers:
+      Accept:
+      - application/json
+      Accept-Encoding:
+      - gzip, deflate
+      CommandName:
+      - servicebus namespace authorization-rule create
+      Connection:
+      - keep-alive
+      Content-Length:
+      - '36'
+      Content-Type:
+      - application/json
+      ParameterSetName:
+      - --resource-group --namespace-name --name --rights
+      User-Agent:
+      - AZURECLI/2.45.0 (AAZ) azsdk-python-core/1.24.0 Python/3.8.0 (Windows-10-10.0.19041-SP0)
+    method: PUT
+    uri: https://management.azure.com/subscriptions/00000000-0000-0000-0000-000000000000/resourceGroups/cli_test_sb_alias000001/providers/Microsoft.ServiceBus/namespaces/sb-nscli000002/AuthorizationRules/cliAutho000004?api-version=2022-01-01-preview
+  response:
+    body:
+      string: '{"id":"/subscriptions/00000000-0000-0000-0000-000000000000/resourceGroups/cli_test_sb_alias000001/providers/Microsoft.ServiceBus/namespaces/sb-nscli000002/AuthorizationRules/cliAutho000004","name":"cliAutho000004","type":"Microsoft.ServiceBus/Namespaces/AuthorizationRules","location":"southcentralus","properties":{"rights":["Send"]}}'
+    headers:
+      cache-control:
+      - no-cache
+      content-length:
+      - '335'
+      content-type:
+      - application/json; charset=utf-8
+      date:
+      - Wed, 01 Mar 2023 06:51:21 GMT
+      expires:
+      - '-1'
+      pragma:
+      - no-cache
+      server:
+      - Microsoft-HTTPAPI/2.0
+      strict-transport-security:
+      - max-age=31536000; includeSubDomains
+      transfer-encoding:
+      - chunked
+      vary:
+      - Accept-Encoding
+      x-content-type-options:
+      - nosniff
+      x-ms-ratelimit-remaining-subscription-writes:
+      - '1199'
+    status:
+      code: 200
+      message: OK
+- request:
+    body: null
+    headers:
+      Accept:
+      - application/json
+      Accept-Encoding:
+      - gzip, deflate
+      CommandName:
+      - servicebus namespace authorization-rule show
+      Connection:
+      - keep-alive
+      ParameterSetName:
+      - --resource-group --namespace-name --name
+      User-Agent:
+      - AZURECLI/2.45.0 (AAZ) azsdk-python-core/1.24.0 Python/3.8.0 (Windows-10-10.0.19041-SP0)
+    method: GET
+    uri: https://management.azure.com/subscriptions/00000000-0000-0000-0000-000000000000/resourceGroups/cli_test_sb_alias000001/providers/Microsoft.ServiceBus/namespaces/sb-nscli000002/AuthorizationRules/cliAutho000004?api-version=2022-01-01-preview
+  response:
+    body:
+      string: '{"id":"/subscriptions/00000000-0000-0000-0000-000000000000/resourcegroups/cli_test_sb_alias000001/providers/Microsoft.ServiceBus/namespaces/sb-nscli000002/authorizationrules/cliAutho000004","name":"cliAutho000004","type":"Microsoft.ServiceBus/Namespaces/AuthorizationRules","location":"southcentralus","properties":{"rights":["Send"]}}'
+    headers:
+      cache-control:
+      - no-cache
+      content-length:
+      - '335'
+      content-type:
+      - application/json; charset=utf-8
+      date:
+      - Wed, 01 Mar 2023 06:51:23 GMT
+      expires:
+      - '-1'
+      pragma:
+      - no-cache
+      server:
+      - Microsoft-HTTPAPI/2.0
+      strict-transport-security:
+      - max-age=31536000; includeSubDomains
+      transfer-encoding:
+      - chunked
+      vary:
+      - Accept-Encoding
+      x-content-type-options:
+      - nosniff
+    status:
+      code: 200
+      message: OK
+- request:
+    body: '{"name": "cliAlias000005"}'
+    headers:
+      Accept:
+      - application/json
+      Accept-Encoding:
+      - gzip, deflate
+      CommandName:
+      - servicebus georecovery-alias exists
       Connection:
       - keep-alive
       Content-Length:
@@ -15,779 +629,6 @@
       Content-Type:
       - application/json
       ParameterSetName:
-      - --name
-      User-Agent:
-      - AZURECLI/2.45.0 azsdk-python-azure-mgmt-servicebus/8.2.0 Python/3.8.0 (Windows-10-10.0.19041-SP0)
-    method: POST
-    uri: https://management.azure.com/subscriptions/00000000-0000-0000-0000-000000000000/providers/Microsoft.ServiceBus/CheckNameAvailability?api-version=2022-10-01-preview
-  response:
-    body:
-      string: '{"nameAvailable":true,"reason":"None","message":null}'
-    headers:
-      cache-control:
-      - no-cache
-      content-length:
-      - '53'
-      content-type:
-      - application/json; charset=utf-8
-      date:
-<<<<<<< HEAD
-      - Tue, 28 Feb 2023 09:56:18 GMT
-=======
-      - Tue, 28 Feb 2023 14:14:01 GMT
->>>>>>> 7d815d2b
-      expires:
-      - '-1'
-      pragma:
-      - no-cache
-      server:
-      - Service-Bus-Resource-Provider/SN1
-      - Microsoft-HTTPAPI/2.0
-      server-sb:
-      - Service-Bus-Resource-Provider/SN1
-      strict-transport-security:
-      - max-age=31536000; includeSubDomains
-      transfer-encoding:
-      - chunked
-      vary:
-      - Accept-Encoding
-      x-content-type-options:
-      - nosniff
-      x-ms-ratelimit-remaining-subscription-writes:
-      - '1199'
-    status:
-      code: 200
-      message: OK
-- request:
-    body: '{"identity": {"type": "None"}, "location": "SouthCentralUS", "sku": {"name":
-      "Premium", "tier": "Premium"}, "tags": {"{tag1: value1,": "", "tag2: value2}":
-      ""}}'
-    headers:
-      Accept:
-      - application/json
-      Accept-Encoding:
-      - gzip, deflate
-      CommandName:
-      - servicebus namespace create
-      Connection:
-      - keep-alive
-      Content-Length:
-      - '160'
-      Content-Type:
-      - application/json
-      ParameterSetName:
-      - --resource-group --name --location --tags --sku
-      User-Agent:
-      - AZURECLI/2.45.0 (AAZ) azsdk-python-core/1.24.0 Python/3.8.0 (Windows-10-10.0.19041-SP0)
-    method: PUT
-    uri: https://management.azure.com/subscriptions/00000000-0000-0000-0000-000000000000/resourceGroups/cli_test_sb_alias000001/providers/Microsoft.ServiceBus/namespaces/sb-nscli000002?api-version=2022-10-01-preview
-  response:
-    body:
-      string: '{"sku":{"name":"Premium","tier":"Premium","capacity":1},"id":"/subscriptions/00000000-0000-0000-0000-000000000000/resourceGroups/cli_test_sb_alias000001/providers/Microsoft.ServiceBus/namespaces/sb-nscli000002","name":"sb-nscli000002","type":"Microsoft.ServiceBus/Namespaces","location":"South
-<<<<<<< HEAD
-        Central US","tags":{"{tag1: value1,":"","tag2: value2}":""},"properties":{"premiumMessagingPartitions":1,"minimumTlsVersion":"1.2","publicNetworkAccess":"Enabled","disableLocalAuth":false,"zoneRedundant":false,"provisioningState":"Created","metricId":"326100e2-f69d-4268-8503-075374f62b6e:sb-nscli000002","createdAt":"2023-02-28T09:56:21.803Z","updatedAt":"2023-02-28T09:56:21.803Z","serviceBusEndpoint":"https://sb-nscli000002.servicebus.windows.net:443/","status":"Activating"}}'
-=======
-        Central US","tags":{"{tag2: value2,":"","tag1: value1}":""},"properties":{"premiumMessagingPartitions":1,"minimumTlsVersion":"1.2","publicNetworkAccess":"Enabled","disableLocalAuth":false,"zoneRedundant":false,"provisioningState":"Created","metricId":"326100e2-f69d-4268-8503-075374f62b6e:sb-nscli000002","createdAt":"2023-02-28T14:14:04.647Z","updatedAt":"2023-02-28T14:14:04.647Z","serviceBusEndpoint":"https://sb-nscli000002.servicebus.windows.net:443/","status":"Activating"}}'
->>>>>>> 7d815d2b
-    headers:
-      cache-control:
-      - no-cache
-      content-length:
-      - '774'
-      content-type:
-      - application/json; charset=utf-8
-      date:
-<<<<<<< HEAD
-      - Tue, 28 Feb 2023 09:56:21 GMT
-=======
-      - Tue, 28 Feb 2023 14:14:05 GMT
->>>>>>> 7d815d2b
-      expires:
-      - '-1'
-      pragma:
-      - no-cache
-      server:
-      - Service-Bus-Resource-Provider/SN1
-      - Microsoft-HTTPAPI/2.0
-      server-sb:
-      - Service-Bus-Resource-Provider/SN1
-      strict-transport-security:
-      - max-age=31536000; includeSubDomains
-      transfer-encoding:
-      - chunked
-      vary:
-      - Accept-Encoding
-      x-content-type-options:
-      - nosniff
-      x-ms-ratelimit-remaining-subscription-writes:
-<<<<<<< HEAD
-      - '1195'
-=======
-      - '1199'
->>>>>>> 7d815d2b
-    status:
-      code: 200
-      message: OK
-- request:
-    body: null
-    headers:
-      Accept:
-      - '*/*'
-      Accept-Encoding:
-      - gzip, deflate
-      CommandName:
-      - servicebus namespace create
-      Connection:
-      - keep-alive
-      ParameterSetName:
-      - --resource-group --name --location --tags --sku
-      User-Agent:
-      - AZURECLI/2.45.0 (AAZ) azsdk-python-core/1.24.0 Python/3.8.0 (Windows-10-10.0.19041-SP0)
-    method: GET
-    uri: https://management.azure.com/subscriptions/00000000-0000-0000-0000-000000000000/resourceGroups/cli_test_sb_alias000001/providers/Microsoft.ServiceBus/namespaces/sb-nscli000002?api-version=2022-10-01-preview
-  response:
-    body:
-      string: '{"sku":{"name":"Premium","tier":"Premium","capacity":1},"id":"/subscriptions/00000000-0000-0000-0000-000000000000/resourceGroups/cli_test_sb_alias000001/providers/Microsoft.ServiceBus/namespaces/sb-nscli000002","name":"sb-nscli000002","type":"Microsoft.ServiceBus/Namespaces","location":"South
-<<<<<<< HEAD
-        Central US","tags":{"{tag1: value1,":"","tag2: value2}":""},"properties":{"premiumMessagingPartitions":1,"minimumTlsVersion":"1.2","publicNetworkAccess":"Enabled","disableLocalAuth":false,"zoneRedundant":false,"provisioningState":"Created","metricId":"326100e2-f69d-4268-8503-075374f62b6e:sb-nscli000002","createdAt":"2023-02-28T09:56:21.803Z","updatedAt":"2023-02-28T09:56:21.803Z","serviceBusEndpoint":"https://sb-nscli000002.servicebus.windows.net:443/","status":"Activating"}}'
-=======
-        Central US","tags":{"{tag2: value2,":"","tag1: value1}":""},"properties":{"premiumMessagingPartitions":1,"minimumTlsVersion":"1.2","publicNetworkAccess":"Enabled","disableLocalAuth":false,"zoneRedundant":false,"provisioningState":"Created","metricId":"326100e2-f69d-4268-8503-075374f62b6e:sb-nscli000002","createdAt":"2023-02-28T14:14:04.647Z","updatedAt":"2023-02-28T14:14:04.647Z","serviceBusEndpoint":"https://sb-nscli000002.servicebus.windows.net:443/","status":"Activating"}}'
->>>>>>> 7d815d2b
-    headers:
-      cache-control:
-      - no-cache
-      content-length:
-      - '774'
-      content-type:
-      - application/json; charset=utf-8
-      date:
-<<<<<<< HEAD
-      - Tue, 28 Feb 2023 09:56:52 GMT
-=======
-      - Tue, 28 Feb 2023 14:14:34 GMT
->>>>>>> 7d815d2b
-      expires:
-      - '-1'
-      pragma:
-      - no-cache
-      server:
-      - Service-Bus-Resource-Provider/SN1
-      - Microsoft-HTTPAPI/2.0
-      server-sb:
-      - Service-Bus-Resource-Provider/SN1
-      strict-transport-security:
-      - max-age=31536000; includeSubDomains
-      transfer-encoding:
-      - chunked
-      vary:
-      - Accept-Encoding
-      x-content-type-options:
-      - nosniff
-    status:
-      code: 200
-      message: OK
-- request:
-    body: null
-    headers:
-      Accept:
-      - '*/*'
-      Accept-Encoding:
-      - gzip, deflate
-      CommandName:
-      - servicebus namespace create
-      Connection:
-      - keep-alive
-      ParameterSetName:
-      - --resource-group --name --location --tags --sku
-      User-Agent:
-      - AZURECLI/2.45.0 (AAZ) azsdk-python-core/1.24.0 Python/3.8.0 (Windows-10-10.0.19041-SP0)
-    method: GET
-    uri: https://management.azure.com/subscriptions/00000000-0000-0000-0000-000000000000/resourceGroups/cli_test_sb_alias000001/providers/Microsoft.ServiceBus/namespaces/sb-nscli000002?api-version=2022-10-01-preview
-  response:
-    body:
-      string: '{"sku":{"name":"Premium","tier":"Premium","capacity":1},"id":"/subscriptions/00000000-0000-0000-0000-000000000000/resourceGroups/cli_test_sb_alias000001/providers/Microsoft.ServiceBus/namespaces/sb-nscli000002","name":"sb-nscli000002","type":"Microsoft.ServiceBus/Namespaces","location":"South
-<<<<<<< HEAD
-        Central US","tags":{"{tag1: value1,":"","tag2: value2}":""},"properties":{"premiumMessagingPartitions":1,"minimumTlsVersion":"1.2","publicNetworkAccess":"Enabled","disableLocalAuth":false,"zoneRedundant":false,"provisioningState":"Created","metricId":"326100e2-f69d-4268-8503-075374f62b6e:sb-nscli000002","createdAt":"2023-02-28T09:56:21.803Z","updatedAt":"2023-02-28T09:56:21.803Z","serviceBusEndpoint":"https://sb-nscli000002.servicebus.windows.net:443/","status":"Activating"}}'
-=======
-        Central US","tags":{"{tag2: value2,":"","tag1: value1}":""},"properties":{"premiumMessagingPartitions":1,"minimumTlsVersion":"1.2","publicNetworkAccess":"Enabled","disableLocalAuth":false,"zoneRedundant":false,"provisioningState":"Created","metricId":"326100e2-f69d-4268-8503-075374f62b6e:sb-nscli000002","createdAt":"2023-02-28T14:14:04.647Z","updatedAt":"2023-02-28T14:14:04.647Z","serviceBusEndpoint":"https://sb-nscli000002.servicebus.windows.net:443/","status":"Activating"}}'
->>>>>>> 7d815d2b
-    headers:
-      cache-control:
-      - no-cache
-      content-length:
-      - '774'
-      content-type:
-      - application/json; charset=utf-8
-      date:
-<<<<<<< HEAD
-      - Tue, 28 Feb 2023 09:57:22 GMT
-=======
-      - Tue, 28 Feb 2023 14:15:05 GMT
->>>>>>> 7d815d2b
-      expires:
-      - '-1'
-      pragma:
-      - no-cache
-      server:
-      - Service-Bus-Resource-Provider/SN1
-      - Microsoft-HTTPAPI/2.0
-      server-sb:
-      - Service-Bus-Resource-Provider/SN1
-      strict-transport-security:
-      - max-age=31536000; includeSubDomains
-      transfer-encoding:
-      - chunked
-      vary:
-      - Accept-Encoding
-      x-content-type-options:
-      - nosniff
-    status:
-      code: 200
-      message: OK
-- request:
-    body: null
-    headers:
-      Accept:
-      - '*/*'
-      Accept-Encoding:
-      - gzip, deflate
-      CommandName:
-      - servicebus namespace create
-      Connection:
-      - keep-alive
-      ParameterSetName:
-      - --resource-group --name --location --tags --sku
-      User-Agent:
-      - AZURECLI/2.45.0 (AAZ) azsdk-python-core/1.24.0 Python/3.8.0 (Windows-10-10.0.19041-SP0)
-    method: GET
-    uri: https://management.azure.com/subscriptions/00000000-0000-0000-0000-000000000000/resourceGroups/cli_test_sb_alias000001/providers/Microsoft.ServiceBus/namespaces/sb-nscli000002?api-version=2022-10-01-preview
-  response:
-    body:
-      string: '{"sku":{"name":"Premium","tier":"Premium","capacity":1},"id":"/subscriptions/00000000-0000-0000-0000-000000000000/resourceGroups/cli_test_sb_alias000001/providers/Microsoft.ServiceBus/namespaces/sb-nscli000002","name":"sb-nscli000002","type":"Microsoft.ServiceBus/Namespaces","location":"South
-<<<<<<< HEAD
-        Central US","tags":{"{tag1: value1,":"","tag2: value2}":""},"properties":{"premiumMessagingPartitions":1,"minimumTlsVersion":"1.2","publicNetworkAccess":"Enabled","disableLocalAuth":false,"zoneRedundant":false,"provisioningState":"Succeeded","metricId":"326100e2-f69d-4268-8503-075374f62b6e:sb-nscli000002","createdAt":"2023-02-28T09:56:21.803Z","updatedAt":"2023-02-28T09:57:34.77Z","serviceBusEndpoint":"https://sb-nscli000002.servicebus.windows.net:443/","status":"Active"}}'
-=======
-        Central US","tags":{"{tag2: value2,":"","tag1: value1}":""},"properties":{"premiumMessagingPartitions":1,"minimumTlsVersion":"1.2","publicNetworkAccess":"Enabled","disableLocalAuth":false,"zoneRedundant":false,"provisioningState":"Succeeded","metricId":"326100e2-f69d-4268-8503-075374f62b6e:sb-nscli000002","createdAt":"2023-02-28T14:14:04.647Z","updatedAt":"2023-02-28T14:15:26.24Z","serviceBusEndpoint":"https://sb-nscli000002.servicebus.windows.net:443/","status":"Active"}}'
->>>>>>> 7d815d2b
-    headers:
-      cache-control:
-      - no-cache
-      content-length:
-      - '771'
-      content-type:
-      - application/json; charset=utf-8
-      date:
-<<<<<<< HEAD
-      - Tue, 28 Feb 2023 09:57:52 GMT
-=======
-      - Tue, 28 Feb 2023 14:15:35 GMT
->>>>>>> 7d815d2b
-      expires:
-      - '-1'
-      pragma:
-      - no-cache
-      server:
-      - Service-Bus-Resource-Provider/SN1
-      - Microsoft-HTTPAPI/2.0
-      server-sb:
-      - Service-Bus-Resource-Provider/SN1
-      strict-transport-security:
-      - max-age=31536000; includeSubDomains
-      transfer-encoding:
-      - chunked
-      vary:
-      - Accept-Encoding
-      x-content-type-options:
-      - nosniff
-    status:
-      code: 200
-      message: OK
-- request:
-    body: null
-    headers:
-      Accept:
-      - application/json
-      Accept-Encoding:
-      - gzip, deflate
-      CommandName:
-      - servicebus namespace show
-      Connection:
-      - keep-alive
-      ParameterSetName:
-      - --resource-group --name
-      User-Agent:
-      - AZURECLI/2.45.0 (AAZ) azsdk-python-core/1.24.0 Python/3.8.0 (Windows-10-10.0.19041-SP0)
-    method: GET
-    uri: https://management.azure.com/subscriptions/00000000-0000-0000-0000-000000000000/resourceGroups/cli_test_sb_alias000001/providers/Microsoft.ServiceBus/namespaces/sb-nscli000002?api-version=2022-10-01-preview
-  response:
-    body:
-      string: '{"sku":{"name":"Premium","tier":"Premium","capacity":1},"id":"/subscriptions/00000000-0000-0000-0000-000000000000/resourceGroups/cli_test_sb_alias000001/providers/Microsoft.ServiceBus/namespaces/sb-nscli000002","name":"sb-nscli000002","type":"Microsoft.ServiceBus/Namespaces","location":"South
-<<<<<<< HEAD
-        Central US","tags":{"{tag1: value1,":"","tag2: value2}":""},"properties":{"premiumMessagingPartitions":1,"minimumTlsVersion":"1.2","publicNetworkAccess":"Enabled","disableLocalAuth":false,"zoneRedundant":false,"provisioningState":"Succeeded","metricId":"326100e2-f69d-4268-8503-075374f62b6e:sb-nscli000002","createdAt":"2023-02-28T09:56:21.803Z","updatedAt":"2023-02-28T09:57:34.77Z","serviceBusEndpoint":"https://sb-nscli000002.servicebus.windows.net:443/","status":"Active"}}'
-=======
-        Central US","tags":{"{tag2: value2,":"","tag1: value1}":""},"properties":{"premiumMessagingPartitions":1,"minimumTlsVersion":"1.2","publicNetworkAccess":"Enabled","disableLocalAuth":false,"zoneRedundant":false,"provisioningState":"Succeeded","metricId":"326100e2-f69d-4268-8503-075374f62b6e:sb-nscli000002","createdAt":"2023-02-28T14:14:04.647Z","updatedAt":"2023-02-28T14:15:26.24Z","serviceBusEndpoint":"https://sb-nscli000002.servicebus.windows.net:443/","status":"Active"}}'
->>>>>>> 7d815d2b
-    headers:
-      cache-control:
-      - no-cache
-      content-length:
-      - '771'
-      content-type:
-      - application/json; charset=utf-8
-      date:
-<<<<<<< HEAD
-      - Tue, 28 Feb 2023 09:57:53 GMT
-=======
-      - Tue, 28 Feb 2023 14:15:36 GMT
->>>>>>> 7d815d2b
-      expires:
-      - '-1'
-      pragma:
-      - no-cache
-      server:
-      - Service-Bus-Resource-Provider/SN1
-      - Microsoft-HTTPAPI/2.0
-      server-sb:
-      - Service-Bus-Resource-Provider/SN1
-      strict-transport-security:
-      - max-age=31536000; includeSubDomains
-      transfer-encoding:
-      - chunked
-      vary:
-      - Accept-Encoding
-      x-content-type-options:
-      - nosniff
-    status:
-      code: 200
-      message: OK
-- request:
-    body: '{"identity": {"type": "None"}, "location": "NorthCentralUS", "sku": {"name":
-      "Premium", "tier": "Premium"}, "tags": {"{tag1: value1,": "", "tag2: value2}":
-      ""}}'
-    headers:
-      Accept:
-      - application/json
-      Accept-Encoding:
-      - gzip, deflate
-      CommandName:
-      - servicebus namespace create
-      Connection:
-      - keep-alive
-      Content-Length:
-      - '160'
-      Content-Type:
-      - application/json
-      ParameterSetName:
-      - --resource-group --name --location --tags --sku
-      User-Agent:
-      - AZURECLI/2.45.0 (AAZ) azsdk-python-core/1.24.0 Python/3.8.0 (Windows-10-10.0.19041-SP0)
-    method: PUT
-    uri: https://management.azure.com/subscriptions/00000000-0000-0000-0000-000000000000/resourceGroups/cli_test_sb_alias000001/providers/Microsoft.ServiceBus/namespaces/sb-nscli000003?api-version=2022-10-01-preview
-  response:
-    body:
-      string: '{"sku":{"name":"Premium","tier":"Premium","capacity":1},"id":"/subscriptions/00000000-0000-0000-0000-000000000000/resourceGroups/cli_test_sb_alias000001/providers/Microsoft.ServiceBus/namespaces/sb-nscli000003","name":"sb-nscli000003","type":"Microsoft.ServiceBus/Namespaces","location":"North
-<<<<<<< HEAD
-        Central US","tags":{"{tag1: value1,":"","tag2: value2}":""},"properties":{"premiumMessagingPartitions":1,"minimumTlsVersion":"1.2","publicNetworkAccess":"Enabled","disableLocalAuth":false,"zoneRedundant":false,"provisioningState":"Created","metricId":"326100e2-f69d-4268-8503-075374f62b6e:sb-nscli000003","createdAt":"2023-02-28T09:57:56.56Z","updatedAt":"2023-02-28T09:57:56.56Z","serviceBusEndpoint":"https://sb-nscli000003.servicebus.windows.net:443/","status":"Activating"}}'
-=======
-        Central US","tags":{"{tag2: value2,":"","tag1: value1}":""},"properties":{"premiumMessagingPartitions":1,"minimumTlsVersion":"1.2","publicNetworkAccess":"Enabled","disableLocalAuth":false,"zoneRedundant":false,"provisioningState":"Created","metricId":"326100e2-f69d-4268-8503-075374f62b6e:sb-nscli000003","createdAt":"2023-02-28T14:15:40.413Z","updatedAt":"2023-02-28T14:15:40.413Z","serviceBusEndpoint":"https://sb-nscli000003.servicebus.windows.net:443/","status":"Activating"}}'
->>>>>>> 7d815d2b
-    headers:
-      cache-control:
-      - no-cache
-      content-length:
-      - '772'
-      content-type:
-      - application/json; charset=utf-8
-      date:
-<<<<<<< HEAD
-      - Tue, 28 Feb 2023 09:57:56 GMT
-=======
-      - Tue, 28 Feb 2023 14:15:41 GMT
->>>>>>> 7d815d2b
-      expires:
-      - '-1'
-      pragma:
-      - no-cache
-      server:
-      - Service-Bus-Resource-Provider/SN1
-      - Microsoft-HTTPAPI/2.0
-      server-sb:
-      - Service-Bus-Resource-Provider/SN1
-      strict-transport-security:
-      - max-age=31536000; includeSubDomains
-      transfer-encoding:
-      - chunked
-      vary:
-      - Accept-Encoding
-      x-content-type-options:
-      - nosniff
-      x-ms-ratelimit-remaining-subscription-writes:
-      - '1197'
-    status:
-      code: 200
-      message: OK
-- request:
-    body: null
-    headers:
-      Accept:
-      - '*/*'
-      Accept-Encoding:
-      - gzip, deflate
-      CommandName:
-      - servicebus namespace create
-      Connection:
-      - keep-alive
-      ParameterSetName:
-      - --resource-group --name --location --tags --sku
-      User-Agent:
-      - AZURECLI/2.45.0 (AAZ) azsdk-python-core/1.24.0 Python/3.8.0 (Windows-10-10.0.19041-SP0)
-    method: GET
-    uri: https://management.azure.com/subscriptions/00000000-0000-0000-0000-000000000000/resourceGroups/cli_test_sb_alias000001/providers/Microsoft.ServiceBus/namespaces/sb-nscli000003?api-version=2022-10-01-preview
-  response:
-    body:
-      string: '{"sku":{"name":"Premium","tier":"Premium","capacity":1},"id":"/subscriptions/00000000-0000-0000-0000-000000000000/resourceGroups/cli_test_sb_alias000001/providers/Microsoft.ServiceBus/namespaces/sb-nscli000003","name":"sb-nscli000003","type":"Microsoft.ServiceBus/Namespaces","location":"North
-<<<<<<< HEAD
-        Central US","tags":{"{tag1: value1,":"","tag2: value2}":""},"properties":{"premiumMessagingPartitions":1,"minimumTlsVersion":"1.2","publicNetworkAccess":"Enabled","disableLocalAuth":false,"zoneRedundant":false,"provisioningState":"Created","metricId":"326100e2-f69d-4268-8503-075374f62b6e:sb-nscli000003","createdAt":"2023-02-28T09:57:56.56Z","updatedAt":"2023-02-28T09:57:56.56Z","serviceBusEndpoint":"https://sb-nscli000003.servicebus.windows.net:443/","status":"Activating"}}'
-=======
-        Central US","tags":{"{tag2: value2,":"","tag1: value1}":""},"properties":{"premiumMessagingPartitions":1,"minimumTlsVersion":"1.2","publicNetworkAccess":"Enabled","disableLocalAuth":false,"zoneRedundant":false,"provisioningState":"Created","metricId":"326100e2-f69d-4268-8503-075374f62b6e:sb-nscli000003","createdAt":"2023-02-28T14:15:40.413Z","updatedAt":"2023-02-28T14:15:40.413Z","serviceBusEndpoint":"https://sb-nscli000003.servicebus.windows.net:443/","status":"Activating"}}'
->>>>>>> 7d815d2b
-    headers:
-      cache-control:
-      - no-cache
-      content-length:
-      - '772'
-      content-type:
-      - application/json; charset=utf-8
-      date:
-<<<<<<< HEAD
-      - Tue, 28 Feb 2023 09:58:26 GMT
-=======
-      - Tue, 28 Feb 2023 14:16:11 GMT
->>>>>>> 7d815d2b
-      expires:
-      - '-1'
-      pragma:
-      - no-cache
-      server:
-      - Service-Bus-Resource-Provider/SN1
-      - Microsoft-HTTPAPI/2.0
-      server-sb:
-      - Service-Bus-Resource-Provider/SN1
-      strict-transport-security:
-      - max-age=31536000; includeSubDomains
-      transfer-encoding:
-      - chunked
-      vary:
-      - Accept-Encoding
-      x-content-type-options:
-      - nosniff
-    status:
-      code: 200
-      message: OK
-- request:
-    body: null
-    headers:
-      Accept:
-      - '*/*'
-      Accept-Encoding:
-      - gzip, deflate
-      CommandName:
-      - servicebus namespace create
-      Connection:
-      - keep-alive
-      ParameterSetName:
-      - --resource-group --name --location --tags --sku
-      User-Agent:
-      - AZURECLI/2.45.0 (AAZ) azsdk-python-core/1.24.0 Python/3.8.0 (Windows-10-10.0.19041-SP0)
-    method: GET
-    uri: https://management.azure.com/subscriptions/00000000-0000-0000-0000-000000000000/resourceGroups/cli_test_sb_alias000001/providers/Microsoft.ServiceBus/namespaces/sb-nscli000003?api-version=2022-10-01-preview
-  response:
-    body:
-      string: '{"sku":{"name":"Premium","tier":"Premium","capacity":1},"id":"/subscriptions/00000000-0000-0000-0000-000000000000/resourceGroups/cli_test_sb_alias000001/providers/Microsoft.ServiceBus/namespaces/sb-nscli000003","name":"sb-nscli000003","type":"Microsoft.ServiceBus/Namespaces","location":"North
-<<<<<<< HEAD
-        Central US","tags":{"{tag1: value1,":"","tag2: value2}":""},"properties":{"premiumMessagingPartitions":1,"minimumTlsVersion":"1.2","publicNetworkAccess":"Enabled","disableLocalAuth":false,"zoneRedundant":false,"provisioningState":"Created","metricId":"326100e2-f69d-4268-8503-075374f62b6e:sb-nscli000003","createdAt":"2023-02-28T09:57:56.56Z","updatedAt":"2023-02-28T09:57:56.56Z","serviceBusEndpoint":"https://sb-nscli000003.servicebus.windows.net:443/","status":"Activating"}}'
-=======
-        Central US","tags":{"{tag2: value2,":"","tag1: value1}":""},"properties":{"premiumMessagingPartitions":1,"minimumTlsVersion":"1.2","publicNetworkAccess":"Enabled","disableLocalAuth":false,"zoneRedundant":false,"provisioningState":"Created","metricId":"326100e2-f69d-4268-8503-075374f62b6e:sb-nscli000003","createdAt":"2023-02-28T14:15:40.413Z","updatedAt":"2023-02-28T14:15:40.413Z","serviceBusEndpoint":"https://sb-nscli000003.servicebus.windows.net:443/","status":"Activating"}}'
->>>>>>> 7d815d2b
-    headers:
-      cache-control:
-      - no-cache
-      content-length:
-      - '772'
-      content-type:
-      - application/json; charset=utf-8
-      date:
-<<<<<<< HEAD
-      - Tue, 28 Feb 2023 09:58:57 GMT
-=======
-      - Tue, 28 Feb 2023 14:16:41 GMT
->>>>>>> 7d815d2b
-      expires:
-      - '-1'
-      pragma:
-      - no-cache
-      server:
-      - Service-Bus-Resource-Provider/SN1
-      - Microsoft-HTTPAPI/2.0
-      server-sb:
-      - Service-Bus-Resource-Provider/SN1
-      strict-transport-security:
-      - max-age=31536000; includeSubDomains
-      transfer-encoding:
-      - chunked
-      vary:
-      - Accept-Encoding
-      x-content-type-options:
-      - nosniff
-    status:
-      code: 200
-      message: OK
-- request:
-    body: null
-    headers:
-      Accept:
-      - '*/*'
-      Accept-Encoding:
-      - gzip, deflate
-      CommandName:
-      - servicebus namespace create
-      Connection:
-      - keep-alive
-      ParameterSetName:
-      - --resource-group --name --location --tags --sku
-      User-Agent:
-      - AZURECLI/2.45.0 (AAZ) azsdk-python-core/1.24.0 Python/3.8.0 (Windows-10-10.0.19041-SP0)
-    method: GET
-    uri: https://management.azure.com/subscriptions/00000000-0000-0000-0000-000000000000/resourceGroups/cli_test_sb_alias000001/providers/Microsoft.ServiceBus/namespaces/sb-nscli000003?api-version=2022-10-01-preview
-  response:
-    body:
-      string: '{"sku":{"name":"Premium","tier":"Premium","capacity":1},"id":"/subscriptions/00000000-0000-0000-0000-000000000000/resourceGroups/cli_test_sb_alias000001/providers/Microsoft.ServiceBus/namespaces/sb-nscli000003","name":"sb-nscli000003","type":"Microsoft.ServiceBus/Namespaces","location":"North
-<<<<<<< HEAD
-        Central US","tags":{"{tag1: value1,":"","tag2: value2}":""},"properties":{"premiumMessagingPartitions":1,"minimumTlsVersion":"1.2","publicNetworkAccess":"Enabled","disableLocalAuth":false,"zoneRedundant":false,"provisioningState":"Succeeded","metricId":"326100e2-f69d-4268-8503-075374f62b6e:sb-nscli000003","createdAt":"2023-02-28T09:57:56.56Z","updatedAt":"2023-02-28T09:59:14.97Z","serviceBusEndpoint":"https://sb-nscli000003.servicebus.windows.net:443/","status":"Active"}}'
-=======
-        Central US","tags":{"{tag2: value2,":"","tag1: value1}":""},"properties":{"premiumMessagingPartitions":1,"minimumTlsVersion":"1.2","publicNetworkAccess":"Enabled","disableLocalAuth":false,"zoneRedundant":false,"provisioningState":"Succeeded","metricId":"326100e2-f69d-4268-8503-075374f62b6e:sb-nscli000003","createdAt":"2023-02-28T14:15:40.413Z","updatedAt":"2023-02-28T14:16:53.94Z","serviceBusEndpoint":"https://sb-nscli000003.servicebus.windows.net:443/","status":"Active"}}'
->>>>>>> 7d815d2b
-    headers:
-      cache-control:
-      - no-cache
-      content-length:
-<<<<<<< HEAD
-      - '770'
-      content-type:
-      - application/json; charset=utf-8
-      date:
-      - Tue, 28 Feb 2023 09:59:27 GMT
-=======
-      - '771'
-      content-type:
-      - application/json; charset=utf-8
-      date:
-      - Tue, 28 Feb 2023 14:17:12 GMT
->>>>>>> 7d815d2b
-      expires:
-      - '-1'
-      pragma:
-      - no-cache
-      server:
-      - Service-Bus-Resource-Provider/SN1
-      - Microsoft-HTTPAPI/2.0
-      server-sb:
-      - Service-Bus-Resource-Provider/SN1
-      strict-transport-security:
-      - max-age=31536000; includeSubDomains
-      transfer-encoding:
-      - chunked
-      vary:
-      - Accept-Encoding
-      x-content-type-options:
-      - nosniff
-    status:
-      code: 200
-      message: OK
-- request:
-    body: null
-    headers:
-      Accept:
-      - application/json
-      Accept-Encoding:
-      - gzip, deflate
-      CommandName:
-      - servicebus namespace show
-      Connection:
-      - keep-alive
-      ParameterSetName:
-      - --resource-group --name
-      User-Agent:
-      - AZURECLI/2.45.0 (AAZ) azsdk-python-core/1.24.0 Python/3.8.0 (Windows-10-10.0.19041-SP0)
-    method: GET
-    uri: https://management.azure.com/subscriptions/00000000-0000-0000-0000-000000000000/resourceGroups/cli_test_sb_alias000001/providers/Microsoft.ServiceBus/namespaces/sb-nscli000003?api-version=2022-10-01-preview
-  response:
-    body:
-      string: '{"sku":{"name":"Premium","tier":"Premium","capacity":1},"id":"/subscriptions/00000000-0000-0000-0000-000000000000/resourceGroups/cli_test_sb_alias000001/providers/Microsoft.ServiceBus/namespaces/sb-nscli000003","name":"sb-nscli000003","type":"Microsoft.ServiceBus/Namespaces","location":"North
-<<<<<<< HEAD
-        Central US","tags":{"{tag1: value1,":"","tag2: value2}":""},"properties":{"premiumMessagingPartitions":1,"minimumTlsVersion":"1.2","publicNetworkAccess":"Enabled","disableLocalAuth":false,"zoneRedundant":false,"provisioningState":"Succeeded","metricId":"326100e2-f69d-4268-8503-075374f62b6e:sb-nscli000003","createdAt":"2023-02-28T09:57:56.56Z","updatedAt":"2023-02-28T09:59:14.97Z","serviceBusEndpoint":"https://sb-nscli000003.servicebus.windows.net:443/","status":"Active"}}'
-=======
-        Central US","tags":{"{tag2: value2,":"","tag1: value1}":""},"properties":{"premiumMessagingPartitions":1,"minimumTlsVersion":"1.2","publicNetworkAccess":"Enabled","disableLocalAuth":false,"zoneRedundant":false,"provisioningState":"Succeeded","metricId":"326100e2-f69d-4268-8503-075374f62b6e:sb-nscli000003","createdAt":"2023-02-28T14:15:40.413Z","updatedAt":"2023-02-28T14:16:53.94Z","serviceBusEndpoint":"https://sb-nscli000003.servicebus.windows.net:443/","status":"Active"}}'
->>>>>>> 7d815d2b
-    headers:
-      cache-control:
-      - no-cache
-      content-length:
-<<<<<<< HEAD
-      - '770'
-      content-type:
-      - application/json; charset=utf-8
-      date:
-      - Tue, 28 Feb 2023 09:59:28 GMT
-=======
-      - '771'
-      content-type:
-      - application/json; charset=utf-8
-      date:
-      - Tue, 28 Feb 2023 14:17:13 GMT
->>>>>>> 7d815d2b
-      expires:
-      - '-1'
-      pragma:
-      - no-cache
-      server:
-      - Service-Bus-Resource-Provider/SN1
-      - Microsoft-HTTPAPI/2.0
-      server-sb:
-      - Service-Bus-Resource-Provider/SN1
-      strict-transport-security:
-      - max-age=31536000; includeSubDomains
-      transfer-encoding:
-      - chunked
-      vary:
-      - Accept-Encoding
-      x-content-type-options:
-      - nosniff
-    status:
-      code: 200
-      message: OK
-- request:
-    body: '{"properties": {"rights": ["Send"]}}'
-    headers:
-      Accept:
-      - application/json
-      Accept-Encoding:
-      - gzip, deflate
-      CommandName:
-      - servicebus namespace authorization-rule create
-      Connection:
-      - keep-alive
-      Content-Length:
-      - '36'
-      Content-Type:
-      - application/json
-      ParameterSetName:
-      - --resource-group --namespace-name --name --rights
-      User-Agent:
-      - AZURECLI/2.45.0 (AAZ) azsdk-python-core/1.24.0 Python/3.8.0 (Windows-10-10.0.19041-SP0)
-    method: PUT
-    uri: https://management.azure.com/subscriptions/00000000-0000-0000-0000-000000000000/resourceGroups/cli_test_sb_alias000001/providers/Microsoft.ServiceBus/namespaces/sb-nscli000002/AuthorizationRules/cliAutho000004?api-version=2022-01-01-preview
-  response:
-    body:
-      string: '{"id":"/subscriptions/00000000-0000-0000-0000-000000000000/resourceGroups/cli_test_sb_alias000001/providers/Microsoft.ServiceBus/namespaces/sb-nscli000002/AuthorizationRules/cliAutho000004","name":"cliAutho000004","type":"Microsoft.ServiceBus/Namespaces/AuthorizationRules","location":"southcentralus","properties":{"rights":["Send"]}}'
-    headers:
-      cache-control:
-      - no-cache
-      content-length:
-      - '335'
-      content-type:
-      - application/json; charset=utf-8
-      date:
-<<<<<<< HEAD
-      - Tue, 28 Feb 2023 09:59:34 GMT
-=======
-      - Tue, 28 Feb 2023 14:17:20 GMT
->>>>>>> 7d815d2b
-      expires:
-      - '-1'
-      pragma:
-      - no-cache
-      server:
-      - Microsoft-HTTPAPI/2.0
-      strict-transport-security:
-      - max-age=31536000; includeSubDomains
-      transfer-encoding:
-      - chunked
-      vary:
-      - Accept-Encoding
-      x-content-type-options:
-      - nosniff
-      x-ms-ratelimit-remaining-subscription-writes:
-      - '1193'
-    status:
-      code: 200
-      message: OK
-- request:
-    body: null
-    headers:
-      Accept:
-      - application/json
-      Accept-Encoding:
-      - gzip, deflate
-      CommandName:
-      - servicebus namespace authorization-rule show
-      Connection:
-      - keep-alive
-      ParameterSetName:
-      - --resource-group --namespace-name --name
-      User-Agent:
-      - AZURECLI/2.45.0 (AAZ) azsdk-python-core/1.24.0 Python/3.8.0 (Windows-10-10.0.19041-SP0)
-    method: GET
-    uri: https://management.azure.com/subscriptions/00000000-0000-0000-0000-000000000000/resourceGroups/cli_test_sb_alias000001/providers/Microsoft.ServiceBus/namespaces/sb-nscli000002/AuthorizationRules/cliAutho000004?api-version=2022-01-01-preview
-  response:
-    body:
-      string: '{"id":"/subscriptions/00000000-0000-0000-0000-000000000000/resourcegroups/cli_test_sb_alias000001/providers/Microsoft.ServiceBus/namespaces/sb-nscli000002/authorizationrules/cliAutho000004","name":"cliAutho000004","type":"Microsoft.ServiceBus/Namespaces/AuthorizationRules","location":"southcentralus","properties":{"rights":["Send"]}}'
-    headers:
-      cache-control:
-      - no-cache
-      content-length:
-      - '335'
-      content-type:
-      - application/json; charset=utf-8
-      date:
-<<<<<<< HEAD
-      - Tue, 28 Feb 2023 09:59:35 GMT
-=======
-      - Tue, 28 Feb 2023 14:17:20 GMT
->>>>>>> 7d815d2b
-      expires:
-      - '-1'
-      pragma:
-      - no-cache
-      server:
-      - Microsoft-HTTPAPI/2.0
-      strict-transport-security:
-      - max-age=31536000; includeSubDomains
-      transfer-encoding:
-      - chunked
-      vary:
-      - Accept-Encoding
-      x-content-type-options:
-      - nosniff
-    status:
-      code: 200
-      message: OK
-- request:
-    body: '{"name": "cliAlias000005"}'
-    headers:
-      Accept:
-      - application/json
-      Accept-Encoding:
-      - gzip, deflate
-      CommandName:
-      - servicebus georecovery-alias exists
-      Connection:
-      - keep-alive
-      Content-Length:
-      - '26'
-      Content-Type:
-      - application/json
-      ParameterSetName:
       - --resource-group --namespace-name --alias
       User-Agent:
       - AZURECLI/2.45.0 azsdk-python-azure-mgmt-servicebus/8.2.0 Python/3.8.0 (Windows-10-10.0.19041-SP0)
@@ -804,11 +645,7 @@
       content-type:
       - application/json; charset=utf-8
       date:
-<<<<<<< HEAD
-      - Tue, 28 Feb 2023 09:59:36 GMT
-=======
-      - Tue, 28 Feb 2023 14:17:21 GMT
->>>>>>> 7d815d2b
+      - Wed, 01 Mar 2023 06:51:24 GMT
       expires:
       - '-1'
       pragma:
@@ -863,11 +700,7 @@
       content-type:
       - application/json; charset=utf-8
       date:
-<<<<<<< HEAD
-      - Tue, 28 Feb 2023 09:59:44 GMT
-=======
-      - Tue, 28 Feb 2023 14:17:29 GMT
->>>>>>> 7d815d2b
+      - Wed, 01 Mar 2023 06:51:33 GMT
       expires:
       - '-1'
       pragma:
@@ -886,11 +719,7 @@
       x-content-type-options:
       - nosniff
       x-ms-ratelimit-remaining-subscription-writes:
-<<<<<<< HEAD
-      - '1194'
-=======
-      - '1198'
->>>>>>> 7d815d2b
+      - '1199'
     status:
       code: 200
       message: OK
@@ -922,11 +751,7 @@
       content-type:
       - application/json; charset=utf-8
       date:
-<<<<<<< HEAD
-      - Tue, 28 Feb 2023 09:59:44 GMT
-=======
-      - Tue, 28 Feb 2023 14:17:30 GMT
->>>>>>> 7d815d2b
+      - Wed, 01 Mar 2023 06:51:34 GMT
       expires:
       - '-1'
       pragma:
@@ -975,10 +800,7 @@
       content-type:
       - application/json; charset=utf-8
       date:
-<<<<<<< HEAD
-      - Tue, 28 Feb 2023 09:59:46 GMT
-=======
-      - Tue, 28 Feb 2023 14:17:30 GMT
+      - Wed, 01 Mar 2023 06:51:35 GMT
       expires:
       - '-1'
       pragma:
@@ -1027,8 +849,7 @@
       content-type:
       - application/json; charset=utf-8
       date:
-      - Tue, 28 Feb 2023 14:17:31 GMT
->>>>>>> 7d815d2b
+      - Wed, 01 Mar 2023 06:51:35 GMT
       expires:
       - '-1'
       pragma:
@@ -1077,11 +898,7 @@
       content-type:
       - application/json; charset=utf-8
       date:
-<<<<<<< HEAD
-      - Tue, 28 Feb 2023 09:59:46 GMT
-=======
-      - Tue, 28 Feb 2023 14:18:01 GMT
->>>>>>> 7d815d2b
+      - Wed, 01 Mar 2023 06:52:06 GMT
       expires:
       - '-1'
       pragma:
@@ -1130,11 +947,7 @@
       content-type:
       - application/json; charset=utf-8
       date:
-<<<<<<< HEAD
-      - Tue, 28 Feb 2023 10:00:19 GMT
-=======
-      - Tue, 28 Feb 2023 14:18:32 GMT
->>>>>>> 7d815d2b
+      - Wed, 01 Mar 2023 06:52:37 GMT
       expires:
       - '-1'
       pragma:
@@ -1174,59 +987,6 @@
     uri: https://management.azure.com/subscriptions/00000000-0000-0000-0000-000000000000/resourceGroups/cli_test_sb_alias000001/providers/Microsoft.ServiceBus/namespaces/sb-nscli000002/disasterRecoveryConfigs/cliAlias000005?api-version=2022-10-01-preview
   response:
     body:
-      string: '{"id":"/subscriptions/00000000-0000-0000-0000-000000000000/resourceGroups/cli_test_sb_alias000001/providers/Microsoft.ServiceBus/namespaces/sb-nscli000002/disasterRecoveryConfigs/cliAlias000005","name":"cliAlias000005","type":"Microsoft.ServiceBus/Namespaces/disasterrecoveryconfigs","properties":{"provisioningState":"Accepted","partnerNamespace":"/subscriptions/00000000-0000-0000-0000-000000000000/resourceGroups/cli_test_sb_alias000001/providers/Microsoft.ServiceBus/namespaces/sb-nscli000003","role":"Primary","type":"MetadataReplication"}}'
-    headers:
-      cache-control:
-      - no-cache
-      content-length:
-      - '545'
-      content-type:
-      - application/json; charset=utf-8
-      date:
-<<<<<<< HEAD
-      - Tue, 28 Feb 2023 10:00:50 GMT
-=======
-      - Tue, 28 Feb 2023 14:19:03 GMT
->>>>>>> 7d815d2b
-      expires:
-      - '-1'
-      pragma:
-      - no-cache
-      server:
-      - Service-Bus-Resource-Provider/SN1
-      - Microsoft-HTTPAPI/2.0
-      server-sb:
-      - Service-Bus-Resource-Provider/SN1
-      strict-transport-security:
-      - max-age=31536000; includeSubDomains
-      transfer-encoding:
-      - chunked
-      vary:
-      - Accept-Encoding
-      x-content-type-options:
-      - nosniff
-    status:
-      code: 200
-      message: OK
-- request:
-    body: null
-    headers:
-      Accept:
-      - application/json
-      Accept-Encoding:
-      - gzip, deflate
-      CommandName:
-      - servicebus georecovery-alias show
-      Connection:
-      - keep-alive
-      ParameterSetName:
-      - --resource-group --namespace-name --alias
-      User-Agent:
-      - AZURECLI/2.45.0 azsdk-python-azure-mgmt-servicebus/8.2.0 Python/3.8.0 (Windows-10-10.0.19041-SP0)
-    method: GET
-    uri: https://management.azure.com/subscriptions/00000000-0000-0000-0000-000000000000/resourceGroups/cli_test_sb_alias000001/providers/Microsoft.ServiceBus/namespaces/sb-nscli000002/disasterRecoveryConfigs/cliAlias000005?api-version=2022-10-01-preview
-  response:
-    body:
       string: '{"id":"/subscriptions/00000000-0000-0000-0000-000000000000/resourceGroups/cli_test_sb_alias000001/providers/Microsoft.ServiceBus/namespaces/sb-nscli000002/disasterRecoveryConfigs/cliAlias000005","name":"cliAlias000005","type":"Microsoft.ServiceBus/Namespaces/disasterrecoveryconfigs","properties":{"provisioningState":"Succeeded","partnerNamespace":"/subscriptions/00000000-0000-0000-0000-000000000000/resourceGroups/cli_test_sb_alias000001/providers/Microsoft.ServiceBus/namespaces/sb-nscli000003","role":"Primary","type":"MetadataReplication","pendingReplicationOperationsCount":0}}'
     headers:
       cache-control:
@@ -1236,11 +996,7 @@
       content-type:
       - application/json; charset=utf-8
       date:
-<<<<<<< HEAD
-      - Tue, 28 Feb 2023 10:01:22 GMT
-=======
-      - Tue, 28 Feb 2023 14:19:33 GMT
->>>>>>> 7d815d2b
+      - Wed, 01 Mar 2023 06:53:07 GMT
       expires:
       - '-1'
       pragma:
@@ -1290,11 +1046,7 @@
       content-type:
       - application/json; charset=utf-8
       date:
-<<<<<<< HEAD
-      - Tue, 28 Feb 2023 10:01:22 GMT
-=======
-      - Tue, 28 Feb 2023 14:19:35 GMT
->>>>>>> 7d815d2b
+      - Wed, 01 Mar 2023 06:53:09 GMT
       expires:
       - '-1'
       pragma:
@@ -1336,11 +1088,7 @@
     uri: https://management.azure.com/subscriptions/00000000-0000-0000-0000-000000000000/resourceGroups/cli_test_sb_alias000001/providers/Microsoft.ServiceBus/namespaces/sb-nscli000002/disasterRecoveryConfigs/cliAlias000005/authorizationRules/cliAutho000004/listKeys?api-version=2022-10-01-preview
   response:
     body:
-<<<<<<< HEAD
-      string: '{"aliasPrimaryConnectionString":"Endpoint=sb://clialiasfbr4qv6yvc4f.servicebus.windows.net/;SharedAccessKeyName=cliAutho000004;SharedAccessKey=ohMqqcPas2KkY7FMi/6NDye1LHWrxpAzu+ASbJh1Zhw=","aliasSecondaryConnectionString":"Endpoint=sb://clialiasfbr4qv6yvc4f.servicebus.windows.net/;SharedAccessKeyName=cliAutho000004;SharedAccessKey=b82bqHMuBZKTDyySh5s1aEo0pdA0L3LXd+ASbPWjPno=","primaryKey":"ohMqqcPas2KkY7FMi/6NDye1LHWrxpAzu+ASbJh1Zhw=","secondaryKey":"b82bqHMuBZKTDyySh5s1aEo0pdA0L3LXd+ASbPWjPno=","keyName":"cliAutho000004"}'
-=======
-      string: '{"aliasPrimaryConnectionString":"Endpoint=sb://clialiassprsl3npgvhm.servicebus.windows.net/;SharedAccessKeyName=cliAutho000004;SharedAccessKey=go4yKHdS/dtnT/ESgxRIiKM/MGxcQ/+v4+ASbJOhpQg=","aliasSecondaryConnectionString":"Endpoint=sb://clialiassprsl3npgvhm.servicebus.windows.net/;SharedAccessKeyName=cliAutho000004;SharedAccessKey=xDzlmdK35w0y3Vx4ZkJneAMwncQ/hZ+Ip+ASbMrEj9s=","primaryKey":"go4yKHdS/dtnT/ESgxRIiKM/MGxcQ/+v4+ASbJOhpQg=","secondaryKey":"xDzlmdK35w0y3Vx4ZkJneAMwncQ/hZ+Ip+ASbMrEj9s=","keyName":"cliAutho000004"}'
->>>>>>> 7d815d2b
+      string: '{"aliasPrimaryConnectionString":"Endpoint=sb://clialiaslrcfgdpdhkjb.servicebus.windows.net/;SharedAccessKeyName=cliAutho000004;SharedAccessKey=kuzEAXv1cVIRjy+/EzVm2jhUAyA2nKf8P+ASbPZsg4I=","aliasSecondaryConnectionString":"Endpoint=sb://clialiaslrcfgdpdhkjb.servicebus.windows.net/;SharedAccessKeyName=cliAutho000004;SharedAccessKey=gG9spNJwq/qnQZq2T2G9LtyXGzGljxRWt+ASbJ9MHLo=","primaryKey":"kuzEAXv1cVIRjy+/EzVm2jhUAyA2nKf8P+ASbPZsg4I=","secondaryKey":"gG9spNJwq/qnQZq2T2G9LtyXGzGljxRWt+ASbJ9MHLo=","keyName":"cliAutho000004"}'
     headers:
       cache-control:
       - no-cache
@@ -1349,11 +1097,7 @@
       content-type:
       - application/json; charset=utf-8
       date:
-<<<<<<< HEAD
-      - Tue, 28 Feb 2023 10:01:23 GMT
-=======
-      - Tue, 28 Feb 2023 14:19:36 GMT
->>>>>>> 7d815d2b
+      - Wed, 01 Mar 2023 06:53:10 GMT
       expires:
       - '-1'
       pragma:
@@ -1406,11 +1150,7 @@
       content-type:
       - application/json; charset=utf-8
       date:
-<<<<<<< HEAD
-      - Tue, 28 Feb 2023 10:01:25 GMT
-=======
-      - Tue, 28 Feb 2023 14:19:37 GMT
->>>>>>> 7d815d2b
+      - Wed, 01 Mar 2023 06:53:11 GMT
       expires:
       - '-1'
       pragma:
@@ -1459,11 +1199,7 @@
       content-length:
       - '0'
       date:
-<<<<<<< HEAD
-      - Tue, 28 Feb 2023 10:01:26 GMT
-=======
-      - Tue, 28 Feb 2023 14:19:38 GMT
->>>>>>> 7d815d2b
+      - Wed, 01 Mar 2023 06:53:11 GMT
       expires:
       - '-1'
       pragma:
@@ -1510,11 +1246,7 @@
       content-type:
       - application/json; charset=utf-8
       date:
-<<<<<<< HEAD
-      - Tue, 28 Feb 2023 10:01:28 GMT
-=======
-      - Tue, 28 Feb 2023 14:19:39 GMT
->>>>>>> 7d815d2b
+      - Wed, 01 Mar 2023 06:53:12 GMT
       expires:
       - '-1'
       pragma:
@@ -1563,11 +1295,7 @@
       content-type:
       - application/json; charset=utf-8
       date:
-<<<<<<< HEAD
-      - Tue, 28 Feb 2023 10:01:58 GMT
-=======
-      - Tue, 28 Feb 2023 14:20:11 GMT
->>>>>>> 7d815d2b
+      - Wed, 01 Mar 2023 06:53:43 GMT
       expires:
       - '-1'
       pragma:
@@ -1616,11 +1344,7 @@
       content-type:
       - application/json; charset=utf-8
       date:
-<<<<<<< HEAD
-      - Tue, 28 Feb 2023 10:02:29 GMT
-=======
-      - Tue, 28 Feb 2023 14:20:42 GMT
->>>>>>> 7d815d2b
+      - Wed, 01 Mar 2023 06:54:13 GMT
       expires:
       - '-1'
       pragma:
@@ -1669,11 +1393,7 @@
       content-type:
       - application/json; charset=utf-8
       date:
-<<<<<<< HEAD
-      - Tue, 28 Feb 2023 10:03:00 GMT
-=======
-      - Tue, 28 Feb 2023 14:21:13 GMT
->>>>>>> 7d815d2b
+      - Wed, 01 Mar 2023 06:54:43 GMT
       expires:
       - '-1'
       pragma:
@@ -1726,11 +1446,7 @@
       content-type:
       - application/json; charset=utf-8
       date:
-<<<<<<< HEAD
-      - Tue, 28 Feb 2023 10:03:07 GMT
-=======
-      - Tue, 28 Feb 2023 14:21:19 GMT
->>>>>>> 7d815d2b
+      - Wed, 01 Mar 2023 06:54:50 GMT
       expires:
       - '-1'
       pragma:
@@ -1749,11 +1465,7 @@
       x-content-type-options:
       - nosniff
       x-ms-ratelimit-remaining-subscription-writes:
-<<<<<<< HEAD
-      - '1197'
-=======
-      - '1198'
->>>>>>> 7d815d2b
+      - '1199'
     status:
       code: 200
       message: OK
@@ -1785,11 +1497,7 @@
       content-type:
       - application/json; charset=utf-8
       date:
-<<<<<<< HEAD
-      - Tue, 28 Feb 2023 10:03:09 GMT
-=======
-      - Tue, 28 Feb 2023 14:21:20 GMT
->>>>>>> 7d815d2b
+      - Wed, 01 Mar 2023 06:54:51 GMT
       expires:
       - '-1'
       pragma:
@@ -1838,11 +1546,7 @@
       content-type:
       - application/json; charset=utf-8
       date:
-<<<<<<< HEAD
-      - Tue, 28 Feb 2023 10:03:39 GMT
-=======
-      - Tue, 28 Feb 2023 14:21:51 GMT
->>>>>>> 7d815d2b
+      - Wed, 01 Mar 2023 06:55:22 GMT
       expires:
       - '-1'
       pragma:
@@ -1891,11 +1595,7 @@
       content-type:
       - application/json; charset=utf-8
       date:
-<<<<<<< HEAD
-      - Tue, 28 Feb 2023 10:04:10 GMT
-=======
-      - Tue, 28 Feb 2023 14:22:22 GMT
->>>>>>> 7d815d2b
+      - Wed, 01 Mar 2023 06:55:52 GMT
       expires:
       - '-1'
       pragma:
@@ -1944,11 +1644,7 @@
       content-type:
       - application/json; charset=utf-8
       date:
-<<<<<<< HEAD
-      - Tue, 28 Feb 2023 10:04:41 GMT
-=======
-      - Tue, 28 Feb 2023 14:22:52 GMT
->>>>>>> 7d815d2b
+      - Wed, 01 Mar 2023 06:56:24 GMT
       expires:
       - '-1'
       pragma:
@@ -1999,11 +1695,7 @@
       content-length:
       - '0'
       date:
-<<<<<<< HEAD
-      - Tue, 28 Feb 2023 10:04:41 GMT
-=======
-      - Tue, 28 Feb 2023 14:22:54 GMT
->>>>>>> 7d815d2b
+      - Wed, 01 Mar 2023 06:56:24 GMT
       expires:
       - '-1'
       pragma:
@@ -2050,11 +1742,7 @@
       content-type:
       - application/json; charset=utf-8
       date:
-<<<<<<< HEAD
-      - Tue, 28 Feb 2023 10:04:42 GMT
-=======
-      - Tue, 28 Feb 2023 14:22:54 GMT
->>>>>>> 7d815d2b
+      - Wed, 01 Mar 2023 06:56:25 GMT
       expires:
       - '-1'
       pragma:
@@ -2103,11 +1791,7 @@
       content-type:
       - application/json; charset=utf-8
       date:
-<<<<<<< HEAD
-      - Tue, 28 Feb 2023 10:05:16 GMT
-=======
-      - Tue, 28 Feb 2023 14:23:24 GMT
->>>>>>> 7d815d2b
+      - Wed, 01 Mar 2023 06:56:55 GMT
       expires:
       - '-1'
       pragma:
@@ -2156,20 +1840,16 @@
       content-type:
       - application/json; charset=utf-8
       date:
-<<<<<<< HEAD
-      - Tue, 28 Feb 2023 10:05:47 GMT
-=======
-      - Tue, 28 Feb 2023 14:23:55 GMT
->>>>>>> 7d815d2b
-      expires:
-      - '-1'
-      pragma:
-      - no-cache
-      server:
-      - Service-Bus-Resource-Provider/DM2
-      - Microsoft-HTTPAPI/2.0
-      server-sb:
-      - Service-Bus-Resource-Provider/DM2
+      - Wed, 01 Mar 2023 06:57:26 GMT
+      expires:
+      - '-1'
+      pragma:
+      - no-cache
+      server:
+      - Service-Bus-Resource-Provider/SN1
+      - Microsoft-HTTPAPI/2.0
+      server-sb:
+      - Service-Bus-Resource-Provider/SN1
       strict-transport-security:
       - max-age=31536000; includeSubDomains
       transfer-encoding:
@@ -2209,11 +1889,7 @@
       content-type:
       - application/json; charset=utf-8
       date:
-<<<<<<< HEAD
-      - Tue, 28 Feb 2023 10:06:17 GMT
-=======
-      - Tue, 28 Feb 2023 14:24:25 GMT
->>>>>>> 7d815d2b
+      - Wed, 01 Mar 2023 06:57:57 GMT
       expires:
       - '-1'
       pragma:
@@ -2262,11 +1938,7 @@
       content-length:
       - '0'
       date:
-<<<<<<< HEAD
-      - Tue, 28 Feb 2023 10:06:18 GMT
-=======
-      - Tue, 28 Feb 2023 14:24:26 GMT
->>>>>>> 7d815d2b
+      - Wed, 01 Mar 2023 06:57:58 GMT
       expires:
       - '-1'
       pragma:
@@ -2313,11 +1985,7 @@
       content-length:
       - '0'
       date:
-<<<<<<< HEAD
-      - Tue, 28 Feb 2023 10:06:49 GMT
-=======
-      - Tue, 28 Feb 2023 14:24:58 GMT
->>>>>>> 7d815d2b
+      - Wed, 01 Mar 2023 06:58:28 GMT
       expires:
       - '-1'
       location:
@@ -2334,7 +2002,7 @@
       x-content-type-options:
       - nosniff
       x-ms-ratelimit-remaining-subscription-deletes:
-      - '14998'
+      - '14999'
     status:
       code: 202
       message: Accepted
@@ -2364,11 +2032,7 @@
       content-length:
       - '0'
       date:
-<<<<<<< HEAD
-      - Tue, 28 Feb 2023 10:07:20 GMT
-=======
-      - Tue, 28 Feb 2023 14:25:27 GMT
->>>>>>> 7d815d2b
+      - Wed, 01 Mar 2023 06:58:59 GMT
       expires:
       - '-1'
       location:
@@ -2413,11 +2077,7 @@
       content-length:
       - '0'
       date:
-<<<<<<< HEAD
-      - Tue, 28 Feb 2023 10:07:50 GMT
-=======
-      - Tue, 28 Feb 2023 14:25:59 GMT
->>>>>>> 7d815d2b
+      - Wed, 01 Mar 2023 06:59:29 GMT
       expires:
       - '-1'
       location:
@@ -2460,11 +2120,7 @@
       cache-control:
       - no-cache
       date:
-<<<<<<< HEAD
-      - Tue, 28 Feb 2023 10:08:21 GMT
-=======
-      - Tue, 28 Feb 2023 14:26:29 GMT
->>>>>>> 7d815d2b
+      - Wed, 01 Mar 2023 07:00:00 GMT
       expires:
       - '-1'
       pragma:
@@ -2509,11 +2165,7 @@
       content-length:
       - '0'
       date:
-<<<<<<< HEAD
-      - Tue, 28 Feb 2023 10:08:23 GMT
-=======
-      - Tue, 28 Feb 2023 14:26:31 GMT
->>>>>>> 7d815d2b
+      - Wed, 01 Mar 2023 07:00:01 GMT
       expires:
       - '-1'
       location:
@@ -2530,7 +2182,7 @@
       x-content-type-options:
       - nosniff
       x-ms-ratelimit-remaining-subscription-deletes:
-      - '14998'
+      - '14999'
     status:
       code: 202
       message: Accepted
@@ -2560,11 +2212,7 @@
       content-length:
       - '0'
       date:
-<<<<<<< HEAD
-      - Tue, 28 Feb 2023 10:08:53 GMT
-=======
-      - Tue, 28 Feb 2023 14:27:01 GMT
->>>>>>> 7d815d2b
+      - Wed, 01 Mar 2023 07:00:31 GMT
       expires:
       - '-1'
       location:
@@ -2609,11 +2257,7 @@
       content-length:
       - '0'
       date:
-<<<<<<< HEAD
-      - Tue, 28 Feb 2023 10:09:22 GMT
-=======
-      - Tue, 28 Feb 2023 14:27:31 GMT
->>>>>>> 7d815d2b
+      - Wed, 01 Mar 2023 07:01:01 GMT
       expires:
       - '-1'
       location:
@@ -2656,11 +2300,7 @@
       cache-control:
       - no-cache
       date:
-<<<<<<< HEAD
-      - Tue, 28 Feb 2023 10:09:52 GMT
-=======
-      - Tue, 28 Feb 2023 14:28:02 GMT
->>>>>>> 7d815d2b
+      - Wed, 01 Mar 2023 07:01:31 GMT
       expires:
       - '-1'
       pragma:
