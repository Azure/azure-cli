# --------------------------------------------------------------------------------------------
# Copyright (c) Microsoft Corporation. All rights reserved.
# Licensed under the MIT License. See License.txt in the project root for license information.
# --------------------------------------------------------------------------------------------

# pylint:disable=too-many-lines

import itertools
from enum import Enum

from azure.mgmt.sql.models import (
    Database,
    ElasticPool,
    ElasticPoolPerDatabaseSettings,
    ImportExistingDatabaseDefinition,
    ExportDatabaseDefinition,
    InstancePool,
    ManagedDatabase,
    ManagedInstance,
    ManagedInstanceAdministrator,
    Server,
    ServerAzureADAdministrator,
    Sku,
    BlobAuditingPolicyState,
    CatalogCollationType,
    CreateMode,
    DatabaseLicenseType,
    ElasticPoolLicenseType,
    SampleName,
    SecurityAlertPolicyState,
    ServerConnectionType,
    ServerKeyType,
    StorageKeyType,
    TransparentDataEncryptionState,
    DatabaseIdentity,
    DatabaseUserIdentity,
    DatabaseIdentityType,
    DatabaseKey,
    RestorableDroppedDatabase,
    RecoverableDatabase
)

from azure.cli.core.commands.parameters import (
    get_three_state_flag,
    get_enum_type,
    get_resource_name_completion_list,
    get_location_type,
    tags_type,
    resource_group_name_type
)

from azure.cli.core.commands.validators import (
    get_default_location_from_resource_group
)

from knack.arguments import CLIArgumentType, ignore_type

from .custom import (
    AlwaysEncryptedEnclaveType,
    ClientAuthenticationType,
    ClientType,
    ComputeModelType,
    DatabaseCapabilitiesAdditionalDetails,
    ElasticPoolCapabilitiesAdditionalDetails,
    FailoverPolicyType,
    ResourceIdType,
    ServicePrincipalType,
    SqlServerMinimalTlsVersionType,
    SqlManagedInstanceMinimalTlsVersionType,
    AuthenticationType
)

from ._validators import (
    create_args_for_complex_type,
    validate_managed_instance_storage_size,
    validate_backup_storage_redundancy,
    validate_subnet
)


#####
#        SizeWithUnitConverter - consider moving to common code (azure.cli.core.commands.parameters)
#####


class SizeWithUnitConverter():  # pylint: disable=too-few-public-methods

    def __init__(
            self,
            unit='kB',
            result_type=int,
            unit_map=None):
        self.unit = unit
        self.result_type = result_type
        self.unit_map = unit_map or dict(B=1, kB=1024, MB=1024 * 1024, GB=1024 * 1024 * 1024,
                                         TB=1024 * 1024 * 1024 * 1024)

    def __call__(self, value):
        numeric_part = ''.join(itertools.takewhile(str.isdigit, value))
        unit_part = value[len(numeric_part):]

        try:
            uvals = (self.unit_map[unit_part] if unit_part else 1) / \
                (self.unit_map[self.unit] if self.unit else 1)
            return self.result_type(uvals * self.result_type(numeric_part))
        except KeyError:
            raise ValueError()

    def __repr__(self):
        return 'Size (in {}) - valid units are {}.'.format(
            self.unit,
            ', '.join(sorted(self.unit_map, key=self.unit_map.__getitem__)))


def get_internal_backup_storage_redundancy(self):
    return {
        'local': 'Local',
        'zone': 'Zone',
        'geo': 'Geo',
        'geozone': 'GeoZone',
    }.get(self.lower(), 'Invalid')


#####
#        Reusable param type definitions
#####


sku_arg_group = 'Performance Level'

sku_component_arg_group = 'Performance Level (components)'

serverless_arg_group = 'Serverless offering'

server_configure_help = 'You can configure the default using `az configure --defaults sql-server=<name>`'

time_format_help = 'Time should be in following format: "YYYY-MM-DDTHH:MM:SS".'

storage_arg_group = "Storage"
log_analytics_arg_group = "Log Analytics"
event_hub_arg_group = "Event Hub"


def get_location_type_with_default_from_resource_group(cli_ctx):
    return CLIArgumentType(
        arg_type=get_location_type(cli_ctx),
        required=False,
        validator=get_default_location_from_resource_group)


server_param_type = CLIArgumentType(
    options_list=['--server', '-s'],
    configured_default='sql-server',
    help='Name of the Azure SQL Server. ' + server_configure_help,
    completer=get_resource_name_completion_list('Microsoft.SQL/servers'),
    # Allow --ids command line argument. id_part=name is 1st name in uri
    id_part='name')

available_param_type = CLIArgumentType(
    options_list=['--available', '-a'],
    help='If specified, show only results that are available in the specified region.')

tier_param_type = CLIArgumentType(
    arg_group=sku_component_arg_group,
    options_list=['--tier', '--edition', '-e'])

capacity_param_type = CLIArgumentType(
    arg_group=sku_component_arg_group,
    options_list=['--capacity', '-c'])

capacity_or_dtu_param_type = CLIArgumentType(
    arg_group=sku_component_arg_group,
    options_list=['--capacity', '-c', '--dtu'])

family_param_type = CLIArgumentType(
    arg_group=sku_component_arg_group,
    options_list=['--family', '-f'])

elastic_pool_id_param_type = CLIArgumentType(
    arg_group=sku_arg_group,
    options_list=['--elastic-pool'])

compute_model_param_type = CLIArgumentType(
    arg_group=serverless_arg_group,
    options_list=['--compute-model'],
    help='The compute model of the database.',
    arg_type=get_enum_type(ComputeModelType))

auto_pause_delay_param_type = CLIArgumentType(
    arg_group=serverless_arg_group,
    options_list=['--auto-pause-delay'],
    help='Time in minutes after which database is automatically paused. '
    'A value of -1 means that automatic pause is disabled.')

min_capacity_param_type = CLIArgumentType(
    arg_group=serverless_arg_group,
    options_list=['--min-capacity'],
    help='Minimal capacity that database will always have allocated, if not paused')

max_size_bytes_param_type = CLIArgumentType(
    options_list=['--max-size'],
    type=SizeWithUnitConverter('B', result_type=int),
    help='The max storage size. If no unit is specified, defaults to bytes (B).')

zone_redundant_param_type = CLIArgumentType(
    options_list=['--zone-redundant', '-z'],
    help='Specifies whether to enable zone redundancy',
    arg_type=get_three_state_flag())

maintenance_configuration_id_param_type = CLIArgumentType(
    options_list=['--maint-config-id', '-m'],
    help='Specified maintenance configuration id or name for this resource.')

ledger_on_param_type = CLIArgumentType(
    options_list=['--ledger-on'],
    help='Create a ledger database, in which the integrity of all data is protected by the ledger feature. '
         'All tables in the ledger database must be ledger tables. '
         'Note: the value of this property cannot be changed after the database has been created. ',
    arg_type=get_three_state_flag("Enabled", "Disabled", False, False))

<<<<<<< HEAD
database_assign_identity_param_type = CLIArgumentType(
    options_list=['--assign-identity', '-ai'],
    help='Assign identity for database.',
    arg_type=get_three_state_flag())

database_expand_keys_param_type = CLIArgumentType(
    options_list=['--expand-keys', '-e'],
    help='Flag to use to expand all keys in the db show.',
    arg_type=get_three_state_flag())

database_encryption_protector_param_type = CLIArgumentType(
    options_list=['--encryption-protector'],
    help='Specifies the Azure key vault key to be used as database encryption protector key.')

database_keys_param_type = CLIArgumentType(
    options_list=['--keys'],
    nargs='+',
    help='The list of AKV keys for the SQL Database.')

database_keys_to_remove_param_type = CLIArgumentType(
    options_list=['--keys-to-remove'],
    nargs='+',
    help='The list of AKV keys to remove from the SQL Database.')

database_user_assigned_identity_param_type = CLIArgumentType(
    options_list=['--user-assigned-identity-id'],
    nargs='+',
    help='The list of user assigned identity for the SQL Database.')

database_federated_client_id_param_type = CLIArgumentType(
    options_list=['--federated-client-id'],
    help='The federated client id for the SQL Database. It is used for cross tenant CMK scenario.')

database_availability_zone_param_type = CLIArgumentType(
    options_list=['--availability-zone'],
    help='Availability zone')
=======
preferred_enclave_param_type = CLIArgumentType(
    options_list=['--preferred-enclave-type'],
    help='Create a database configured with Default or VBS preferred enclave type. ',
    arg_type=get_enum_type(AlwaysEncryptedEnclaveType))
>>>>>>> 1004295e

managed_instance_param_type = CLIArgumentType(
    options_list=['--managed-instance', '--mi'],
    help='Name of the Azure SQL managed instance.')

kid_param_type = CLIArgumentType(
    options_list=['--kid', '-k'],
    help='The Azure Key Vault key identifier of the server key. An example key identifier is '
    '"https://YourVaultName.vault.azure.net/keys/YourKeyName/01234567890123456789012345678901"')

server_key_type_param_type = CLIArgumentType(
    options_list=['--server-key-type', '-t'],
    help='The type of the server key',
    arg_type=get_enum_type(ServerKeyType))

storage_param_type = CLIArgumentType(
    options_list=['--storage'],
    type=SizeWithUnitConverter('GB', result_type=int, unit_map=dict(B=1.0 / (1024 * 1024 * 1024),
                                                                    kB=1.0 / (1024 * 1024),
                                                                    MB=1.0 / 1024,
                                                                    GB=1,
                                                                    TB=1024)),
    help='The storage size. If no unit is specified, defaults to gigabytes (GB).',
    validator=validate_managed_instance_storage_size)

backup_storage_redundancy_param_type = CLIArgumentType(
    options_list=['--backup-storage-redundancy', '--bsr'],
    type=get_internal_backup_storage_redundancy,
    help='Backup storage redundancy used to store backups. Allowed values include: Local, Zone, Geo, GeoZone.',
    validator=validate_backup_storage_redundancy)

backup_storage_redundancy_param_type_mi = CLIArgumentType(
    options_list=['--backup-storage-redundancy', '--bsr'],
    type=get_internal_backup_storage_redundancy,
    help='Backup storage redundancy used to store backups. Allowed values include: Local, Zone, Geo, GeoZone.',
    validator=validate_backup_storage_redundancy)

grace_period_param_type = CLIArgumentType(
    help='Interval in hours before automatic failover is initiated '
    'if an outage occurs on the primary server. '
    'This indicates that Azure SQL Database will not initiate '
    'automatic failover before the grace period expires. '
    'Please note that failover operation with --allow-data-loss option '
    'might cause data loss due to the nature of asynchronous synchronization.')

allow_data_loss_param_type = CLIArgumentType(
    help='Complete the failover even if doing so may result in data loss. '
    'This will allow the failover to proceed even if a primary database is unavailable.')

aad_admin_login_param_type = CLIArgumentType(
    options_list=['--display-name', '-u'],
    required=True,
    help='Display name of the Azure AD administrator user or group.')

aad_admin_sid_param_type = CLIArgumentType(
    options_list=['--object-id', '-i'],
    required=True,
    help='The unique ID of the Azure AD administrator.')

read_scale_param_type = CLIArgumentType(
    options_list=['--read-scale'],
    help='If enabled, connections that have application intent set to readonly '
    'in their connection string may be routed to a readonly secondary replica. '
    'This property is only settable for Premium and Business Critical databases.',
    arg_type=get_enum_type(['Enabled', 'Disabled']))

read_replicas_param_type = CLIArgumentType(
    options_list=['--read-replicas', '--ha-replicas'],
    type=int,
    help='The number of high availability replicas to provision for the database. '
    'Only settable for Hyperscale edition.')

blob_storage_target_state_param_type = CLIArgumentType(
    arg_group=storage_arg_group,
    options_list=['--blob-storage-target-state', '--bsts'],
    configured_default='sql-server',
    help='Indicate whether blob storage is a destination for audit records.',
    arg_type=get_enum_type(BlobAuditingPolicyState))

log_analytics_target_state_param_type = CLIArgumentType(
    arg_group=log_analytics_arg_group,
    options_list=['--log-analytics-target-state', '--lats'],
    configured_default='sql-server',
    help='Indicate whether log analytics is a destination for audit records.',
    arg_type=get_enum_type(BlobAuditingPolicyState))

log_analytics_workspace_resource_id_param_type = CLIArgumentType(
    arg_group=log_analytics_arg_group,
    options_list=['--log-analytics-workspace-resource-id', '--lawri'],
    configured_default='sql-server',
    help='The workspace ID (resource ID of a Log Analytics workspace) for a Log Analytics workspace '
         'to which you would like to send Audit Logs.')

event_hub_target_state_param_type = CLIArgumentType(
    arg_group=event_hub_arg_group,
    options_list=['--event-hub-target-state', '--ehts'],
    configured_default='sql-server',
    help='Indicate whether event hub is a destination for audit records.',
    arg_type=get_enum_type(BlobAuditingPolicyState))

event_hub_authorization_rule_id_param_type = CLIArgumentType(
    arg_group=event_hub_arg_group,
    options_list=['--event-hub-authorization-rule-id', '--ehari'],
    configured_default='sql-server',
    help='The resource Id for the event hub authorization rule.')

event_hub_param_type = CLIArgumentType(
    arg_group=event_hub_arg_group,
    options_list=['--event-hub', '--eh'],
    configured_default='sql-server',
    help='The name of the event hub. If none is specified '
         'when providing event_hub_authorization_rule_id, the default event hub will be selected.')

db_service_objective_examples = 'Basic, S0, P1, GP_Gen4_1, GP_Gen5_S_8, BC_Gen5_2, HS_Gen5_32.'
dw_service_objective_examples = 'DW100, DW1000c'


###############################################
#                sql db                       #
###############################################


class Engine(Enum):  # pylint: disable=too-few-public-methods
    """SQL RDBMS engine type."""
    db = 'db'
    dw = 'dw'


def _configure_db_dw_params(arg_ctx):
    """
    Configures params that are based on `Database` resource and therefore apply to one or more DB/DW create/update
    commands. The idea is that this does some basic configuration of each property. Each command can then potentially
    build on top of this (e.g. to give a parameter more specific help text) and .ignore() parameters that aren't
    applicable.

    Normally these param configurations would be implemented at the command group level, but these params are used
    across 2 different param groups - `sql db` and `sql dw`. So extracting it out into this common function prevents
    duplication.
    """

    arg_ctx.argument('max_size_bytes',
                     arg_type=max_size_bytes_param_type)

    arg_ctx.argument('elastic_pool_id',
                     arg_type=elastic_pool_id_param_type)

    arg_ctx.argument('compute_model',
                     arg_type=compute_model_param_type)

    arg_ctx.argument('auto_pause_delay',
                     arg_type=auto_pause_delay_param_type)

    arg_ctx.argument('min_capacity',
                     arg_type=min_capacity_param_type)

    arg_ctx.argument('read_scale',
                     arg_type=read_scale_param_type)

    arg_ctx.argument('high_availability_replica_count',
                     arg_type=read_replicas_param_type)

    creation_arg_group = 'Creation'

    arg_ctx.argument('collation',
                     arg_group=creation_arg_group,
                     help='The collation of the database.')

    arg_ctx.argument('catalog_collation',
                     arg_group=creation_arg_group,
                     arg_type=get_enum_type(CatalogCollationType),
                     help='Collation of the metadata catalog.')

    # WideWorldImportersStd and WideWorldImportersFull cannot be successfully created.
    # AdventureWorksLT is the only sample name that is actually supported.
    arg_ctx.argument('sample_name',
                     arg_group=creation_arg_group,
                     arg_type=get_enum_type([SampleName.adventure_works_lt]),
                     help='The name of the sample schema to apply when creating this'
                     'database.')

    arg_ctx.argument('license_type',
                     arg_type=get_enum_type(DatabaseLicenseType),
                     help='The license type to apply for this database.'
                     '``LicenseIncluded`` if you need a license, or ``BasePrice``'
                     'if you have a license and are eligible for the Azure Hybrid'
                     'Benefit.')

    arg_ctx.argument('zone_redundant',
                     arg_type=zone_redundant_param_type)
<<<<<<< HEAD
    
    arg_ctx.argument('assign_identity',
                     arg_type=database_assign_identity_param_type)

    arg_ctx.argument('encryption_protector',
                     arg_type=database_encryption_protector_param_type)

    arg_ctx.argument('keys',
                     arg_type=database_keys_param_type)
    
    arg_ctx.argument('keys_to_remove',
                     arg_type=database_keys_to_remove_param_type)
                    
    arg_ctx.argument('user_assigned_identity_id',
                     arg_type=database_user_assigned_identity_param_type)
    
    arg_ctx.argument('federated_client_id',
                     arg_type=database_federated_client_id_param_type)
    
    arg_ctx.argument('expand_keys',
                     arg_type=database_expand_keys_param_type)

    arg_ctx.argument('availability_zone',
                     arg_type=database_availability_zone_param_type)
=======

    arg_ctx.argument('preferred_enclave_type',
                     arg_type=preferred_enclave_param_type)

>>>>>>> 1004295e

def _configure_db_dw_create_params(
        arg_ctx,
        engine,
        create_mode):
    """
    Configures params for db/dw create commands.

    The PUT database REST API has many parameters and many modes (`create_mode`) that control
    which parameters are valid. To make it easier for CLI users to get the param combinations
    correct, these create modes are separated into different commands (e.g.: create, copy,
    restore, etc).

    On top of that, some create modes and some params are not allowed if the database edition is
    DataWarehouse. For this reason, regular database commands are separated from datawarehouse
    commands (`db` vs `dw`.)

    As a result, the param combination matrix is a little complicated. When adding a new param,
    we want to make sure that the param is visible for the appropriate commands. We also want to
    avoid duplication. Instead of spreading out & duplicating the param definitions across all
    the different commands, it has been more effective to define this reusable function.

    The main task here is to create extra params based on the `Database` model, then .ignore() the params that
    aren't applicable to the specified engine and create mode. There is also some minor tweaking of help text
    to make the help text more specific to creation.

    engine: Engine enum value (e.g. `db`, `dw`)
    create_mode: Valid CreateMode enum value (e.g. `default`, `copy`, etc)
    """

    # *** Step 0: Validation ***

    # DW does not support all create modes. Check that engine and create_mode are consistent.
    if engine == Engine.dw and create_mode not in [
            CreateMode.default,
            CreateMode.point_in_time_restore,
            CreateMode.restore]:
        raise ValueError('Engine {} does not support create mode {}'.format(engine, create_mode))

    # *** Step 1: Create extra params ***

    # Create args that will be used to build up the Database object
    #
    # IMPORTANT: It is very easy to add a new parameter and accidentally forget to .ignore() it in
    # some commands that it is not applicable to. Therefore, when adding a new param, you should compare
    # command help before & after your change.
    # e.g.:
    #
    #   # Get initial help text
    #   git checkout dev
    #   $file = 'help_original.txt'
    #   az sql db create -h >> $file
    #   az sql db copy -h >> $file
    #   az sql db restore -h >> $file
    #   az sql db replica create -h >> $file
    #   az sql db update -h >> $file
    #   az sql dw create -h >> $file
    #   az sql dw update -h >> $file
    #
    #   # Get updated help text
    #   git checkout mybranch
    #   $file = 'help_updated.txt'
    #   az sql db create -h >> $file
    #   az sql db copy -h >> $file
    #   az sql db restore -h >> $file
    #   az sql db replica create -h >> $file
    #   az sql db update -h >> $file
    #   az sql dw create -h >> $file
    #   az sql dw update -h >> $file
    #
    # Then compare 'help_original.txt' <-> 'help_updated.txt' in your favourite text diff tool.
    create_args_for_complex_type(
        arg_ctx, 'parameters', Database, [
            'catalog_collation',
            'collation',
            'elastic_pool_id',
            'license_type',
            'max_size_bytes',
            'name',
            'restore_point_in_time',
            'sample_name',
            'sku',
            'source_database_deletion_date',
            'tags',
            'zone_redundant',
            'auto_pause_delay',
            'min_capacity',
            'compute_model',
            'read_scale',
            'high_availability_replica_count',
            'requested_backup_storage_redundancy',
            'maintenance_configuration_id',
            'is_ledger_on',
<<<<<<< HEAD
            'assign_identity',
            'encryption_protector',
            'keys',
            'user_assigned_identity_id',
            'federated_client_id',
            'availability_zone'
=======
            'preferred_enclave_type',
>>>>>>> 1004295e
        ])

    # Create args that will be used to build up the Database's Sku object
    create_args_for_complex_type(
        arg_ctx, 'sku', Sku, [
            'capacity',
            'family',
            'name',
            'tier',
        ])

    # *** Step 2: Apply customizations specific to create (as opposed to update) ***

    arg_ctx.argument('name',  # Note: this is sku name, not database name
                     options_list=['--service-objective', '--service-level-objective'],
                     arg_group=sku_arg_group,
                     required=False,
                     help='The service objective for the new database. For example: ' +
                     (db_service_objective_examples if engine == Engine.db else dw_service_objective_examples))

    arg_ctx.argument('elastic_pool_id',
                     help='The name or resource id of the elastic pool to create the database in.')

    arg_ctx.argument('requested_backup_storage_redundancy',
                     arg_type=backup_storage_redundancy_param_type)

    arg_ctx.argument('maintenance_configuration_id',
                     arg_type=maintenance_configuration_id_param_type)

    arg_ctx.argument('is_ledger_on',
                     arg_type=ledger_on_param_type)
    
    arg_ctx.argument('assign_identity',
                     arg_type=database_assign_identity_param_type)

    arg_ctx.argument('encryption_protector',
                    arg_type=database_encryption_protector_param_type)

    arg_ctx.argument('keys',
                     arg_type=database_keys_param_type)
                    
    arg_ctx.argument('user_assigned_identity_id',
                     arg_type=database_user_assigned_identity_param_type)
    
    arg_ctx.argument('federated_client_id',
                     arg_type=database_federated_client_id_param_type)

    arg_ctx.argument('preferred_enclave_type',
                     arg_type=preferred_enclave_param_type)

    # *** Step 3: Ignore params that are not applicable (based on engine & create mode) ***

    # Only applicable to default create mode. Also only applicable to db.
    if create_mode != CreateMode.default or engine != Engine.db:
        arg_ctx.ignore('sample_name')
        arg_ctx.ignore('catalog_collation')
        arg_ctx.ignore('maintenance_configuration_id')
        arg_ctx.ignore('is_ledger_on')

    # Only applicable to point in time restore or deleted restore create mode.
    if create_mode not in [CreateMode.restore, CreateMode.point_in_time_restore]:
        arg_ctx.ignore('restore_point_in_time', 'source_database_deletion_date')

    # 'collation', 'tier', and 'max_size_bytes' are ignored (or rejected) when creating a copy
    # or secondary because their values are determined by the source db.
    if create_mode in [CreateMode.copy, CreateMode.secondary]:
        arg_ctx.ignore('collation', 'tier', 'max_size_bytes')

    # collation and max_size_bytes are ignored when restoring because their values are determined by
    # the source db.
    if create_mode in [CreateMode.restore, CreateMode.point_in_time_restore]:
        arg_ctx.ignore('collation', 'max_size_bytes')

    if engine == Engine.dw:
        # Elastic pool is only for SQL DB.
        arg_ctx.ignore('elastic_pool_id')

        # Edition is always 'DataWarehouse'
        arg_ctx.ignore('tier')

        # License types do not yet exist for DataWarehouse
        arg_ctx.ignore('license_type')

        # Preferred enclave types do not yet exist for DataWarehouse
        arg_ctx.ignore('preferred_enclave_type')

        # Family is not applicable to DataWarehouse
        arg_ctx.ignore('family')

        # Identity is not applicable to DataWarehouse
        arg_ctx.ignore('assign_identity')

        # Encryption Protector is not applicable to DataWarehouse
        arg_ctx.ignore('encryption_protector')

        # Keys is not applicable to DataWarehouse
        arg_ctx.ignore('keys')

        # User Assigned Identities is not applicable to DataWarehouse
        arg_ctx.ignore('user_assigned_identity_id')

        # Federated client id is not applicable to DataWarehouse
        arg_ctx.ignore('federated_client_id')     

        # Provisioning with capacity is not applicable to DataWarehouse
        arg_ctx.ignore('capacity')

        # Serverless offerings are not applicable to DataWarehouse
        arg_ctx.ignore('auto_pause_delay')
        arg_ctx.ignore('min_capacity')
        arg_ctx.ignore('compute_model')

        # ReadScale properties are not valid for DataWarehouse
        # --read-replica-count was accidentally included in previous releases and
        # therefore is hidden using `deprecate_info` instead of `ignore`
        arg_ctx.ignore('read_scale')
        arg_ctx.ignore('high_availability_replica_count')
        arg_ctx.argument('read_replica_count',
                         options_list=['--read-replica-count'],
                         deprecate_info=arg_ctx.deprecate(hide=True))

        # Zone redundant was accidentally included in previous releases and
        # therefore is hidden using `deprecate_info` instead of `ignore`
        arg_ctx.argument('zone_redundant',
                         options_list=['--zone-redundant'],
                         deprecate_info=arg_ctx.deprecate(hide=True))


# pylint: disable=too-many-statements
def load_arguments(self, _):

    with self.argument_context('sql') as c:
        c.argument('location_name', arg_type=get_location_type(self.cli_ctx))
        c.argument('usage_name', options_list=['--usage', '-u'])
        c.argument('tags', arg_type=tags_type)
        c.argument('allow_data_loss',
                   help='If specified, the failover operation will allow data loss.')

    with self.argument_context('sql db') as c:
        _configure_db_dw_params(c)

        c.argument('server_name',
                   arg_type=server_param_type)

        c.argument('database_name',
                   options_list=['--name', '-n'],
                   help='Name of the Azure SQL Database.',
                   # Allow --ids command line argument. id_part=child_name_1 is 2nd name in uri
                   id_part='child_name_1')

        # SKU-related params are different from DB versus DW, so we want this configuration to apply here
        # in 'sql db' group but not in 'sql dw' group. If we wanted to apply to both, we would put the
        # configuration into _configure_db_dw_params().
        c.argument('tier',
                   arg_type=tier_param_type,
                   help='The edition component of the sku. Allowed values include: Basic, Standard, '
                   'Premium, GeneralPurpose, BusinessCritical, Hyperscale.')

        c.argument('capacity',
                   arg_type=capacity_param_type,
                   arg_group=sku_component_arg_group,
                   help='The capacity component of the sku in integer number of DTUs or vcores.')

        c.argument('family',
                   arg_type=family_param_type,
                   help='The compute generation component of the sku (for vcore skus only). '
                   'Allowed values include: Gen4, Gen5.')

    with self.argument_context('sql db create') as c:
        _configure_db_dw_create_params(c, Engine.db, CreateMode.default)

        c.argument('yes',
                   options_list=['--yes', '-y'],
                   help='Do not prompt for confirmation.', action='store_true')

    with self.argument_context('sql db copy') as c:
        _configure_db_dw_create_params(c, Engine.db, CreateMode.copy)

        c.argument('dest_name',
                   help='Name of the database that will be created as the copy destination.')

        c.argument('dest_resource_group_name',
                   options_list=['--dest-resource-group'],
                   help='Name of the resource group to create the copy in.'
                   ' If unspecified, defaults to the origin resource group.')

        c.argument('dest_server_name',
                   options_list=['--dest-server'],
                   help='Name of the server to create the copy in.'
                   ' If unspecified, defaults to the origin server.')

    with self.argument_context('sql db rename') as c:
        c.argument('new_name',
                   help='The new name that the database will be renamed to.')

    with self.argument_context('sql db restore') as c:
        _configure_db_dw_create_params(c, Engine.db, CreateMode.point_in_time_restore)

        c.argument('dest_name',
                   help='Name of the database that will be created as the restore destination.')

        restore_point_arg_group = 'Restore Point'

        c.argument('restore_point_in_time',
                   options_list=['--time', '-t'],
                   arg_group=restore_point_arg_group,
                   help='The point in time of the source database that will be restored to create the'
                   ' new database. Must be greater than or equal to the source database\'s'
                   ' earliestRestoreDate value. Either --time or --deleted-time (or both) must be specified. ' +
                   time_format_help)

        c.argument('source_database_deletion_date',
                   options_list=['--deleted-time'],
                   arg_group=restore_point_arg_group,
                   help='If specified, restore from a deleted database instead of from an existing database.'
                   ' Must match the deleted time of a deleted database in the same server.'
                   ' Either --time or --deleted-time (or both) must be specified. ' +
                   time_format_help)

    with self.argument_context('sql db show') as c:
        # Service tier advisors and transparent data encryption are not included in the first batch
        # of GA commands.
        c.argument('expand_keys',
                    options_list=['--expand-keys'],
                    help='Expand the AKV keys for the database.')

        c.argument('keys_filter',
                    options_list=['--keys-filter'],
                    help='Expand the AKV keys for the database.')
    
    with self.argument_context('sql db show deleted') as c:
        c.argument('restorable_dropped_database_id',
                    options_list=['--restorable-dropped-database-id'],
                    help='Restorable dropped database id.')
        
        c.argument('expand_keys',
                    options_list=['--expand-keys'],
                    arg_type=database_expand_keys_param_type,
                    help='Expand the AKV keys for the database.')

        c.argument('keys_filter',
                    options_list=['--keys-filter'],
                    help='Expand the AKV keys for the database.')
    
    with self.argument_context('sql server show') as c:
        c.argument('expand_ad_admin',
                   options_list=['--expand-ad-admin'],
                   help='Expand the Active Directory Administrator for the server.')

    with self.argument_context('sql db list') as c:
        c.argument('elastic_pool_name',
                   options_list=['--elastic-pool'],
                   help='If specified, lists only the databases in this elastic pool')

    with self.argument_context('sql db list-editions') as c:
        c.argument('show_details',
                   options_list=['--show-details', '-d'],
                   help='List of additional details to include in output.',
                   nargs='+',
                   arg_type=get_enum_type(DatabaseCapabilitiesAdditionalDetails))

        c.argument('available', arg_type=available_param_type)

        search_arg_group = 'Search'

        # We could used get_enum_type here, but that will validate the inputs which means there
        # will be no way to query for new editions/service objectives that are made available after
        # this version of CLI is released.
        c.argument('edition',
                   arg_type=tier_param_type,
                   arg_group=search_arg_group,
                   help='Edition to search for. If unspecified, all editions are shown.')

        c.argument('service_objective',
                   arg_group=search_arg_group,
                   help='Service objective to search for. If unspecified, all service objectives are shown.')

        c.argument('dtu',
                   arg_group=search_arg_group,
                   help='Number of DTUs to search for. If unspecified, all DTU sizes are shown.')

        c.argument('vcores',
                   arg_group=search_arg_group,
                   help='Number of vcores to search for. If unspecified, all vcore sizes are shown.')

    with self.argument_context('sql db update') as c:
        c.argument('service_objective',
                   arg_group=sku_arg_group,
                   help='The name of the new service objective. If this is a standalone db service'
                   ' objective and the db is currently in an elastic pool, then the db is removed from'
                   ' the pool.')

        c.argument('elastic_pool_id',
                   help='The name or resource id of the elastic pool to move the database into.')

        c.argument('max_size_bytes', help='The new maximum size of the database expressed in bytes.')

        c.argument('requested_backup_storage_redundancy',
                   arg_type=backup_storage_redundancy_param_type)

        c.argument('maintenance_configuration_id', arg_type=maintenance_configuration_id_param_type)

        c.argument('availability_zone',
                     arg_type=database_availability_zone_param_type)

    with self.argument_context('sql db export') as c:
        # Create args that will be used to build up the ExportDatabaseDefinition object
        create_args_for_complex_type(
            c, 'parameters', ExportDatabaseDefinition, [
                'administrator_login',
                'administrator_login_password',
                'authentication_type',
                'storage_key',
                'storage_key_type',
                'storage_uri',
            ])

        c.argument('administrator_login',
                   options_list=['--admin-user', '-u'],
                   help='Required. Administrator login name.')

        c.argument('administrator_login_password',
                   options_list=['--admin-password', '-p'],
                   help='Required. Administrator login password.')

        c.argument('authentication_type',
                   options_list=['--auth-type', '-a'],
                   arg_type=get_enum_type(AuthenticationType),
                   help='Authentication type.')

        c.argument('storage_key',
                   help='Required. Storage key.')

        c.argument('storage_key_type',
                   arg_type=get_enum_type(StorageKeyType),
                   help='Required. Storage key type.')

        c.argument('storage_uri',
                   help='Required. Storage Uri.')

    with self.argument_context('sql db import') as c:
        # Create args that will be used to build up the ImportExistingDatabaseDefinition object
        create_args_for_complex_type(c, 'parameters', ImportExistingDatabaseDefinition, [
            'administrator_login',
            'administrator_login_password',
            'authentication_type',
            'storage_key',
            'storage_key_type',
            'storage_uri'
        ])

        c.argument('administrator_login',
                   options_list=['--admin-user', '-u'],
                   help='Required. Administrator login name.')

        c.argument('administrator_login_password',
                   options_list=['--admin-password', '-p'],
                   help='Required. Administrator login password.')

        c.argument('authentication_type',
                   options_list=['--auth-type', '-a'],
                   arg_type=get_enum_type(AuthenticationType),
                   help='Authentication type.')

        c.argument('storage_key',
                   help='Required. Storage key.')

        c.argument('storage_key_type',
                   arg_type=get_enum_type(StorageKeyType),
                   help='Required. Storage key type.')

        c.argument('storage_uri',
                   help='Required. Storage Uri.')

        # The parameter name '--name' is used for 'database_name', so we need to give a different name
        # for the import extension 'name' parameter to avoid conflicts. This parameter is actually not
        # needed, but we still need to avoid this conflict.
        c.argument('name', options_list=['--not-name'], arg_type=ignore_type)

    with self.argument_context('sql db show-connection-string') as c:
        c.argument('client_provider',
                   options_list=['--client', '-c'],
                   help='Type of client connection provider.',
                   arg_type=get_enum_type(ClientType))

        auth_group = 'Authentication'

        c.argument('auth_type',
                   options_list=['--auth-type', '-a'],
                   arg_group=auth_group,
                   help='Type of authentication.',
                   arg_type=get_enum_type(ClientAuthenticationType))

    #####
    #           sql db op
    #####
    with self.argument_context('sql db op') as c:
        c.argument('database_name',
                   options_list=['--database', '-d'],
                   required=True,
                   help='Name of the Azure SQL Database.')

        c.argument('operation_id',
                   options_list=['--name', '-n'],
                   required=True,
                   help='The unique name of the operation to cancel.')

    #####
    #           sql mi op
    #####
    with self.argument_context('sql mi op') as c:
        c.argument('managed_instance_name',
                   options_list=['--managed-instance', '--mi'],
                   required=True,
                   help='Name of the Azure SQL Managed Instance.')

    with self.argument_context('sql mi op cancel') as c:
        c.argument('operation_id',
                   options_list=['--name', '-n'],
                   required=True,
                   help='The unique name of the operation to cancel.')

    with self.argument_context('sql mi op show') as c:
        c.argument('operation_id',
                   options_list=['--name', '-n'],
                   required=True,
                   help='The unique name of the operation to show.')

    #####
    #           sql db replica
    #####
    with self.argument_context('sql db replica create') as c:
        _configure_db_dw_create_params(c, Engine.db, CreateMode.secondary)

        c.argument('partner_resource_group_name',
                   options_list=['--partner-resource-group'],
                   help='Name of the resource group to create the new replica in.'
                   ' If unspecified, defaults to the origin resource group.')

        c.argument('partner_server_name',
                   options_list=['--partner-server'],
                   help='Name of the server to create the new replica in.')

        c.argument('partner_database_name',
                   options_list=['--partner-database'],
                   help='Name of the new replica.'
                   ' If unspecified, defaults to the source database name.')

        c.argument('secondary_type',
                   options_list=['--secondary-type'],
                   help='Type of secondary to create.'
                   ' Allowed values include: Geo, Named.')

    with self.argument_context('sql db replica set-primary') as c:
        c.argument('database_name',
                   help='Name of the database to fail over.')

        c.argument('server_name',
                   help='Name of the server containing the secondary replica that will become'
                   ' the new primary. ' + server_configure_help)

        c.argument('resource_group_name',
                   help='Name of the resource group containing the secondary replica that'
                   ' will become the new primary.')

    with self.argument_context('sql db replica delete-link') as c:
        c.argument('partner_server_name',
                   options_list=['--partner-server'],
                   help='Name of the server that the other replica is in.')

        c.argument('partner_resource_group_name',
                   options_list=['--partner-resource-group'],
                   help='Name of the resource group that the other replica is in. If unspecified,'
                   ' defaults to the first database\'s resource group.')

    #####
    #           sql db audit-policy & threat-policy
    #####
    def _configure_security_policy_storage_params(arg_ctx):

        arg_ctx.argument('storage_account',
                         options_list=['--storage-account'],
                         arg_group=storage_arg_group,
                         help='Name of the storage account.')

        arg_ctx.argument('storage_account_access_key',
                         options_list=['--storage-key'],
                         arg_group=storage_arg_group,
                         help='Access key for the storage account.')

        arg_ctx.argument('storage_endpoint',
                         arg_group=storage_arg_group,
                         help='The storage account endpoint.')

    with self.argument_context('sql db audit-policy update') as c:
        _configure_security_policy_storage_params(c)

        policy_arg_group = 'Policy'

        c.argument('state',
                   arg_group=policy_arg_group,
                   help='Auditing policy state',
                   arg_type=get_enum_type(BlobAuditingPolicyState))

        c.argument('audit_actions_and_groups',
                   options_list=['--actions'],
                   arg_group=policy_arg_group,
                   help='List of actions and action groups to audit.'
                   'These are space seperated values.'
                   'Example: --actions FAILED_DATABASE_AUTHENTICATION_GROUP BATCH_COMPLETED_GROUP',
                   nargs='+')

        c.argument('retention_days',
                   arg_group=policy_arg_group,
                   help='The number of days to retain audit logs.')

        c.argument('blob_storage_target_state',
                   blob_storage_target_state_param_type)

        c.argument('log_analytics_target_state',
                   log_analytics_target_state_param_type)

        c.argument('log_analytics_workspace_resource_id',
                   log_analytics_workspace_resource_id_param_type)

        c.argument('event_hub_target_state',
                   event_hub_target_state_param_type)

        c.argument('event_hub_authorization_rule_id',
                   event_hub_authorization_rule_id_param_type)

        c.argument('event_hub', event_hub_param_type)

    with self.argument_context('sql db threat-policy update') as c:
        _configure_security_policy_storage_params(c)

        policy_arg_group = 'Policy'
        notification_arg_group = 'Notification'

        c.argument('state',
                   arg_group=policy_arg_group,
                   help='Threat detection policy state',
                   arg_type=get_enum_type(SecurityAlertPolicyState))

        c.argument('retention_days',
                   arg_group=policy_arg_group,
                   help='The number of days to retain threat detection logs.')

        c.argument('disabled_alerts',
                   arg_group=policy_arg_group,
                   options_list=['--disabled-alerts'],
                   help='List of disabled alerts.',
                   nargs='+')

        c.argument('email_addresses',
                   arg_group=notification_arg_group,
                   options_list=['--email-addresses'],
                   help='List of email addresses that alerts are sent to.',
                   nargs='+')

        c.argument('email_account_admins',
                   arg_group=notification_arg_group,
                   options_list=['--email-account-admins'],
                   help='Whether the alert is sent to the account administrators.')

        # TODO: use server default

    #####
    #           sql db transparent-data-encryption
    #####
    with self.argument_context('sql db tde') as c:
        c.argument('database_name',
                   options_list=['--database', '-d'],
                   required=True,
                   help='Name of the Azure SQL Database.')

    with self.argument_context('sql db tde set') as c:
        c.argument('status',
                   options_list=['--status'],
                   required=True,
                   help='Status of the transparent data encryption.',
                   arg_type=get_enum_type(TransparentDataEncryptionState))

    #####
    #           sql db level encryption protector
    #####
    with self.argument_context('sql db sql db tde key revert') as c:
        c.argument('server_name',
                   options_list=['--server', '-s'],
                   required=True,
                   help='Name of the Azure SQL Server.')

        c.argument('database_name',
                   options_list=['--database', '-d'],
                   required=True,
                   help='Name of the Azure SQL Database.')

    with self.argument_context('sql db sql db tde key revalidate') as c:
        c.argument('server_name',
                   options_list=['--server', '-s'],
                   required=True,
                   help='Name of the Azure SQL Server.')

        c.argument('database_name',
                   options_list=['--database', '-d'],
                   required=True,
                   help='Name of the Azure SQL Database.')

    #####
    #           sql db ledger-digest-uploads
    ######
    with self.argument_context('sql db ledger-digest-uploads enable') as c:
        c.argument('endpoint',
                   options_list=['--endpoint'],
                   help='The endpoint of a digest storage, '
                   'which can be either an Azure Blob storage or a ledger in Azure Confidential Ledger.')

    ###############################################
    #                sql db ltr                   #
    ###############################################
    with self.argument_context('sql db ltr-policy set') as c:
        create_args_for_complex_type(
            c, 'parameters', Database, [
                'weekly_retention',
                'monthly_retention',
                'yearly_retention',
                'week_of_year'])

        c.argument('weekly_retention',
                   help='Retention for the weekly backup. '
                   'If just a number is passed instead of an ISO 8601 string, days will be assumed as the units.'
                   'There is a minimum of 7 days and a maximum of 10 years.')

        c.argument('monthly_retention',
                   help='Retention for the monthly backup. '
                   'If just a number is passed instead of an ISO 8601 string, days will be assumed as the units.'
                   'There is a minimum of 7 days and a maximum of 10 years.')

        c.argument('yearly_retention',
                   help='Retention for the yearly backup. '
                   'If just a number is passed instead of an ISO 8601 string, days will be assumed as the units.'
                   'There is a minimum of 7 days and a maximum of 10 years.')

        c.argument('week_of_year',
                   help='The Week of Year, 1 to 52, in which to take the yearly LTR backup.')

    with self.argument_context('sql db ltr-backup') as c:
        c.argument('location_name',
                   required=True,
                   arg_type=get_location_type(self.cli_ctx),
                   help='The location of the desired backups.')

        c.argument('backup_name',
                   options_list=['--name', '-n'],
                   help='The name of the LTR backup. '
                   'Use \'az sql db ltr-backup show\' or \'az sql db ltr-backup list\' for backup name.')

        c.argument('long_term_retention_server_name',
                   options_list=['--server', '-s'],
                   help='Name of the Azure SQL Server. '
                   'If specified, retrieves all requested backups under this server.')

        c.argument('long_term_retention_database_name',
                   options_list=['--database', '-d'],
                   help='Name of the Azure SQL Database. '
                   'If specified (along with server name), retrieves all requested backups under this database.')

    with self.argument_context('sql db ltr-backup list') as c:
        c.argument('database_state',
                   required=False,
                   options_list=['--database-state', '--state'],
                   help='\'All\', \'Live\', or \'Deleted\'. '
                   'Will fetch backups only from databases of specified state. '
                   'If no state provied, defaults to \'All\'.')

        c.argument('only_latest_per_database',
                   options_list=['--only-latest-per-database', '--latest'],
                   required=False,
                   help='If true, will only return the latest backup for each database')

    with self.argument_context('sql db ltr-backup restore') as c:
        c.argument('target_database_name',
                   options_list=['--dest-database'],
                   required=True,
                   help='Name of the database that will be created as the restore destination.')

        c.argument('target_server_name',
                   options_list=['--dest-server'],
                   required=True,
                   help='Name of the server to restore database to.')

        c.argument('target_resource_group_name',
                   options_list=['--dest-resource-group'],
                   required=True,
                   help='Name of the resource group of the server to restore database to.')

        c.argument('long_term_retention_backup_resource_id',
                   options_list=['--backup-id'],
                   required=True,
                   help='The resource id of the long term retention backup to be restored. '
                   'Use \'az sql db ltr-backup show\' or \'az sql db ltr-backup list\' for backup id.')

        c.argument('requested_backup_storage_redundancy',
                   required=False,
                   arg_type=backup_storage_redundancy_param_type)
        
        c.argument('assign_identity',
                     arg_type=database_assign_identity_param_type)

        c.argument('encryption_protector',
                    arg_type=database_encryption_protector_param_type)

        c.argument('keys',
                     arg_type=database_keys_param_type)
                    
        c.argument('user_assigned_identity_id',
                     arg_type=database_user_assigned_identity_param_type)
    
        c.argument('federated_client_id',
                     arg_type=database_federated_client_id_param_type)

        c.argument('high_availability_replica_count',
                   required=False,
                   arg_type=read_replicas_param_type)

        c.argument('zone_redundant',
                   required=False,
                   arg_type=zone_redundant_param_type)

    ###############################################
    #              sql db geo-backup              #
    ###############################################
    with self.argument_context('sql db geo-backup show') as c:
        c.argument('database_name',
                   options_list=['--database-name', '--database', '-d'],
                   required=True,
                   help='retrieves a requested geo-redundant backup under this database.')

        c.argument('server_name',
                   options_list=['--server-name', '--server', '-s'],
                   required=True,
                   help='Retrieves a requested geo-redundant backup under this server.')

        c.argument('resource_group_name',
                   options_list=['--resource-group', '-g'],
                   required=True,
                   help='Retrieves a requested geo-redundant backup under this resource group.')
        
        c.argument('expand_keys',
                    options_list=['--expand-keys'],
                    help='Expand the AKV keys for the database.')

        c.argument('keys_filter',
                    options_list=['--keys-filter'],
                    help='Expand the AKV keys for the database.')
    
    with self.argument_context('sql db geo-backup list') as c:
        c.argument('server_name',
                   options_list=['--server-name', '--server', '-s'],
                   required=True,
                   help='Retrieves all requested geo-redundant backups under this server.')

        c.argument('resource_group_name',
                   options_list=['--resource-group', '-g'],
                   required=True,
                   help='Retrieves all requested geo-redundant backups under this resource group.')

    with self.argument_context('sql db geo-backup restore') as c:
        c.argument('target_database_name',
                   options_list=['--dest-database'],
                   required=True,
                   help='Name of the database that will be created as the restore destination.')

        c.argument('target_server_name',
                   options_list=['--dest-server'],
                   required=True,
                   help='Name of the server to restore database to.')

        c.argument('target_resource_group_name',
                   options_list=['--resource-group'],
                   required=True,
                   help='Name of the target resource group of the server to restore database to.')

        c.argument('geo_backup_id',
                   options_list=['--geo-backup-id'],
                   required=True,
                   help='The resource id of the geo-redundant backup to be restored. '
                   'Use \'az sql db geo-backup list\' or \'az sql db geo-backup show\' for backup id.')

        c.argument('requested_backup_storage_redundancy',
                   required=False,
                   arg_type=backup_storage_redundancy_param_type)

        c.argument('high_availability_replica_count',
                   required=False,
                   arg_type=read_replicas_param_type)

        c.argument('zone_redundant',
                   required=False,
                   arg_type=zone_redundant_param_type)
        
        c.argument('assign_identity',
                     arg_type=database_assign_identity_param_type)

        c.argument('encryption_protector',
                     arg_type=database_encryption_protector_param_type)

        c.argument('keys',
                     arg_type=database_keys_param_type)
                    
        c.argument('user_assigned_identity_id',
                     arg_type=database_user_assigned_identity_param_type)
    
        c.argument('federated_client_id',
                     arg_type=database_federated_client_id_param_type)

        c.argument('high_availability_replica_count',
                   required=False,
                   arg_type=read_replicas_param_type)

        c.argument('zone_redundant',
                   required=False,
                   arg_type=zone_redundant_param_type)

        c.argument('service_objective',
                   options_list=['--service-objective', '--service-level-objective'],
                   required=False,
                   arg_group=sku_arg_group,
                   help='The name of the new service objective.')

    ###############################################
    #              sql db geo-backup              #
    ###############################################
    with self.argument_context('sql db geo-backup show') as c:
        c.argument('database_name',
                   options_list=['--database-name', '--database', '-d'],
                   required=True,
                   help='retrieves a requested geo-redundant backup under this database.')

        c.argument('server_name',
                   options_list=['--server-name', '--server', '-s'],
                   required=True,
                   help='Retrieves a requested geo-redundant backup under this server.')

        c.argument('resource_group_name',
                   options_list=['--resource-group', '-g'],
                   required=True,
                   help='Retrieves a requested geo-redundant backup under this resource group.')

    with self.argument_context('sql db geo-backup list') as c:
        c.argument('server_name',
                   options_list=['--server-name', '--server', '-s'],
                   required=True,
                   help='Retrieves all requested geo-redundant backups under this server.')

        c.argument('resource_group_name',
                   options_list=['--resource-group', '-g'],
                   required=True,
                   help='Retrieves all requested geo-redundant backups under this resource group.')

    with self.argument_context('sql db geo-backup restore') as c:
        c.argument('target_database_name',
                   options_list=['--dest-database'],
                   required=True,
                   help='Name of the database that will be created as the restore destination.')

        c.argument('target_server_name',
                   options_list=['--dest-server'],
                   required=True,
                   help='Name of the server to restore database to.')

        c.argument('target_resource_group_name',
                   options_list=['--resource-group'],
                   required=True,
                   help='Name of the target resource group of the server to restore database to.')

        c.argument('geo_backup_id',
                   options_list=['--geo-backup-id'],
                   required=True,
                   help='The resource id of the geo-redundant backup to be restored. '
                   'Use \'az sql db geo-backup list\' or \'az sql db geo-backup show\' for backup id.')

        c.argument('requested_backup_storage_redundancy',
                   required=False,
                   arg_type=backup_storage_redundancy_param_type)

        c.argument('high_availability_replica_count',
                   required=False,
                   arg_type=read_replicas_param_type)

        c.argument('zone_redundant',
                   required=False,
                   arg_type=zone_redundant_param_type)

        c.argument('service_objective',
                   options_list=['--service-objective', '--service-level-objective'],
                   required=False,
                   arg_group=sku_arg_group,
                   help='The name of the new service objective.')

    ###############################################
    #                sql db str                   #
    ###############################################
    with self.argument_context('sql db str-policy set') as c:
        create_args_for_complex_type(
            c, 'parameters', Database, [
                'retention_days',
                'diffbackup_hours'
            ])

        c.argument(
            'retention_days',
            options_list=['--retention-days'],
            required=True,
            help='New backup short term retention policy retention in days.'
            'Valid retention days for live database of (DTU) Basic can be 1-7 days; Rest models can be 1-35 days.')

        c.argument(
            'diffbackup_hours',
            options_list=['--diffbackup-hours'],
            help='New backup short term retention policy differential backup interval in hours.'
            'Valid differential backup interval for live database can be 12 or 24 hours.')

    ###############################################
    #                sql dw                       #
    ###############################################
    with self.argument_context('sql dw') as c:
        _configure_db_dw_params(c)

        c.argument('server_name',
                   arg_type=server_param_type)

        c.argument('database_name',
                   options_list=['--name', '-n'],
                   help='Name of the data warehouse.',
                   # Allow --ids command line argument. id_part=child_name_1 is 2nd name in uri
                   id_part='child_name_1')

        c.argument('service_objective',
                   help='The service objective of the data warehouse. For example: ' +
                   dw_service_objective_examples)

        c.argument('collation',
                   help='The collation of the data warehouse.')

    with self.argument_context('sql dw create') as c:
        _configure_db_dw_create_params(c, Engine.dw, CreateMode.default)

    with self.argument_context('sql dw show') as c:
        # Service tier advisors and transparent data encryption are not included in the first batch
        # of GA commands.
        c.ignore('expand')

    # Data Warehouse restore will not be included in the first batch of GA commands
    # (list_restore_points also applies to db, but it's not very useful. It's
    # mainly useful for dw.)
    # with ParametersContext(command='sql dw restore-point') as c:
    #     c.register_alias('database_name', ('--database', '-d'))

    ###############################################
    #                sql elastic-pool             #
    ###############################################
    with self.argument_context('sql elastic-pool') as c:
        c.argument('server_name',
                   arg_type=server_param_type)

        c.argument('elastic_pool_name',
                   options_list=['--name', '-n'],
                   help='The name of the elastic pool.',
                   # Allow --ids command line argument. id_part=child_name_1 is 2nd name in uri
                   id_part='child_name_1')

        # --db-dtu-max and --db-dtu-min were the original param names, which is consistent with the
        # 2014-04-01 REST API.
        # --db-max-dtu and --db-min-dtu are aliases which are consistent with the `sql elastic-pool
        # list-editions --show-details db-max-dtu db-min-dtu` parameter values. These are more
        # consistent with other az sql commands, but the original can't be removed due to
        # compatibility.
        c.argument('max_capacity',
                   options_list=['--db-dtu-max', '--db-max-dtu', '--db-max-capacity'],
                   help='The maximum capacity (in DTUs or vcores) any one database can consume.')

        c.argument('min_capacity',
                   options_list=['--db-dtu-min', '--db-min-dtu', '--db-min-capacity'],
                   help='The minumum capacity (in DTUs or vcores) each database is guaranteed.')

        # --storage was the original param name, which is consistent with the underlying REST API.
        # --max-size is an alias which is consistent with the `sql elastic-pool list-editions
        # --show-details max-size` parameter value and also matches `sql db --max-size` parameter name.
        c.argument('max_size_bytes',
                   arg_type=max_size_bytes_param_type,
                   options_list=['--max-size', '--storage'])

        c.argument('license_type',
                   arg_type=get_enum_type(ElasticPoolLicenseType),
                   help='The license type to apply for this elastic pool.')

        c.argument('zone_redundant',
                   arg_type=zone_redundant_param_type)

        c.argument('tier',
                   arg_type=tier_param_type,
                   help='The edition component of the sku. Allowed values include: Basic, Standard, '
                   'Premium, GeneralPurpose, BusinessCritical.')

        c.argument('capacity',
                   arg_type=capacity_or_dtu_param_type,
                   help='The capacity component of the sku in integer number of DTUs or vcores.')

        c.argument('family',
                   arg_type=family_param_type,
                   help='The compute generation component of the sku (for vcore skus only). '
                   'Allowed values include: Gen4, Gen5.')

        c.argument('maintenance_configuration_id',
                   arg_type=maintenance_configuration_id_param_type)

        c.argument('high_availability_replica_count',
                   arg_type=read_replicas_param_type)

    with self.argument_context('sql elastic-pool create') as c:
        # Create args that will be used to build up the ElasticPool object
        create_args_for_complex_type(
            c, 'parameters', ElasticPool, [
                'license_type',
                'max_size_bytes',
                'name',
                'per_database_settings',
                'tags',
                'zone_redundant',
                'maintenance_configuration_id',
                'high_availability_replica_count',
            ])

        # Create args that will be used to build up the ElasticPoolPerDatabaseSettings object
        create_args_for_complex_type(
            c, 'per_database_settings', ElasticPoolPerDatabaseSettings, [
                'max_capacity',
                'min_capacity',
            ])

        # Create args that will be used to build up the ElasticPool Sku object
        create_args_for_complex_type(
            c, 'sku', Sku, [
                'capacity',
                'family',
                'name',
                'tier',
            ])

        c.ignore('name')  # Hide sku name

    with self.argument_context('sql elastic-pool list-editions') as c:
        # Note that `ElasticPoolCapabilitiesAdditionalDetails` intentionally match param names to
        # other commands, such as `sql elastic-pool create --db-max-dtu --db-min-dtu --max-size`.
        c.argument('show_details',
                   options_list=['--show-details', '-d'],
                   help='List of additional details to include in output.',
                   nargs='+',
                   arg_type=get_enum_type(ElasticPoolCapabilitiesAdditionalDetails))

        c.argument('available',
                   arg_type=available_param_type)

        search_arg_group = 'Search'

        # We could used 'arg_type=get_enum_type' here, but that will validate the inputs which means there
        # will be no way to query for new editions that are made available after
        # this version of CLI is released.
        c.argument('edition',
                   arg_type=tier_param_type,
                   arg_group=search_arg_group,
                   help='Edition to search for. If unspecified, all editions are shown.')

        c.argument('dtu',
                   arg_group=search_arg_group,
                   help='Number of DTUs to search for. If unspecified, all DTU sizes are shown.')

        c.argument('vcores',
                   arg_group=search_arg_group,
                   help='Number of vcores to search for. If unspecified, all vcore sizes are shown.')

    with self.argument_context('sql elastic-pool update') as c:
        c.argument('database_dtu_max',
                   help='The maximum DTU any one database can consume.')

        c.argument('database_dtu_min',
                   help='The minimum DTU all databases are guaranteed.')

        c.argument('storage_mb',
                   help='Storage limit for the elastic pool in MB.')

    #####
    #           sql elastic-pool op
    #####
    with self.argument_context('sql elastic-pool op') as c:
        c.argument('elastic_pool_name',
                   options_list=['--elastic-pool'],
                   help='Name of the Azure SQL Elastic Pool.')

        c.argument('operation_id',
                   options_list=['--name', '-n'],
                   help='The unique name of the operation to cancel.')

    ###############################################
    #             sql failover-group              #
    ###############################################

    with self.argument_context('sql failover-group') as c:
        c.argument('failover_group_name', options_list=['--name', '-n'], help="The name of the Failover Group")
        c.argument('server_name', arg_type=server_param_type)
        c.argument('partner_server', help="The name of the partner server of a Failover Group")
        c.argument('partner_resource_group', help="The name of the resource group of the partner server")
        c.argument('failover_policy', help="The failover policy of the Failover Group",
                   arg_type=get_enum_type(FailoverPolicyType))
        c.argument('grace_period',
                   arg_type=grace_period_param_type)
        c.argument('add_db', nargs='+',
                   help='List of databases to add to Failover Group')
        c.argument('remove_db', nargs='+',
                   help='List of databases to remove from Failover Group')
        c.argument('allow_data_loss',
                   arg_type=allow_data_loss_param_type)

    ###############################################
    #             sql instance pool               #
    ###############################################

    with self.argument_context('sql instance-pool') as c:
        c.argument('instance_pool_name',
                   options_list=['--name', '-n'],
                   help="Instance Pool Name")

        c.argument(
            'tier',
            arg_type=tier_param_type,
            required=True,
            help='The edition component of the sku. Allowed value: GeneralPurpose.')

        c.argument('family',
                   arg_type=family_param_type,
                   required=True,
                   help='The compute generation component of the sku. '
                   'Allowed value: Gen5')

        c.argument('license_type',
                   arg_type=get_enum_type(DatabaseLicenseType),
                   help='The license type to apply for this instance pool.')

    with self.argument_context('sql instance-pool create') as c:
        # Create args that will be used to build up the InstancePool object
        create_args_for_complex_type(
            c, 'parameters', InstancePool, [
                'location',
                'license_type',
                'subnet_id',
                'vcores',
                'tags'
            ])

        c.argument('vcores',
                   required=True,
                   arg_type=capacity_param_type,
                   help='Capacity of the instance pool in vcores.')

        c.argument(
            'subnet_id',
            options_list=['--subnet'],
            required=True,
            help='Name or ID of the subnet that allows access to an Instance Pool. '
                 'If subnet name is provided, --vnet-name must be provided.')

        # Create args that will be used to build up the Instance Pool's Sku object
        create_args_for_complex_type(
            c, 'sku', Sku, [
                'family',
                'name',
                'tier',
            ])

        c.ignore('name')  # Hide sku name

        c.extra('vnet_name',
                options_list=['--vnet-name'],
                help='The virtual network name',
                validator=validate_subnet)

    ###############################################
    #                sql server                   #
    ###############################################
    with self.argument_context('sql server') as c:
        c.argument('server_name',
                   arg_type=server_param_type,
                   options_list=['--name', '-n'])

        c.argument('administrator_login',
                   options_list=['--admin-user', '-u'],
                   help='Administrator username for the server. Once'
                   'created it cannot be changed.')

        c.argument('administrator_login_password',
                   options_list=['--admin-password', '-p'],
                   help='The administrator login password (required for'
                   'server creation).')

        c.argument('assign_identity',
                   options_list=['--assign_identity', '-i'],
                   help='Generate and assign an Azure Active Directory Identity for this server '
                   'for use with key management services like Azure KeyVault.')

        c.argument('minimal_tls_version',
                   arg_type=get_enum_type(SqlServerMinimalTlsVersionType),
                   help='The minimal TLS version enforced by the sql server for inbound connections.')

        c.argument('enable_public_network',
                   options_list=['--enable-public-network', '-e'],
                   arg_type=get_three_state_flag(),
                   help='Set whether public network access to server is allowed or not. When false,'
                   'only connections made through Private Links can reach this server.',
                   is_preview=True)

        c.argument('restrict_outbound_network_access',
                   options_list=['--restrict-outbound-network-access', '-r'],
                   arg_type=get_three_state_flag(),
                   help='Set whether outbound network access to server is restricted or not. When true,'
                   'the outbound connections from the server will be restricted.',
                   is_preview=True)

        c.argument('primary_user_assigned_identity_id',
                   options_list=['--primary-user-assigned-identity-id', '--pid'],
                   help='The ID of the primary user managed identity.')

        c.argument('key_id',
                   options_list=['--key-id', '-k'],
                   help='The key vault URI for encryption.')

        c.argument('user_assigned_identity_id',
                   options_list=['--user-assigned-identity-id', '-a'],
                   nargs='+',
                   help='Generate and assign an User Managed Identity(UMI) for this server.')

        c.argument('identity_type',
                   options_list=['--identity-type', '-t'],
                   arg_type=get_enum_type(ResourceIdType),
                   help='Type of Identity to be used. Possible values are SystemAsssigned,'
                   'UserAssigned, SystemAssigned,UserAssigned and None.')

        c.argument('federated_client_id',
                   options_list=['--federated-client-id', '--fid'],
                   help='The federated client id used in cross tenant CMK scenario.')

    with self.argument_context('sql server create') as c:
        c.argument('location',
                   arg_type=get_location_type_with_default_from_resource_group(self.cli_ctx))

        # Create args that will be used to build up the Server object
        create_args_for_complex_type(
            c, 'parameters', Server, [
                'administrator_login',
                'administrator_login_password',
                'location',
                'minimal_tls_version'
            ])

        c.argument('administrator_login',
                   required=False)

        c.argument('administrator_login_password',
                   required=False)

        c.argument('assign_identity',
                   options_list=['--assign-identity', '-i'],
                   help='Generate and assign an Azure Active Directory Identity for this server '
                   'for use with key management services like Azure KeyVault.')

        c.argument('enable_ad_only_auth',
                   options_list=['--enable-ad-only-auth'],
                   help='Enable Azure Active Directory Only Authentication for this server.')

        c.argument('external_admin_name',
                   options_list=['--external-admin-name'],
                   help='Display name of the Azure AD administrator user, group or application.')

        c.argument('external_admin_sid',
                   options_list=['--external-admin-sid'],
                   help='The unique ID of the Azure AD administrator. Object Id for User or Group, '
                   'Client Id for Applications')

        c.argument('external_admin_principal_type',
                   options_list=['--external-admin-principal-type'],
                   help='User, Group or Application')

    with self.argument_context('sql server update') as c:
        c.argument('administrator_login_password',
                   help='The administrator login password.')

    with self.argument_context('sql server show') as c:
        c.argument('expand_ad_admin',
                   options_list=['--expand-ad-admin'],
                   help='Expand the Active Directory Administrator for the server.')

    with self.argument_context('sql server list') as c:
        c.argument('expand_ad_admin',
                   options_list=['--expand-ad-admin'],
                   help='Expand the Active Directory Administrator for the server.')

    #####
    #           sql server ad-admin
    ######
    with self.argument_context('sql server ad-admin') as c:
        # The options list should be ['--server', '-s'], but in the originally released version it was
        # ['--server-name'] which we must keep for backward compatibility - but we should deprecate it.
        c.argument('server_name',
                   options_list=['--server-name', '--server', '-s'])

        c.argument('login',
                   arg_type=aad_admin_login_param_type)

        c.argument('sid',
                   arg_type=aad_admin_sid_param_type)

        c.ignore('tenant_id')

    with self.argument_context('sql server ad-admin create') as c:
        # Create args that will be used to build up the ServerAzureADAdministrator object
        create_args_for_complex_type(
            c, 'parameters', ServerAzureADAdministrator, [
                'login',
                'sid',
            ])

    #####
    #           sql server audit-policy
    ######
    with self.argument_context('sql server audit-policy update') as c:
        c.argument('storage_account',
                   options_list=['--storage-account'],
                   arg_group=storage_arg_group,
                   help='Name of the storage account.')

        c.argument('storage_account_access_key',
                   options_list=['--storage-key'],
                   arg_group=storage_arg_group,
                   help='Access key for the storage account.')

        c.argument('storage_endpoint',
                   arg_group=storage_arg_group,
                   help='The storage account endpoint.')
        _configure_security_policy_storage_params(c)

        policy_arg_group = 'Policy'

        c.argument('state',
                   arg_group=policy_arg_group,
                   help='Auditing policy state',
                   arg_type=get_enum_type(BlobAuditingPolicyState))

        c.argument('audit_actions_and_groups',
                   options_list=['--actions'],
                   arg_group=policy_arg_group,
                   help='List of actions and action groups to audit.'
                   'These are space seperated values.'
                   'Example: --actions FAILED_DATABASE_AUTHENTICATION_GROUP BATCH_COMPLETED_GROUP',
                   nargs='+')

        c.argument('retention_days',
                   arg_group=policy_arg_group,
                   help='The number of days to retain audit logs.')

        c.argument('blob_storage_target_state',
                   blob_storage_target_state_param_type)

        c.argument('log_analytics_target_state',
                   log_analytics_target_state_param_type)

        c.argument('log_analytics_workspace_resource_id',
                   log_analytics_workspace_resource_id_param_type)

        c.argument('event_hub_target_state',
                   event_hub_target_state_param_type)

        c.argument('event_hub_authorization_rule_id',
                   event_hub_authorization_rule_id_param_type)

        c.argument('event_hub', event_hub_param_type)

    #####
    #           sql server ms-support audit-policy
    ######
    with self.argument_context('sql server ms-support audit-policy update') as c:
        c.argument('storage_account',
                   options_list=['--storage-account'],
                   arg_group=storage_arg_group,
                   help='Name of the storage account.')

        c.argument('storage_account_access_key',
                   options_list=['--storage-key'],
                   arg_group=storage_arg_group,
                   help='Access key for the storage account.')

        c.argument('storage_endpoint',
                   arg_group=storage_arg_group,
                   help='The storage account endpoint.')
        _configure_security_policy_storage_params(c)

        policy_arg_group = 'Policy'

        c.argument('state',
                   arg_group=policy_arg_group,
                   help='Auditing policy state',
                   arg_type=get_enum_type(BlobAuditingPolicyState))

        c.argument('blob_storage_target_state',
                   blob_storage_target_state_param_type)

        c.argument('log_analytics_target_state',
                   log_analytics_target_state_param_type)

        c.argument('log_analytics_workspace_resource_id',
                   log_analytics_workspace_resource_id_param_type)

        c.argument('event_hub_target_state',
                   event_hub_target_state_param_type)

        c.argument('event_hub_authorization_rule_id',
                   event_hub_authorization_rule_id_param_type)

        c.argument('event_hub', event_hub_param_type)

    #####
    #           sql server conn-policy
    #####
    with self.argument_context('sql server conn-policy') as c:
        c.argument('server_name',
                   arg_type=server_param_type)

        c.argument('connection_type',
                   options_list=['--connection-type', '-t'],
                   arg_type=get_enum_type(ServerConnectionType),
                   help='The required parameters for updating a secure connection policy. The value is default',)

    #####
    #           sql server dns-alias
    #####
    with self.argument_context('sql server dns-alias') as c:
        c.argument('server_name',
                   arg_type=server_param_type)

        c.argument('dns_alias_name',
                   options_list=('--name', '-n'),
                   help='Name of the DNS alias.')

        c.argument('original_server_name',
                   options_list=('--original-server'),
                   help='The name of the server to which alias is currently pointing')

        c.argument('original_resource_group_name',
                   options_list=('--original-resource-group'),
                   help='Name of the original resource group.')

        c.argument('original_subscription_id',
                   options_list=('--original-subscription-id'),
                   help='ID of the original subscription.')

    #####
    #           sql server firewall-rule
    #####
    with self.argument_context('sql server firewall-rule') as c:
        # Help text needs to be specified because 'sql server firewall-rule update' is a custom
        # command.
        c.argument('server_name',
                   arg_type=server_param_type)

        c.argument('firewall_rule_name',
                   options_list=['--name', '-n'],
                   help='The name of the firewall rule.',
                   # Allow --ids command line argument. id_part=child_name_1 is 2nd name in uri
                   id_part='child_name_1')

        c.argument('start_ip_address',
                   options_list=['--start-ip-address'],
                   help='The start IP address of the firewall rule. Must be IPv4 format. Use value'
                   ' \'0.0.0.0\' to represent all Azure-internal IP addresses.')

        c.argument('end_ip_address',
                   options_list=['--end-ip-address'],
                   help='The end IP address of the firewall rule. Must be IPv4 format. Use value'
                   ' \'0.0.0.0\' to represent all Azure-internal IP addresses.')

    #####
    #           sql server outbound firewall-rule
    #####
    with self.argument_context('sql server outbound-firewall-rule') as c:
        # Help text needs to be specified because 'sql server outbound-firewall-rule update' is a custom
        # command.
        c.argument('server_name',
                   arg_type=server_param_type)

        c.argument('outbound_rule_fqdn',
                   options_list=['--outbound-rule-fqdn', '-n'],
                   help='The allowed FQDN for the outbound firewall rule.')

    #####
    #           sql server key
    #####
    with self.argument_context('sql server key') as c:
        c.argument('server_name',
                   arg_type=server_param_type)

        c.argument('key_name',
                   options_list=['--name', '-n'])

        c.argument('kid',
                   arg_type=kid_param_type,
                   required=True)

    #####
    #           sql server tde-key
    #####
    with self.argument_context('sql server tde-key') as c:
        c.argument('server_name',
                   arg_type=server_param_type)

    with self.argument_context('sql server tde-key set') as c:
        c.argument('kid',
                   arg_type=kid_param_type)

        c.argument('server_key_type',
                   arg_type=server_key_type_param_type)

        c.argument('auto_rotation_enabled',
                   options_list=['--auto-rotation-enabled'],
                   help='The key auto rotation opt in status. Can be either true or false.',
                   arg_type=get_three_state_flag())

    #####
    #           sql server vnet-rule
    #####
    with self.argument_context('sql server vnet-rule') as c:
        # Help text needs to be specified because 'sql server vnet-rule create' is a custom
        # command.
        c.argument('server_name',
                   arg_type=server_param_type)

        c.argument('virtual_network_rule_name',
                   options_list=['--name', '-n'],
                   help='The name of the virtual network rule.')

        c.argument('virtual_network_subnet_id',
                   options_list=['--subnet'],
                   help='Name or ID of the subnet that allows access to an Azure Sql Server. '
                   'If subnet name is provided, --vnet-name must be provided.')

        c.argument('ignore_missing_vnet_service_endpoint',
                   options_list=['--ignore-missing-endpoint', '-i'],
                   help='Create firewall rule before the virtual network has vnet service endpoint enabled',
                   arg_type=get_three_state_flag())

    with self.argument_context('sql server vnet-rule create') as c:
        c.extra('vnet_name',
                options_list=['--vnet-name'],
                help='The virtual network name')

    ###############################################
    #           sql server trust groups           #
    ###############################################

    with self.argument_context('sql stg') as c:
        c.argument('resource_group_name',
                   help='The resource group name')

    with self.argument_context('sql stg create') as c:
        c.argument('name',
                   options_list=['--name', '-n'],
                   help='The name of the Server Trust Group.')

        c.argument('location',
                   help='The location name of the Server Trust Group.')

        c.argument('group_member',
                   options_list=['--group-member', '-m'],
                   help="""Managed Instance that is to be a member of the group.
                   Specify resource group, subscription id and the name of the instance.""",
                   nargs='+')

        c.argument('trust_scope',
                   help='The trust scope of the Server Trust Group.',
                   nargs='+')

    with self.argument_context('sql stg show') as c:
        c.argument('location',
                   help='The location of the Server Trust Group.')

        c.argument('name',
                   options_list=['--name', '-n'],
                   help='The name of the Server Trust Group.')

    with self.argument_context('sql stg delete') as c:
        c.argument('location',
                   help='The location of the Server Trust Group.')

        c.argument('name',
                   options_list=['--name', '-n'],
                   help='The name of the Server Trust Group.')

    with self.argument_context('sql stg list') as c:
        c.argument('location',
                   help='The location of the Server Trust Group.',
                   arg_group='List By Location')

        c.argument('instance_name',
                   help='Managed Instance name.',
                   arg_group='List By Instance')

    ###############################################
    #                sql managed instance         #
    ###############################################
    with self.argument_context('sql mi') as c:
        c.argument('managed_instance_name',
                   help='The managed instance name',
                   options_list=['--name', '-n'],
                   # Allow --ids command line argument. id_part=name is 1st name in uri
                   id_part='name')

        c.argument('tier',
                   arg_type=tier_param_type,
                   help='The edition component of the sku. Allowed values include: '
                   'GeneralPurpose, BusinessCritical.')

        c.argument('family',
                   arg_type=family_param_type,
                   help='The compute generation component of the sku. '
                   'Allowed values include: Gen4, Gen5.')

        c.argument('storage_size_in_gb',
                   options_list=['--storage'],
                   arg_type=storage_param_type,
                   help='The storage size of the managed instance. '
                   'Storage size must be specified in increments of 32 GB')

        c.argument('license_type',
                   arg_type=get_enum_type(DatabaseLicenseType),
                   help='The license type to apply for this managed instance.')

        c.argument('vcores',
                   arg_type=capacity_param_type,
                   help='The capacity of the managed instance in integer number of vcores.')

        c.argument('collation',
                   help='The collation of the managed instance.')

        c.argument('proxy_override',
                   arg_type=get_enum_type(ServerConnectionType),
                   help='The connection type used for connecting to the instance.')

        c.argument('minimal_tls_version',
                   arg_type=get_enum_type(SqlManagedInstanceMinimalTlsVersionType),
                   help='The minimal TLS version enforced by the managed instance for inbound connections.',
                   is_preview=True)

        c.argument('public_data_endpoint_enabled',
                   arg_type=get_three_state_flag(),
                   help='Whether or not the public data endpoint is enabled for the instance.')

        c.argument('timezone_id',
                   help='The time zone id for the instance to set. '
                   'A list of time zone ids is exposed through the sys.time_zone_info (Transact-SQL) view.')

        c.argument('tags', arg_type=tags_type)

        c.argument('primary_user_assigned_identity_id',
                   options_list=['--primary-user-assigned-identity-id', '--pid'],
                   help='The ID of the primary user managed identity.')

        c.argument('key_id',
                   options_list=['--key-id', '-k'],
                   help='The key vault URI for encryption.')

        c.argument('user_assigned_identity_id',
                   options_list=['--user-assigned-identity-id', '-a'],
                   nargs='+',
                   help='Generate and assign an User Managed Identity(UMI) for this server.')

        c.argument('identity_type',
                   options_list=['--identity-type', '-t'],
                   arg_type=get_enum_type(ResourceIdType),
                   help='Type of Identity to be used. Possible values are SystemAsssigned,'
                   'UserAssigned, SystemAssignedUserAssigned and None.')

        c.argument('requested_backup_storage_redundancy',
                   arg_type=backup_storage_redundancy_param_type_mi)

    with self.argument_context('sql mi create') as c:
        c.argument('location',
                   arg_type=get_location_type_with_default_from_resource_group(self.cli_ctx))

        # Create args that will be used to build up the ManagedInstance object
        create_args_for_complex_type(
            c, 'parameters', ManagedInstance, [
                'administrator_login',
                'administrator_login_password',
                'license_type',
                'minimal_tls_version',
                'virtual_network_subnet_id',
                'vcores',
                'storage_size_in_gb',
                'collation',
                'proxy_override',
                'public_data_endpoint_enabled',
                'timezone_id',
                'tags',
                'requested_backup_storage_redundancy',
                'yes',
                'maintenance_configuration_id',
                'primary_user_assigned_identity_id',
                'key_id'
            ])

        # Create args that will be used to build up the Managed Instance's Sku object
        create_args_for_complex_type(
            c, 'sku', Sku, [
                'family',
                'name',
                'tier',
            ])

        c.ignore('name')  # Hide sku name

        c.argument('administrator_login',
                   options_list=['--admin-user', '-u'],
                   required=False,
                   help='Administrator username for the managed instance. Can'
                   'only be specified when the managed instance is being'
                   'created (and is required for creation).')

        c.argument('administrator_login_password',
                   options_list=['--admin-password', '-p'],
                   required=False,
                   help='The administrator login password (required for'
                   'managed instance creation).')

        c.extra('vnet_name',
                options_list=['--vnet-name'],
                help='The virtual network name',
                validator=validate_subnet)

        c.argument('virtual_network_subnet_id',
                   options_list=['--subnet'],
                   required=True,
                   help='Name or ID of the subnet that allows access to an Azure Sql Managed Instance. '
                   'If subnet name is provided, --vnet-name must be provided.')

        c.argument('assign_identity',
                   options_list=['--assign-identity', '-i'],
                   help='Generate and assign an Azure Active Directory Identity for this managed instance '
                   'for use with key management services like Azure KeyVault.')

        c.argument('yes',
                   options_list=['--yes', '-y'],
                   help='Do not prompt for confirmation.', action='store_true')

        c.argument('maintenance_configuration_id',
                   options_list=['--maint-config-id', '-m'],
                   help='Assign maintenance configuration to this managed instance.')

        c.argument('enable_ad_only_auth',
                   options_list=['--enable-ad-only-auth'],
                   help='Enable Azure Active Directory Only Authentication for this server.')

        c.argument('external_admin_name',
                   options_list=['--external-admin-name'],
                   help='Display name of the Azure AD administrator user, group or application.')

        c.argument('external_admin_sid',
                   options_list=['--external-admin-sid'],
                   help='The unique ID of the Azure AD administrator. Object Id for User or Group, '
                   'Client Id for Applications')

        c.argument('external_admin_principal_type',
                   options_list=['--external-admin-principal-type'],
                   help='User, Group or Application')

        c.argument('service_principal_type',
                   options_list=['--service-principal-type'],
                   arg_type=get_enum_type(ServicePrincipalType),
                   required=False,
                   help='Service Principal type to be used for this Managed Instance. '
                   'Possible values are SystemAssigned and None')

    with self.argument_context('sql mi update') as c:
        # Create args that will be used to build up the ManagedInstance object
        create_args_for_complex_type(
            c, 'parameters', ManagedInstance, [
                'administrator_login_password',
                'requested_backup_storage_redundancy',
                'tags',
                'yes',
            ])

        c.argument('administrator_login_password',
                   options_list=['--admin-password', '-p'],
                   help='The administrator login password (required for'
                   'managed instance creation).')

        c.argument('assign_identity',
                   options_list=['--assign-identity', '-i'],
                   help='Generate and assign an Azure Active Directory Identity for this managed instance '
                   'for use with key management services like Azure KeyVault. '
                   'If identity is already assigned - do nothing.')

        c.argument('yes',
                   options_list=['--yes', '-y'],
                   help='Do not prompt for confirmation.', action='store_true')

        c.argument('maintenance_configuration_id',
                   options_list=['--maint-config-id', '-m'],
                   help='Change maintenance configuration for this managed instance.')

        # Create args that will be used to build up the Managed Instance's Sku object
        create_args_for_complex_type(
            c, 'sku', Sku, [
                'family',
                'name',
                'tier',
            ])

        c.ignore('name')  # Hide sku name

        c.extra('vnet_name',
                options_list=['--vnet-name'],
                help='The virtual network name',
                validator=validate_subnet)

        c.argument('virtual_network_subnet_id',
                   options_list=['--subnet'],
                   required=False,
                   help='Name or ID of the subnet that allows access to an Azure Sql Managed Instance. '
                   'If subnet name is provided, --vnet-name must be provided.')

        c.argument('service_principal_type',
                   options_list=['--service-principal-type'],
                   arg_type=get_enum_type(ServicePrincipalType),
                   required=False,
                   help='Service Principal type to be used for this Managed Instance. '
                   'Possible values are SystemAssigned and None')

    with self.argument_context('sql mi show') as c:
        c.argument('expand_ad_admin',
                   options_list=['--expand-ad-admin'],
                   help='Expand the Active Directory Administrator for the server.')

    with self.argument_context('sql mi list') as c:
        c.argument('expand_ad_admin',
                   options_list=['--expand-ad-admin'],
                   help='Expand the Active Directory Administrator for the server.')

    #####
    #           sql managed instance key
    #####
    with self.argument_context('sql mi key') as c:
        c.argument('managed_instance_name',
                   arg_type=managed_instance_param_type)

        c.argument('key_name',
                   options_list=['--name', '-n'])

        c.argument('kid',
                   arg_type=kid_param_type,
                   required=True,)

    #####
    #           sql managed instance ad-admin
    ######
    with self.argument_context('sql mi ad-admin') as c:
        c.argument('managed_instance_name',
                   arg_type=managed_instance_param_type)

        c.argument('login',
                   arg_type=aad_admin_login_param_type)

        c.argument('sid',
                   arg_type=aad_admin_sid_param_type)

    with self.argument_context('sql mi ad-admin create') as c:
        # Create args that will be used to build up the ManagedInstanceAdministrator object
        create_args_for_complex_type(
            c, 'properties', ManagedInstanceAdministrator, [
                'login',
                'sid',
            ])

    with self.argument_context('sql mi ad-admin update') as c:
        # Create args that will be used to build up the ManagedInstanceAdministrator object
        create_args_for_complex_type(
            c, 'properties', ManagedInstanceAdministrator, [
                'login',
                'sid',
            ])

    #####
    #           sql server tde-key
    #####
    with self.argument_context('sql mi tde-key') as c:
        c.argument('managed_instance_name',
                   arg_type=managed_instance_param_type)

    with self.argument_context('sql mi tde-key set') as c:
        c.argument('kid',
                   arg_type=kid_param_type)

        c.argument('server_key_type',
                   arg_type=server_key_type_param_type)

        c.argument('auto_rotation_enabled',
                   options_list=['--auto-rotation-enabled'],
                   help='The key auto rotation opt in status. Can be either true or false.',
                   arg_type=get_three_state_flag())

    ###############################################
    #                sql managed db               #
    ###############################################
    class ContainerIdentityType(Enum):
        managed_identity = "ManagedIdentity"
        sas = "SharedAccessSignature"

    with self.argument_context('sql midb') as c:
        c.argument('managed_instance_name',
                   arg_type=managed_instance_param_type,
                   # Allow --ids command line argument. id_part=name is 1st name in uri
                   id_part='name')

        c.argument('database_name',
                   options_list=['--name', '-n'],
                   help='The name of the Azure SQL Managed Database.',
                   # Allow --ids command line argument. id_part=child_name_1 is 2nd name in uri
                   id_part='child_name_1')

    with self.argument_context('sql midb create') as c:
        create_args_for_complex_type(
            c, 'parameters', ManagedDatabase, [
                'collation',
                'tags',
            ])

        c.argument('tags', arg_type=tags_type)

        c.argument('collation',
                   required=False,
                   help='The collation of the Azure SQL Managed Database collation to use, '
                   'e.g.: SQL_Latin1_General_CP1_CI_AS or Latin1_General_100_CS_AS_SC')

    with self.argument_context('sql midb update') as c:
        create_args_for_complex_type(
            c, 'parameters', ManagedDatabase, [
                'tags',
            ])

        c.argument('tags', arg_type=tags_type)

    with self.argument_context('sql midb restore') as c:
        create_args_for_complex_type(
            c, 'parameters', ManagedDatabase, [
                'deleted_time',
                'target_managed_database_name',
                'target_managed_instance_name',
                'restore_point_in_time'
            ])

        c.argument('deleted_time',
                   options_list=['--deleted-time'],
                   help='If specified, restore from a deleted database instead of from an existing database.'
                   ' Must match the deleted time of a deleted database on the source Managed Instance.')

        c.argument('target_managed_database_name',
                   options_list=['--dest-name'],
                   required=True,
                   help='Name of the managed database that will be created as the restore destination.')

        c.argument('target_managed_instance_name',
                   options_list=['--dest-mi'],
                   help='Name of the managed instance to restore managed database to. '
                   'This can be same managed instance, or another managed instance on same subscription. '
                   'When not specified it defaults to source managed instance.')

        c.argument('target_resource_group_name',
                   options_list=['--dest-resource-group'],
                   help='Name of the resource group of the managed instance to restore managed database to. '
                   'When not specified it defaults to source resource group.')

        c.argument('source_subscription_id',
                   options_list=['--source-sub', '-s'],
                   help='Subscription id of the source database, the one restored from. '
                   'This parameter should be used when doing cross subscription restore.')

        restore_point_arg_group = 'Restore Point'

        c.argument('restore_point_in_time',
                   options_list=['--time', '-t'],
                   arg_group=restore_point_arg_group,
                   required=True,
                   help='The point in time of the source database that will be restored to create the'
                   ' new database. Must be greater than or equal to the source database\'s'
                   ' earliestRestoreDate value. ' + time_format_help)

    with self.argument_context('sql midb recover') as c:
        c.argument(
            'recoverable_database_id',
            options_list=['--recoverable-database-id', '-r'],
            arg_group='Recover',
            help='The id of recoverable database from geo-replicated instance')

    with self.argument_context('sql recoverable-midb') as c:
        c.argument(
            'managed_instance_name',
            options_list=['--mi', '--instance-name'])

    with self.argument_context('sql recoverable-midb show') as c:
        c.argument(
            'recoverable_database_name',
            options_list=['--database-name', '-n'],
            required=True,
            help='The id of recoverable database from geo-replicated instance')

    with self.argument_context('sql midb short-term-retention-policy set') as c:
        create_args_for_complex_type(
            c, 'parameters', ManagedDatabase, [
                'deleted_time',
                'retention_days'
            ])

        c.argument(
            'deleted_time',
            options_list=['--deleted-time'],
            help='If specified, updates retention days for a deleted database, instead of an existing database.'
            'Must match the deleted time of a deleted database on the source Managed Instance.')

        c.argument(
            'retention_days',
            options_list=['--retention-days'],
            required=True,
            help='New backup short term retention policy in days.'
            'Valid policy for live database is 7-35 days, valid policy for dropped databases is 0-35 days.')

    with self.argument_context('sql midb short-term-retention-policy show') as c:
        c.argument(
            'deleted_time',
            options_list=['--deleted-time'],
            help='If specified, shows retention days for a deleted database, instead of an existing database.'
            'Must match the deleted time of a deleted database on the source Managed Instance.')

    with self.argument_context('sql midb ltr-policy set') as c:
        create_args_for_complex_type(
            c, 'parameters', ManagedDatabase, [
                'weekly_retention',
                'monthly_retention',
                'yearly_retention',
                'week_of_year'
            ])

        c.argument('weekly_retention',
                   help='Retention for the weekly backup. '
                   'If just a number is passed instead of an ISO 8601 string, days will be assumed as the units.'
                   'There is a minimum of 7 days and a maximum of 10 years.')

        c.argument('monthly_retention',
                   help='Retention for the monthly backup. '
                   'If just a number is passed instead of an ISO 8601 string, days will be assumed as the units.'
                   'There is a minimum of 7 days and a maximum of 10 years.')

        c.argument('yearly_retention',
                   help='Retention for the yearly backup. '
                   'If just a number is passed instead of an ISO 8601 string, days will be assumed as the units.'
                   'There is a minimum of 7 days and a maximum of 10 years.')

        c.argument('week_of_year',
                   help='The Week of Year, 1 to 52, in which to take the yearly LTR backup.')

    with self.argument_context('sql midb ltr-backup') as c:
        c.argument('location_name',
                   arg_type=get_location_type(self.cli_ctx),
                   help='The location of the desired backup(s).',
                   id_part=None)

        c.argument('database_name',
                   options_list=['--database', '-d'],
                   id_part=None)

        c.argument('managed_instance_name',
                   options_list=['--managed-instance', '--mi'],
                   id_part=None)

        c.argument('backup_name',
                   options_list=['--name', '-n'],
                   help='The name of the LTR backup. '
                   'Use \'az sql midb ltr-backup show\' or \'az sql midb ltr-backup list\' for backup name.',
                   id_part=None)

        c.argument('backup_id',
                   options_list=['--backup-id', '--id'],
                   help='The resource id of the backups. '
                   'Use \'az sql midb ltr-backup show\' or \'az sql midb ltr-backup list\' for backup id. '
                   'If provided, other arguments are not required. ')

    with self.argument_context('sql midb ltr-backup list') as c:
        c.argument('database_name',
                   options_list=['--database', '-d'],
                   help='The name of the Azure SQL Managed Database. '
                   'If specified (along with instance name), retrieves all requested backups under this database.')

        c.argument('managed_instance_name',
                   options_list=['--managed-instance', '--mi'],
                   help='Name of the Azure SQL managed instance. '
                   'If specified, retrieves all requested backups under this managed instance.')

        c.argument('database_state',
                   required=False,
                   options_list=['--database-state', '--state'],
                   help='\'All\', \'Live\', or \'Deleted\'. '
                   'Will fetch backups only from databases of specified state. '
                   'If no state provied, defaults to \'All\'.')

        c.argument('only_latest_per_database',
                   action='store_true',
                   options_list=['--only-latest-per-database', '--latest'],
                   required=False,
                   help='If true, will only return the latest backup for each database')

    with self.argument_context('sql midb ltr-backup restore') as c:
        c.argument('target_managed_database_name',
                   options_list=['--dest-database'],
                   required=True,
                   help='Name of the managed database that will be created as the restore destination.')

        c.argument('target_managed_instance_name',
                   options_list=['--dest-mi'],
                   required=True,
                   help='Name of the managed instance to restore managed database to.')

        c.argument('target_resource_group_name',
                   options_list=['--dest-resource-group'],
                   required=True,
                   help='Name of the resource group of the managed instance to restore managed database to.')

        c.argument('long_term_retention_backup_resource_id',
                   options_list=['--backup-id', '--id'],
                   required=True,
                   help='The resource id of the long term retention backup to be restored. '
                   'Use \'az sql midb ltr-backup show\' or \'az sql midb ltr-backup list\' for backup id.')

        c.argument('requested_backup_storage_redundancy',
                   arg_type=backup_storage_redundancy_param_type_mi)

    with self.argument_context('sql midb log-replay start') as c:
        create_args_for_complex_type(
            c, 'parameters', ManagedDatabase, [
                'auto_complete',
                'last_backup_name',
                'storage_container_uri',
                'storage_container_sas_token',
                'storage_container_identity'
            ])

        c.argument('auto_complete',
                   required=False,
                   options_list=['--auto-complete', '-a'],
                   action='store_true',
                   help='The flag that in usage with last_backup_name automatically completes log replay servise.')

        c.argument('last_backup_name',
                   required=False,
                   options_list=['--last-backup-name', '--last-bn'],
                   help='The name of the last backup to restore.')

        c.argument('storage_container_uri',
                   required=True,
                   options_list=['--storage-uri', '--su'],
                   help='The URI of the storage container where backups are.')

        c.argument('storage_container_sas_token',
                   required=True,
                   options_list=['--storage-sas', '--ss'],
                   help='The authorization Sas token to access storage container where backups are.')

        c.argument('storage_container_identity',
                   arg_type=get_enum_type(ContainerIdentityType),
                   required=False,
                   options_list=['--storage-identity', '--si'],
                   help='The storage container identity to use.')

    with self.argument_context('sql midb log-replay complete') as c:
        create_args_for_complex_type(
            c, 'parameters', ManagedDatabase, [
                'last_backup_name'
            ])

        c.argument('last_backup_name',
                   required=False,
                   options_list=['--last-backup-name', '--last-bn'],
                   help='The name of the last backup to restore.')

    ###############################################
    #                sql virtual cluster          #
    ###############################################
    with self.argument_context('sql virtual-cluster') as c:
        c.argument('virtual_cluster_name',
                   help='The virtual cluster name',
                   options_list=['--name', '-n'],
                   # Allow --ids command line argument. id_part=name is 1st name in uri
                   id_part='name')

        c.argument('resource_group_name', arg_type=resource_group_name_type)

    ###############################################
    #             sql instance failover-group     #
    ###############################################

    with self.argument_context('sql instance-failover-group') as c:
        c.argument('failover_group_name',
                   options_list=['--name', '-n'],
                   help="The name of the Instance Failover Group")

        c.argument('managed_instance',
                   arg_type=managed_instance_param_type,
                   options_list=['--source-mi', '--mi'])

        c.argument('partner_managed_instance',
                   help="The name of the partner managed instance of a Instance Failover Group",
                   options_list=['--partner-mi'])

        c.argument('partner_resource_group',
                   help="The name of the resource group of the partner managed instance")

        c.argument('failover_policy',
                   help="The failover policy of the Instance Failover Group",
                   arg_type=get_enum_type(FailoverPolicyType))

        c.argument('grace_period',
                   arg_type=grace_period_param_type)

        c.argument('allow_data_loss',
                   arg_type=allow_data_loss_param_type)

    ###################################################
    #             sql sensitivity classification      #
    ###################################################
    with self.argument_context('sql db classification') as c:
        c.argument('schema_name',
                   required=True,
                   help='The name of the schema.',
                   options_list=['--schema'])

        c.argument('table_name',
                   required=True,
                   help='The name of the table.',
                   options_list=['--table'])

        c.argument('column_name',
                   required=True,
                   help='The name of the column.',
                   options_list=['--column'])

        c.argument('information_type',
                   required=False,
                   help='The information type.')

        c.argument('label_name',
                   required=False,
                   help='The label name.',
                   options_list=['--label'])

    with self.argument_context('sql db classification recommendation list') as c:
        c.ignore('skip_token')

###################################################
#           sql server ipv6-firewall-rule
###################################################
    with self.argument_context('sql server ipv6-firewall-rule') as c:
        # Help text needs to be specified because 'sql server ipv6-firewall-rule update' is a custom
        # command.
        c.argument('server_name',
                   options_list=['--server', '-s'],
                   arg_type=server_param_type)

        c.argument('firewall_rule_name',
                   options_list=['--name', '-n'],
                   help='The name of the IPv6 firewall rule.',
                   # Allow --ids command line argument. id_part=child_name_1 is 2nd name in uri
                   id_part='child_name_1')

        c.argument('start_ipv6_address',
                   options_list=['--start-ipv6-address'],
                   help='The start IPv6 address of the firewall rule. Must be IPv6 format.')

        c.argument('end_ipv6_address',
                   options_list=['--end-ipv6-address'],
                   help='The end IPv6 address of the firewall rule. Must be IPv6 format.')<|MERGE_RESOLUTION|>--- conflicted
+++ resolved
@@ -218,7 +218,11 @@
          'Note: the value of this property cannot be changed after the database has been created. ',
     arg_type=get_three_state_flag("Enabled", "Disabled", False, False))
 
-<<<<<<< HEAD
+preferred_enclave_param_type = CLIArgumentType(
+    options_list=['--preferred-enclave-type'],
+    help='Create a database configured with Default or VBS preferred enclave type. ',
+    arg_type=get_enum_type(AlwaysEncryptedEnclaveType))
+
 database_assign_identity_param_type = CLIArgumentType(
     options_list=['--assign-identity', '-ai'],
     help='Assign identity for database.',
@@ -255,12 +259,6 @@
 database_availability_zone_param_type = CLIArgumentType(
     options_list=['--availability-zone'],
     help='Availability zone')
-=======
-preferred_enclave_param_type = CLIArgumentType(
-    options_list=['--preferred-enclave-type'],
-    help='Create a database configured with Default or VBS preferred enclave type. ',
-    arg_type=get_enum_type(AlwaysEncryptedEnclaveType))
->>>>>>> 1004295e
 
 managed_instance_param_type = CLIArgumentType(
     options_list=['--managed-instance', '--mi'],
@@ -450,7 +448,9 @@
 
     arg_ctx.argument('zone_redundant',
                      arg_type=zone_redundant_param_type)
-<<<<<<< HEAD
+
+    arg_ctx.argument('preferred_enclave_type',
+                     arg_type=preferred_enclave_param_type)
     
     arg_ctx.argument('assign_identity',
                      arg_type=database_assign_identity_param_type)
@@ -475,12 +475,7 @@
 
     arg_ctx.argument('availability_zone',
                      arg_type=database_availability_zone_param_type)
-=======
-
-    arg_ctx.argument('preferred_enclave_type',
-                     arg_type=preferred_enclave_param_type)
-
->>>>>>> 1004295e
+
 
 def _configure_db_dw_create_params(
         arg_ctx,
@@ -574,16 +569,13 @@
             'requested_backup_storage_redundancy',
             'maintenance_configuration_id',
             'is_ledger_on',
-<<<<<<< HEAD
+            'preferred_enclave_type',
             'assign_identity',
             'encryption_protector',
             'keys',
             'user_assigned_identity_id',
             'federated_client_id',
-            'availability_zone'
-=======
-            'preferred_enclave_type',
->>>>>>> 1004295e
+            'availability_zone',
         ])
 
     # Create args that will be used to build up the Database's Sku object
@@ -615,6 +607,9 @@
 
     arg_ctx.argument('is_ledger_on',
                      arg_type=ledger_on_param_type)
+
+    arg_ctx.argument('preferred_enclave_type',
+                     arg_type=preferred_enclave_param_type)
     
     arg_ctx.argument('assign_identity',
                      arg_type=database_assign_identity_param_type)
@@ -630,9 +625,6 @@
     
     arg_ctx.argument('federated_client_id',
                      arg_type=database_federated_client_id_param_type)
-
-    arg_ctx.argument('preferred_enclave_type',
-                     arg_type=preferred_enclave_param_type)
 
     # *** Step 3: Ignore params that are not applicable (based on engine & create mode) ***
 
@@ -1289,12 +1281,104 @@
         c.argument('requested_backup_storage_redundancy',
                    required=False,
                    arg_type=backup_storage_redundancy_param_type)
-        
+
+        c.argument('high_availability_replica_count',
+                   required=False,
+                   arg_type=read_replicas_param_type)
+
+        c.argument('zone_redundant',
+                   required=False,
+                   arg_type=zone_redundant_param_type)
+
+        c.argument('service_objective',
+                   options_list=['--service-objective', '--service-level-objective'],
+                   required=False,
+                   arg_group=sku_arg_group,
+                   help='The name of the new service objective.')
+
+    ###############################################
+    #              sql db geo-backup              #
+    ###############################################
+    with self.argument_context('sql db geo-backup show') as c:
+        c.argument('database_name',
+                   options_list=['--database-name', '--database', '-d'],
+                   required=True,
+                   help='retrieves a requested geo-redundant backup under this database.')
+
+        c.argument('server_name',
+                   options_list=['--server-name', '--server', '-s'],
+                   required=True,
+                   help='Retrieves a requested geo-redundant backup under this server.')
+
+        c.argument('resource_group_name',
+                   options_list=['--resource-group', '-g'],
+                   required=True,
+                   help='Retrieves a requested geo-redundant backup under this resource group.')
+
+        c.argument('expand_keys',
+                    options_list=['--expand-keys'],
+                    help='Expand the AKV keys for the database.')
+
+        c.argument('keys_filter',
+                    options_list=['--keys-filter'],
+                    help='Expand the AKV keys for the database.')
+
+    with self.argument_context('sql db geo-backup list') as c:
+        c.argument('server_name',
+                   options_list=['--server-name', '--server', '-s'],
+                   required=True,
+                   help='Retrieves all requested geo-redundant backups under this server.')
+
+        c.argument('resource_group_name',
+                   options_list=['--resource-group', '-g'],
+                   required=True,
+                   help='Retrieves all requested geo-redundant backups under this resource group.')
+
+    with self.argument_context('sql db geo-backup restore') as c:
+        c.argument('target_database_name',
+                   options_list=['--dest-database'],
+                   required=True,
+                   help='Name of the database that will be created as the restore destination.')
+
+        c.argument('target_server_name',
+                   options_list=['--dest-server'],
+                   required=True,
+                   help='Name of the server to restore database to.')
+
+        c.argument('target_resource_group_name',
+                   options_list=['--resource-group'],
+                   required=True,
+                   help='Name of the target resource group of the server to restore database to.')
+
+        c.argument('geo_backup_id',
+                   options_list=['--geo-backup-id'],
+                   required=True,
+                   help='The resource id of the geo-redundant backup to be restored. '
+                   'Use \'az sql db geo-backup list\' or \'az sql db geo-backup show\' for backup id.')
+
+        c.argument('requested_backup_storage_redundancy',
+                   required=False,
+                   arg_type=backup_storage_redundancy_param_type)
+
+        c.argument('high_availability_replica_count',
+                   required=False,
+                   arg_type=read_replicas_param_type)
+
+        c.argument('zone_redundant',
+                   required=False,
+                   arg_type=zone_redundant_param_type)
+
+        c.argument('service_objective',
+                   options_list=['--service-objective', '--service-level-objective'],
+                   required=False,
+                   arg_group=sku_arg_group,
+                   help='The name of the new service objective.')
+
         c.argument('assign_identity',
                      arg_type=database_assign_identity_param_type)
 
         c.argument('encryption_protector',
-                    arg_type=database_encryption_protector_param_type)
+                     arg_type=database_encryption_protector_param_type)
 
         c.argument('keys',
                      arg_type=database_keys_param_type)
@@ -1304,185 +1388,6 @@
     
         c.argument('federated_client_id',
                      arg_type=database_federated_client_id_param_type)
-
-        c.argument('high_availability_replica_count',
-                   required=False,
-                   arg_type=read_replicas_param_type)
-
-        c.argument('zone_redundant',
-                   required=False,
-                   arg_type=zone_redundant_param_type)
-
-    ###############################################
-    #              sql db geo-backup              #
-    ###############################################
-    with self.argument_context('sql db geo-backup show') as c:
-        c.argument('database_name',
-                   options_list=['--database-name', '--database', '-d'],
-                   required=True,
-                   help='retrieves a requested geo-redundant backup under this database.')
-
-        c.argument('server_name',
-                   options_list=['--server-name', '--server', '-s'],
-                   required=True,
-                   help='Retrieves a requested geo-redundant backup under this server.')
-
-        c.argument('resource_group_name',
-                   options_list=['--resource-group', '-g'],
-                   required=True,
-                   help='Retrieves a requested geo-redundant backup under this resource group.')
-        
-        c.argument('expand_keys',
-                    options_list=['--expand-keys'],
-                    help='Expand the AKV keys for the database.')
-
-        c.argument('keys_filter',
-                    options_list=['--keys-filter'],
-                    help='Expand the AKV keys for the database.')
-    
-    with self.argument_context('sql db geo-backup list') as c:
-        c.argument('server_name',
-                   options_list=['--server-name', '--server', '-s'],
-                   required=True,
-                   help='Retrieves all requested geo-redundant backups under this server.')
-
-        c.argument('resource_group_name',
-                   options_list=['--resource-group', '-g'],
-                   required=True,
-                   help='Retrieves all requested geo-redundant backups under this resource group.')
-
-    with self.argument_context('sql db geo-backup restore') as c:
-        c.argument('target_database_name',
-                   options_list=['--dest-database'],
-                   required=True,
-                   help='Name of the database that will be created as the restore destination.')
-
-        c.argument('target_server_name',
-                   options_list=['--dest-server'],
-                   required=True,
-                   help='Name of the server to restore database to.')
-
-        c.argument('target_resource_group_name',
-                   options_list=['--resource-group'],
-                   required=True,
-                   help='Name of the target resource group of the server to restore database to.')
-
-        c.argument('geo_backup_id',
-                   options_list=['--geo-backup-id'],
-                   required=True,
-                   help='The resource id of the geo-redundant backup to be restored. '
-                   'Use \'az sql db geo-backup list\' or \'az sql db geo-backup show\' for backup id.')
-
-        c.argument('requested_backup_storage_redundancy',
-                   required=False,
-                   arg_type=backup_storage_redundancy_param_type)
-
-        c.argument('high_availability_replica_count',
-                   required=False,
-                   arg_type=read_replicas_param_type)
-
-        c.argument('zone_redundant',
-                   required=False,
-                   arg_type=zone_redundant_param_type)
-        
-        c.argument('assign_identity',
-                     arg_type=database_assign_identity_param_type)
-
-        c.argument('encryption_protector',
-                     arg_type=database_encryption_protector_param_type)
-
-        c.argument('keys',
-                     arg_type=database_keys_param_type)
-                    
-        c.argument('user_assigned_identity_id',
-                     arg_type=database_user_assigned_identity_param_type)
-    
-        c.argument('federated_client_id',
-                     arg_type=database_federated_client_id_param_type)
-
-        c.argument('high_availability_replica_count',
-                   required=False,
-                   arg_type=read_replicas_param_type)
-
-        c.argument('zone_redundant',
-                   required=False,
-                   arg_type=zone_redundant_param_type)
-
-        c.argument('service_objective',
-                   options_list=['--service-objective', '--service-level-objective'],
-                   required=False,
-                   arg_group=sku_arg_group,
-                   help='The name of the new service objective.')
-
-    ###############################################
-    #              sql db geo-backup              #
-    ###############################################
-    with self.argument_context('sql db geo-backup show') as c:
-        c.argument('database_name',
-                   options_list=['--database-name', '--database', '-d'],
-                   required=True,
-                   help='retrieves a requested geo-redundant backup under this database.')
-
-        c.argument('server_name',
-                   options_list=['--server-name', '--server', '-s'],
-                   required=True,
-                   help='Retrieves a requested geo-redundant backup under this server.')
-
-        c.argument('resource_group_name',
-                   options_list=['--resource-group', '-g'],
-                   required=True,
-                   help='Retrieves a requested geo-redundant backup under this resource group.')
-
-    with self.argument_context('sql db geo-backup list') as c:
-        c.argument('server_name',
-                   options_list=['--server-name', '--server', '-s'],
-                   required=True,
-                   help='Retrieves all requested geo-redundant backups under this server.')
-
-        c.argument('resource_group_name',
-                   options_list=['--resource-group', '-g'],
-                   required=True,
-                   help='Retrieves all requested geo-redundant backups under this resource group.')
-
-    with self.argument_context('sql db geo-backup restore') as c:
-        c.argument('target_database_name',
-                   options_list=['--dest-database'],
-                   required=True,
-                   help='Name of the database that will be created as the restore destination.')
-
-        c.argument('target_server_name',
-                   options_list=['--dest-server'],
-                   required=True,
-                   help='Name of the server to restore database to.')
-
-        c.argument('target_resource_group_name',
-                   options_list=['--resource-group'],
-                   required=True,
-                   help='Name of the target resource group of the server to restore database to.')
-
-        c.argument('geo_backup_id',
-                   options_list=['--geo-backup-id'],
-                   required=True,
-                   help='The resource id of the geo-redundant backup to be restored. '
-                   'Use \'az sql db geo-backup list\' or \'az sql db geo-backup show\' for backup id.')
-
-        c.argument('requested_backup_storage_redundancy',
-                   required=False,
-                   arg_type=backup_storage_redundancy_param_type)
-
-        c.argument('high_availability_replica_count',
-                   required=False,
-                   arg_type=read_replicas_param_type)
-
-        c.argument('zone_redundant',
-                   required=False,
-                   arg_type=zone_redundant_param_type)
-
-        c.argument('service_objective',
-                   options_list=['--service-objective', '--service-level-objective'],
-                   required=False,
-                   arg_group=sku_arg_group,
-                   help='The name of the new service objective.')
 
     ###############################################
     #                sql db str                   #
