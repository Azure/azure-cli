interactions:
- request:
    body: null
    headers:
      Accept:
      - application/json
      Accept-Encoding:
      - gzip, deflate
      CommandName:
      - cosmosdb create
      Connection:
      - keep-alive
      ParameterSetName:
      - -n -g
      User-Agent:
<<<<<<< HEAD
      - AZURECLI/2.45.0 azsdk-python-azure-mgmt-resource/21.1.0b1 Python/3.8.10 (Windows-10-10.0.22621-SP0)
=======
      - AZURECLI/2.45.0 azsdk-python-azure-mgmt-resource/21.1.0b1 Python/3.10.10 (Windows-10-10.0.22621-SP0)
>>>>>>> 81f8e181
    method: GET
    uri: https://management.azure.com/subscriptions/00000000-0000-0000-0000-000000000000/resourcegroups/cli_update_backup_policy_database_account000001?api-version=2021-04-01
  response:
    body:
<<<<<<< HEAD
      string: '{"id":"/subscriptions/00000000-0000-0000-0000-000000000000/resourceGroups/cli_update_backup_policy_database_account000001","name":"cli_update_backup_policy_database_account000001","type":"Microsoft.Resources/resourceGroups","location":"westus","tags":{"product":"azurecli","cause":"automation","date":"2023-02-23T08:05:47Z"},"properties":{"provisioningState":"Succeeded"}}'
=======
      string: '{"id":"/subscriptions/00000000-0000-0000-0000-000000000000/resourceGroups/cli_update_backup_policy_database_account000001","name":"cli_update_backup_policy_database_account000001","type":"Microsoft.Resources/resourceGroups","location":"westus","tags":{"product":"azurecli","cause":"automation","date":"2023-02-28T23:23:05Z"},"properties":{"provisioningState":"Succeeded"}}'
>>>>>>> 81f8e181
    headers:
      cache-control:
      - no-cache
      content-length:
      - '372'
      content-type:
      - application/json; charset=utf-8
      date:
<<<<<<< HEAD
      - Thu, 23 Feb 2023 08:05:48 GMT
=======
      - Tue, 28 Feb 2023 23:23:04 GMT
>>>>>>> 81f8e181
      expires:
      - '-1'
      pragma:
      - no-cache
      strict-transport-security:
      - max-age=31536000; includeSubDomains
      vary:
      - Accept-Encoding
      x-content-type-options:
      - nosniff
    status:
      code: 200
      message: OK
- request:
    body: '{"location": "westus", "kind": "GlobalDocumentDB", "properties": {"locations":
      [{"locationName": "westus", "failoverPriority": 0, "isZoneRedundant": false}],
      "databaseAccountOfferType": "Standard", "apiProperties": {}, "createMode": "Default"}}'
    headers:
      Accept:
      - application/json
      Accept-Encoding:
      - gzip, deflate
      CommandName:
      - cosmosdb create
      Connection:
      - keep-alive
      Content-Length:
      - '244'
      Content-Type:
      - application/json
      ParameterSetName:
      - -n -g
      User-Agent:
<<<<<<< HEAD
      - AZURECLI/2.45.0 azsdk-python-mgmt-cosmosdb/9.0.0 Python/3.8.10 (Windows-10-10.0.22621-SP0)
=======
      - AZURECLI/2.45.0 azsdk-python-mgmt-cosmosdb/9.0.0 Python/3.10.10 (Windows-10-10.0.22621-SP0)
>>>>>>> 81f8e181
    method: PUT
    uri: https://management.azure.com/subscriptions/00000000-0000-0000-0000-000000000000/resourceGroups/cli_update_backup_policy_database_account000001/providers/Microsoft.DocumentDB/databaseAccounts/cli000002?api-version=2022-11-15
  response:
    body:
      string: '{"id":"/subscriptions/00000000-0000-0000-0000-000000000000/resourceGroups/cli_update_backup_policy_database_account000001/providers/Microsoft.DocumentDB/databaseAccounts/cli000002","name":"cli000002","location":"West
<<<<<<< HEAD
        US","type":"Microsoft.DocumentDB/databaseAccounts","kind":"GlobalDocumentDB","tags":{},"systemData":{"createdAt":"2023-02-23T08:05:56.8510137Z"},"properties":{"provisioningState":"Creating","publicNetworkAccess":"Enabled","enableAutomaticFailover":false,"enableMultipleWriteLocations":false,"enablePartitionKeyMonitor":false,"isVirtualNetworkFilterEnabled":false,"virtualNetworkRules":[],"EnabledApiTypes":"Sql","disableKeyBasedMetadataWriteAccess":false,"enableFreeTier":false,"enableAnalyticalStorage":false,"analyticalStorageConfiguration":{"schemaType":"WellDefined"},"instanceId":"9b86e38d-2f39-4b9c-818a-e8bfe2e69eae","databaseAccountOfferType":"Standard","enableFullFidelityChangeFeed":false,"defaultIdentity":"","networkAclBypass":"None","disableLocalAuth":false,"enablePartitionMerge":false,"minimalTlsVersion":"Tls","consistencyPolicy":{"defaultConsistencyLevel":"Session","maxIntervalInSeconds":5,"maxStalenessPrefix":100},"configurationOverrides":{},"writeLocations":[{"id":"cli000002-westus","locationName":"West
        US","provisioningState":"Creating","failoverPriority":0,"isZoneRedundant":false}],"readLocations":[{"id":"cli000002-westus","locationName":"West
        US","provisioningState":"Creating","failoverPriority":0,"isZoneRedundant":false}],"locations":[{"id":"cli000002-westus","locationName":"West
        US","provisioningState":"Creating","failoverPriority":0,"isZoneRedundant":false}],"failoverPolicies":[{"id":"cli000002-westus","locationName":"West
        US","failoverPriority":0}],"cors":[],"capabilities":[],"ipRules":[],"backupPolicy":{"type":"Periodic","periodicModeProperties":{"backupIntervalInMinutes":240,"backupRetentionIntervalInHours":8,"backupStorageRedundancy":"Invalid"}},"networkAclBypassResourceIds":[],"keysMetadata":{"primaryMasterKey":{"generationTime":"2023-02-23T08:05:56.8510137Z"},"secondaryMasterKey":{"generationTime":"2023-02-23T08:05:56.8510137Z"},"primaryReadonlyMasterKey":{"generationTime":"2023-02-23T08:05:56.8510137Z"},"secondaryReadonlyMasterKey":{"generationTime":"2023-02-23T08:05:56.8510137Z"}}},"identity":{"type":"None"}}'
    headers:
      azure-asyncoperation:
      - https://management.azure.com/subscriptions/00000000-0000-0000-0000-000000000000/providers/Microsoft.DocumentDB/locations/westus/operationsStatus/e1a453b0-3015-4ff7-8faa-721b9c341ff9?api-version=2022-11-15
      cache-control:
      - no-store, no-cache
      content-length:
      - '2282'
      content-type:
      - application/json
      date:
      - Thu, 23 Feb 2023 08:05:59 GMT
      location:
      - https://management.azure.com/subscriptions/00000000-0000-0000-0000-000000000000/resourceGroups/cli_update_backup_policy_database_account000001/providers/Microsoft.DocumentDB/databaseAccounts/cli000002/operationResults/e1a453b0-3015-4ff7-8faa-721b9c341ff9?api-version=2022-11-15
=======
        US","type":"Microsoft.DocumentDB/databaseAccounts","kind":"GlobalDocumentDB","tags":{},"systemData":{"createdAt":"2023-02-28T23:23:09.0065112Z"},"properties":{"provisioningState":"Creating","publicNetworkAccess":"Enabled","enableAutomaticFailover":false,"enableMultipleWriteLocations":false,"enablePartitionKeyMonitor":false,"isVirtualNetworkFilterEnabled":false,"virtualNetworkRules":[],"EnabledApiTypes":"Sql","disableKeyBasedMetadataWriteAccess":false,"enableFreeTier":false,"enableAnalyticalStorage":false,"analyticalStorageConfiguration":{"schemaType":"WellDefined"},"instanceId":"e2a0e9cc-9a21-45e1-9d41-43a6d09720fc","databaseAccountOfferType":"Standard","defaultIdentity":"","networkAclBypass":"None","disableLocalAuth":false,"enablePartitionMerge":false,"minimalTlsVersion":"Tls","consistencyPolicy":{"defaultConsistencyLevel":"Session","maxIntervalInSeconds":5,"maxStalenessPrefix":100},"configurationOverrides":{},"writeLocations":[{"id":"cli000002-westus","locationName":"West
        US","provisioningState":"Creating","failoverPriority":0,"isZoneRedundant":false}],"readLocations":[{"id":"cli000002-westus","locationName":"West
        US","provisioningState":"Creating","failoverPriority":0,"isZoneRedundant":false}],"locations":[{"id":"cli000002-westus","locationName":"West
        US","provisioningState":"Creating","failoverPriority":0,"isZoneRedundant":false}],"failoverPolicies":[{"id":"cli000002-westus","locationName":"West
        US","failoverPriority":0}],"cors":[],"capabilities":[],"ipRules":[],"backupPolicy":{"type":"Periodic","periodicModeProperties":{"backupIntervalInMinutes":240,"backupRetentionIntervalInHours":8,"backupStorageRedundancy":"Invalid"}},"networkAclBypassResourceIds":[],"keysMetadata":{"primaryMasterKey":{"generationTime":"2023-02-28T23:23:09.0065112Z"},"secondaryMasterKey":{"generationTime":"2023-02-28T23:23:09.0065112Z"},"primaryReadonlyMasterKey":{"generationTime":"2023-02-28T23:23:09.0065112Z"},"secondaryReadonlyMasterKey":{"generationTime":"2023-02-28T23:23:09.0065112Z"}}},"identity":{"type":"None"}}'
    headers:
      azure-asyncoperation:
      - https://management.azure.com/subscriptions/00000000-0000-0000-0000-000000000000/providers/Microsoft.DocumentDB/locations/westus/operationsStatus/6bf29cd3-b514-4f6d-add6-5cda5c71acf2?api-version=2022-11-15
      cache-control:
      - no-store, no-cache
      content-length:
      - '2245'
      content-type:
      - application/json
      date:
      - Tue, 28 Feb 2023 23:23:11 GMT
      location:
      - https://management.azure.com/subscriptions/00000000-0000-0000-0000-000000000000/resourceGroups/cli_update_backup_policy_database_account000001/providers/Microsoft.DocumentDB/databaseAccounts/cli000002/operationResults/6bf29cd3-b514-4f6d-add6-5cda5c71acf2?api-version=2022-11-15
>>>>>>> 81f8e181
      pragma:
      - no-cache
      server:
      - Microsoft-HTTPAPI/2.0
      strict-transport-security:
      - max-age=31536000; includeSubDomains
      transfer-encoding:
      - chunked
      vary:
      - Accept-Encoding
      x-content-type-options:
      - nosniff
      x-ms-gatewayversion:
      - version=2.14.0
      x-ms-ratelimit-remaining-subscription-writes:
      - '1177'
    status:
      code: 200
      message: Ok
- request:
    body: null
    headers:
      Accept:
      - '*/*'
      Accept-Encoding:
      - gzip, deflate
      CommandName:
      - cosmosdb create
      Connection:
      - keep-alive
      ParameterSetName:
      - -n -g
      User-Agent:
<<<<<<< HEAD
      - AZURECLI/2.45.0 azsdk-python-mgmt-cosmosdb/9.0.0 Python/3.8.10 (Windows-10-10.0.22621-SP0)
    method: GET
    uri: https://management.azure.com/subscriptions/00000000-0000-0000-0000-000000000000/providers/Microsoft.DocumentDB/locations/westus/operationsStatus/e1a453b0-3015-4ff7-8faa-721b9c341ff9?api-version=2022-11-15
=======
      - AZURECLI/2.45.0 azsdk-python-mgmt-cosmosdb/9.0.0 Python/3.10.10 (Windows-10-10.0.22621-SP0)
    method: GET
    uri: https://management.azure.com/subscriptions/00000000-0000-0000-0000-000000000000/providers/Microsoft.DocumentDB/locations/westus/operationsStatus/6bf29cd3-b514-4f6d-add6-5cda5c71acf2?api-version=2022-11-15
>>>>>>> 81f8e181
  response:
    body:
      string: '{"status":"Dequeued"}'
    headers:
      cache-control:
      - no-store, no-cache
      content-length:
      - '21'
      content-type:
      - application/json
      date:
<<<<<<< HEAD
      - Thu, 23 Feb 2023 08:06:30 GMT
=======
      - Tue, 28 Feb 2023 23:23:42 GMT
>>>>>>> 81f8e181
      pragma:
      - no-cache
      server:
      - Microsoft-HTTPAPI/2.0
      strict-transport-security:
      - max-age=31536000; includeSubDomains
      transfer-encoding:
      - chunked
      vary:
      - Accept-Encoding
      x-content-type-options:
      - nosniff
      x-ms-gatewayversion:
      - version=2.14.0
    status:
      code: 200
      message: Ok
- request:
    body: null
    headers:
      Accept:
      - '*/*'
      Accept-Encoding:
      - gzip, deflate
      CommandName:
      - cosmosdb create
      Connection:
      - keep-alive
      ParameterSetName:
      - -n -g
      User-Agent:
<<<<<<< HEAD
      - AZURECLI/2.45.0 azsdk-python-mgmt-cosmosdb/9.0.0 Python/3.8.10 (Windows-10-10.0.22621-SP0)
    method: GET
    uri: https://management.azure.com/subscriptions/00000000-0000-0000-0000-000000000000/providers/Microsoft.DocumentDB/locations/westus/operationsStatus/e1a453b0-3015-4ff7-8faa-721b9c341ff9?api-version=2022-11-15
=======
      - AZURECLI/2.45.0 azsdk-python-mgmt-cosmosdb/9.0.0 Python/3.10.10 (Windows-10-10.0.22621-SP0)
    method: GET
    uri: https://management.azure.com/subscriptions/00000000-0000-0000-0000-000000000000/providers/Microsoft.DocumentDB/locations/westus/operationsStatus/6bf29cd3-b514-4f6d-add6-5cda5c71acf2?api-version=2022-11-15
>>>>>>> 81f8e181
  response:
    body:
      string: '{"status":"Dequeued"}'
    headers:
      cache-control:
      - no-store, no-cache
      content-length:
      - '21'
      content-type:
      - application/json
      date:
<<<<<<< HEAD
      - Thu, 23 Feb 2023 08:07:00 GMT
=======
      - Tue, 28 Feb 2023 23:24:11 GMT
>>>>>>> 81f8e181
      pragma:
      - no-cache
      server:
      - Microsoft-HTTPAPI/2.0
      strict-transport-security:
      - max-age=31536000; includeSubDomains
      transfer-encoding:
      - chunked
      vary:
      - Accept-Encoding
      x-content-type-options:
      - nosniff
      x-ms-gatewayversion:
      - version=2.14.0
    status:
      code: 200
      message: Ok
- request:
    body: null
    headers:
      Accept:
      - '*/*'
      Accept-Encoding:
      - gzip, deflate
      CommandName:
      - cosmosdb create
      Connection:
      - keep-alive
      ParameterSetName:
      - -n -g
      User-Agent:
<<<<<<< HEAD
      - AZURECLI/2.45.0 azsdk-python-mgmt-cosmosdb/9.0.0 Python/3.8.10 (Windows-10-10.0.22621-SP0)
    method: GET
    uri: https://management.azure.com/subscriptions/00000000-0000-0000-0000-000000000000/providers/Microsoft.DocumentDB/locations/westus/operationsStatus/e1a453b0-3015-4ff7-8faa-721b9c341ff9?api-version=2022-11-15
=======
      - AZURECLI/2.45.0 azsdk-python-mgmt-cosmosdb/9.0.0 Python/3.10.10 (Windows-10-10.0.22621-SP0)
    method: GET
    uri: https://management.azure.com/subscriptions/00000000-0000-0000-0000-000000000000/providers/Microsoft.DocumentDB/locations/westus/operationsStatus/6bf29cd3-b514-4f6d-add6-5cda5c71acf2?api-version=2022-11-15
>>>>>>> 81f8e181
  response:
    body:
      string: '{"status":"Dequeued"}'
    headers:
      cache-control:
      - no-store, no-cache
      content-length:
      - '21'
      content-type:
      - application/json
      date:
<<<<<<< HEAD
      - Thu, 23 Feb 2023 08:07:31 GMT
=======
      - Tue, 28 Feb 2023 23:24:41 GMT
>>>>>>> 81f8e181
      pragma:
      - no-cache
      server:
      - Microsoft-HTTPAPI/2.0
      strict-transport-security:
      - max-age=31536000; includeSubDomains
      transfer-encoding:
      - chunked
      vary:
      - Accept-Encoding
      x-content-type-options:
      - nosniff
      x-ms-gatewayversion:
      - version=2.14.0
    status:
      code: 200
      message: Ok
- request:
    body: null
    headers:
      Accept:
      - '*/*'
      Accept-Encoding:
      - gzip, deflate
      CommandName:
      - cosmosdb create
      Connection:
      - keep-alive
      ParameterSetName:
      - -n -g
      User-Agent:
<<<<<<< HEAD
      - AZURECLI/2.45.0 azsdk-python-mgmt-cosmosdb/9.0.0 Python/3.8.10 (Windows-10-10.0.22621-SP0)
    method: GET
    uri: https://management.azure.com/subscriptions/00000000-0000-0000-0000-000000000000/providers/Microsoft.DocumentDB/locations/westus/operationsStatus/e1a453b0-3015-4ff7-8faa-721b9c341ff9?api-version=2022-11-15
=======
      - AZURECLI/2.45.0 azsdk-python-mgmt-cosmosdb/9.0.0 Python/3.10.10 (Windows-10-10.0.22621-SP0)
    method: GET
    uri: https://management.azure.com/subscriptions/00000000-0000-0000-0000-000000000000/providers/Microsoft.DocumentDB/locations/westus/operationsStatus/6bf29cd3-b514-4f6d-add6-5cda5c71acf2?api-version=2022-11-15
>>>>>>> 81f8e181
  response:
    body:
      string: '{"status":"Succeeded"}'
    headers:
      cache-control:
      - no-store, no-cache
      content-length:
      - '22'
      content-type:
      - application/json
      date:
<<<<<<< HEAD
      - Thu, 23 Feb 2023 08:08:02 GMT
=======
      - Tue, 28 Feb 2023 23:25:11 GMT
>>>>>>> 81f8e181
      pragma:
      - no-cache
      server:
      - Microsoft-HTTPAPI/2.0
      strict-transport-security:
      - max-age=31536000; includeSubDomains
      transfer-encoding:
      - chunked
      vary:
      - Accept-Encoding
      x-content-type-options:
      - nosniff
      x-ms-gatewayversion:
      - version=2.14.0
    status:
      code: 200
      message: Ok
- request:
    body: null
    headers:
      Accept:
      - '*/*'
      Accept-Encoding:
      - gzip, deflate
      CommandName:
      - cosmosdb create
      Connection:
      - keep-alive
      ParameterSetName:
      - -n -g
      User-Agent:
<<<<<<< HEAD
      - AZURECLI/2.45.0 azsdk-python-mgmt-cosmosdb/9.0.0 Python/3.8.10 (Windows-10-10.0.22621-SP0)
=======
      - AZURECLI/2.45.0 azsdk-python-mgmt-cosmosdb/9.0.0 Python/3.10.10 (Windows-10-10.0.22621-SP0)
>>>>>>> 81f8e181
    method: GET
    uri: https://management.azure.com/subscriptions/00000000-0000-0000-0000-000000000000/resourceGroups/cli_update_backup_policy_database_account000001/providers/Microsoft.DocumentDB/databaseAccounts/cli000002?api-version=2022-11-15
  response:
    body:
      string: '{"id":"/subscriptions/00000000-0000-0000-0000-000000000000/resourceGroups/cli_update_backup_policy_database_account000001/providers/Microsoft.DocumentDB/databaseAccounts/cli000002","name":"cli000002","location":"West
<<<<<<< HEAD
        US","type":"Microsoft.DocumentDB/databaseAccounts","kind":"GlobalDocumentDB","tags":{},"systemData":{"createdAt":"2023-02-23T08:07:28.7835476Z"},"properties":{"provisioningState":"Succeeded","documentEndpoint":"https://cli000002.documents.azure.com:443/","sqlEndpoint":"https://cli000002.documents.azure.com:443/","publicNetworkAccess":"Enabled","enableAutomaticFailover":false,"enableMultipleWriteLocations":false,"enablePartitionKeyMonitor":false,"isVirtualNetworkFilterEnabled":false,"virtualNetworkRules":[],"EnabledApiTypes":"Sql","disableKeyBasedMetadataWriteAccess":false,"enableFreeTier":false,"enableAnalyticalStorage":false,"analyticalStorageConfiguration":{"schemaType":"WellDefined"},"instanceId":"9b86e38d-2f39-4b9c-818a-e8bfe2e69eae","databaseAccountOfferType":"Standard","enableFullFidelityChangeFeed":false,"defaultIdentity":"FirstPartyIdentity","networkAclBypass":"None","disableLocalAuth":false,"enablePartitionMerge":false,"minimalTlsVersion":"Tls","consistencyPolicy":{"defaultConsistencyLevel":"Session","maxIntervalInSeconds":5,"maxStalenessPrefix":100},"configurationOverrides":{},"writeLocations":[{"id":"cli000002-westus","locationName":"West
        US","documentEndpoint":"https://cli000002-westus.documents.azure.com:443/","provisioningState":"Succeeded","failoverPriority":0,"isZoneRedundant":false}],"readLocations":[{"id":"cli000002-westus","locationName":"West
        US","documentEndpoint":"https://cli000002-westus.documents.azure.com:443/","provisioningState":"Succeeded","failoverPriority":0,"isZoneRedundant":false}],"locations":[{"id":"cli000002-westus","locationName":"West
        US","documentEndpoint":"https://cli000002-westus.documents.azure.com:443/","provisioningState":"Succeeded","failoverPriority":0,"isZoneRedundant":false}],"failoverPolicies":[{"id":"cli000002-westus","locationName":"West
        US","failoverPriority":0}],"cors":[],"capabilities":[],"ipRules":[],"backupPolicy":{"type":"Periodic","periodicModeProperties":{"backupIntervalInMinutes":240,"backupRetentionIntervalInHours":8,"backupStorageRedundancy":"Geo"}},"networkAclBypassResourceIds":[],"keysMetadata":{"primaryMasterKey":{"generationTime":"2023-02-23T08:07:28.7835476Z"},"secondaryMasterKey":{"generationTime":"2023-02-23T08:07:28.7835476Z"},"primaryReadonlyMasterKey":{"generationTime":"2023-02-23T08:07:28.7835476Z"},"secondaryReadonlyMasterKey":{"generationTime":"2023-02-23T08:07:28.7835476Z"}}},"identity":{"type":"None"}}'
=======
        US","type":"Microsoft.DocumentDB/databaseAccounts","kind":"GlobalDocumentDB","tags":{},"systemData":{"createdAt":"2023-02-28T23:24:32.3398896Z"},"properties":{"provisioningState":"Succeeded","documentEndpoint":"https://cli000002.documents.azure.com:443/","sqlEndpoint":"https://cli000002.documents.azure.com:443/","publicNetworkAccess":"Enabled","enableAutomaticFailover":false,"enableMultipleWriteLocations":false,"enablePartitionKeyMonitor":false,"isVirtualNetworkFilterEnabled":false,"virtualNetworkRules":[],"EnabledApiTypes":"Sql","disableKeyBasedMetadataWriteAccess":false,"enableFreeTier":false,"enableAnalyticalStorage":false,"analyticalStorageConfiguration":{"schemaType":"WellDefined"},"instanceId":"e2a0e9cc-9a21-45e1-9d41-43a6d09720fc","databaseAccountOfferType":"Standard","defaultIdentity":"FirstPartyIdentity","networkAclBypass":"None","disableLocalAuth":false,"enablePartitionMerge":false,"minimalTlsVersion":"Tls","consistencyPolicy":{"defaultConsistencyLevel":"Session","maxIntervalInSeconds":5,"maxStalenessPrefix":100},"configurationOverrides":{},"writeLocations":[{"id":"cli000002-westus","locationName":"West
        US","documentEndpoint":"https://cli000002-westus.documents.azure.com:443/","provisioningState":"Succeeded","failoverPriority":0,"isZoneRedundant":false}],"readLocations":[{"id":"cli000002-westus","locationName":"West
        US","documentEndpoint":"https://cli000002-westus.documents.azure.com:443/","provisioningState":"Succeeded","failoverPriority":0,"isZoneRedundant":false}],"locations":[{"id":"cli000002-westus","locationName":"West
        US","documentEndpoint":"https://cli000002-westus.documents.azure.com:443/","provisioningState":"Succeeded","failoverPriority":0,"isZoneRedundant":false}],"failoverPolicies":[{"id":"cli000002-westus","locationName":"West
        US","failoverPriority":0}],"cors":[],"capabilities":[],"ipRules":[],"backupPolicy":{"type":"Periodic","periodicModeProperties":{"backupIntervalInMinutes":240,"backupRetentionIntervalInHours":8,"backupStorageRedundancy":"Geo"}},"networkAclBypassResourceIds":[],"keysMetadata":{"primaryMasterKey":{"generationTime":"2023-02-28T23:24:32.3398896Z"},"secondaryMasterKey":{"generationTime":"2023-02-28T23:24:32.3398896Z"},"primaryReadonlyMasterKey":{"generationTime":"2023-02-28T23:24:32.3398896Z"},"secondaryReadonlyMasterKey":{"generationTime":"2023-02-28T23:24:32.3398896Z"}}},"identity":{"type":"None"}}'
>>>>>>> 81f8e181
    headers:
      cache-control:
      - no-store, no-cache
      content-length:
<<<<<<< HEAD
      - '2636'
      content-type:
      - application/json
      date:
      - Thu, 23 Feb 2023 08:08:02 GMT
=======
      - '2599'
      content-type:
      - application/json
      date:
      - Tue, 28 Feb 2023 23:25:11 GMT
>>>>>>> 81f8e181
      pragma:
      - no-cache
      server:
      - Microsoft-HTTPAPI/2.0
      strict-transport-security:
      - max-age=31536000; includeSubDomains
      transfer-encoding:
      - chunked
      vary:
      - Accept-Encoding
      x-content-type-options:
      - nosniff
      x-ms-gatewayversion:
      - version=2.14.0
    status:
      code: 200
      message: Ok
- request:
    body: null
    headers:
      Accept:
      - application/json
      Accept-Encoding:
      - gzip, deflate
      CommandName:
      - cosmosdb create
      Connection:
      - keep-alive
      ParameterSetName:
      - -n -g
      User-Agent:
<<<<<<< HEAD
      - AZURECLI/2.45.0 azsdk-python-mgmt-cosmosdb/9.0.0 Python/3.8.10 (Windows-10-10.0.22621-SP0)
=======
      - AZURECLI/2.45.0 azsdk-python-mgmt-cosmosdb/9.0.0 Python/3.10.10 (Windows-10-10.0.22621-SP0)
>>>>>>> 81f8e181
    method: GET
    uri: https://management.azure.com/subscriptions/00000000-0000-0000-0000-000000000000/resourceGroups/cli_update_backup_policy_database_account000001/providers/Microsoft.DocumentDB/databaseAccounts/cli000002?api-version=2022-11-15
  response:
    body:
      string: '{"id":"/subscriptions/00000000-0000-0000-0000-000000000000/resourceGroups/cli_update_backup_policy_database_account000001/providers/Microsoft.DocumentDB/databaseAccounts/cli000002","name":"cli000002","location":"West
<<<<<<< HEAD
        US","type":"Microsoft.DocumentDB/databaseAccounts","kind":"GlobalDocumentDB","tags":{},"systemData":{"createdAt":"2023-02-23T08:07:28.7835476Z"},"properties":{"provisioningState":"Succeeded","documentEndpoint":"https://cli000002.documents.azure.com:443/","sqlEndpoint":"https://cli000002.documents.azure.com:443/","publicNetworkAccess":"Enabled","enableAutomaticFailover":false,"enableMultipleWriteLocations":false,"enablePartitionKeyMonitor":false,"isVirtualNetworkFilterEnabled":false,"virtualNetworkRules":[],"EnabledApiTypes":"Sql","disableKeyBasedMetadataWriteAccess":false,"enableFreeTier":false,"enableAnalyticalStorage":false,"analyticalStorageConfiguration":{"schemaType":"WellDefined"},"instanceId":"9b86e38d-2f39-4b9c-818a-e8bfe2e69eae","databaseAccountOfferType":"Standard","enableFullFidelityChangeFeed":false,"defaultIdentity":"FirstPartyIdentity","networkAclBypass":"None","disableLocalAuth":false,"enablePartitionMerge":false,"minimalTlsVersion":"Tls","consistencyPolicy":{"defaultConsistencyLevel":"Session","maxIntervalInSeconds":5,"maxStalenessPrefix":100},"configurationOverrides":{},"writeLocations":[{"id":"cli000002-westus","locationName":"West
        US","documentEndpoint":"https://cli000002-westus.documents.azure.com:443/","provisioningState":"Succeeded","failoverPriority":0,"isZoneRedundant":false}],"readLocations":[{"id":"cli000002-westus","locationName":"West
        US","documentEndpoint":"https://cli000002-westus.documents.azure.com:443/","provisioningState":"Succeeded","failoverPriority":0,"isZoneRedundant":false}],"locations":[{"id":"cli000002-westus","locationName":"West
        US","documentEndpoint":"https://cli000002-westus.documents.azure.com:443/","provisioningState":"Succeeded","failoverPriority":0,"isZoneRedundant":false}],"failoverPolicies":[{"id":"cli000002-westus","locationName":"West
        US","failoverPriority":0}],"cors":[],"capabilities":[],"ipRules":[],"backupPolicy":{"type":"Periodic","periodicModeProperties":{"backupIntervalInMinutes":240,"backupRetentionIntervalInHours":8,"backupStorageRedundancy":"Geo"}},"networkAclBypassResourceIds":[],"keysMetadata":{"primaryMasterKey":{"generationTime":"2023-02-23T08:07:28.7835476Z"},"secondaryMasterKey":{"generationTime":"2023-02-23T08:07:28.7835476Z"},"primaryReadonlyMasterKey":{"generationTime":"2023-02-23T08:07:28.7835476Z"},"secondaryReadonlyMasterKey":{"generationTime":"2023-02-23T08:07:28.7835476Z"}}},"identity":{"type":"None"}}'
=======
        US","type":"Microsoft.DocumentDB/databaseAccounts","kind":"GlobalDocumentDB","tags":{},"systemData":{"createdAt":"2023-02-28T23:24:32.3398896Z"},"properties":{"provisioningState":"Succeeded","documentEndpoint":"https://cli000002.documents.azure.com:443/","sqlEndpoint":"https://cli000002.documents.azure.com:443/","publicNetworkAccess":"Enabled","enableAutomaticFailover":false,"enableMultipleWriteLocations":false,"enablePartitionKeyMonitor":false,"isVirtualNetworkFilterEnabled":false,"virtualNetworkRules":[],"EnabledApiTypes":"Sql","disableKeyBasedMetadataWriteAccess":false,"enableFreeTier":false,"enableAnalyticalStorage":false,"analyticalStorageConfiguration":{"schemaType":"WellDefined"},"instanceId":"e2a0e9cc-9a21-45e1-9d41-43a6d09720fc","databaseAccountOfferType":"Standard","defaultIdentity":"FirstPartyIdentity","networkAclBypass":"None","disableLocalAuth":false,"enablePartitionMerge":false,"minimalTlsVersion":"Tls","consistencyPolicy":{"defaultConsistencyLevel":"Session","maxIntervalInSeconds":5,"maxStalenessPrefix":100},"configurationOverrides":{},"writeLocations":[{"id":"cli000002-westus","locationName":"West
        US","documentEndpoint":"https://cli000002-westus.documents.azure.com:443/","provisioningState":"Succeeded","failoverPriority":0,"isZoneRedundant":false}],"readLocations":[{"id":"cli000002-westus","locationName":"West
        US","documentEndpoint":"https://cli000002-westus.documents.azure.com:443/","provisioningState":"Succeeded","failoverPriority":0,"isZoneRedundant":false}],"locations":[{"id":"cli000002-westus","locationName":"West
        US","documentEndpoint":"https://cli000002-westus.documents.azure.com:443/","provisioningState":"Succeeded","failoverPriority":0,"isZoneRedundant":false}],"failoverPolicies":[{"id":"cli000002-westus","locationName":"West
        US","failoverPriority":0}],"cors":[],"capabilities":[],"ipRules":[],"backupPolicy":{"type":"Periodic","periodicModeProperties":{"backupIntervalInMinutes":240,"backupRetentionIntervalInHours":8,"backupStorageRedundancy":"Geo"}},"networkAclBypassResourceIds":[],"keysMetadata":{"primaryMasterKey":{"generationTime":"2023-02-28T23:24:32.3398896Z"},"secondaryMasterKey":{"generationTime":"2023-02-28T23:24:32.3398896Z"},"primaryReadonlyMasterKey":{"generationTime":"2023-02-28T23:24:32.3398896Z"},"secondaryReadonlyMasterKey":{"generationTime":"2023-02-28T23:24:32.3398896Z"}}},"identity":{"type":"None"}}'
>>>>>>> 81f8e181
    headers:
      cache-control:
      - no-store, no-cache
      content-length:
<<<<<<< HEAD
      - '2636'
      content-type:
      - application/json
      date:
      - Thu, 23 Feb 2023 08:08:03 GMT
=======
      - '2599'
      content-type:
      - application/json
      date:
      - Tue, 28 Feb 2023 23:25:11 GMT
>>>>>>> 81f8e181
      pragma:
      - no-cache
      server:
      - Microsoft-HTTPAPI/2.0
      strict-transport-security:
      - max-age=31536000; includeSubDomains
      transfer-encoding:
      - chunked
      vary:
      - Accept-Encoding
      x-content-type-options:
      - nosniff
      x-ms-gatewayversion:
      - version=2.14.0
    status:
      code: 200
      message: Ok
- request:
    body: null
    headers:
      Accept:
      - application/json
      Accept-Encoding:
      - gzip, deflate
      CommandName:
      - cosmosdb show
      Connection:
      - keep-alive
      ParameterSetName:
      - -n -g
      User-Agent:
<<<<<<< HEAD
      - AZURECLI/2.45.0 azsdk-python-mgmt-cosmosdb/9.0.0 Python/3.8.10 (Windows-10-10.0.22621-SP0)
=======
      - AZURECLI/2.45.0 azsdk-python-mgmt-cosmosdb/9.0.0 Python/3.10.10 (Windows-10-10.0.22621-SP0)
>>>>>>> 81f8e181
    method: GET
    uri: https://management.azure.com/subscriptions/00000000-0000-0000-0000-000000000000/resourceGroups/cli_update_backup_policy_database_account000001/providers/Microsoft.DocumentDB/databaseAccounts/cli000002?api-version=2022-11-15
  response:
    body:
      string: '{"id":"/subscriptions/00000000-0000-0000-0000-000000000000/resourceGroups/cli_update_backup_policy_database_account000001/providers/Microsoft.DocumentDB/databaseAccounts/cli000002","name":"cli000002","location":"West
<<<<<<< HEAD
        US","type":"Microsoft.DocumentDB/databaseAccounts","kind":"GlobalDocumentDB","tags":{},"systemData":{"createdAt":"2023-02-23T08:07:28.7835476Z"},"properties":{"provisioningState":"Succeeded","documentEndpoint":"https://cli000002.documents.azure.com:443/","sqlEndpoint":"https://cli000002.documents.azure.com:443/","publicNetworkAccess":"Enabled","enableAutomaticFailover":false,"enableMultipleWriteLocations":false,"enablePartitionKeyMonitor":false,"isVirtualNetworkFilterEnabled":false,"virtualNetworkRules":[],"EnabledApiTypes":"Sql","disableKeyBasedMetadataWriteAccess":false,"enableFreeTier":false,"enableAnalyticalStorage":false,"analyticalStorageConfiguration":{"schemaType":"WellDefined"},"instanceId":"9b86e38d-2f39-4b9c-818a-e8bfe2e69eae","databaseAccountOfferType":"Standard","enableFullFidelityChangeFeed":false,"defaultIdentity":"FirstPartyIdentity","networkAclBypass":"None","disableLocalAuth":false,"enablePartitionMerge":false,"minimalTlsVersion":"Tls","consistencyPolicy":{"defaultConsistencyLevel":"Session","maxIntervalInSeconds":5,"maxStalenessPrefix":100},"configurationOverrides":{},"writeLocations":[{"id":"cli000002-westus","locationName":"West
        US","documentEndpoint":"https://cli000002-westus.documents.azure.com:443/","provisioningState":"Succeeded","failoverPriority":0,"isZoneRedundant":false}],"readLocations":[{"id":"cli000002-westus","locationName":"West
        US","documentEndpoint":"https://cli000002-westus.documents.azure.com:443/","provisioningState":"Succeeded","failoverPriority":0,"isZoneRedundant":false}],"locations":[{"id":"cli000002-westus","locationName":"West
        US","documentEndpoint":"https://cli000002-westus.documents.azure.com:443/","provisioningState":"Succeeded","failoverPriority":0,"isZoneRedundant":false}],"failoverPolicies":[{"id":"cli000002-westus","locationName":"West
        US","failoverPriority":0}],"cors":[],"capabilities":[],"ipRules":[],"backupPolicy":{"type":"Periodic","periodicModeProperties":{"backupIntervalInMinutes":240,"backupRetentionIntervalInHours":8,"backupStorageRedundancy":"Geo"}},"networkAclBypassResourceIds":[],"keysMetadata":{"primaryMasterKey":{"generationTime":"2023-02-23T08:07:28.7835476Z"},"secondaryMasterKey":{"generationTime":"2023-02-23T08:07:28.7835476Z"},"primaryReadonlyMasterKey":{"generationTime":"2023-02-23T08:07:28.7835476Z"},"secondaryReadonlyMasterKey":{"generationTime":"2023-02-23T08:07:28.7835476Z"}}},"identity":{"type":"None"}}'
=======
        US","type":"Microsoft.DocumentDB/databaseAccounts","kind":"GlobalDocumentDB","tags":{},"systemData":{"createdAt":"2023-02-28T23:24:32.3398896Z"},"properties":{"provisioningState":"Succeeded","documentEndpoint":"https://cli000002.documents.azure.com:443/","sqlEndpoint":"https://cli000002.documents.azure.com:443/","publicNetworkAccess":"Enabled","enableAutomaticFailover":false,"enableMultipleWriteLocations":false,"enablePartitionKeyMonitor":false,"isVirtualNetworkFilterEnabled":false,"virtualNetworkRules":[],"EnabledApiTypes":"Sql","disableKeyBasedMetadataWriteAccess":false,"enableFreeTier":false,"enableAnalyticalStorage":false,"analyticalStorageConfiguration":{"schemaType":"WellDefined"},"instanceId":"e2a0e9cc-9a21-45e1-9d41-43a6d09720fc","databaseAccountOfferType":"Standard","defaultIdentity":"FirstPartyIdentity","networkAclBypass":"None","disableLocalAuth":false,"enablePartitionMerge":false,"minimalTlsVersion":"Tls","consistencyPolicy":{"defaultConsistencyLevel":"Session","maxIntervalInSeconds":5,"maxStalenessPrefix":100},"configurationOverrides":{},"writeLocations":[{"id":"cli000002-westus","locationName":"West
        US","documentEndpoint":"https://cli000002-westus.documents.azure.com:443/","provisioningState":"Succeeded","failoverPriority":0,"isZoneRedundant":false}],"readLocations":[{"id":"cli000002-westus","locationName":"West
        US","documentEndpoint":"https://cli000002-westus.documents.azure.com:443/","provisioningState":"Succeeded","failoverPriority":0,"isZoneRedundant":false}],"locations":[{"id":"cli000002-westus","locationName":"West
        US","documentEndpoint":"https://cli000002-westus.documents.azure.com:443/","provisioningState":"Succeeded","failoverPriority":0,"isZoneRedundant":false}],"failoverPolicies":[{"id":"cli000002-westus","locationName":"West
        US","failoverPriority":0}],"cors":[],"capabilities":[],"ipRules":[],"backupPolicy":{"type":"Periodic","periodicModeProperties":{"backupIntervalInMinutes":240,"backupRetentionIntervalInHours":8,"backupStorageRedundancy":"Geo"}},"networkAclBypassResourceIds":[],"keysMetadata":{"primaryMasterKey":{"generationTime":"2023-02-28T23:24:32.3398896Z"},"secondaryMasterKey":{"generationTime":"2023-02-28T23:24:32.3398896Z"},"primaryReadonlyMasterKey":{"generationTime":"2023-02-28T23:24:32.3398896Z"},"secondaryReadonlyMasterKey":{"generationTime":"2023-02-28T23:24:32.3398896Z"}}},"identity":{"type":"None"}}'
>>>>>>> 81f8e181
    headers:
      cache-control:
      - no-store, no-cache
      content-length:
<<<<<<< HEAD
      - '2636'
      content-type:
      - application/json
      date:
      - Thu, 23 Feb 2023 08:08:04 GMT
=======
      - '2599'
      content-type:
      - application/json
      date:
      - Tue, 28 Feb 2023 23:25:12 GMT
>>>>>>> 81f8e181
      pragma:
      - no-cache
      server:
      - Microsoft-HTTPAPI/2.0
      strict-transport-security:
      - max-age=31536000; includeSubDomains
      transfer-encoding:
      - chunked
      vary:
      - Accept-Encoding
      x-content-type-options:
      - nosniff
      x-ms-gatewayversion:
      - version=2.14.0
    status:
      code: 200
      message: Ok
- request:
    body: null
    headers:
      Accept:
      - application/json
      Accept-Encoding:
      - gzip, deflate
      CommandName:
      - cosmosdb update
      Connection:
      - keep-alive
      ParameterSetName:
      - -n -g --backup-interval --backup-retention
      User-Agent:
<<<<<<< HEAD
      - AZURECLI/2.45.0 azsdk-python-mgmt-cosmosdb/9.0.0 Python/3.8.10 (Windows-10-10.0.22621-SP0)
=======
      - AZURECLI/2.45.0 azsdk-python-mgmt-cosmosdb/9.0.0 Python/3.10.10 (Windows-10-10.0.22621-SP0)
>>>>>>> 81f8e181
    method: GET
    uri: https://management.azure.com/subscriptions/00000000-0000-0000-0000-000000000000/resourceGroups/cli_update_backup_policy_database_account000001/providers/Microsoft.DocumentDB/databaseAccounts/cli000002?api-version=2022-11-15
  response:
    body:
      string: '{"id":"/subscriptions/00000000-0000-0000-0000-000000000000/resourceGroups/cli_update_backup_policy_database_account000001/providers/Microsoft.DocumentDB/databaseAccounts/cli000002","name":"cli000002","location":"West
<<<<<<< HEAD
        US","type":"Microsoft.DocumentDB/databaseAccounts","kind":"GlobalDocumentDB","tags":{},"systemData":{"createdAt":"2023-02-23T08:07:28.7835476Z"},"properties":{"provisioningState":"Succeeded","documentEndpoint":"https://cli000002.documents.azure.com:443/","sqlEndpoint":"https://cli000002.documents.azure.com:443/","publicNetworkAccess":"Enabled","enableAutomaticFailover":false,"enableMultipleWriteLocations":false,"enablePartitionKeyMonitor":false,"isVirtualNetworkFilterEnabled":false,"virtualNetworkRules":[],"EnabledApiTypes":"Sql","disableKeyBasedMetadataWriteAccess":false,"enableFreeTier":false,"enableAnalyticalStorage":false,"analyticalStorageConfiguration":{"schemaType":"WellDefined"},"instanceId":"9b86e38d-2f39-4b9c-818a-e8bfe2e69eae","databaseAccountOfferType":"Standard","enableFullFidelityChangeFeed":false,"defaultIdentity":"FirstPartyIdentity","networkAclBypass":"None","disableLocalAuth":false,"enablePartitionMerge":false,"minimalTlsVersion":"Tls","consistencyPolicy":{"defaultConsistencyLevel":"Session","maxIntervalInSeconds":5,"maxStalenessPrefix":100},"configurationOverrides":{},"writeLocations":[{"id":"cli000002-westus","locationName":"West
        US","documentEndpoint":"https://cli000002-westus.documents.azure.com:443/","provisioningState":"Succeeded","failoverPriority":0,"isZoneRedundant":false}],"readLocations":[{"id":"cli000002-westus","locationName":"West
        US","documentEndpoint":"https://cli000002-westus.documents.azure.com:443/","provisioningState":"Succeeded","failoverPriority":0,"isZoneRedundant":false}],"locations":[{"id":"cli000002-westus","locationName":"West
        US","documentEndpoint":"https://cli000002-westus.documents.azure.com:443/","provisioningState":"Succeeded","failoverPriority":0,"isZoneRedundant":false}],"failoverPolicies":[{"id":"cli000002-westus","locationName":"West
        US","failoverPriority":0}],"cors":[],"capabilities":[],"ipRules":[],"backupPolicy":{"type":"Periodic","periodicModeProperties":{"backupIntervalInMinutes":240,"backupRetentionIntervalInHours":8,"backupStorageRedundancy":"Geo"}},"networkAclBypassResourceIds":[],"keysMetadata":{"primaryMasterKey":{"generationTime":"2023-02-23T08:07:28.7835476Z"},"secondaryMasterKey":{"generationTime":"2023-02-23T08:07:28.7835476Z"},"primaryReadonlyMasterKey":{"generationTime":"2023-02-23T08:07:28.7835476Z"},"secondaryReadonlyMasterKey":{"generationTime":"2023-02-23T08:07:28.7835476Z"}}},"identity":{"type":"None"}}'
=======
        US","type":"Microsoft.DocumentDB/databaseAccounts","kind":"GlobalDocumentDB","tags":{},"systemData":{"createdAt":"2023-02-28T23:24:32.3398896Z"},"properties":{"provisioningState":"Succeeded","documentEndpoint":"https://cli000002.documents.azure.com:443/","sqlEndpoint":"https://cli000002.documents.azure.com:443/","publicNetworkAccess":"Enabled","enableAutomaticFailover":false,"enableMultipleWriteLocations":false,"enablePartitionKeyMonitor":false,"isVirtualNetworkFilterEnabled":false,"virtualNetworkRules":[],"EnabledApiTypes":"Sql","disableKeyBasedMetadataWriteAccess":false,"enableFreeTier":false,"enableAnalyticalStorage":false,"analyticalStorageConfiguration":{"schemaType":"WellDefined"},"instanceId":"e2a0e9cc-9a21-45e1-9d41-43a6d09720fc","databaseAccountOfferType":"Standard","defaultIdentity":"FirstPartyIdentity","networkAclBypass":"None","disableLocalAuth":false,"enablePartitionMerge":false,"minimalTlsVersion":"Tls","consistencyPolicy":{"defaultConsistencyLevel":"Session","maxIntervalInSeconds":5,"maxStalenessPrefix":100},"configurationOverrides":{},"writeLocations":[{"id":"cli000002-westus","locationName":"West
        US","documentEndpoint":"https://cli000002-westus.documents.azure.com:443/","provisioningState":"Succeeded","failoverPriority":0,"isZoneRedundant":false}],"readLocations":[{"id":"cli000002-westus","locationName":"West
        US","documentEndpoint":"https://cli000002-westus.documents.azure.com:443/","provisioningState":"Succeeded","failoverPriority":0,"isZoneRedundant":false}],"locations":[{"id":"cli000002-westus","locationName":"West
        US","documentEndpoint":"https://cli000002-westus.documents.azure.com:443/","provisioningState":"Succeeded","failoverPriority":0,"isZoneRedundant":false}],"failoverPolicies":[{"id":"cli000002-westus","locationName":"West
        US","failoverPriority":0}],"cors":[],"capabilities":[],"ipRules":[],"backupPolicy":{"type":"Periodic","periodicModeProperties":{"backupIntervalInMinutes":240,"backupRetentionIntervalInHours":8,"backupStorageRedundancy":"Geo"}},"networkAclBypassResourceIds":[],"keysMetadata":{"primaryMasterKey":{"generationTime":"2023-02-28T23:24:32.3398896Z"},"secondaryMasterKey":{"generationTime":"2023-02-28T23:24:32.3398896Z"},"primaryReadonlyMasterKey":{"generationTime":"2023-02-28T23:24:32.3398896Z"},"secondaryReadonlyMasterKey":{"generationTime":"2023-02-28T23:24:32.3398896Z"}}},"identity":{"type":"None"}}'
>>>>>>> 81f8e181
    headers:
      cache-control:
      - no-store, no-cache
      content-length:
<<<<<<< HEAD
      - '2636'
      content-type:
      - application/json
      date:
      - Thu, 23 Feb 2023 08:08:05 GMT
=======
      - '2599'
      content-type:
      - application/json
      date:
      - Tue, 28 Feb 2023 23:25:13 GMT
>>>>>>> 81f8e181
      pragma:
      - no-cache
      server:
      - Microsoft-HTTPAPI/2.0
      strict-transport-security:
      - max-age=31536000; includeSubDomains
      transfer-encoding:
      - chunked
      vary:
      - Accept-Encoding
      x-content-type-options:
      - nosniff
      x-ms-gatewayversion:
      - version=2.14.0
    status:
      code: 200
      message: Ok
- request:
    body: '{"properties": {"apiProperties": {}, "backupPolicy": {"type": "Periodic",
      "periodicModeProperties": {"backupIntervalInMinutes": 120, "backupRetentionIntervalInHours":
      8}}}}'
    headers:
      Accept:
      - application/json
      Accept-Encoding:
      - gzip, deflate
      CommandName:
      - cosmosdb update
      Connection:
      - keep-alive
      Content-Length:
      - '172'
      Content-Type:
      - application/json
      ParameterSetName:
      - -n -g --backup-interval --backup-retention
      User-Agent:
<<<<<<< HEAD
      - AZURECLI/2.45.0 azsdk-python-mgmt-cosmosdb/9.0.0 Python/3.8.10 (Windows-10-10.0.22621-SP0)
=======
      - AZURECLI/2.45.0 azsdk-python-mgmt-cosmosdb/9.0.0 Python/3.10.10 (Windows-10-10.0.22621-SP0)
>>>>>>> 81f8e181
    method: PATCH
    uri: https://management.azure.com/subscriptions/00000000-0000-0000-0000-000000000000/resourceGroups/cli_update_backup_policy_database_account000001/providers/Microsoft.DocumentDB/databaseAccounts/cli000002?api-version=2022-11-15
  response:
    body:
      string: '{"id":"/subscriptions/00000000-0000-0000-0000-000000000000/resourceGroups/cli_update_backup_policy_database_account000001/providers/Microsoft.DocumentDB/databaseAccounts/cli000002","name":"cli000002","location":"West
<<<<<<< HEAD
        US","type":"Microsoft.DocumentDB/databaseAccounts","kind":"GlobalDocumentDB","tags":{},"systemData":{"createdAt":"2023-02-23T08:07:28.7835476Z"},"properties":{"provisioningState":"Updating","documentEndpoint":"https://cli000002.documents.azure.com:443/","sqlEndpoint":"https://cli000002.documents.azure.com:443/","publicNetworkAccess":"Enabled","enableAutomaticFailover":false,"enableMultipleWriteLocations":false,"enablePartitionKeyMonitor":false,"isVirtualNetworkFilterEnabled":false,"virtualNetworkRules":[],"EnabledApiTypes":"Sql","disableKeyBasedMetadataWriteAccess":false,"enableFreeTier":false,"enableAnalyticalStorage":false,"analyticalStorageConfiguration":{"schemaType":"WellDefined"},"instanceId":"9b86e38d-2f39-4b9c-818a-e8bfe2e69eae","databaseAccountOfferType":"Standard","enableFullFidelityChangeFeed":false,"defaultIdentity":"FirstPartyIdentity","networkAclBypass":"None","disableLocalAuth":false,"enablePartitionMerge":false,"minimalTlsVersion":"Tls","consistencyPolicy":{"defaultConsistencyLevel":"Session","maxIntervalInSeconds":5,"maxStalenessPrefix":100},"configurationOverrides":{},"writeLocations":[{"id":"cli000002-westus","locationName":"West
        US","documentEndpoint":"https://cli000002-westus.documents.azure.com:443/","provisioningState":"Succeeded","failoverPriority":0,"isZoneRedundant":false}],"readLocations":[{"id":"cli000002-westus","locationName":"West
        US","documentEndpoint":"https://cli000002-westus.documents.azure.com:443/","provisioningState":"Succeeded","failoverPriority":0,"isZoneRedundant":false}],"locations":[{"id":"cli000002-westus","locationName":"West
        US","documentEndpoint":"https://cli000002-westus.documents.azure.com:443/","provisioningState":"Succeeded","failoverPriority":0,"isZoneRedundant":false}],"failoverPolicies":[{"id":"cli000002-westus","locationName":"West
        US","failoverPriority":0}],"cors":[],"capabilities":[],"ipRules":[],"backupPolicy":{"type":"Periodic","periodicModeProperties":{"backupIntervalInMinutes":240,"backupRetentionIntervalInHours":8,"backupStorageRedundancy":"Geo"}},"networkAclBypassResourceIds":[],"keysMetadata":{"primaryMasterKey":{"generationTime":"2023-02-23T08:07:28.7835476Z"},"secondaryMasterKey":{"generationTime":"2023-02-23T08:07:28.7835476Z"},"primaryReadonlyMasterKey":{"generationTime":"2023-02-23T08:07:28.7835476Z"},"secondaryReadonlyMasterKey":{"generationTime":"2023-02-23T08:07:28.7835476Z"}}},"identity":{"type":"None"}}'
    headers:
      azure-asyncoperation:
      - https://management.azure.com/subscriptions/00000000-0000-0000-0000-000000000000/providers/Microsoft.DocumentDB/locations/westus/operationsStatus/86e32ef8-b6ea-4b4d-8c61-09c68f419593?api-version=2022-11-15
      cache-control:
      - no-store, no-cache
      content-length:
      - '2635'
      content-type:
      - application/json
      date:
      - Thu, 23 Feb 2023 08:08:13 GMT
      location:
      - https://management.azure.com/subscriptions/00000000-0000-0000-0000-000000000000/resourceGroups/cli_update_backup_policy_database_account000001/providers/Microsoft.DocumentDB/databaseAccounts/cli000002/operationResults/86e32ef8-b6ea-4b4d-8c61-09c68f419593?api-version=2022-11-15
=======
        US","type":"Microsoft.DocumentDB/databaseAccounts","kind":"GlobalDocumentDB","tags":{},"systemData":{"createdAt":"2023-02-28T23:24:32.3398896Z"},"properties":{"provisioningState":"Updating","documentEndpoint":"https://cli000002.documents.azure.com:443/","sqlEndpoint":"https://cli000002.documents.azure.com:443/","publicNetworkAccess":"Enabled","enableAutomaticFailover":false,"enableMultipleWriteLocations":false,"enablePartitionKeyMonitor":false,"isVirtualNetworkFilterEnabled":false,"virtualNetworkRules":[],"EnabledApiTypes":"Sql","disableKeyBasedMetadataWriteAccess":false,"enableFreeTier":false,"enableAnalyticalStorage":false,"analyticalStorageConfiguration":{"schemaType":"WellDefined"},"instanceId":"e2a0e9cc-9a21-45e1-9d41-43a6d09720fc","databaseAccountOfferType":"Standard","defaultIdentity":"FirstPartyIdentity","networkAclBypass":"None","disableLocalAuth":false,"enablePartitionMerge":false,"minimalTlsVersion":"Tls","consistencyPolicy":{"defaultConsistencyLevel":"Session","maxIntervalInSeconds":5,"maxStalenessPrefix":100},"configurationOverrides":{},"writeLocations":[{"id":"cli000002-westus","locationName":"West
        US","documentEndpoint":"https://cli000002-westus.documents.azure.com:443/","provisioningState":"Succeeded","failoverPriority":0,"isZoneRedundant":false}],"readLocations":[{"id":"cli000002-westus","locationName":"West
        US","documentEndpoint":"https://cli000002-westus.documents.azure.com:443/","provisioningState":"Succeeded","failoverPriority":0,"isZoneRedundant":false}],"locations":[{"id":"cli000002-westus","locationName":"West
        US","documentEndpoint":"https://cli000002-westus.documents.azure.com:443/","provisioningState":"Succeeded","failoverPriority":0,"isZoneRedundant":false}],"failoverPolicies":[{"id":"cli000002-westus","locationName":"West
        US","failoverPriority":0}],"cors":[],"capabilities":[],"ipRules":[],"backupPolicy":{"type":"Periodic","periodicModeProperties":{"backupIntervalInMinutes":240,"backupRetentionIntervalInHours":8,"backupStorageRedundancy":"Geo"}},"networkAclBypassResourceIds":[],"keysMetadata":{"primaryMasterKey":{"generationTime":"2023-02-28T23:24:32.3398896Z"},"secondaryMasterKey":{"generationTime":"2023-02-28T23:24:32.3398896Z"},"primaryReadonlyMasterKey":{"generationTime":"2023-02-28T23:24:32.3398896Z"},"secondaryReadonlyMasterKey":{"generationTime":"2023-02-28T23:24:32.3398896Z"}}},"identity":{"type":"None"}}'
    headers:
      azure-asyncoperation:
      - https://management.azure.com/subscriptions/00000000-0000-0000-0000-000000000000/providers/Microsoft.DocumentDB/locations/westus/operationsStatus/22bded81-fc33-4da4-8f1f-d33650045154?api-version=2022-11-15
      cache-control:
      - no-store, no-cache
      content-length:
      - '2598'
      content-type:
      - application/json
      date:
      - Tue, 28 Feb 2023 23:25:16 GMT
      location:
      - https://management.azure.com/subscriptions/00000000-0000-0000-0000-000000000000/resourceGroups/cli_update_backup_policy_database_account000001/providers/Microsoft.DocumentDB/databaseAccounts/cli000002/operationResults/22bded81-fc33-4da4-8f1f-d33650045154?api-version=2022-11-15
>>>>>>> 81f8e181
      pragma:
      - no-cache
      server:
      - Microsoft-HTTPAPI/2.0
      strict-transport-security:
      - max-age=31536000; includeSubDomains
      transfer-encoding:
      - chunked
      vary:
      - Accept-Encoding
      x-content-type-options:
      - nosniff
      x-ms-gatewayversion:
      - version=2.14.0
      x-ms-ratelimit-remaining-subscription-writes:
      - '1199'
    status:
      code: 200
      message: Ok
- request:
    body: null
    headers:
      Accept:
      - '*/*'
      Accept-Encoding:
      - gzip, deflate
      CommandName:
      - cosmosdb update
      Connection:
      - keep-alive
      ParameterSetName:
      - -n -g --backup-interval --backup-retention
      User-Agent:
<<<<<<< HEAD
      - AZURECLI/2.45.0 azsdk-python-mgmt-cosmosdb/9.0.0 Python/3.8.10 (Windows-10-10.0.22621-SP0)
    method: GET
    uri: https://management.azure.com/subscriptions/00000000-0000-0000-0000-000000000000/providers/Microsoft.DocumentDB/locations/westus/operationsStatus/86e32ef8-b6ea-4b4d-8c61-09c68f419593?api-version=2022-11-15
=======
      - AZURECLI/2.45.0 azsdk-python-mgmt-cosmosdb/9.0.0 Python/3.10.10 (Windows-10-10.0.22621-SP0)
    method: GET
    uri: https://management.azure.com/subscriptions/00000000-0000-0000-0000-000000000000/providers/Microsoft.DocumentDB/locations/westus/operationsStatus/22bded81-fc33-4da4-8f1f-d33650045154?api-version=2022-11-15
>>>>>>> 81f8e181
  response:
    body:
      string: '{"status":"Dequeued"}'
    headers:
      cache-control:
      - no-store, no-cache
      content-length:
      - '21'
      content-type:
      - application/json
      date:
<<<<<<< HEAD
      - Thu, 23 Feb 2023 08:08:43 GMT
=======
      - Tue, 28 Feb 2023 23:25:46 GMT
>>>>>>> 81f8e181
      pragma:
      - no-cache
      server:
      - Microsoft-HTTPAPI/2.0
      strict-transport-security:
      - max-age=31536000; includeSubDomains
      transfer-encoding:
      - chunked
      vary:
      - Accept-Encoding
      x-content-type-options:
      - nosniff
      x-ms-gatewayversion:
      - version=2.14.0
    status:
      code: 200
      message: Ok
- request:
    body: null
    headers:
      Accept:
      - '*/*'
      Accept-Encoding:
      - gzip, deflate
      CommandName:
      - cosmosdb update
      Connection:
      - keep-alive
      ParameterSetName:
      - -n -g --backup-interval --backup-retention
      User-Agent:
<<<<<<< HEAD
      - AZURECLI/2.45.0 azsdk-python-mgmt-cosmosdb/9.0.0 Python/3.8.10 (Windows-10-10.0.22621-SP0)
    method: GET
    uri: https://management.azure.com/subscriptions/00000000-0000-0000-0000-000000000000/providers/Microsoft.DocumentDB/locations/westus/operationsStatus/86e32ef8-b6ea-4b4d-8c61-09c68f419593?api-version=2022-11-15
=======
      - AZURECLI/2.45.0 azsdk-python-mgmt-cosmosdb/9.0.0 Python/3.10.10 (Windows-10-10.0.22621-SP0)
    method: GET
    uri: https://management.azure.com/subscriptions/00000000-0000-0000-0000-000000000000/providers/Microsoft.DocumentDB/locations/westus/operationsStatus/22bded81-fc33-4da4-8f1f-d33650045154?api-version=2022-11-15
>>>>>>> 81f8e181
  response:
    body:
      string: '{"status":"Succeeded"}'
    headers:
      cache-control:
      - no-store, no-cache
      content-length:
      - '22'
      content-type:
      - application/json
      date:
<<<<<<< HEAD
      - Thu, 23 Feb 2023 08:09:13 GMT
=======
      - Tue, 28 Feb 2023 23:26:16 GMT
>>>>>>> 81f8e181
      pragma:
      - no-cache
      server:
      - Microsoft-HTTPAPI/2.0
      strict-transport-security:
      - max-age=31536000; includeSubDomains
      transfer-encoding:
      - chunked
      vary:
      - Accept-Encoding
      x-content-type-options:
      - nosniff
      x-ms-gatewayversion:
      - version=2.14.0
    status:
      code: 200
      message: Ok
- request:
    body: null
    headers:
      Accept:
      - '*/*'
      Accept-Encoding:
      - gzip, deflate
      CommandName:
      - cosmosdb update
      Connection:
      - keep-alive
      ParameterSetName:
      - -n -g --backup-interval --backup-retention
      User-Agent:
<<<<<<< HEAD
      - AZURECLI/2.45.0 azsdk-python-mgmt-cosmosdb/9.0.0 Python/3.8.10 (Windows-10-10.0.22621-SP0)
=======
      - AZURECLI/2.45.0 azsdk-python-mgmt-cosmosdb/9.0.0 Python/3.10.10 (Windows-10-10.0.22621-SP0)
>>>>>>> 81f8e181
    method: GET
    uri: https://management.azure.com/subscriptions/00000000-0000-0000-0000-000000000000/resourceGroups/cli_update_backup_policy_database_account000001/providers/Microsoft.DocumentDB/databaseAccounts/cli000002?api-version=2022-11-15
  response:
    body:
      string: '{"id":"/subscriptions/00000000-0000-0000-0000-000000000000/resourceGroups/cli_update_backup_policy_database_account000001/providers/Microsoft.DocumentDB/databaseAccounts/cli000002","name":"cli000002","location":"West
<<<<<<< HEAD
        US","type":"Microsoft.DocumentDB/databaseAccounts","kind":"GlobalDocumentDB","tags":{},"systemData":{"createdAt":"2023-02-23T08:07:28.7835476Z"},"properties":{"provisioningState":"Succeeded","documentEndpoint":"https://cli000002.documents.azure.com:443/","sqlEndpoint":"https://cli000002.documents.azure.com:443/","publicNetworkAccess":"Enabled","enableAutomaticFailover":false,"enableMultipleWriteLocations":false,"enablePartitionKeyMonitor":false,"isVirtualNetworkFilterEnabled":false,"virtualNetworkRules":[],"EnabledApiTypes":"Sql","disableKeyBasedMetadataWriteAccess":false,"enableFreeTier":false,"enableAnalyticalStorage":false,"analyticalStorageConfiguration":{"schemaType":"WellDefined"},"instanceId":"9b86e38d-2f39-4b9c-818a-e8bfe2e69eae","databaseAccountOfferType":"Standard","enableFullFidelityChangeFeed":false,"defaultIdentity":"FirstPartyIdentity","networkAclBypass":"None","disableLocalAuth":false,"enablePartitionMerge":false,"minimalTlsVersion":"Tls","consistencyPolicy":{"defaultConsistencyLevel":"Session","maxIntervalInSeconds":5,"maxStalenessPrefix":100},"configurationOverrides":{},"writeLocations":[{"id":"cli000002-westus","locationName":"West
        US","documentEndpoint":"https://cli000002-westus.documents.azure.com:443/","provisioningState":"Succeeded","failoverPriority":0,"isZoneRedundant":false}],"readLocations":[{"id":"cli000002-westus","locationName":"West
        US","documentEndpoint":"https://cli000002-westus.documents.azure.com:443/","provisioningState":"Succeeded","failoverPriority":0,"isZoneRedundant":false}],"locations":[{"id":"cli000002-westus","locationName":"West
        US","documentEndpoint":"https://cli000002-westus.documents.azure.com:443/","provisioningState":"Succeeded","failoverPriority":0,"isZoneRedundant":false}],"failoverPolicies":[{"id":"cli000002-westus","locationName":"West
        US","failoverPriority":0}],"cors":[],"capabilities":[],"ipRules":[],"backupPolicy":{"type":"Periodic","periodicModeProperties":{"backupIntervalInMinutes":120,"backupRetentionIntervalInHours":8,"backupStorageRedundancy":"Geo"}},"networkAclBypassResourceIds":[],"keysMetadata":{"primaryMasterKey":{"generationTime":"2023-02-23T08:07:28.7835476Z"},"secondaryMasterKey":{"generationTime":"2023-02-23T08:07:28.7835476Z"},"primaryReadonlyMasterKey":{"generationTime":"2023-02-23T08:07:28.7835476Z"},"secondaryReadonlyMasterKey":{"generationTime":"2023-02-23T08:07:28.7835476Z"}}},"identity":{"type":"None"}}'
=======
        US","type":"Microsoft.DocumentDB/databaseAccounts","kind":"GlobalDocumentDB","tags":{},"systemData":{"createdAt":"2023-02-28T23:24:32.3398896Z"},"properties":{"provisioningState":"Succeeded","documentEndpoint":"https://cli000002.documents.azure.com:443/","sqlEndpoint":"https://cli000002.documents.azure.com:443/","publicNetworkAccess":"Enabled","enableAutomaticFailover":false,"enableMultipleWriteLocations":false,"enablePartitionKeyMonitor":false,"isVirtualNetworkFilterEnabled":false,"virtualNetworkRules":[],"EnabledApiTypes":"Sql","disableKeyBasedMetadataWriteAccess":false,"enableFreeTier":false,"enableAnalyticalStorage":false,"analyticalStorageConfiguration":{"schemaType":"WellDefined"},"instanceId":"e2a0e9cc-9a21-45e1-9d41-43a6d09720fc","databaseAccountOfferType":"Standard","defaultIdentity":"FirstPartyIdentity","networkAclBypass":"None","disableLocalAuth":false,"enablePartitionMerge":false,"minimalTlsVersion":"Tls","consistencyPolicy":{"defaultConsistencyLevel":"Session","maxIntervalInSeconds":5,"maxStalenessPrefix":100},"configurationOverrides":{},"writeLocations":[{"id":"cli000002-westus","locationName":"West
        US","documentEndpoint":"https://cli000002-westus.documents.azure.com:443/","provisioningState":"Succeeded","failoverPriority":0,"isZoneRedundant":false}],"readLocations":[{"id":"cli000002-westus","locationName":"West
        US","documentEndpoint":"https://cli000002-westus.documents.azure.com:443/","provisioningState":"Succeeded","failoverPriority":0,"isZoneRedundant":false}],"locations":[{"id":"cli000002-westus","locationName":"West
        US","documentEndpoint":"https://cli000002-westus.documents.azure.com:443/","provisioningState":"Succeeded","failoverPriority":0,"isZoneRedundant":false}],"failoverPolicies":[{"id":"cli000002-westus","locationName":"West
        US","failoverPriority":0}],"cors":[],"capabilities":[],"ipRules":[],"backupPolicy":{"type":"Periodic","periodicModeProperties":{"backupIntervalInMinutes":120,"backupRetentionIntervalInHours":8,"backupStorageRedundancy":"Geo"}},"networkAclBypassResourceIds":[],"keysMetadata":{"primaryMasterKey":{"generationTime":"2023-02-28T23:24:32.3398896Z"},"secondaryMasterKey":{"generationTime":"2023-02-28T23:24:32.3398896Z"},"primaryReadonlyMasterKey":{"generationTime":"2023-02-28T23:24:32.3398896Z"},"secondaryReadonlyMasterKey":{"generationTime":"2023-02-28T23:24:32.3398896Z"}}},"identity":{"type":"None"}}'
>>>>>>> 81f8e181
    headers:
      cache-control:
      - no-store, no-cache
      content-length:
<<<<<<< HEAD
      - '2636'
      content-type:
      - application/json
      date:
      - Thu, 23 Feb 2023 08:09:14 GMT
=======
      - '2599'
      content-type:
      - application/json
      date:
      - Tue, 28 Feb 2023 23:26:16 GMT
>>>>>>> 81f8e181
      pragma:
      - no-cache
      server:
      - Microsoft-HTTPAPI/2.0
      strict-transport-security:
      - max-age=31536000; includeSubDomains
      transfer-encoding:
      - chunked
      vary:
      - Accept-Encoding
      x-content-type-options:
      - nosniff
      x-ms-gatewayversion:
      - version=2.14.0
    status:
      code: 200
      message: Ok
- request:
    body: null
    headers:
      Accept:
      - application/json
      Accept-Encoding:
      - gzip, deflate
      CommandName:
      - cosmosdb update
      Connection:
      - keep-alive
      ParameterSetName:
      - -n -g --backup-interval --backup-retention
      User-Agent:
<<<<<<< HEAD
      - AZURECLI/2.45.0 azsdk-python-mgmt-cosmosdb/9.0.0 Python/3.8.10 (Windows-10-10.0.22621-SP0)
=======
      - AZURECLI/2.45.0 azsdk-python-mgmt-cosmosdb/9.0.0 Python/3.10.10 (Windows-10-10.0.22621-SP0)
>>>>>>> 81f8e181
    method: GET
    uri: https://management.azure.com/subscriptions/00000000-0000-0000-0000-000000000000/resourceGroups/cli_update_backup_policy_database_account000001/providers/Microsoft.DocumentDB/databaseAccounts/cli000002?api-version=2022-11-15
  response:
    body:
      string: '{"id":"/subscriptions/00000000-0000-0000-0000-000000000000/resourceGroups/cli_update_backup_policy_database_account000001/providers/Microsoft.DocumentDB/databaseAccounts/cli000002","name":"cli000002","location":"West
<<<<<<< HEAD
        US","type":"Microsoft.DocumentDB/databaseAccounts","kind":"GlobalDocumentDB","tags":{},"systemData":{"createdAt":"2023-02-23T08:07:28.7835476Z"},"properties":{"provisioningState":"Succeeded","documentEndpoint":"https://cli000002.documents.azure.com:443/","sqlEndpoint":"https://cli000002.documents.azure.com:443/","publicNetworkAccess":"Enabled","enableAutomaticFailover":false,"enableMultipleWriteLocations":false,"enablePartitionKeyMonitor":false,"isVirtualNetworkFilterEnabled":false,"virtualNetworkRules":[],"EnabledApiTypes":"Sql","disableKeyBasedMetadataWriteAccess":false,"enableFreeTier":false,"enableAnalyticalStorage":false,"analyticalStorageConfiguration":{"schemaType":"WellDefined"},"instanceId":"9b86e38d-2f39-4b9c-818a-e8bfe2e69eae","databaseAccountOfferType":"Standard","enableFullFidelityChangeFeed":false,"defaultIdentity":"FirstPartyIdentity","networkAclBypass":"None","disableLocalAuth":false,"enablePartitionMerge":false,"minimalTlsVersion":"Tls","consistencyPolicy":{"defaultConsistencyLevel":"Session","maxIntervalInSeconds":5,"maxStalenessPrefix":100},"configurationOverrides":{},"writeLocations":[{"id":"cli000002-westus","locationName":"West
        US","documentEndpoint":"https://cli000002-westus.documents.azure.com:443/","provisioningState":"Succeeded","failoverPriority":0,"isZoneRedundant":false}],"readLocations":[{"id":"cli000002-westus","locationName":"West
        US","documentEndpoint":"https://cli000002-westus.documents.azure.com:443/","provisioningState":"Succeeded","failoverPriority":0,"isZoneRedundant":false}],"locations":[{"id":"cli000002-westus","locationName":"West
        US","documentEndpoint":"https://cli000002-westus.documents.azure.com:443/","provisioningState":"Succeeded","failoverPriority":0,"isZoneRedundant":false}],"failoverPolicies":[{"id":"cli000002-westus","locationName":"West
        US","failoverPriority":0}],"cors":[],"capabilities":[],"ipRules":[],"backupPolicy":{"type":"Periodic","periodicModeProperties":{"backupIntervalInMinutes":120,"backupRetentionIntervalInHours":8,"backupStorageRedundancy":"Geo"}},"networkAclBypassResourceIds":[],"keysMetadata":{"primaryMasterKey":{"generationTime":"2023-02-23T08:07:28.7835476Z"},"secondaryMasterKey":{"generationTime":"2023-02-23T08:07:28.7835476Z"},"primaryReadonlyMasterKey":{"generationTime":"2023-02-23T08:07:28.7835476Z"},"secondaryReadonlyMasterKey":{"generationTime":"2023-02-23T08:07:28.7835476Z"}}},"identity":{"type":"None"}}'
=======
        US","type":"Microsoft.DocumentDB/databaseAccounts","kind":"GlobalDocumentDB","tags":{},"systemData":{"createdAt":"2023-02-28T23:24:32.3398896Z"},"properties":{"provisioningState":"Succeeded","documentEndpoint":"https://cli000002.documents.azure.com:443/","sqlEndpoint":"https://cli000002.documents.azure.com:443/","publicNetworkAccess":"Enabled","enableAutomaticFailover":false,"enableMultipleWriteLocations":false,"enablePartitionKeyMonitor":false,"isVirtualNetworkFilterEnabled":false,"virtualNetworkRules":[],"EnabledApiTypes":"Sql","disableKeyBasedMetadataWriteAccess":false,"enableFreeTier":false,"enableAnalyticalStorage":false,"analyticalStorageConfiguration":{"schemaType":"WellDefined"},"instanceId":"e2a0e9cc-9a21-45e1-9d41-43a6d09720fc","databaseAccountOfferType":"Standard","defaultIdentity":"FirstPartyIdentity","networkAclBypass":"None","disableLocalAuth":false,"enablePartitionMerge":false,"minimalTlsVersion":"Tls","consistencyPolicy":{"defaultConsistencyLevel":"Session","maxIntervalInSeconds":5,"maxStalenessPrefix":100},"configurationOverrides":{},"writeLocations":[{"id":"cli000002-westus","locationName":"West
        US","documentEndpoint":"https://cli000002-westus.documents.azure.com:443/","provisioningState":"Succeeded","failoverPriority":0,"isZoneRedundant":false}],"readLocations":[{"id":"cli000002-westus","locationName":"West
        US","documentEndpoint":"https://cli000002-westus.documents.azure.com:443/","provisioningState":"Succeeded","failoverPriority":0,"isZoneRedundant":false}],"locations":[{"id":"cli000002-westus","locationName":"West
        US","documentEndpoint":"https://cli000002-westus.documents.azure.com:443/","provisioningState":"Succeeded","failoverPriority":0,"isZoneRedundant":false}],"failoverPolicies":[{"id":"cli000002-westus","locationName":"West
        US","failoverPriority":0}],"cors":[],"capabilities":[],"ipRules":[],"backupPolicy":{"type":"Periodic","periodicModeProperties":{"backupIntervalInMinutes":120,"backupRetentionIntervalInHours":8,"backupStorageRedundancy":"Geo"}},"networkAclBypassResourceIds":[],"keysMetadata":{"primaryMasterKey":{"generationTime":"2023-02-28T23:24:32.3398896Z"},"secondaryMasterKey":{"generationTime":"2023-02-28T23:24:32.3398896Z"},"primaryReadonlyMasterKey":{"generationTime":"2023-02-28T23:24:32.3398896Z"},"secondaryReadonlyMasterKey":{"generationTime":"2023-02-28T23:24:32.3398896Z"}}},"identity":{"type":"None"}}'
>>>>>>> 81f8e181
    headers:
      cache-control:
      - no-store, no-cache
      content-length:
<<<<<<< HEAD
      - '2636'
      content-type:
      - application/json
      date:
      - Thu, 23 Feb 2023 08:09:14 GMT
=======
      - '2599'
      content-type:
      - application/json
      date:
      - Tue, 28 Feb 2023 23:26:16 GMT
>>>>>>> 81f8e181
      pragma:
      - no-cache
      server:
      - Microsoft-HTTPAPI/2.0
      strict-transport-security:
      - max-age=31536000; includeSubDomains
      transfer-encoding:
      - chunked
      vary:
      - Accept-Encoding
      x-content-type-options:
      - nosniff
      x-ms-gatewayversion:
      - version=2.14.0
    status:
      code: 200
      message: Ok
- request:
    body: null
    headers:
      Accept:
      - application/json
      Accept-Encoding:
      - gzip, deflate
      CommandName:
      - cosmosdb update
      Connection:
      - keep-alive
      ParameterSetName:
      - -n -g --backup-policy-type
      User-Agent:
<<<<<<< HEAD
      - AZURECLI/2.45.0 azsdk-python-mgmt-cosmosdb/9.0.0 Python/3.8.10 (Windows-10-10.0.22621-SP0)
=======
      - AZURECLI/2.45.0 azsdk-python-mgmt-cosmosdb/9.0.0 Python/3.10.10 (Windows-10-10.0.22621-SP0)
>>>>>>> 81f8e181
    method: GET
    uri: https://management.azure.com/subscriptions/00000000-0000-0000-0000-000000000000/resourceGroups/cli_update_backup_policy_database_account000001/providers/Microsoft.DocumentDB/databaseAccounts/cli000002?api-version=2022-11-15
  response:
    body:
      string: '{"id":"/subscriptions/00000000-0000-0000-0000-000000000000/resourceGroups/cli_update_backup_policy_database_account000001/providers/Microsoft.DocumentDB/databaseAccounts/cli000002","name":"cli000002","location":"West
<<<<<<< HEAD
        US","type":"Microsoft.DocumentDB/databaseAccounts","kind":"GlobalDocumentDB","tags":{},"systemData":{"createdAt":"2023-02-23T08:07:28.7835476Z"},"properties":{"provisioningState":"Succeeded","documentEndpoint":"https://cli000002.documents.azure.com:443/","sqlEndpoint":"https://cli000002.documents.azure.com:443/","publicNetworkAccess":"Enabled","enableAutomaticFailover":false,"enableMultipleWriteLocations":false,"enablePartitionKeyMonitor":false,"isVirtualNetworkFilterEnabled":false,"virtualNetworkRules":[],"EnabledApiTypes":"Sql","disableKeyBasedMetadataWriteAccess":false,"enableFreeTier":false,"enableAnalyticalStorage":false,"analyticalStorageConfiguration":{"schemaType":"WellDefined"},"instanceId":"9b86e38d-2f39-4b9c-818a-e8bfe2e69eae","databaseAccountOfferType":"Standard","enableFullFidelityChangeFeed":false,"defaultIdentity":"FirstPartyIdentity","networkAclBypass":"None","disableLocalAuth":false,"enablePartitionMerge":false,"minimalTlsVersion":"Tls","consistencyPolicy":{"defaultConsistencyLevel":"Session","maxIntervalInSeconds":5,"maxStalenessPrefix":100},"configurationOverrides":{},"writeLocations":[{"id":"cli000002-westus","locationName":"West
        US","documentEndpoint":"https://cli000002-westus.documents.azure.com:443/","provisioningState":"Succeeded","failoverPriority":0,"isZoneRedundant":false}],"readLocations":[{"id":"cli000002-westus","locationName":"West
        US","documentEndpoint":"https://cli000002-westus.documents.azure.com:443/","provisioningState":"Succeeded","failoverPriority":0,"isZoneRedundant":false}],"locations":[{"id":"cli000002-westus","locationName":"West
        US","documentEndpoint":"https://cli000002-westus.documents.azure.com:443/","provisioningState":"Succeeded","failoverPriority":0,"isZoneRedundant":false}],"failoverPolicies":[{"id":"cli000002-westus","locationName":"West
        US","failoverPriority":0}],"cors":[],"capabilities":[],"ipRules":[],"backupPolicy":{"type":"Periodic","periodicModeProperties":{"backupIntervalInMinutes":120,"backupRetentionIntervalInHours":8,"backupStorageRedundancy":"Geo"}},"networkAclBypassResourceIds":[],"keysMetadata":{"primaryMasterKey":{"generationTime":"2023-02-23T08:07:28.7835476Z"},"secondaryMasterKey":{"generationTime":"2023-02-23T08:07:28.7835476Z"},"primaryReadonlyMasterKey":{"generationTime":"2023-02-23T08:07:28.7835476Z"},"secondaryReadonlyMasterKey":{"generationTime":"2023-02-23T08:07:28.7835476Z"}}},"identity":{"type":"None"}}'
=======
        US","type":"Microsoft.DocumentDB/databaseAccounts","kind":"GlobalDocumentDB","tags":{},"systemData":{"createdAt":"2023-02-28T23:24:32.3398896Z"},"properties":{"provisioningState":"Succeeded","documentEndpoint":"https://cli000002.documents.azure.com:443/","sqlEndpoint":"https://cli000002.documents.azure.com:443/","publicNetworkAccess":"Enabled","enableAutomaticFailover":false,"enableMultipleWriteLocations":false,"enablePartitionKeyMonitor":false,"isVirtualNetworkFilterEnabled":false,"virtualNetworkRules":[],"EnabledApiTypes":"Sql","disableKeyBasedMetadataWriteAccess":false,"enableFreeTier":false,"enableAnalyticalStorage":false,"analyticalStorageConfiguration":{"schemaType":"WellDefined"},"instanceId":"e2a0e9cc-9a21-45e1-9d41-43a6d09720fc","databaseAccountOfferType":"Standard","defaultIdentity":"FirstPartyIdentity","networkAclBypass":"None","disableLocalAuth":false,"enablePartitionMerge":false,"minimalTlsVersion":"Tls","consistencyPolicy":{"defaultConsistencyLevel":"Session","maxIntervalInSeconds":5,"maxStalenessPrefix":100},"configurationOverrides":{},"writeLocations":[{"id":"cli000002-westus","locationName":"West
        US","documentEndpoint":"https://cli000002-westus.documents.azure.com:443/","provisioningState":"Succeeded","failoverPriority":0,"isZoneRedundant":false}],"readLocations":[{"id":"cli000002-westus","locationName":"West
        US","documentEndpoint":"https://cli000002-westus.documents.azure.com:443/","provisioningState":"Succeeded","failoverPriority":0,"isZoneRedundant":false}],"locations":[{"id":"cli000002-westus","locationName":"West
        US","documentEndpoint":"https://cli000002-westus.documents.azure.com:443/","provisioningState":"Succeeded","failoverPriority":0,"isZoneRedundant":false}],"failoverPolicies":[{"id":"cli000002-westus","locationName":"West
        US","failoverPriority":0}],"cors":[],"capabilities":[],"ipRules":[],"backupPolicy":{"type":"Periodic","periodicModeProperties":{"backupIntervalInMinutes":120,"backupRetentionIntervalInHours":8,"backupStorageRedundancy":"Geo"}},"networkAclBypassResourceIds":[],"keysMetadata":{"primaryMasterKey":{"generationTime":"2023-02-28T23:24:32.3398896Z"},"secondaryMasterKey":{"generationTime":"2023-02-28T23:24:32.3398896Z"},"primaryReadonlyMasterKey":{"generationTime":"2023-02-28T23:24:32.3398896Z"},"secondaryReadonlyMasterKey":{"generationTime":"2023-02-28T23:24:32.3398896Z"}}},"identity":{"type":"None"}}'
>>>>>>> 81f8e181
    headers:
      cache-control:
      - no-store, no-cache
      content-length:
<<<<<<< HEAD
      - '2636'
      content-type:
      - application/json
      date:
      - Thu, 23 Feb 2023 08:09:16 GMT
=======
      - '2599'
      content-type:
      - application/json
      date:
      - Tue, 28 Feb 2023 23:26:17 GMT
>>>>>>> 81f8e181
      pragma:
      - no-cache
      server:
      - Microsoft-HTTPAPI/2.0
      strict-transport-security:
      - max-age=31536000; includeSubDomains
      transfer-encoding:
      - chunked
      vary:
      - Accept-Encoding
      x-content-type-options:
      - nosniff
      x-ms-gatewayversion:
      - version=2.14.0
    status:
      code: 200
      message: Ok
- request:
    body: '{"properties": {"apiProperties": {}, "backupPolicy": {"type": "Continuous"}}}'
    headers:
      Accept:
      - application/json
      Accept-Encoding:
      - gzip, deflate
      CommandName:
      - cosmosdb update
      Connection:
      - keep-alive
      Content-Length:
      - '77'
      Content-Type:
      - application/json
      ParameterSetName:
      - -n -g --backup-policy-type
      User-Agent:
<<<<<<< HEAD
      - AZURECLI/2.45.0 azsdk-python-mgmt-cosmosdb/9.0.0 Python/3.8.10 (Windows-10-10.0.22621-SP0)
=======
      - AZURECLI/2.45.0 azsdk-python-mgmt-cosmosdb/9.0.0 Python/3.10.10 (Windows-10-10.0.22621-SP0)
>>>>>>> 81f8e181
    method: PATCH
    uri: https://management.azure.com/subscriptions/00000000-0000-0000-0000-000000000000/resourceGroups/cli_update_backup_policy_database_account000001/providers/Microsoft.DocumentDB/databaseAccounts/cli000002?api-version=2022-11-15
  response:
    body:
      string: '{"id":"/subscriptions/00000000-0000-0000-0000-000000000000/resourceGroups/cli_update_backup_policy_database_account000001/providers/Microsoft.DocumentDB/databaseAccounts/cli000002","name":"cli000002","location":"West
<<<<<<< HEAD
        US","type":"Microsoft.DocumentDB/databaseAccounts","kind":"GlobalDocumentDB","tags":{},"systemData":{"createdAt":"2023-02-23T08:07:28.7835476Z"},"properties":{"provisioningState":"Updating","documentEndpoint":"https://cli000002.documents.azure.com:443/","sqlEndpoint":"https://cli000002.documents.azure.com:443/","publicNetworkAccess":"Enabled","enableAutomaticFailover":false,"enableMultipleWriteLocations":false,"enablePartitionKeyMonitor":false,"isVirtualNetworkFilterEnabled":false,"virtualNetworkRules":[],"EnabledApiTypes":"Sql","disableKeyBasedMetadataWriteAccess":false,"enableFreeTier":false,"enableAnalyticalStorage":false,"analyticalStorageConfiguration":{"schemaType":"WellDefined"},"instanceId":"9b86e38d-2f39-4b9c-818a-e8bfe2e69eae","databaseAccountOfferType":"Standard","enableFullFidelityChangeFeed":false,"defaultIdentity":"FirstPartyIdentity","networkAclBypass":"None","disableLocalAuth":false,"enablePartitionMerge":false,"minimalTlsVersion":"Tls","consistencyPolicy":{"defaultConsistencyLevel":"Session","maxIntervalInSeconds":5,"maxStalenessPrefix":100},"configurationOverrides":{},"writeLocations":[{"id":"cli000002-westus","locationName":"West
        US","documentEndpoint":"https://cli000002-westus.documents.azure.com:443/","provisioningState":"Succeeded","failoverPriority":0,"isZoneRedundant":false}],"readLocations":[{"id":"cli000002-westus","locationName":"West
        US","documentEndpoint":"https://cli000002-westus.documents.azure.com:443/","provisioningState":"Succeeded","failoverPriority":0,"isZoneRedundant":false}],"locations":[{"id":"cli000002-westus","locationName":"West
        US","documentEndpoint":"https://cli000002-westus.documents.azure.com:443/","provisioningState":"Succeeded","failoverPriority":0,"isZoneRedundant":false}],"failoverPolicies":[{"id":"cli000002-westus","locationName":"West
        US","failoverPriority":0}],"cors":[],"capabilities":[],"ipRules":[],"backupPolicy":{"type":"Periodic","periodicModeProperties":{"backupIntervalInMinutes":120,"backupRetentionIntervalInHours":8,"backupStorageRedundancy":"Geo"}},"networkAclBypassResourceIds":[],"keysMetadata":{"primaryMasterKey":{"generationTime":"2023-02-23T08:07:28.7835476Z"},"secondaryMasterKey":{"generationTime":"2023-02-23T08:07:28.7835476Z"},"primaryReadonlyMasterKey":{"generationTime":"2023-02-23T08:07:28.7835476Z"},"secondaryReadonlyMasterKey":{"generationTime":"2023-02-23T08:07:28.7835476Z"}}},"identity":{"type":"None"}}'
    headers:
      azure-asyncoperation:
      - https://management.azure.com/subscriptions/00000000-0000-0000-0000-000000000000/providers/Microsoft.DocumentDB/locations/westus/operationsStatus/16c3c9b4-aa3a-4588-90e1-1161833fe872?api-version=2022-11-15
      cache-control:
      - no-store, no-cache
      content-length:
      - '2635'
      content-type:
      - application/json
      date:
      - Thu, 23 Feb 2023 08:09:23 GMT
      location:
      - https://management.azure.com/subscriptions/00000000-0000-0000-0000-000000000000/resourceGroups/cli_update_backup_policy_database_account000001/providers/Microsoft.DocumentDB/databaseAccounts/cli000002/operationResults/16c3c9b4-aa3a-4588-90e1-1161833fe872?api-version=2022-11-15
=======
        US","type":"Microsoft.DocumentDB/databaseAccounts","kind":"GlobalDocumentDB","tags":{},"systemData":{"createdAt":"2023-02-28T23:24:32.3398896Z"},"properties":{"provisioningState":"Updating","documentEndpoint":"https://cli000002.documents.azure.com:443/","sqlEndpoint":"https://cli000002.documents.azure.com:443/","publicNetworkAccess":"Enabled","enableAutomaticFailover":false,"enableMultipleWriteLocations":false,"enablePartitionKeyMonitor":false,"isVirtualNetworkFilterEnabled":false,"virtualNetworkRules":[],"EnabledApiTypes":"Sql","disableKeyBasedMetadataWriteAccess":false,"enableFreeTier":false,"enableAnalyticalStorage":false,"analyticalStorageConfiguration":{"schemaType":"WellDefined"},"instanceId":"e2a0e9cc-9a21-45e1-9d41-43a6d09720fc","databaseAccountOfferType":"Standard","defaultIdentity":"FirstPartyIdentity","networkAclBypass":"None","disableLocalAuth":false,"enablePartitionMerge":false,"minimalTlsVersion":"Tls","consistencyPolicy":{"defaultConsistencyLevel":"Session","maxIntervalInSeconds":5,"maxStalenessPrefix":100},"configurationOverrides":{},"writeLocations":[{"id":"cli000002-westus","locationName":"West
        US","documentEndpoint":"https://cli000002-westus.documents.azure.com:443/","provisioningState":"Succeeded","failoverPriority":0,"isZoneRedundant":false}],"readLocations":[{"id":"cli000002-westus","locationName":"West
        US","documentEndpoint":"https://cli000002-westus.documents.azure.com:443/","provisioningState":"Succeeded","failoverPriority":0,"isZoneRedundant":false}],"locations":[{"id":"cli000002-westus","locationName":"West
        US","documentEndpoint":"https://cli000002-westus.documents.azure.com:443/","provisioningState":"Succeeded","failoverPriority":0,"isZoneRedundant":false}],"failoverPolicies":[{"id":"cli000002-westus","locationName":"West
        US","failoverPriority":0}],"cors":[],"capabilities":[],"ipRules":[],"backupPolicy":{"type":"Periodic","periodicModeProperties":{"backupIntervalInMinutes":120,"backupRetentionIntervalInHours":8,"backupStorageRedundancy":"Geo"}},"networkAclBypassResourceIds":[],"keysMetadata":{"primaryMasterKey":{"generationTime":"2023-02-28T23:24:32.3398896Z"},"secondaryMasterKey":{"generationTime":"2023-02-28T23:24:32.3398896Z"},"primaryReadonlyMasterKey":{"generationTime":"2023-02-28T23:24:32.3398896Z"},"secondaryReadonlyMasterKey":{"generationTime":"2023-02-28T23:24:32.3398896Z"}}},"identity":{"type":"None"}}'
    headers:
      azure-asyncoperation:
      - https://management.azure.com/subscriptions/00000000-0000-0000-0000-000000000000/providers/Microsoft.DocumentDB/locations/westus/operationsStatus/8e2d6e08-3bd6-49ef-a80e-d93577a53486?api-version=2022-11-15
      cache-control:
      - no-store, no-cache
      content-length:
      - '2598'
      content-type:
      - application/json
      date:
      - Tue, 28 Feb 2023 23:26:20 GMT
      location:
      - https://management.azure.com/subscriptions/00000000-0000-0000-0000-000000000000/resourceGroups/cli_update_backup_policy_database_account000001/providers/Microsoft.DocumentDB/databaseAccounts/cli000002/operationResults/8e2d6e08-3bd6-49ef-a80e-d93577a53486?api-version=2022-11-15
>>>>>>> 81f8e181
      pragma:
      - no-cache
      server:
      - Microsoft-HTTPAPI/2.0
      strict-transport-security:
      - max-age=31536000; includeSubDomains
      transfer-encoding:
      - chunked
      vary:
      - Accept-Encoding
      x-content-type-options:
      - nosniff
      x-ms-gatewayversion:
      - version=2.14.0
      x-ms-ratelimit-remaining-subscription-writes:
<<<<<<< HEAD
      - '1197'
    status:
      code: 200
      message: Ok
- request:
    body: null
    headers:
      Accept:
      - '*/*'
      Accept-Encoding:
      - gzip, deflate
      CommandName:
      - cosmosdb update
      Connection:
      - keep-alive
      ParameterSetName:
      - -n -g --backup-policy-type
      User-Agent:
      - AZURECLI/2.45.0 azsdk-python-mgmt-cosmosdb/9.0.0 Python/3.8.10 (Windows-10-10.0.22621-SP0)
    method: GET
    uri: https://management.azure.com/subscriptions/00000000-0000-0000-0000-000000000000/providers/Microsoft.DocumentDB/locations/westus/operationsStatus/16c3c9b4-aa3a-4588-90e1-1161833fe872?api-version=2022-11-15
  response:
    body:
      string: '{"status":"Dequeued"}'
    headers:
      cache-control:
      - no-store, no-cache
      content-length:
      - '21'
      content-type:
      - application/json
      date:
      - Thu, 23 Feb 2023 08:09:54 GMT
      pragma:
      - no-cache
      server:
      - Microsoft-HTTPAPI/2.0
      strict-transport-security:
      - max-age=31536000; includeSubDomains
      transfer-encoding:
      - chunked
      vary:
      - Accept-Encoding
      x-content-type-options:
      - nosniff
      x-ms-gatewayversion:
      - version=2.14.0
    status:
      code: 200
      message: Ok
- request:
    body: null
    headers:
      Accept:
      - '*/*'
      Accept-Encoding:
      - gzip, deflate
      CommandName:
      - cosmosdb update
      Connection:
      - keep-alive
      ParameterSetName:
      - -n -g --backup-policy-type
      User-Agent:
      - AZURECLI/2.45.0 azsdk-python-mgmt-cosmosdb/9.0.0 Python/3.8.10 (Windows-10-10.0.22621-SP0)
    method: GET
    uri: https://management.azure.com/subscriptions/00000000-0000-0000-0000-000000000000/providers/Microsoft.DocumentDB/locations/westus/operationsStatus/16c3c9b4-aa3a-4588-90e1-1161833fe872?api-version=2022-11-15
  response:
    body:
      string: '{"status":"Dequeued"}'
    headers:
      cache-control:
      - no-store, no-cache
      content-length:
      - '21'
      content-type:
      - application/json
      date:
      - Thu, 23 Feb 2023 08:10:24 GMT
      pragma:
      - no-cache
      server:
      - Microsoft-HTTPAPI/2.0
      strict-transport-security:
      - max-age=31536000; includeSubDomains
      transfer-encoding:
      - chunked
      vary:
      - Accept-Encoding
      x-content-type-options:
      - nosniff
      x-ms-gatewayversion:
      - version=2.14.0
    status:
      code: 200
      message: Ok
- request:
    body: null
    headers:
      Accept:
      - '*/*'
      Accept-Encoding:
      - gzip, deflate
      CommandName:
      - cosmosdb update
      Connection:
      - keep-alive
      ParameterSetName:
      - -n -g --backup-policy-type
      User-Agent:
      - AZURECLI/2.45.0 azsdk-python-mgmt-cosmosdb/9.0.0 Python/3.8.10 (Windows-10-10.0.22621-SP0)
    method: GET
    uri: https://management.azure.com/subscriptions/00000000-0000-0000-0000-000000000000/providers/Microsoft.DocumentDB/locations/westus/operationsStatus/16c3c9b4-aa3a-4588-90e1-1161833fe872?api-version=2022-11-15
  response:
    body:
      string: '{"status":"Dequeued"}'
    headers:
      cache-control:
      - no-store, no-cache
      content-length:
      - '21'
      content-type:
      - application/json
      date:
      - Thu, 23 Feb 2023 08:10:55 GMT
      pragma:
      - no-cache
      server:
      - Microsoft-HTTPAPI/2.0
      strict-transport-security:
      - max-age=31536000; includeSubDomains
      transfer-encoding:
      - chunked
      vary:
      - Accept-Encoding
      x-content-type-options:
      - nosniff
      x-ms-gatewayversion:
      - version=2.14.0
=======
      - '1199'
>>>>>>> 81f8e181
    status:
      code: 200
      message: Ok
- request:
    body: null
    headers:
      Accept:
      - '*/*'
      Accept-Encoding:
      - gzip, deflate
      CommandName:
      - cosmosdb update
      Connection:
      - keep-alive
      ParameterSetName:
      - -n -g --backup-policy-type
      User-Agent:
<<<<<<< HEAD
      - AZURECLI/2.45.0 azsdk-python-mgmt-cosmosdb/9.0.0 Python/3.8.10 (Windows-10-10.0.22621-SP0)
    method: GET
    uri: https://management.azure.com/subscriptions/00000000-0000-0000-0000-000000000000/providers/Microsoft.DocumentDB/locations/westus/operationsStatus/16c3c9b4-aa3a-4588-90e1-1161833fe872?api-version=2022-11-15
=======
      - AZURECLI/2.45.0 azsdk-python-mgmt-cosmosdb/9.0.0 Python/3.10.10 (Windows-10-10.0.22621-SP0)
    method: GET
    uri: https://management.azure.com/subscriptions/00000000-0000-0000-0000-000000000000/providers/Microsoft.DocumentDB/locations/westus/operationsStatus/8e2d6e08-3bd6-49ef-a80e-d93577a53486?api-version=2022-11-15
>>>>>>> 81f8e181
  response:
    body:
      string: '{"status":"Dequeued"}'
    headers:
      cache-control:
      - no-store, no-cache
      content-length:
      - '21'
      content-type:
      - application/json
      date:
<<<<<<< HEAD
      - Thu, 23 Feb 2023 08:11:25 GMT
=======
      - Tue, 28 Feb 2023 23:26:50 GMT
>>>>>>> 81f8e181
      pragma:
      - no-cache
      server:
      - Microsoft-HTTPAPI/2.0
      strict-transport-security:
      - max-age=31536000; includeSubDomains
      transfer-encoding:
      - chunked
      vary:
      - Accept-Encoding
      x-content-type-options:
      - nosniff
      x-ms-gatewayversion:
      - version=2.14.0
    status:
      code: 200
      message: Ok
- request:
    body: null
    headers:
      Accept:
      - '*/*'
      Accept-Encoding:
      - gzip, deflate
      CommandName:
      - cosmosdb update
      Connection:
      - keep-alive
      ParameterSetName:
      - -n -g --backup-policy-type
      User-Agent:
<<<<<<< HEAD
      - AZURECLI/2.45.0 azsdk-python-mgmt-cosmosdb/9.0.0 Python/3.8.10 (Windows-10-10.0.22621-SP0)
    method: GET
    uri: https://management.azure.com/subscriptions/00000000-0000-0000-0000-000000000000/providers/Microsoft.DocumentDB/locations/westus/operationsStatus/16c3c9b4-aa3a-4588-90e1-1161833fe872?api-version=2022-11-15
=======
      - AZURECLI/2.45.0 azsdk-python-mgmt-cosmosdb/9.0.0 Python/3.10.10 (Windows-10-10.0.22621-SP0)
    method: GET
    uri: https://management.azure.com/subscriptions/00000000-0000-0000-0000-000000000000/providers/Microsoft.DocumentDB/locations/westus/operationsStatus/8e2d6e08-3bd6-49ef-a80e-d93577a53486?api-version=2022-11-15
>>>>>>> 81f8e181
  response:
    body:
      string: '{"status":"Dequeued"}'
    headers:
      cache-control:
      - no-store, no-cache
      content-length:
      - '21'
      content-type:
      - application/json
      date:
<<<<<<< HEAD
      - Thu, 23 Feb 2023 08:11:55 GMT
=======
      - Tue, 28 Feb 2023 23:27:21 GMT
>>>>>>> 81f8e181
      pragma:
      - no-cache
      server:
      - Microsoft-HTTPAPI/2.0
      strict-transport-security:
      - max-age=31536000; includeSubDomains
      transfer-encoding:
      - chunked
      vary:
      - Accept-Encoding
      x-content-type-options:
      - nosniff
      x-ms-gatewayversion:
      - version=2.14.0
    status:
      code: 200
      message: Ok
- request:
    body: null
    headers:
      Accept:
      - '*/*'
      Accept-Encoding:
      - gzip, deflate
      CommandName:
      - cosmosdb update
      Connection:
      - keep-alive
      ParameterSetName:
      - -n -g --backup-policy-type
      User-Agent:
<<<<<<< HEAD
      - AZURECLI/2.45.0 azsdk-python-mgmt-cosmosdb/9.0.0 Python/3.8.10 (Windows-10-10.0.22621-SP0)
    method: GET
    uri: https://management.azure.com/subscriptions/00000000-0000-0000-0000-000000000000/providers/Microsoft.DocumentDB/locations/westus/operationsStatus/16c3c9b4-aa3a-4588-90e1-1161833fe872?api-version=2022-11-15
=======
      - AZURECLI/2.45.0 azsdk-python-mgmt-cosmosdb/9.0.0 Python/3.10.10 (Windows-10-10.0.22621-SP0)
    method: GET
    uri: https://management.azure.com/subscriptions/00000000-0000-0000-0000-000000000000/providers/Microsoft.DocumentDB/locations/westus/operationsStatus/8e2d6e08-3bd6-49ef-a80e-d93577a53486?api-version=2022-11-15
>>>>>>> 81f8e181
  response:
    body:
      string: '{"status":"Dequeued"}'
    headers:
      cache-control:
      - no-store, no-cache
      content-length:
      - '21'
      content-type:
      - application/json
      date:
<<<<<<< HEAD
      - Thu, 23 Feb 2023 08:12:26 GMT
=======
      - Tue, 28 Feb 2023 23:27:51 GMT
>>>>>>> 81f8e181
      pragma:
      - no-cache
      server:
      - Microsoft-HTTPAPI/2.0
      strict-transport-security:
      - max-age=31536000; includeSubDomains
      transfer-encoding:
      - chunked
      vary:
      - Accept-Encoding
      x-content-type-options:
      - nosniff
      x-ms-gatewayversion:
      - version=2.14.0
    status:
      code: 200
      message: Ok
- request:
    body: null
    headers:
      Accept:
      - '*/*'
      Accept-Encoding:
      - gzip, deflate
      CommandName:
      - cosmosdb update
      Connection:
      - keep-alive
      ParameterSetName:
      - -n -g --backup-policy-type
      User-Agent:
<<<<<<< HEAD
      - AZURECLI/2.45.0 azsdk-python-mgmt-cosmosdb/9.0.0 Python/3.8.10 (Windows-10-10.0.22621-SP0)
    method: GET
    uri: https://management.azure.com/subscriptions/00000000-0000-0000-0000-000000000000/providers/Microsoft.DocumentDB/locations/westus/operationsStatus/16c3c9b4-aa3a-4588-90e1-1161833fe872?api-version=2022-11-15
=======
      - AZURECLI/2.45.0 azsdk-python-mgmt-cosmosdb/9.0.0 Python/3.10.10 (Windows-10-10.0.22621-SP0)
    method: GET
    uri: https://management.azure.com/subscriptions/00000000-0000-0000-0000-000000000000/providers/Microsoft.DocumentDB/locations/westus/operationsStatus/8e2d6e08-3bd6-49ef-a80e-d93577a53486?api-version=2022-11-15
>>>>>>> 81f8e181
  response:
    body:
      string: '{"status":"Dequeued"}'
    headers:
      cache-control:
      - no-store, no-cache
      content-length:
      - '21'
      content-type:
      - application/json
      date:
<<<<<<< HEAD
      - Thu, 23 Feb 2023 08:12:56 GMT
=======
      - Tue, 28 Feb 2023 23:28:20 GMT
>>>>>>> 81f8e181
      pragma:
      - no-cache
      server:
      - Microsoft-HTTPAPI/2.0
      strict-transport-security:
      - max-age=31536000; includeSubDomains
      transfer-encoding:
      - chunked
      vary:
      - Accept-Encoding
      x-content-type-options:
      - nosniff
      x-ms-gatewayversion:
      - version=2.14.0
    status:
      code: 200
      message: Ok
- request:
    body: null
    headers:
      Accept:
      - '*/*'
      Accept-Encoding:
      - gzip, deflate
      CommandName:
      - cosmosdb update
      Connection:
      - keep-alive
      ParameterSetName:
      - -n -g --backup-policy-type
      User-Agent:
<<<<<<< HEAD
      - AZURECLI/2.45.0 azsdk-python-mgmt-cosmosdb/9.0.0 Python/3.8.10 (Windows-10-10.0.22621-SP0)
    method: GET
    uri: https://management.azure.com/subscriptions/00000000-0000-0000-0000-000000000000/providers/Microsoft.DocumentDB/locations/westus/operationsStatus/16c3c9b4-aa3a-4588-90e1-1161833fe872?api-version=2022-11-15
=======
      - AZURECLI/2.45.0 azsdk-python-mgmt-cosmosdb/9.0.0 Python/3.10.10 (Windows-10-10.0.22621-SP0)
    method: GET
    uri: https://management.azure.com/subscriptions/00000000-0000-0000-0000-000000000000/providers/Microsoft.DocumentDB/locations/westus/operationsStatus/8e2d6e08-3bd6-49ef-a80e-d93577a53486?api-version=2022-11-15
>>>>>>> 81f8e181
  response:
    body:
      string: '{"status":"Dequeued"}'
    headers:
      cache-control:
      - no-store, no-cache
      content-length:
      - '21'
      content-type:
      - application/json
      date:
<<<<<<< HEAD
      - Thu, 23 Feb 2023 08:13:26 GMT
=======
      - Tue, 28 Feb 2023 23:28:51 GMT
>>>>>>> 81f8e181
      pragma:
      - no-cache
      server:
      - Microsoft-HTTPAPI/2.0
      strict-transport-security:
      - max-age=31536000; includeSubDomains
      transfer-encoding:
      - chunked
      vary:
      - Accept-Encoding
      x-content-type-options:
      - nosniff
      x-ms-gatewayversion:
      - version=2.14.0
    status:
      code: 200
      message: Ok
- request:
    body: null
    headers:
      Accept:
      - '*/*'
      Accept-Encoding:
      - gzip, deflate
      CommandName:
      - cosmosdb update
      Connection:
      - keep-alive
      ParameterSetName:
      - -n -g --backup-policy-type
      User-Agent:
<<<<<<< HEAD
      - AZURECLI/2.45.0 azsdk-python-mgmt-cosmosdb/9.0.0 Python/3.8.10 (Windows-10-10.0.22621-SP0)
    method: GET
    uri: https://management.azure.com/subscriptions/00000000-0000-0000-0000-000000000000/providers/Microsoft.DocumentDB/locations/westus/operationsStatus/16c3c9b4-aa3a-4588-90e1-1161833fe872?api-version=2022-11-15
=======
      - AZURECLI/2.45.0 azsdk-python-mgmt-cosmosdb/9.0.0 Python/3.10.10 (Windows-10-10.0.22621-SP0)
    method: GET
    uri: https://management.azure.com/subscriptions/00000000-0000-0000-0000-000000000000/providers/Microsoft.DocumentDB/locations/westus/operationsStatus/8e2d6e08-3bd6-49ef-a80e-d93577a53486?api-version=2022-11-15
>>>>>>> 81f8e181
  response:
    body:
      string: '{"status":"Dequeued"}'
    headers:
      cache-control:
      - no-store, no-cache
      content-length:
      - '21'
      content-type:
      - application/json
      date:
<<<<<<< HEAD
      - Thu, 23 Feb 2023 08:13:56 GMT
=======
      - Tue, 28 Feb 2023 23:29:21 GMT
>>>>>>> 81f8e181
      pragma:
      - no-cache
      server:
      - Microsoft-HTTPAPI/2.0
      strict-transport-security:
      - max-age=31536000; includeSubDomains
      transfer-encoding:
      - chunked
      vary:
      - Accept-Encoding
      x-content-type-options:
      - nosniff
      x-ms-gatewayversion:
      - version=2.14.0
    status:
      code: 200
      message: Ok
- request:
    body: null
    headers:
      Accept:
      - '*/*'
      Accept-Encoding:
      - gzip, deflate
      CommandName:
      - cosmosdb update
      Connection:
      - keep-alive
      ParameterSetName:
      - -n -g --backup-policy-type
      User-Agent:
<<<<<<< HEAD
      - AZURECLI/2.45.0 azsdk-python-mgmt-cosmosdb/9.0.0 Python/3.8.10 (Windows-10-10.0.22621-SP0)
    method: GET
    uri: https://management.azure.com/subscriptions/00000000-0000-0000-0000-000000000000/providers/Microsoft.DocumentDB/locations/westus/operationsStatus/16c3c9b4-aa3a-4588-90e1-1161833fe872?api-version=2022-11-15
=======
      - AZURECLI/2.45.0 azsdk-python-mgmt-cosmosdb/9.0.0 Python/3.10.10 (Windows-10-10.0.22621-SP0)
    method: GET
    uri: https://management.azure.com/subscriptions/00000000-0000-0000-0000-000000000000/providers/Microsoft.DocumentDB/locations/westus/operationsStatus/8e2d6e08-3bd6-49ef-a80e-d93577a53486?api-version=2022-11-15
>>>>>>> 81f8e181
  response:
    body:
      string: '{"status":"Dequeued"}'
    headers:
      cache-control:
      - no-store, no-cache
      content-length:
      - '21'
      content-type:
      - application/json
      date:
<<<<<<< HEAD
      - Thu, 23 Feb 2023 08:14:28 GMT
=======
      - Tue, 28 Feb 2023 23:29:51 GMT
>>>>>>> 81f8e181
      pragma:
      - no-cache
      server:
      - Microsoft-HTTPAPI/2.0
      strict-transport-security:
      - max-age=31536000; includeSubDomains
      transfer-encoding:
      - chunked
      vary:
      - Accept-Encoding
      x-content-type-options:
      - nosniff
      x-ms-gatewayversion:
      - version=2.14.0
    status:
      code: 200
      message: Ok
- request:
    body: null
    headers:
      Accept:
      - '*/*'
      Accept-Encoding:
      - gzip, deflate
      CommandName:
      - cosmosdb update
      Connection:
      - keep-alive
      ParameterSetName:
      - -n -g --backup-policy-type
      User-Agent:
<<<<<<< HEAD
      - AZURECLI/2.45.0 azsdk-python-mgmt-cosmosdb/9.0.0 Python/3.8.10 (Windows-10-10.0.22621-SP0)
    method: GET
    uri: https://management.azure.com/subscriptions/00000000-0000-0000-0000-000000000000/providers/Microsoft.DocumentDB/locations/westus/operationsStatus/16c3c9b4-aa3a-4588-90e1-1161833fe872?api-version=2022-11-15
=======
      - AZURECLI/2.45.0 azsdk-python-mgmt-cosmosdb/9.0.0 Python/3.10.10 (Windows-10-10.0.22621-SP0)
    method: GET
    uri: https://management.azure.com/subscriptions/00000000-0000-0000-0000-000000000000/providers/Microsoft.DocumentDB/locations/westus/operationsStatus/8e2d6e08-3bd6-49ef-a80e-d93577a53486?api-version=2022-11-15
>>>>>>> 81f8e181
  response:
    body:
      string: '{"status":"Dequeued"}'
    headers:
      cache-control:
      - no-store, no-cache
      content-length:
      - '21'
      content-type:
      - application/json
      date:
<<<<<<< HEAD
      - Thu, 23 Feb 2023 08:14:58 GMT
=======
      - Tue, 28 Feb 2023 23:30:21 GMT
>>>>>>> 81f8e181
      pragma:
      - no-cache
      server:
      - Microsoft-HTTPAPI/2.0
      strict-transport-security:
      - max-age=31536000; includeSubDomains
      transfer-encoding:
      - chunked
      vary:
      - Accept-Encoding
      x-content-type-options:
      - nosniff
      x-ms-gatewayversion:
      - version=2.14.0
    status:
      code: 200
      message: Ok
- request:
    body: null
    headers:
      Accept:
      - '*/*'
      Accept-Encoding:
      - gzip, deflate
      CommandName:
      - cosmosdb update
      Connection:
      - keep-alive
      ParameterSetName:
      - -n -g --backup-policy-type
      User-Agent:
<<<<<<< HEAD
      - AZURECLI/2.45.0 azsdk-python-mgmt-cosmosdb/9.0.0 Python/3.8.10 (Windows-10-10.0.22621-SP0)
    method: GET
    uri: https://management.azure.com/subscriptions/00000000-0000-0000-0000-000000000000/providers/Microsoft.DocumentDB/locations/westus/operationsStatus/16c3c9b4-aa3a-4588-90e1-1161833fe872?api-version=2022-11-15
=======
      - AZURECLI/2.45.0 azsdk-python-mgmt-cosmosdb/9.0.0 Python/3.10.10 (Windows-10-10.0.22621-SP0)
    method: GET
    uri: https://management.azure.com/subscriptions/00000000-0000-0000-0000-000000000000/providers/Microsoft.DocumentDB/locations/westus/operationsStatus/8e2d6e08-3bd6-49ef-a80e-d93577a53486?api-version=2022-11-15
>>>>>>> 81f8e181
  response:
    body:
      string: '{"status":"Dequeued"}'
    headers:
      cache-control:
      - no-store, no-cache
      content-length:
      - '21'
      content-type:
      - application/json
      date:
<<<<<<< HEAD
      - Thu, 23 Feb 2023 08:15:28 GMT
=======
      - Tue, 28 Feb 2023 23:30:51 GMT
>>>>>>> 81f8e181
      pragma:
      - no-cache
      server:
      - Microsoft-HTTPAPI/2.0
      strict-transport-security:
      - max-age=31536000; includeSubDomains
      transfer-encoding:
      - chunked
      vary:
      - Accept-Encoding
      x-content-type-options:
      - nosniff
      x-ms-gatewayversion:
      - version=2.14.0
    status:
      code: 200
      message: Ok
- request:
    body: null
    headers:
      Accept:
      - '*/*'
      Accept-Encoding:
      - gzip, deflate
      CommandName:
      - cosmosdb update
      Connection:
      - keep-alive
      ParameterSetName:
      - -n -g --backup-policy-type
      User-Agent:
<<<<<<< HEAD
      - AZURECLI/2.45.0 azsdk-python-mgmt-cosmosdb/9.0.0 Python/3.8.10 (Windows-10-10.0.22621-SP0)
    method: GET
    uri: https://management.azure.com/subscriptions/00000000-0000-0000-0000-000000000000/providers/Microsoft.DocumentDB/locations/westus/operationsStatus/16c3c9b4-aa3a-4588-90e1-1161833fe872?api-version=2022-11-15
=======
      - AZURECLI/2.45.0 azsdk-python-mgmt-cosmosdb/9.0.0 Python/3.10.10 (Windows-10-10.0.22621-SP0)
    method: GET
    uri: https://management.azure.com/subscriptions/00000000-0000-0000-0000-000000000000/providers/Microsoft.DocumentDB/locations/westus/operationsStatus/8e2d6e08-3bd6-49ef-a80e-d93577a53486?api-version=2022-11-15
>>>>>>> 81f8e181
  response:
    body:
      string: '{"status":"Dequeued"}'
    headers:
      cache-control:
      - no-store, no-cache
      content-length:
      - '21'
      content-type:
      - application/json
      date:
<<<<<<< HEAD
      - Thu, 23 Feb 2023 08:15:58 GMT
=======
      - Tue, 28 Feb 2023 23:31:21 GMT
>>>>>>> 81f8e181
      pragma:
      - no-cache
      server:
      - Microsoft-HTTPAPI/2.0
      strict-transport-security:
      - max-age=31536000; includeSubDomains
      transfer-encoding:
      - chunked
      vary:
      - Accept-Encoding
      x-content-type-options:
      - nosniff
      x-ms-gatewayversion:
      - version=2.14.0
    status:
      code: 200
      message: Ok
- request:
    body: null
    headers:
      Accept:
      - '*/*'
      Accept-Encoding:
      - gzip, deflate
      CommandName:
      - cosmosdb update
      Connection:
      - keep-alive
      ParameterSetName:
      - -n -g --backup-policy-type
      User-Agent:
<<<<<<< HEAD
      - AZURECLI/2.45.0 azsdk-python-mgmt-cosmosdb/9.0.0 Python/3.8.10 (Windows-10-10.0.22621-SP0)
    method: GET
    uri: https://management.azure.com/subscriptions/00000000-0000-0000-0000-000000000000/providers/Microsoft.DocumentDB/locations/westus/operationsStatus/16c3c9b4-aa3a-4588-90e1-1161833fe872?api-version=2022-11-15
=======
      - AZURECLI/2.45.0 azsdk-python-mgmt-cosmosdb/9.0.0 Python/3.10.10 (Windows-10-10.0.22621-SP0)
    method: GET
    uri: https://management.azure.com/subscriptions/00000000-0000-0000-0000-000000000000/providers/Microsoft.DocumentDB/locations/westus/operationsStatus/8e2d6e08-3bd6-49ef-a80e-d93577a53486?api-version=2022-11-15
>>>>>>> 81f8e181
  response:
    body:
      string: '{"status":"Dequeued"}'
    headers:
      cache-control:
      - no-store, no-cache
      content-length:
      - '21'
      content-type:
      - application/json
      date:
<<<<<<< HEAD
      - Thu, 23 Feb 2023 08:16:28 GMT
=======
      - Tue, 28 Feb 2023 23:31:51 GMT
>>>>>>> 81f8e181
      pragma:
      - no-cache
      server:
      - Microsoft-HTTPAPI/2.0
      strict-transport-security:
      - max-age=31536000; includeSubDomains
      transfer-encoding:
      - chunked
      vary:
      - Accept-Encoding
      x-content-type-options:
      - nosniff
      x-ms-gatewayversion:
      - version=2.14.0
    status:
      code: 200
      message: Ok
- request:
    body: null
    headers:
      Accept:
      - '*/*'
      Accept-Encoding:
      - gzip, deflate
      CommandName:
      - cosmosdb update
      Connection:
      - keep-alive
      ParameterSetName:
      - -n -g --backup-policy-type
      User-Agent:
<<<<<<< HEAD
      - AZURECLI/2.45.0 azsdk-python-mgmt-cosmosdb/9.0.0 Python/3.8.10 (Windows-10-10.0.22621-SP0)
    method: GET
    uri: https://management.azure.com/subscriptions/00000000-0000-0000-0000-000000000000/providers/Microsoft.DocumentDB/locations/westus/operationsStatus/16c3c9b4-aa3a-4588-90e1-1161833fe872?api-version=2022-11-15
=======
      - AZURECLI/2.45.0 azsdk-python-mgmt-cosmosdb/9.0.0 Python/3.10.10 (Windows-10-10.0.22621-SP0)
    method: GET
    uri: https://management.azure.com/subscriptions/00000000-0000-0000-0000-000000000000/providers/Microsoft.DocumentDB/locations/westus/operationsStatus/8e2d6e08-3bd6-49ef-a80e-d93577a53486?api-version=2022-11-15
>>>>>>> 81f8e181
  response:
    body:
      string: '{"status":"Dequeued"}'
    headers:
      cache-control:
      - no-store, no-cache
      content-length:
      - '21'
      content-type:
      - application/json
      date:
<<<<<<< HEAD
      - Thu, 23 Feb 2023 08:16:59 GMT
=======
      - Tue, 28 Feb 2023 23:32:21 GMT
>>>>>>> 81f8e181
      pragma:
      - no-cache
      server:
      - Microsoft-HTTPAPI/2.0
      strict-transport-security:
      - max-age=31536000; includeSubDomains
      transfer-encoding:
      - chunked
      vary:
      - Accept-Encoding
      x-content-type-options:
      - nosniff
      x-ms-gatewayversion:
      - version=2.14.0
    status:
      code: 200
      message: Ok
- request:
    body: null
    headers:
      Accept:
      - '*/*'
      Accept-Encoding:
      - gzip, deflate
      CommandName:
      - cosmosdb update
      Connection:
      - keep-alive
      ParameterSetName:
      - -n -g --backup-policy-type
      User-Agent:
<<<<<<< HEAD
      - AZURECLI/2.45.0 azsdk-python-mgmt-cosmosdb/9.0.0 Python/3.8.10 (Windows-10-10.0.22621-SP0)
    method: GET
    uri: https://management.azure.com/subscriptions/00000000-0000-0000-0000-000000000000/providers/Microsoft.DocumentDB/locations/westus/operationsStatus/16c3c9b4-aa3a-4588-90e1-1161833fe872?api-version=2022-11-15
=======
      - AZURECLI/2.45.0 azsdk-python-mgmt-cosmosdb/9.0.0 Python/3.10.10 (Windows-10-10.0.22621-SP0)
    method: GET
    uri: https://management.azure.com/subscriptions/00000000-0000-0000-0000-000000000000/providers/Microsoft.DocumentDB/locations/westus/operationsStatus/8e2d6e08-3bd6-49ef-a80e-d93577a53486?api-version=2022-11-15
>>>>>>> 81f8e181
  response:
    body:
      string: '{"status":"Dequeued"}'
    headers:
      cache-control:
      - no-store, no-cache
      content-length:
      - '21'
      content-type:
      - application/json
      date:
<<<<<<< HEAD
      - Thu, 23 Feb 2023 08:17:29 GMT
=======
      - Tue, 28 Feb 2023 23:32:52 GMT
>>>>>>> 81f8e181
      pragma:
      - no-cache
      server:
      - Microsoft-HTTPAPI/2.0
      strict-transport-security:
      - max-age=31536000; includeSubDomains
      transfer-encoding:
      - chunked
      vary:
      - Accept-Encoding
      x-content-type-options:
      - nosniff
      x-ms-gatewayversion:
      - version=2.14.0
    status:
      code: 200
      message: Ok
- request:
    body: null
    headers:
      Accept:
      - '*/*'
      Accept-Encoding:
      - gzip, deflate
      CommandName:
      - cosmosdb update
      Connection:
      - keep-alive
      ParameterSetName:
      - -n -g --backup-policy-type
      User-Agent:
<<<<<<< HEAD
      - AZURECLI/2.45.0 azsdk-python-mgmt-cosmosdb/9.0.0 Python/3.8.10 (Windows-10-10.0.22621-SP0)
    method: GET
    uri: https://management.azure.com/subscriptions/00000000-0000-0000-0000-000000000000/providers/Microsoft.DocumentDB/locations/westus/operationsStatus/16c3c9b4-aa3a-4588-90e1-1161833fe872?api-version=2022-11-15
=======
      - AZURECLI/2.45.0 azsdk-python-mgmt-cosmosdb/9.0.0 Python/3.10.10 (Windows-10-10.0.22621-SP0)
    method: GET
    uri: https://management.azure.com/subscriptions/00000000-0000-0000-0000-000000000000/providers/Microsoft.DocumentDB/locations/westus/operationsStatus/8e2d6e08-3bd6-49ef-a80e-d93577a53486?api-version=2022-11-15
>>>>>>> 81f8e181
  response:
    body:
      string: '{"status":"Dequeued"}'
    headers:
      cache-control:
      - no-store, no-cache
      content-length:
      - '21'
      content-type:
      - application/json
      date:
<<<<<<< HEAD
      - Thu, 23 Feb 2023 08:18:00 GMT
=======
      - Tue, 28 Feb 2023 23:33:21 GMT
>>>>>>> 81f8e181
      pragma:
      - no-cache
      server:
      - Microsoft-HTTPAPI/2.0
      strict-transport-security:
      - max-age=31536000; includeSubDomains
      transfer-encoding:
      - chunked
      vary:
      - Accept-Encoding
      x-content-type-options:
      - nosniff
      x-ms-gatewayversion:
      - version=2.14.0
    status:
      code: 200
      message: Ok
- request:
    body: null
    headers:
      Accept:
      - '*/*'
      Accept-Encoding:
      - gzip, deflate
      CommandName:
      - cosmosdb update
      Connection:
      - keep-alive
      ParameterSetName:
      - -n -g --backup-policy-type
      User-Agent:
<<<<<<< HEAD
      - AZURECLI/2.45.0 azsdk-python-mgmt-cosmosdb/9.0.0 Python/3.8.10 (Windows-10-10.0.22621-SP0)
    method: GET
    uri: https://management.azure.com/subscriptions/00000000-0000-0000-0000-000000000000/providers/Microsoft.DocumentDB/locations/westus/operationsStatus/16c3c9b4-aa3a-4588-90e1-1161833fe872?api-version=2022-11-15
=======
      - AZURECLI/2.45.0 azsdk-python-mgmt-cosmosdb/9.0.0 Python/3.10.10 (Windows-10-10.0.22621-SP0)
    method: GET
    uri: https://management.azure.com/subscriptions/00000000-0000-0000-0000-000000000000/providers/Microsoft.DocumentDB/locations/westus/operationsStatus/8e2d6e08-3bd6-49ef-a80e-d93577a53486?api-version=2022-11-15
>>>>>>> 81f8e181
  response:
    body:
      string: '{"status":"Dequeued"}'
    headers:
      cache-control:
      - no-store, no-cache
      content-length:
      - '21'
      content-type:
      - application/json
      date:
<<<<<<< HEAD
      - Thu, 23 Feb 2023 08:18:30 GMT
=======
      - Tue, 28 Feb 2023 23:33:51 GMT
>>>>>>> 81f8e181
      pragma:
      - no-cache
      server:
      - Microsoft-HTTPAPI/2.0
      strict-transport-security:
      - max-age=31536000; includeSubDomains
      transfer-encoding:
      - chunked
      vary:
      - Accept-Encoding
      x-content-type-options:
      - nosniff
      x-ms-gatewayversion:
      - version=2.14.0
    status:
      code: 200
      message: Ok
- request:
    body: null
    headers:
      Accept:
      - '*/*'
      Accept-Encoding:
      - gzip, deflate
      CommandName:
      - cosmosdb update
      Connection:
      - keep-alive
      ParameterSetName:
      - -n -g --backup-policy-type
      User-Agent:
<<<<<<< HEAD
      - AZURECLI/2.45.0 azsdk-python-mgmt-cosmosdb/9.0.0 Python/3.8.10 (Windows-10-10.0.22621-SP0)
    method: GET
    uri: https://management.azure.com/subscriptions/00000000-0000-0000-0000-000000000000/providers/Microsoft.DocumentDB/locations/westus/operationsStatus/16c3c9b4-aa3a-4588-90e1-1161833fe872?api-version=2022-11-15
=======
      - AZURECLI/2.45.0 azsdk-python-mgmt-cosmosdb/9.0.0 Python/3.10.10 (Windows-10-10.0.22621-SP0)
    method: GET
    uri: https://management.azure.com/subscriptions/00000000-0000-0000-0000-000000000000/providers/Microsoft.DocumentDB/locations/westus/operationsStatus/8e2d6e08-3bd6-49ef-a80e-d93577a53486?api-version=2022-11-15
>>>>>>> 81f8e181
  response:
    body:
      string: '{"status":"Dequeued"}'
    headers:
      cache-control:
      - no-store, no-cache
      content-length:
      - '21'
      content-type:
      - application/json
      date:
<<<<<<< HEAD
      - Thu, 23 Feb 2023 08:19:00 GMT
=======
      - Tue, 28 Feb 2023 23:34:21 GMT
>>>>>>> 81f8e181
      pragma:
      - no-cache
      server:
      - Microsoft-HTTPAPI/2.0
      strict-transport-security:
      - max-age=31536000; includeSubDomains
      transfer-encoding:
      - chunked
      vary:
      - Accept-Encoding
      x-content-type-options:
      - nosniff
      x-ms-gatewayversion:
      - version=2.14.0
    status:
      code: 200
      message: Ok
- request:
    body: null
    headers:
      Accept:
      - '*/*'
      Accept-Encoding:
      - gzip, deflate
      CommandName:
      - cosmosdb update
      Connection:
      - keep-alive
      ParameterSetName:
      - -n -g --backup-policy-type
      User-Agent:
<<<<<<< HEAD
      - AZURECLI/2.45.0 azsdk-python-mgmt-cosmosdb/9.0.0 Python/3.8.10 (Windows-10-10.0.22621-SP0)
    method: GET
    uri: https://management.azure.com/subscriptions/00000000-0000-0000-0000-000000000000/providers/Microsoft.DocumentDB/locations/westus/operationsStatus/16c3c9b4-aa3a-4588-90e1-1161833fe872?api-version=2022-11-15
=======
      - AZURECLI/2.45.0 azsdk-python-mgmt-cosmosdb/9.0.0 Python/3.10.10 (Windows-10-10.0.22621-SP0)
    method: GET
    uri: https://management.azure.com/subscriptions/00000000-0000-0000-0000-000000000000/providers/Microsoft.DocumentDB/locations/westus/operationsStatus/8e2d6e08-3bd6-49ef-a80e-d93577a53486?api-version=2022-11-15
>>>>>>> 81f8e181
  response:
    body:
      string: '{"status":"Dequeued"}'
    headers:
      cache-control:
      - no-store, no-cache
      content-length:
      - '21'
      content-type:
      - application/json
      date:
<<<<<<< HEAD
      - Thu, 23 Feb 2023 08:19:31 GMT
=======
      - Tue, 28 Feb 2023 23:34:52 GMT
>>>>>>> 81f8e181
      pragma:
      - no-cache
      server:
      - Microsoft-HTTPAPI/2.0
      strict-transport-security:
      - max-age=31536000; includeSubDomains
      transfer-encoding:
      - chunked
      vary:
      - Accept-Encoding
      x-content-type-options:
      - nosniff
      x-ms-gatewayversion:
      - version=2.14.0
    status:
      code: 200
      message: Ok
- request:
    body: null
    headers:
      Accept:
      - '*/*'
      Accept-Encoding:
      - gzip, deflate
      CommandName:
      - cosmosdb update
      Connection:
      - keep-alive
      ParameterSetName:
      - -n -g --backup-policy-type
      User-Agent:
<<<<<<< HEAD
      - AZURECLI/2.45.0 azsdk-python-mgmt-cosmosdb/9.0.0 Python/3.8.10 (Windows-10-10.0.22621-SP0)
    method: GET
    uri: https://management.azure.com/subscriptions/00000000-0000-0000-0000-000000000000/providers/Microsoft.DocumentDB/locations/westus/operationsStatus/16c3c9b4-aa3a-4588-90e1-1161833fe872?api-version=2022-11-15
=======
      - AZURECLI/2.45.0 azsdk-python-mgmt-cosmosdb/9.0.0 Python/3.10.10 (Windows-10-10.0.22621-SP0)
    method: GET
    uri: https://management.azure.com/subscriptions/00000000-0000-0000-0000-000000000000/providers/Microsoft.DocumentDB/locations/westus/operationsStatus/8e2d6e08-3bd6-49ef-a80e-d93577a53486?api-version=2022-11-15
>>>>>>> 81f8e181
  response:
    body:
      string: '{"status":"Dequeued"}'
    headers:
      cache-control:
      - no-store, no-cache
      content-length:
      - '21'
      content-type:
      - application/json
      date:
<<<<<<< HEAD
      - Thu, 23 Feb 2023 08:20:01 GMT
=======
      - Tue, 28 Feb 2023 23:35:22 GMT
>>>>>>> 81f8e181
      pragma:
      - no-cache
      server:
      - Microsoft-HTTPAPI/2.0
      strict-transport-security:
      - max-age=31536000; includeSubDomains
      transfer-encoding:
      - chunked
      vary:
      - Accept-Encoding
      x-content-type-options:
      - nosniff
      x-ms-gatewayversion:
      - version=2.14.0
    status:
      code: 200
      message: Ok
- request:
    body: null
    headers:
      Accept:
      - '*/*'
      Accept-Encoding:
      - gzip, deflate
      CommandName:
      - cosmosdb update
      Connection:
      - keep-alive
      ParameterSetName:
      - -n -g --backup-policy-type
      User-Agent:
<<<<<<< HEAD
      - AZURECLI/2.45.0 azsdk-python-mgmt-cosmosdb/9.0.0 Python/3.8.10 (Windows-10-10.0.22621-SP0)
    method: GET
    uri: https://management.azure.com/subscriptions/00000000-0000-0000-0000-000000000000/providers/Microsoft.DocumentDB/locations/westus/operationsStatus/16c3c9b4-aa3a-4588-90e1-1161833fe872?api-version=2022-11-15
=======
      - AZURECLI/2.45.0 azsdk-python-mgmt-cosmosdb/9.0.0 Python/3.10.10 (Windows-10-10.0.22621-SP0)
    method: GET
    uri: https://management.azure.com/subscriptions/00000000-0000-0000-0000-000000000000/providers/Microsoft.DocumentDB/locations/westus/operationsStatus/8e2d6e08-3bd6-49ef-a80e-d93577a53486?api-version=2022-11-15
>>>>>>> 81f8e181
  response:
    body:
      string: '{"status":"Dequeued"}'
    headers:
      cache-control:
      - no-store, no-cache
      content-length:
      - '21'
      content-type:
      - application/json
      date:
<<<<<<< HEAD
      - Thu, 23 Feb 2023 08:20:32 GMT
=======
      - Tue, 28 Feb 2023 23:35:52 GMT
>>>>>>> 81f8e181
      pragma:
      - no-cache
      server:
      - Microsoft-HTTPAPI/2.0
      strict-transport-security:
      - max-age=31536000; includeSubDomains
      transfer-encoding:
      - chunked
      vary:
      - Accept-Encoding
      x-content-type-options:
      - nosniff
      x-ms-gatewayversion:
      - version=2.14.0
    status:
      code: 200
      message: Ok
- request:
    body: null
    headers:
      Accept:
      - '*/*'
      Accept-Encoding:
      - gzip, deflate
      CommandName:
      - cosmosdb update
      Connection:
      - keep-alive
      ParameterSetName:
      - -n -g --backup-policy-type
      User-Agent:
<<<<<<< HEAD
      - AZURECLI/2.45.0 azsdk-python-mgmt-cosmosdb/9.0.0 Python/3.8.10 (Windows-10-10.0.22621-SP0)
    method: GET
    uri: https://management.azure.com/subscriptions/00000000-0000-0000-0000-000000000000/providers/Microsoft.DocumentDB/locations/westus/operationsStatus/16c3c9b4-aa3a-4588-90e1-1161833fe872?api-version=2022-11-15
=======
      - AZURECLI/2.45.0 azsdk-python-mgmt-cosmosdb/9.0.0 Python/3.10.10 (Windows-10-10.0.22621-SP0)
    method: GET
    uri: https://management.azure.com/subscriptions/00000000-0000-0000-0000-000000000000/providers/Microsoft.DocumentDB/locations/westus/operationsStatus/8e2d6e08-3bd6-49ef-a80e-d93577a53486?api-version=2022-11-15
>>>>>>> 81f8e181
  response:
    body:
      string: '{"status":"Dequeued"}'
    headers:
      cache-control:
      - no-store, no-cache
      content-length:
      - '21'
      content-type:
      - application/json
      date:
<<<<<<< HEAD
      - Thu, 23 Feb 2023 08:21:02 GMT
=======
      - Tue, 28 Feb 2023 23:36:22 GMT
>>>>>>> 81f8e181
      pragma:
      - no-cache
      server:
      - Microsoft-HTTPAPI/2.0
      strict-transport-security:
      - max-age=31536000; includeSubDomains
      transfer-encoding:
      - chunked
      vary:
      - Accept-Encoding
      x-content-type-options:
      - nosniff
      x-ms-gatewayversion:
      - version=2.14.0
    status:
      code: 200
      message: Ok
- request:
    body: null
    headers:
      Accept:
      - '*/*'
      Accept-Encoding:
      - gzip, deflate
      CommandName:
      - cosmosdb update
      Connection:
      - keep-alive
      ParameterSetName:
      - -n -g --backup-policy-type
      User-Agent:
<<<<<<< HEAD
      - AZURECLI/2.45.0 azsdk-python-mgmt-cosmosdb/9.0.0 Python/3.8.10 (Windows-10-10.0.22621-SP0)
    method: GET
    uri: https://management.azure.com/subscriptions/00000000-0000-0000-0000-000000000000/providers/Microsoft.DocumentDB/locations/westus/operationsStatus/16c3c9b4-aa3a-4588-90e1-1161833fe872?api-version=2022-11-15
=======
      - AZURECLI/2.45.0 azsdk-python-mgmt-cosmosdb/9.0.0 Python/3.10.10 (Windows-10-10.0.22621-SP0)
    method: GET
    uri: https://management.azure.com/subscriptions/00000000-0000-0000-0000-000000000000/providers/Microsoft.DocumentDB/locations/westus/operationsStatus/8e2d6e08-3bd6-49ef-a80e-d93577a53486?api-version=2022-11-15
>>>>>>> 81f8e181
  response:
    body:
      string: '{"status":"Dequeued"}'
    headers:
      cache-control:
      - no-store, no-cache
      content-length:
      - '21'
      content-type:
      - application/json
      date:
<<<<<<< HEAD
      - Thu, 23 Feb 2023 08:21:32 GMT
=======
      - Tue, 28 Feb 2023 23:36:52 GMT
>>>>>>> 81f8e181
      pragma:
      - no-cache
      server:
      - Microsoft-HTTPAPI/2.0
      strict-transport-security:
      - max-age=31536000; includeSubDomains
      transfer-encoding:
      - chunked
      vary:
      - Accept-Encoding
      x-content-type-options:
      - nosniff
      x-ms-gatewayversion:
      - version=2.14.0
    status:
      code: 200
      message: Ok
- request:
    body: null
    headers:
      Accept:
      - '*/*'
      Accept-Encoding:
      - gzip, deflate
      CommandName:
      - cosmosdb update
      Connection:
      - keep-alive
      ParameterSetName:
      - -n -g --backup-policy-type
      User-Agent:
<<<<<<< HEAD
      - AZURECLI/2.45.0 azsdk-python-mgmt-cosmosdb/9.0.0 Python/3.8.10 (Windows-10-10.0.22621-SP0)
    method: GET
    uri: https://management.azure.com/subscriptions/00000000-0000-0000-0000-000000000000/providers/Microsoft.DocumentDB/locations/westus/operationsStatus/16c3c9b4-aa3a-4588-90e1-1161833fe872?api-version=2022-11-15
=======
      - AZURECLI/2.45.0 azsdk-python-mgmt-cosmosdb/9.0.0 Python/3.10.10 (Windows-10-10.0.22621-SP0)
    method: GET
    uri: https://management.azure.com/subscriptions/00000000-0000-0000-0000-000000000000/providers/Microsoft.DocumentDB/locations/westus/operationsStatus/8e2d6e08-3bd6-49ef-a80e-d93577a53486?api-version=2022-11-15
>>>>>>> 81f8e181
  response:
    body:
      string: '{"status":"Dequeued"}'
    headers:
      cache-control:
      - no-store, no-cache
      content-length:
      - '21'
      content-type:
      - application/json
      date:
<<<<<<< HEAD
      - Thu, 23 Feb 2023 08:22:03 GMT
=======
      - Tue, 28 Feb 2023 23:37:22 GMT
>>>>>>> 81f8e181
      pragma:
      - no-cache
      server:
      - Microsoft-HTTPAPI/2.0
      strict-transport-security:
      - max-age=31536000; includeSubDomains
      transfer-encoding:
      - chunked
      vary:
      - Accept-Encoding
      x-content-type-options:
      - nosniff
      x-ms-gatewayversion:
      - version=2.14.0
    status:
      code: 200
      message: Ok
- request:
    body: null
    headers:
      Accept:
      - '*/*'
      Accept-Encoding:
      - gzip, deflate
      CommandName:
      - cosmosdb update
      Connection:
      - keep-alive
      ParameterSetName:
      - -n -g --backup-policy-type
      User-Agent:
<<<<<<< HEAD
      - AZURECLI/2.45.0 azsdk-python-mgmt-cosmosdb/9.0.0 Python/3.8.10 (Windows-10-10.0.22621-SP0)
    method: GET
    uri: https://management.azure.com/subscriptions/00000000-0000-0000-0000-000000000000/providers/Microsoft.DocumentDB/locations/westus/operationsStatus/16c3c9b4-aa3a-4588-90e1-1161833fe872?api-version=2022-11-15
=======
      - AZURECLI/2.45.0 azsdk-python-mgmt-cosmosdb/9.0.0 Python/3.10.10 (Windows-10-10.0.22621-SP0)
    method: GET
    uri: https://management.azure.com/subscriptions/00000000-0000-0000-0000-000000000000/providers/Microsoft.DocumentDB/locations/westus/operationsStatus/8e2d6e08-3bd6-49ef-a80e-d93577a53486?api-version=2022-11-15
>>>>>>> 81f8e181
  response:
    body:
      string: '{"status":"Dequeued"}'
    headers:
      cache-control:
      - no-store, no-cache
      content-length:
      - '21'
      content-type:
      - application/json
      date:
<<<<<<< HEAD
      - Thu, 23 Feb 2023 08:22:34 GMT
=======
      - Tue, 28 Feb 2023 23:37:52 GMT
>>>>>>> 81f8e181
      pragma:
      - no-cache
      server:
      - Microsoft-HTTPAPI/2.0
      strict-transport-security:
      - max-age=31536000; includeSubDomains
      transfer-encoding:
      - chunked
      vary:
      - Accept-Encoding
      x-content-type-options:
      - nosniff
      x-ms-gatewayversion:
      - version=2.14.0
    status:
      code: 200
      message: Ok
- request:
    body: null
    headers:
      Accept:
      - '*/*'
      Accept-Encoding:
      - gzip, deflate
      CommandName:
      - cosmosdb update
      Connection:
      - keep-alive
      ParameterSetName:
      - -n -g --backup-policy-type
      User-Agent:
<<<<<<< HEAD
      - AZURECLI/2.45.0 azsdk-python-mgmt-cosmosdb/9.0.0 Python/3.8.10 (Windows-10-10.0.22621-SP0)
    method: GET
    uri: https://management.azure.com/subscriptions/00000000-0000-0000-0000-000000000000/providers/Microsoft.DocumentDB/locations/westus/operationsStatus/16c3c9b4-aa3a-4588-90e1-1161833fe872?api-version=2022-11-15
=======
      - AZURECLI/2.45.0 azsdk-python-mgmt-cosmosdb/9.0.0 Python/3.10.10 (Windows-10-10.0.22621-SP0)
    method: GET
    uri: https://management.azure.com/subscriptions/00000000-0000-0000-0000-000000000000/providers/Microsoft.DocumentDB/locations/westus/operationsStatus/8e2d6e08-3bd6-49ef-a80e-d93577a53486?api-version=2022-11-15
>>>>>>> 81f8e181
  response:
    body:
      string: '{"status":"Dequeued"}'
    headers:
      cache-control:
      - no-store, no-cache
      content-length:
      - '21'
      content-type:
      - application/json
      date:
<<<<<<< HEAD
      - Thu, 23 Feb 2023 08:23:04 GMT
=======
      - Tue, 28 Feb 2023 23:38:22 GMT
>>>>>>> 81f8e181
      pragma:
      - no-cache
      server:
      - Microsoft-HTTPAPI/2.0
      strict-transport-security:
      - max-age=31536000; includeSubDomains
      transfer-encoding:
      - chunked
      vary:
      - Accept-Encoding
      x-content-type-options:
      - nosniff
      x-ms-gatewayversion:
      - version=2.14.0
    status:
      code: 200
      message: Ok
- request:
    body: null
    headers:
      Accept:
      - '*/*'
      Accept-Encoding:
      - gzip, deflate
      CommandName:
      - cosmosdb update
      Connection:
      - keep-alive
      ParameterSetName:
      - -n -g --backup-policy-type
      User-Agent:
<<<<<<< HEAD
      - AZURECLI/2.45.0 azsdk-python-mgmt-cosmosdb/9.0.0 Python/3.8.10 (Windows-10-10.0.22621-SP0)
    method: GET
    uri: https://management.azure.com/subscriptions/00000000-0000-0000-0000-000000000000/providers/Microsoft.DocumentDB/locations/westus/operationsStatus/16c3c9b4-aa3a-4588-90e1-1161833fe872?api-version=2022-11-15
=======
      - AZURECLI/2.45.0 azsdk-python-mgmt-cosmosdb/9.0.0 Python/3.10.10 (Windows-10-10.0.22621-SP0)
    method: GET
    uri: https://management.azure.com/subscriptions/00000000-0000-0000-0000-000000000000/providers/Microsoft.DocumentDB/locations/westus/operationsStatus/8e2d6e08-3bd6-49ef-a80e-d93577a53486?api-version=2022-11-15
>>>>>>> 81f8e181
  response:
    body:
      string: '{"status":"Dequeued"}'
    headers:
      cache-control:
      - no-store, no-cache
      content-length:
      - '21'
      content-type:
      - application/json
      date:
<<<<<<< HEAD
      - Thu, 23 Feb 2023 08:23:34 GMT
=======
      - Tue, 28 Feb 2023 23:38:53 GMT
>>>>>>> 81f8e181
      pragma:
      - no-cache
      server:
      - Microsoft-HTTPAPI/2.0
      strict-transport-security:
      - max-age=31536000; includeSubDomains
      transfer-encoding:
      - chunked
      vary:
      - Accept-Encoding
      x-content-type-options:
      - nosniff
      x-ms-gatewayversion:
      - version=2.14.0
    status:
      code: 200
      message: Ok
- request:
    body: null
    headers:
      Accept:
      - '*/*'
      Accept-Encoding:
      - gzip, deflate
      CommandName:
      - cosmosdb update
      Connection:
      - keep-alive
      ParameterSetName:
      - -n -g --backup-policy-type
      User-Agent:
<<<<<<< HEAD
      - AZURECLI/2.45.0 azsdk-python-mgmt-cosmosdb/9.0.0 Python/3.8.10 (Windows-10-10.0.22621-SP0)
    method: GET
    uri: https://management.azure.com/subscriptions/00000000-0000-0000-0000-000000000000/providers/Microsoft.DocumentDB/locations/westus/operationsStatus/16c3c9b4-aa3a-4588-90e1-1161833fe872?api-version=2022-11-15
=======
      - AZURECLI/2.45.0 azsdk-python-mgmt-cosmosdb/9.0.0 Python/3.10.10 (Windows-10-10.0.22621-SP0)
    method: GET
    uri: https://management.azure.com/subscriptions/00000000-0000-0000-0000-000000000000/providers/Microsoft.DocumentDB/locations/westus/operationsStatus/8e2d6e08-3bd6-49ef-a80e-d93577a53486?api-version=2022-11-15
>>>>>>> 81f8e181
  response:
    body:
      string: '{"status":"Dequeued"}'
    headers:
      cache-control:
      - no-store, no-cache
      content-length:
      - '21'
      content-type:
      - application/json
      date:
<<<<<<< HEAD
      - Thu, 23 Feb 2023 08:24:05 GMT
=======
      - Tue, 28 Feb 2023 23:39:23 GMT
>>>>>>> 81f8e181
      pragma:
      - no-cache
      server:
      - Microsoft-HTTPAPI/2.0
      strict-transport-security:
      - max-age=31536000; includeSubDomains
      transfer-encoding:
      - chunked
      vary:
      - Accept-Encoding
      x-content-type-options:
      - nosniff
      x-ms-gatewayversion:
      - version=2.14.0
    status:
      code: 200
      message: Ok
- request:
    body: null
    headers:
      Accept:
      - '*/*'
      Accept-Encoding:
      - gzip, deflate
      CommandName:
      - cosmosdb update
      Connection:
      - keep-alive
      ParameterSetName:
      - -n -g --backup-policy-type
      User-Agent:
<<<<<<< HEAD
      - AZURECLI/2.45.0 azsdk-python-mgmt-cosmosdb/9.0.0 Python/3.8.10 (Windows-10-10.0.22621-SP0)
    method: GET
    uri: https://management.azure.com/subscriptions/00000000-0000-0000-0000-000000000000/providers/Microsoft.DocumentDB/locations/westus/operationsStatus/16c3c9b4-aa3a-4588-90e1-1161833fe872?api-version=2022-11-15
=======
      - AZURECLI/2.45.0 azsdk-python-mgmt-cosmosdb/9.0.0 Python/3.10.10 (Windows-10-10.0.22621-SP0)
    method: GET
    uri: https://management.azure.com/subscriptions/00000000-0000-0000-0000-000000000000/providers/Microsoft.DocumentDB/locations/westus/operationsStatus/8e2d6e08-3bd6-49ef-a80e-d93577a53486?api-version=2022-11-15
>>>>>>> 81f8e181
  response:
    body:
      string: '{"status":"Dequeued"}'
    headers:
      cache-control:
      - no-store, no-cache
      content-length:
      - '21'
      content-type:
      - application/json
      date:
<<<<<<< HEAD
      - Thu, 23 Feb 2023 08:24:35 GMT
=======
      - Tue, 28 Feb 2023 23:39:52 GMT
>>>>>>> 81f8e181
      pragma:
      - no-cache
      server:
      - Microsoft-HTTPAPI/2.0
      strict-transport-security:
      - max-age=31536000; includeSubDomains
      transfer-encoding:
      - chunked
      vary:
      - Accept-Encoding
      x-content-type-options:
      - nosniff
      x-ms-gatewayversion:
      - version=2.14.0
    status:
      code: 200
      message: Ok
- request:
    body: null
    headers:
      Accept:
      - '*/*'
      Accept-Encoding:
      - gzip, deflate
      CommandName:
      - cosmosdb update
      Connection:
      - keep-alive
      ParameterSetName:
      - -n -g --backup-policy-type
      User-Agent:
<<<<<<< HEAD
      - AZURECLI/2.45.0 azsdk-python-mgmt-cosmosdb/9.0.0 Python/3.8.10 (Windows-10-10.0.22621-SP0)
    method: GET
    uri: https://management.azure.com/subscriptions/00000000-0000-0000-0000-000000000000/providers/Microsoft.DocumentDB/locations/westus/operationsStatus/16c3c9b4-aa3a-4588-90e1-1161833fe872?api-version=2022-11-15
=======
      - AZURECLI/2.45.0 azsdk-python-mgmt-cosmosdb/9.0.0 Python/3.10.10 (Windows-10-10.0.22621-SP0)
    method: GET
    uri: https://management.azure.com/subscriptions/00000000-0000-0000-0000-000000000000/providers/Microsoft.DocumentDB/locations/westus/operationsStatus/8e2d6e08-3bd6-49ef-a80e-d93577a53486?api-version=2022-11-15
>>>>>>> 81f8e181
  response:
    body:
      string: '{"status":"Dequeued"}'
    headers:
      cache-control:
      - no-store, no-cache
      content-length:
      - '21'
      content-type:
      - application/json
      date:
<<<<<<< HEAD
      - Thu, 23 Feb 2023 08:25:05 GMT
=======
      - Tue, 28 Feb 2023 23:40:23 GMT
>>>>>>> 81f8e181
      pragma:
      - no-cache
      server:
      - Microsoft-HTTPAPI/2.0
      strict-transport-security:
      - max-age=31536000; includeSubDomains
      transfer-encoding:
      - chunked
      vary:
      - Accept-Encoding
      x-content-type-options:
      - nosniff
      x-ms-gatewayversion:
      - version=2.14.0
    status:
      code: 200
      message: Ok
- request:
    body: null
    headers:
      Accept:
      - '*/*'
      Accept-Encoding:
      - gzip, deflate
      CommandName:
      - cosmosdb update
      Connection:
      - keep-alive
      ParameterSetName:
      - -n -g --backup-policy-type
      User-Agent:
<<<<<<< HEAD
      - AZURECLI/2.45.0 azsdk-python-mgmt-cosmosdb/9.0.0 Python/3.8.10 (Windows-10-10.0.22621-SP0)
    method: GET
    uri: https://management.azure.com/subscriptions/00000000-0000-0000-0000-000000000000/providers/Microsoft.DocumentDB/locations/westus/operationsStatus/16c3c9b4-aa3a-4588-90e1-1161833fe872?api-version=2022-11-15
=======
      - AZURECLI/2.45.0 azsdk-python-mgmt-cosmosdb/9.0.0 Python/3.10.10 (Windows-10-10.0.22621-SP0)
    method: GET
    uri: https://management.azure.com/subscriptions/00000000-0000-0000-0000-000000000000/providers/Microsoft.DocumentDB/locations/westus/operationsStatus/8e2d6e08-3bd6-49ef-a80e-d93577a53486?api-version=2022-11-15
>>>>>>> 81f8e181
  response:
    body:
      string: '{"status":"Dequeued"}'
    headers:
      cache-control:
      - no-store, no-cache
      content-length:
      - '21'
      content-type:
      - application/json
      date:
<<<<<<< HEAD
      - Thu, 23 Feb 2023 08:25:36 GMT
=======
      - Tue, 28 Feb 2023 23:40:53 GMT
>>>>>>> 81f8e181
      pragma:
      - no-cache
      server:
      - Microsoft-HTTPAPI/2.0
      strict-transport-security:
      - max-age=31536000; includeSubDomains
      transfer-encoding:
      - chunked
      vary:
      - Accept-Encoding
      x-content-type-options:
      - nosniff
      x-ms-gatewayversion:
      - version=2.14.0
    status:
      code: 200
      message: Ok
- request:
    body: null
    headers:
      Accept:
      - '*/*'
      Accept-Encoding:
      - gzip, deflate
      CommandName:
      - cosmosdb update
      Connection:
      - keep-alive
      ParameterSetName:
      - -n -g --backup-policy-type
      User-Agent:
<<<<<<< HEAD
      - AZURECLI/2.45.0 azsdk-python-mgmt-cosmosdb/9.0.0 Python/3.8.10 (Windows-10-10.0.22621-SP0)
    method: GET
    uri: https://management.azure.com/subscriptions/00000000-0000-0000-0000-000000000000/providers/Microsoft.DocumentDB/locations/westus/operationsStatus/16c3c9b4-aa3a-4588-90e1-1161833fe872?api-version=2022-11-15
=======
      - AZURECLI/2.45.0 azsdk-python-mgmt-cosmosdb/9.0.0 Python/3.10.10 (Windows-10-10.0.22621-SP0)
    method: GET
    uri: https://management.azure.com/subscriptions/00000000-0000-0000-0000-000000000000/providers/Microsoft.DocumentDB/locations/westus/operationsStatus/8e2d6e08-3bd6-49ef-a80e-d93577a53486?api-version=2022-11-15
>>>>>>> 81f8e181
  response:
    body:
      string: '{"status":"Dequeued"}'
    headers:
      cache-control:
      - no-store, no-cache
      content-length:
      - '21'
      content-type:
      - application/json
      date:
<<<<<<< HEAD
      - Thu, 23 Feb 2023 08:26:06 GMT
=======
      - Tue, 28 Feb 2023 23:41:23 GMT
>>>>>>> 81f8e181
      pragma:
      - no-cache
      server:
      - Microsoft-HTTPAPI/2.0
      strict-transport-security:
      - max-age=31536000; includeSubDomains
      transfer-encoding:
      - chunked
      vary:
      - Accept-Encoding
      x-content-type-options:
      - nosniff
      x-ms-gatewayversion:
      - version=2.14.0
    status:
      code: 200
      message: Ok
- request:
    body: null
    headers:
      Accept:
      - '*/*'
      Accept-Encoding:
      - gzip, deflate
      CommandName:
      - cosmosdb update
      Connection:
      - keep-alive
      ParameterSetName:
      - -n -g --backup-policy-type
      User-Agent:
<<<<<<< HEAD
      - AZURECLI/2.45.0 azsdk-python-mgmt-cosmosdb/9.0.0 Python/3.8.10 (Windows-10-10.0.22621-SP0)
    method: GET
    uri: https://management.azure.com/subscriptions/00000000-0000-0000-0000-000000000000/providers/Microsoft.DocumentDB/locations/westus/operationsStatus/16c3c9b4-aa3a-4588-90e1-1161833fe872?api-version=2022-11-15
=======
      - AZURECLI/2.45.0 azsdk-python-mgmt-cosmosdb/9.0.0 Python/3.10.10 (Windows-10-10.0.22621-SP0)
    method: GET
    uri: https://management.azure.com/subscriptions/00000000-0000-0000-0000-000000000000/providers/Microsoft.DocumentDB/locations/westus/operationsStatus/8e2d6e08-3bd6-49ef-a80e-d93577a53486?api-version=2022-11-15
>>>>>>> 81f8e181
  response:
    body:
      string: '{"status":"Dequeued"}'
    headers:
      cache-control:
      - no-store, no-cache
      content-length:
      - '21'
      content-type:
      - application/json
      date:
<<<<<<< HEAD
      - Thu, 23 Feb 2023 08:26:36 GMT
=======
      - Tue, 28 Feb 2023 23:41:52 GMT
>>>>>>> 81f8e181
      pragma:
      - no-cache
      server:
      - Microsoft-HTTPAPI/2.0
      strict-transport-security:
      - max-age=31536000; includeSubDomains
      transfer-encoding:
      - chunked
      vary:
      - Accept-Encoding
      x-content-type-options:
      - nosniff
      x-ms-gatewayversion:
      - version=2.14.0
    status:
      code: 200
      message: Ok
- request:
    body: null
    headers:
      Accept:
      - '*/*'
      Accept-Encoding:
      - gzip, deflate
      CommandName:
      - cosmosdb update
      Connection:
      - keep-alive
      ParameterSetName:
      - -n -g --backup-policy-type
      User-Agent:
<<<<<<< HEAD
      - AZURECLI/2.45.0 azsdk-python-mgmt-cosmosdb/9.0.0 Python/3.8.10 (Windows-10-10.0.22621-SP0)
    method: GET
    uri: https://management.azure.com/subscriptions/00000000-0000-0000-0000-000000000000/providers/Microsoft.DocumentDB/locations/westus/operationsStatus/16c3c9b4-aa3a-4588-90e1-1161833fe872?api-version=2022-11-15
=======
      - AZURECLI/2.45.0 azsdk-python-mgmt-cosmosdb/9.0.0 Python/3.10.10 (Windows-10-10.0.22621-SP0)
    method: GET
    uri: https://management.azure.com/subscriptions/00000000-0000-0000-0000-000000000000/providers/Microsoft.DocumentDB/locations/westus/operationsStatus/8e2d6e08-3bd6-49ef-a80e-d93577a53486?api-version=2022-11-15
>>>>>>> 81f8e181
  response:
    body:
      string: '{"status":"Dequeued"}'
    headers:
      cache-control:
      - no-store, no-cache
      content-length:
      - '21'
      content-type:
      - application/json
      date:
<<<<<<< HEAD
      - Thu, 23 Feb 2023 08:27:07 GMT
=======
      - Tue, 28 Feb 2023 23:42:23 GMT
>>>>>>> 81f8e181
      pragma:
      - no-cache
      server:
      - Microsoft-HTTPAPI/2.0
      strict-transport-security:
      - max-age=31536000; includeSubDomains
      transfer-encoding:
      - chunked
      vary:
      - Accept-Encoding
      x-content-type-options:
      - nosniff
      x-ms-gatewayversion:
      - version=2.14.0
    status:
      code: 200
      message: Ok
- request:
    body: null
    headers:
      Accept:
      - '*/*'
      Accept-Encoding:
      - gzip, deflate
      CommandName:
      - cosmosdb update
      Connection:
      - keep-alive
      ParameterSetName:
      - -n -g --backup-policy-type
      User-Agent:
<<<<<<< HEAD
      - AZURECLI/2.45.0 azsdk-python-mgmt-cosmosdb/9.0.0 Python/3.8.10 (Windows-10-10.0.22621-SP0)
    method: GET
    uri: https://management.azure.com/subscriptions/00000000-0000-0000-0000-000000000000/providers/Microsoft.DocumentDB/locations/westus/operationsStatus/16c3c9b4-aa3a-4588-90e1-1161833fe872?api-version=2022-11-15
=======
      - AZURECLI/2.45.0 azsdk-python-mgmt-cosmosdb/9.0.0 Python/3.10.10 (Windows-10-10.0.22621-SP0)
    method: GET
    uri: https://management.azure.com/subscriptions/00000000-0000-0000-0000-000000000000/providers/Microsoft.DocumentDB/locations/westus/operationsStatus/8e2d6e08-3bd6-49ef-a80e-d93577a53486?api-version=2022-11-15
>>>>>>> 81f8e181
  response:
    body:
      string: '{"status":"Dequeued"}'
    headers:
      cache-control:
      - no-store, no-cache
      content-length:
      - '21'
      content-type:
      - application/json
      date:
<<<<<<< HEAD
      - Thu, 23 Feb 2023 08:27:38 GMT
=======
      - Tue, 28 Feb 2023 23:42:53 GMT
>>>>>>> 81f8e181
      pragma:
      - no-cache
      server:
      - Microsoft-HTTPAPI/2.0
      strict-transport-security:
      - max-age=31536000; includeSubDomains
      transfer-encoding:
      - chunked
      vary:
      - Accept-Encoding
      x-content-type-options:
      - nosniff
      x-ms-gatewayversion:
      - version=2.14.0
    status:
      code: 200
      message: Ok
- request:
    body: null
    headers:
      Accept:
      - '*/*'
      Accept-Encoding:
      - gzip, deflate
      CommandName:
      - cosmosdb update
      Connection:
      - keep-alive
      ParameterSetName:
      - -n -g --backup-policy-type
      User-Agent:
<<<<<<< HEAD
      - AZURECLI/2.45.0 azsdk-python-mgmt-cosmosdb/9.0.0 Python/3.8.10 (Windows-10-10.0.22621-SP0)
    method: GET
    uri: https://management.azure.com/subscriptions/00000000-0000-0000-0000-000000000000/providers/Microsoft.DocumentDB/locations/westus/operationsStatus/16c3c9b4-aa3a-4588-90e1-1161833fe872?api-version=2022-11-15
=======
      - AZURECLI/2.45.0 azsdk-python-mgmt-cosmosdb/9.0.0 Python/3.10.10 (Windows-10-10.0.22621-SP0)
    method: GET
    uri: https://management.azure.com/subscriptions/00000000-0000-0000-0000-000000000000/providers/Microsoft.DocumentDB/locations/westus/operationsStatus/8e2d6e08-3bd6-49ef-a80e-d93577a53486?api-version=2022-11-15
>>>>>>> 81f8e181
  response:
    body:
      string: '{"status":"Dequeued"}'
    headers:
      cache-control:
      - no-store, no-cache
      content-length:
      - '21'
      content-type:
      - application/json
      date:
<<<<<<< HEAD
      - Thu, 23 Feb 2023 08:28:08 GMT
=======
      - Tue, 28 Feb 2023 23:43:24 GMT
>>>>>>> 81f8e181
      pragma:
      - no-cache
      server:
      - Microsoft-HTTPAPI/2.0
      strict-transport-security:
      - max-age=31536000; includeSubDomains
      transfer-encoding:
      - chunked
      vary:
      - Accept-Encoding
      x-content-type-options:
      - nosniff
      x-ms-gatewayversion:
      - version=2.14.0
    status:
      code: 200
      message: Ok
- request:
    body: null
    headers:
      Accept:
      - '*/*'
      Accept-Encoding:
      - gzip, deflate
      CommandName:
      - cosmosdb update
      Connection:
      - keep-alive
      ParameterSetName:
      - -n -g --backup-policy-type
      User-Agent:
<<<<<<< HEAD
      - AZURECLI/2.45.0 azsdk-python-mgmt-cosmosdb/9.0.0 Python/3.8.10 (Windows-10-10.0.22621-SP0)
    method: GET
    uri: https://management.azure.com/subscriptions/00000000-0000-0000-0000-000000000000/providers/Microsoft.DocumentDB/locations/westus/operationsStatus/16c3c9b4-aa3a-4588-90e1-1161833fe872?api-version=2022-11-15
=======
      - AZURECLI/2.45.0 azsdk-python-mgmt-cosmosdb/9.0.0 Python/3.10.10 (Windows-10-10.0.22621-SP0)
    method: GET
    uri: https://management.azure.com/subscriptions/00000000-0000-0000-0000-000000000000/providers/Microsoft.DocumentDB/locations/westus/operationsStatus/8e2d6e08-3bd6-49ef-a80e-d93577a53486?api-version=2022-11-15
>>>>>>> 81f8e181
  response:
    body:
      string: '{"status":"Dequeued"}'
    headers:
      cache-control:
      - no-store, no-cache
      content-length:
      - '21'
      content-type:
      - application/json
      date:
<<<<<<< HEAD
      - Thu, 23 Feb 2023 08:28:39 GMT
=======
      - Tue, 28 Feb 2023 23:43:54 GMT
>>>>>>> 81f8e181
      pragma:
      - no-cache
      server:
      - Microsoft-HTTPAPI/2.0
      strict-transport-security:
      - max-age=31536000; includeSubDomains
      transfer-encoding:
      - chunked
      vary:
      - Accept-Encoding
      x-content-type-options:
      - nosniff
      x-ms-gatewayversion:
      - version=2.14.0
    status:
      code: 200
      message: Ok
- request:
    body: null
    headers:
      Accept:
      - '*/*'
      Accept-Encoding:
      - gzip, deflate
      CommandName:
      - cosmosdb update
      Connection:
      - keep-alive
      ParameterSetName:
      - -n -g --backup-policy-type
      User-Agent:
<<<<<<< HEAD
      - AZURECLI/2.45.0 azsdk-python-mgmt-cosmosdb/9.0.0 Python/3.8.10 (Windows-10-10.0.22621-SP0)
    method: GET
    uri: https://management.azure.com/subscriptions/00000000-0000-0000-0000-000000000000/providers/Microsoft.DocumentDB/locations/westus/operationsStatus/16c3c9b4-aa3a-4588-90e1-1161833fe872?api-version=2022-11-15
=======
      - AZURECLI/2.45.0 azsdk-python-mgmt-cosmosdb/9.0.0 Python/3.10.10 (Windows-10-10.0.22621-SP0)
    method: GET
    uri: https://management.azure.com/subscriptions/00000000-0000-0000-0000-000000000000/providers/Microsoft.DocumentDB/locations/westus/operationsStatus/8e2d6e08-3bd6-49ef-a80e-d93577a53486?api-version=2022-11-15
>>>>>>> 81f8e181
  response:
    body:
      string: '{"status":"Dequeued"}'
    headers:
      cache-control:
      - no-store, no-cache
      content-length:
      - '21'
      content-type:
      - application/json
      date:
<<<<<<< HEAD
      - Thu, 23 Feb 2023 08:29:09 GMT
=======
      - Tue, 28 Feb 2023 23:44:24 GMT
>>>>>>> 81f8e181
      pragma:
      - no-cache
      server:
      - Microsoft-HTTPAPI/2.0
      strict-transport-security:
      - max-age=31536000; includeSubDomains
      transfer-encoding:
      - chunked
      vary:
      - Accept-Encoding
      x-content-type-options:
      - nosniff
      x-ms-gatewayversion:
      - version=2.14.0
    status:
      code: 200
      message: Ok
- request:
    body: null
    headers:
      Accept:
      - '*/*'
      Accept-Encoding:
      - gzip, deflate
      CommandName:
      - cosmosdb update
      Connection:
      - keep-alive
      ParameterSetName:
      - -n -g --backup-policy-type
      User-Agent:
<<<<<<< HEAD
      - AZURECLI/2.45.0 azsdk-python-mgmt-cosmosdb/9.0.0 Python/3.8.10 (Windows-10-10.0.22621-SP0)
    method: GET
    uri: https://management.azure.com/subscriptions/00000000-0000-0000-0000-000000000000/providers/Microsoft.DocumentDB/locations/westus/operationsStatus/16c3c9b4-aa3a-4588-90e1-1161833fe872?api-version=2022-11-15
=======
      - AZURECLI/2.45.0 azsdk-python-mgmt-cosmosdb/9.0.0 Python/3.10.10 (Windows-10-10.0.22621-SP0)
    method: GET
    uri: https://management.azure.com/subscriptions/00000000-0000-0000-0000-000000000000/providers/Microsoft.DocumentDB/locations/westus/operationsStatus/8e2d6e08-3bd6-49ef-a80e-d93577a53486?api-version=2022-11-15
>>>>>>> 81f8e181
  response:
    body:
      string: '{"status":"Dequeued"}'
    headers:
      cache-control:
      - no-store, no-cache
      content-length:
      - '21'
      content-type:
      - application/json
      date:
<<<<<<< HEAD
      - Thu, 23 Feb 2023 08:29:39 GMT
=======
      - Tue, 28 Feb 2023 23:44:53 GMT
>>>>>>> 81f8e181
      pragma:
      - no-cache
      server:
      - Microsoft-HTTPAPI/2.0
      strict-transport-security:
      - max-age=31536000; includeSubDomains
      transfer-encoding:
      - chunked
      vary:
      - Accept-Encoding
      x-content-type-options:
      - nosniff
      x-ms-gatewayversion:
      - version=2.14.0
    status:
      code: 200
      message: Ok
- request:
    body: null
    headers:
      Accept:
      - '*/*'
      Accept-Encoding:
      - gzip, deflate
      CommandName:
      - cosmosdb update
      Connection:
      - keep-alive
      ParameterSetName:
      - -n -g --backup-policy-type
      User-Agent:
<<<<<<< HEAD
      - AZURECLI/2.45.0 azsdk-python-mgmt-cosmosdb/9.0.0 Python/3.8.10 (Windows-10-10.0.22621-SP0)
    method: GET
    uri: https://management.azure.com/subscriptions/00000000-0000-0000-0000-000000000000/providers/Microsoft.DocumentDB/locations/westus/operationsStatus/16c3c9b4-aa3a-4588-90e1-1161833fe872?api-version=2022-11-15
=======
      - AZURECLI/2.45.0 azsdk-python-mgmt-cosmosdb/9.0.0 Python/3.10.10 (Windows-10-10.0.22621-SP0)
    method: GET
    uri: https://management.azure.com/subscriptions/00000000-0000-0000-0000-000000000000/providers/Microsoft.DocumentDB/locations/westus/operationsStatus/8e2d6e08-3bd6-49ef-a80e-d93577a53486?api-version=2022-11-15
>>>>>>> 81f8e181
  response:
    body:
      string: '{"status":"Dequeued"}'
    headers:
      cache-control:
      - no-store, no-cache
      content-length:
      - '21'
      content-type:
      - application/json
      date:
<<<<<<< HEAD
      - Thu, 23 Feb 2023 08:30:09 GMT
=======
      - Tue, 28 Feb 2023 23:45:24 GMT
>>>>>>> 81f8e181
      pragma:
      - no-cache
      server:
      - Microsoft-HTTPAPI/2.0
      strict-transport-security:
      - max-age=31536000; includeSubDomains
      transfer-encoding:
      - chunked
      vary:
      - Accept-Encoding
      x-content-type-options:
      - nosniff
      x-ms-gatewayversion:
      - version=2.14.0
    status:
      code: 200
      message: Ok
- request:
    body: null
    headers:
      Accept:
      - '*/*'
      Accept-Encoding:
      - gzip, deflate
      CommandName:
      - cosmosdb update
      Connection:
      - keep-alive
      ParameterSetName:
      - -n -g --backup-policy-type
      User-Agent:
<<<<<<< HEAD
      - AZURECLI/2.45.0 azsdk-python-mgmt-cosmosdb/9.0.0 Python/3.8.10 (Windows-10-10.0.22621-SP0)
    method: GET
    uri: https://management.azure.com/subscriptions/00000000-0000-0000-0000-000000000000/providers/Microsoft.DocumentDB/locations/westus/operationsStatus/16c3c9b4-aa3a-4588-90e1-1161833fe872?api-version=2022-11-15
=======
      - AZURECLI/2.45.0 azsdk-python-mgmt-cosmosdb/9.0.0 Python/3.10.10 (Windows-10-10.0.22621-SP0)
    method: GET
    uri: https://management.azure.com/subscriptions/00000000-0000-0000-0000-000000000000/providers/Microsoft.DocumentDB/locations/westus/operationsStatus/8e2d6e08-3bd6-49ef-a80e-d93577a53486?api-version=2022-11-15
>>>>>>> 81f8e181
  response:
    body:
      string: '{"status":"Dequeued"}'
    headers:
      cache-control:
      - no-store, no-cache
      content-length:
      - '21'
      content-type:
      - application/json
      date:
<<<<<<< HEAD
      - Thu, 23 Feb 2023 08:30:40 GMT
=======
      - Tue, 28 Feb 2023 23:45:54 GMT
>>>>>>> 81f8e181
      pragma:
      - no-cache
      server:
      - Microsoft-HTTPAPI/2.0
      strict-transport-security:
      - max-age=31536000; includeSubDomains
      transfer-encoding:
      - chunked
      vary:
      - Accept-Encoding
      x-content-type-options:
      - nosniff
      x-ms-gatewayversion:
      - version=2.14.0
    status:
      code: 200
      message: Ok
- request:
    body: null
    headers:
      Accept:
      - '*/*'
      Accept-Encoding:
      - gzip, deflate
      CommandName:
      - cosmosdb update
      Connection:
      - keep-alive
      ParameterSetName:
      - -n -g --backup-policy-type
      User-Agent:
<<<<<<< HEAD
      - AZURECLI/2.45.0 azsdk-python-mgmt-cosmosdb/9.0.0 Python/3.8.10 (Windows-10-10.0.22621-SP0)
    method: GET
    uri: https://management.azure.com/subscriptions/00000000-0000-0000-0000-000000000000/providers/Microsoft.DocumentDB/locations/westus/operationsStatus/16c3c9b4-aa3a-4588-90e1-1161833fe872?api-version=2022-11-15
=======
      - AZURECLI/2.45.0 azsdk-python-mgmt-cosmosdb/9.0.0 Python/3.10.10 (Windows-10-10.0.22621-SP0)
    method: GET
    uri: https://management.azure.com/subscriptions/00000000-0000-0000-0000-000000000000/providers/Microsoft.DocumentDB/locations/westus/operationsStatus/8e2d6e08-3bd6-49ef-a80e-d93577a53486?api-version=2022-11-15
>>>>>>> 81f8e181
  response:
    body:
      string: '{"status":"Dequeued"}'
    headers:
      cache-control:
      - no-store, no-cache
      content-length:
      - '21'
      content-type:
      - application/json
      date:
<<<<<<< HEAD
      - Thu, 23 Feb 2023 08:31:10 GMT
=======
      - Tue, 28 Feb 2023 23:46:24 GMT
>>>>>>> 81f8e181
      pragma:
      - no-cache
      server:
      - Microsoft-HTTPAPI/2.0
      strict-transport-security:
      - max-age=31536000; includeSubDomains
      transfer-encoding:
      - chunked
      vary:
      - Accept-Encoding
      x-content-type-options:
      - nosniff
      x-ms-gatewayversion:
      - version=2.14.0
    status:
      code: 200
      message: Ok
- request:
    body: null
    headers:
      Accept:
      - '*/*'
      Accept-Encoding:
      - gzip, deflate
      CommandName:
      - cosmosdb update
      Connection:
      - keep-alive
      ParameterSetName:
      - -n -g --backup-policy-type
      User-Agent:
<<<<<<< HEAD
      - AZURECLI/2.45.0 azsdk-python-mgmt-cosmosdb/9.0.0 Python/3.8.10 (Windows-10-10.0.22621-SP0)
    method: GET
    uri: https://management.azure.com/subscriptions/00000000-0000-0000-0000-000000000000/providers/Microsoft.DocumentDB/locations/westus/operationsStatus/16c3c9b4-aa3a-4588-90e1-1161833fe872?api-version=2022-11-15
=======
      - AZURECLI/2.45.0 azsdk-python-mgmt-cosmosdb/9.0.0 Python/3.10.10 (Windows-10-10.0.22621-SP0)
    method: GET
    uri: https://management.azure.com/subscriptions/00000000-0000-0000-0000-000000000000/providers/Microsoft.DocumentDB/locations/westus/operationsStatus/8e2d6e08-3bd6-49ef-a80e-d93577a53486?api-version=2022-11-15
>>>>>>> 81f8e181
  response:
    body:
      string: '{"status":"Dequeued"}'
    headers:
      cache-control:
      - no-store, no-cache
      content-length:
      - '21'
      content-type:
      - application/json
      date:
<<<<<<< HEAD
      - Thu, 23 Feb 2023 08:31:40 GMT
=======
      - Tue, 28 Feb 2023 23:46:54 GMT
>>>>>>> 81f8e181
      pragma:
      - no-cache
      server:
      - Microsoft-HTTPAPI/2.0
      strict-transport-security:
      - max-age=31536000; includeSubDomains
      transfer-encoding:
      - chunked
      vary:
      - Accept-Encoding
      x-content-type-options:
      - nosniff
      x-ms-gatewayversion:
      - version=2.14.0
    status:
      code: 200
      message: Ok
- request:
    body: null
    headers:
      Accept:
      - '*/*'
      Accept-Encoding:
      - gzip, deflate
      CommandName:
      - cosmosdb update
      Connection:
      - keep-alive
      ParameterSetName:
      - -n -g --backup-policy-type
      User-Agent:
<<<<<<< HEAD
      - AZURECLI/2.45.0 azsdk-python-mgmt-cosmosdb/9.0.0 Python/3.8.10 (Windows-10-10.0.22621-SP0)
    method: GET
    uri: https://management.azure.com/subscriptions/00000000-0000-0000-0000-000000000000/providers/Microsoft.DocumentDB/locations/westus/operationsStatus/16c3c9b4-aa3a-4588-90e1-1161833fe872?api-version=2022-11-15
=======
      - AZURECLI/2.45.0 azsdk-python-mgmt-cosmosdb/9.0.0 Python/3.10.10 (Windows-10-10.0.22621-SP0)
    method: GET
    uri: https://management.azure.com/subscriptions/00000000-0000-0000-0000-000000000000/providers/Microsoft.DocumentDB/locations/westus/operationsStatus/8e2d6e08-3bd6-49ef-a80e-d93577a53486?api-version=2022-11-15
>>>>>>> 81f8e181
  response:
    body:
      string: '{"status":"Dequeued"}'
    headers:
      cache-control:
      - no-store, no-cache
      content-length:
      - '21'
      content-type:
      - application/json
      date:
<<<<<<< HEAD
      - Thu, 23 Feb 2023 08:32:11 GMT
=======
      - Tue, 28 Feb 2023 23:47:25 GMT
>>>>>>> 81f8e181
      pragma:
      - no-cache
      server:
      - Microsoft-HTTPAPI/2.0
      strict-transport-security:
      - max-age=31536000; includeSubDomains
      transfer-encoding:
      - chunked
      vary:
      - Accept-Encoding
      x-content-type-options:
      - nosniff
      x-ms-gatewayversion:
      - version=2.14.0
    status:
      code: 200
      message: Ok
- request:
    body: null
    headers:
      Accept:
      - '*/*'
      Accept-Encoding:
      - gzip, deflate
      CommandName:
      - cosmosdb update
      Connection:
      - keep-alive
      ParameterSetName:
      - -n -g --backup-policy-type
      User-Agent:
<<<<<<< HEAD
      - AZURECLI/2.45.0 azsdk-python-mgmt-cosmosdb/9.0.0 Python/3.8.10 (Windows-10-10.0.22621-SP0)
    method: GET
    uri: https://management.azure.com/subscriptions/00000000-0000-0000-0000-000000000000/providers/Microsoft.DocumentDB/locations/westus/operationsStatus/16c3c9b4-aa3a-4588-90e1-1161833fe872?api-version=2022-11-15
=======
      - AZURECLI/2.45.0 azsdk-python-mgmt-cosmosdb/9.0.0 Python/3.10.10 (Windows-10-10.0.22621-SP0)
    method: GET
    uri: https://management.azure.com/subscriptions/00000000-0000-0000-0000-000000000000/providers/Microsoft.DocumentDB/locations/westus/operationsStatus/8e2d6e08-3bd6-49ef-a80e-d93577a53486?api-version=2022-11-15
>>>>>>> 81f8e181
  response:
    body:
      string: '{"status":"Dequeued"}'
    headers:
      cache-control:
      - no-store, no-cache
      content-length:
      - '21'
      content-type:
      - application/json
      date:
<<<<<<< HEAD
      - Thu, 23 Feb 2023 08:32:41 GMT
=======
      - Tue, 28 Feb 2023 23:47:54 GMT
>>>>>>> 81f8e181
      pragma:
      - no-cache
      server:
      - Microsoft-HTTPAPI/2.0
      strict-transport-security:
      - max-age=31536000; includeSubDomains
      transfer-encoding:
      - chunked
      vary:
      - Accept-Encoding
      x-content-type-options:
      - nosniff
      x-ms-gatewayversion:
      - version=2.14.0
    status:
      code: 200
      message: Ok
- request:
    body: null
    headers:
      Accept:
      - '*/*'
      Accept-Encoding:
      - gzip, deflate
      CommandName:
      - cosmosdb update
      Connection:
      - keep-alive
      ParameterSetName:
      - -n -g --backup-policy-type
      User-Agent:
<<<<<<< HEAD
      - AZURECLI/2.45.0 azsdk-python-mgmt-cosmosdb/9.0.0 Python/3.8.10 (Windows-10-10.0.22621-SP0)
    method: GET
    uri: https://management.azure.com/subscriptions/00000000-0000-0000-0000-000000000000/providers/Microsoft.DocumentDB/locations/westus/operationsStatus/16c3c9b4-aa3a-4588-90e1-1161833fe872?api-version=2022-11-15
=======
      - AZURECLI/2.45.0 azsdk-python-mgmt-cosmosdb/9.0.0 Python/3.10.10 (Windows-10-10.0.22621-SP0)
    method: GET
    uri: https://management.azure.com/subscriptions/00000000-0000-0000-0000-000000000000/providers/Microsoft.DocumentDB/locations/westus/operationsStatus/8e2d6e08-3bd6-49ef-a80e-d93577a53486?api-version=2022-11-15
>>>>>>> 81f8e181
  response:
    body:
      string: '{"status":"Dequeued"}'
    headers:
      cache-control:
      - no-store, no-cache
      content-length:
      - '21'
      content-type:
      - application/json
      date:
<<<<<<< HEAD
      - Thu, 23 Feb 2023 08:33:12 GMT
=======
      - Tue, 28 Feb 2023 23:48:24 GMT
>>>>>>> 81f8e181
      pragma:
      - no-cache
      server:
      - Microsoft-HTTPAPI/2.0
      strict-transport-security:
      - max-age=31536000; includeSubDomains
      transfer-encoding:
      - chunked
      vary:
      - Accept-Encoding
      x-content-type-options:
      - nosniff
      x-ms-gatewayversion:
      - version=2.14.0
    status:
      code: 200
      message: Ok
- request:
    body: null
    headers:
      Accept:
      - '*/*'
      Accept-Encoding:
      - gzip, deflate
      CommandName:
      - cosmosdb update
      Connection:
      - keep-alive
      ParameterSetName:
      - -n -g --backup-policy-type
      User-Agent:
<<<<<<< HEAD
      - AZURECLI/2.45.0 azsdk-python-mgmt-cosmosdb/9.0.0 Python/3.8.10 (Windows-10-10.0.22621-SP0)
    method: GET
    uri: https://management.azure.com/subscriptions/00000000-0000-0000-0000-000000000000/providers/Microsoft.DocumentDB/locations/westus/operationsStatus/16c3c9b4-aa3a-4588-90e1-1161833fe872?api-version=2022-11-15
=======
      - AZURECLI/2.45.0 azsdk-python-mgmt-cosmosdb/9.0.0 Python/3.10.10 (Windows-10-10.0.22621-SP0)
    method: GET
    uri: https://management.azure.com/subscriptions/00000000-0000-0000-0000-000000000000/providers/Microsoft.DocumentDB/locations/westus/operationsStatus/8e2d6e08-3bd6-49ef-a80e-d93577a53486?api-version=2022-11-15
>>>>>>> 81f8e181
  response:
    body:
      string: '{"status":"Dequeued"}'
    headers:
      cache-control:
      - no-store, no-cache
      content-length:
      - '21'
      content-type:
      - application/json
      date:
<<<<<<< HEAD
      - Thu, 23 Feb 2023 08:33:42 GMT
=======
      - Tue, 28 Feb 2023 23:48:55 GMT
>>>>>>> 81f8e181
      pragma:
      - no-cache
      server:
      - Microsoft-HTTPAPI/2.0
      strict-transport-security:
      - max-age=31536000; includeSubDomains
      transfer-encoding:
      - chunked
      vary:
      - Accept-Encoding
      x-content-type-options:
      - nosniff
      x-ms-gatewayversion:
      - version=2.14.0
    status:
      code: 200
      message: Ok
- request:
    body: null
    headers:
      Accept:
      - '*/*'
      Accept-Encoding:
      - gzip, deflate
      CommandName:
      - cosmosdb update
      Connection:
      - keep-alive
      ParameterSetName:
      - -n -g --backup-policy-type
      User-Agent:
<<<<<<< HEAD
      - AZURECLI/2.45.0 azsdk-python-mgmt-cosmosdb/9.0.0 Python/3.8.10 (Windows-10-10.0.22621-SP0)
    method: GET
    uri: https://management.azure.com/subscriptions/00000000-0000-0000-0000-000000000000/providers/Microsoft.DocumentDB/locations/westus/operationsStatus/16c3c9b4-aa3a-4588-90e1-1161833fe872?api-version=2022-11-15
=======
      - AZURECLI/2.45.0 azsdk-python-mgmt-cosmosdb/9.0.0 Python/3.10.10 (Windows-10-10.0.22621-SP0)
    method: GET
    uri: https://management.azure.com/subscriptions/00000000-0000-0000-0000-000000000000/providers/Microsoft.DocumentDB/locations/westus/operationsStatus/8e2d6e08-3bd6-49ef-a80e-d93577a53486?api-version=2022-11-15
>>>>>>> 81f8e181
  response:
    body:
      string: '{"status":"Dequeued"}'
    headers:
      cache-control:
      - no-store, no-cache
      content-length:
      - '21'
      content-type:
      - application/json
      date:
<<<<<<< HEAD
      - Thu, 23 Feb 2023 08:34:12 GMT
=======
      - Tue, 28 Feb 2023 23:49:25 GMT
>>>>>>> 81f8e181
      pragma:
      - no-cache
      server:
      - Microsoft-HTTPAPI/2.0
      strict-transport-security:
      - max-age=31536000; includeSubDomains
      transfer-encoding:
      - chunked
      vary:
      - Accept-Encoding
      x-content-type-options:
      - nosniff
      x-ms-gatewayversion:
      - version=2.14.0
    status:
      code: 200
      message: Ok
- request:
    body: null
    headers:
      Accept:
      - '*/*'
      Accept-Encoding:
      - gzip, deflate
      CommandName:
      - cosmosdb update
      Connection:
      - keep-alive
      ParameterSetName:
      - -n -g --backup-policy-type
      User-Agent:
<<<<<<< HEAD
      - AZURECLI/2.45.0 azsdk-python-mgmt-cosmosdb/9.0.0 Python/3.8.10 (Windows-10-10.0.22621-SP0)
    method: GET
    uri: https://management.azure.com/subscriptions/00000000-0000-0000-0000-000000000000/providers/Microsoft.DocumentDB/locations/westus/operationsStatus/16c3c9b4-aa3a-4588-90e1-1161833fe872?api-version=2022-11-15
=======
      - AZURECLI/2.45.0 azsdk-python-mgmt-cosmosdb/9.0.0 Python/3.10.10 (Windows-10-10.0.22621-SP0)
    method: GET
    uri: https://management.azure.com/subscriptions/00000000-0000-0000-0000-000000000000/providers/Microsoft.DocumentDB/locations/westus/operationsStatus/8e2d6e08-3bd6-49ef-a80e-d93577a53486?api-version=2022-11-15
>>>>>>> 81f8e181
  response:
    body:
      string: '{"status":"Dequeued"}'
    headers:
      cache-control:
      - no-store, no-cache
      content-length:
      - '21'
      content-type:
      - application/json
      date:
<<<<<<< HEAD
      - Thu, 23 Feb 2023 08:34:42 GMT
=======
      - Tue, 28 Feb 2023 23:49:55 GMT
>>>>>>> 81f8e181
      pragma:
      - no-cache
      server:
      - Microsoft-HTTPAPI/2.0
      strict-transport-security:
      - max-age=31536000; includeSubDomains
      transfer-encoding:
      - chunked
      vary:
      - Accept-Encoding
      x-content-type-options:
      - nosniff
      x-ms-gatewayversion:
      - version=2.14.0
    status:
      code: 200
      message: Ok
- request:
    body: null
    headers:
      Accept:
      - '*/*'
      Accept-Encoding:
      - gzip, deflate
      CommandName:
      - cosmosdb update
      Connection:
      - keep-alive
      ParameterSetName:
      - -n -g --backup-policy-type
      User-Agent:
<<<<<<< HEAD
      - AZURECLI/2.45.0 azsdk-python-mgmt-cosmosdb/9.0.0 Python/3.8.10 (Windows-10-10.0.22621-SP0)
    method: GET
    uri: https://management.azure.com/subscriptions/00000000-0000-0000-0000-000000000000/providers/Microsoft.DocumentDB/locations/westus/operationsStatus/16c3c9b4-aa3a-4588-90e1-1161833fe872?api-version=2022-11-15
=======
      - AZURECLI/2.45.0 azsdk-python-mgmt-cosmosdb/9.0.0 Python/3.10.10 (Windows-10-10.0.22621-SP0)
    method: GET
    uri: https://management.azure.com/subscriptions/00000000-0000-0000-0000-000000000000/providers/Microsoft.DocumentDB/locations/westus/operationsStatus/8e2d6e08-3bd6-49ef-a80e-d93577a53486?api-version=2022-11-15
>>>>>>> 81f8e181
  response:
    body:
      string: '{"status":"Dequeued"}'
    headers:
      cache-control:
      - no-store, no-cache
      content-length:
      - '21'
      content-type:
      - application/json
      date:
<<<<<<< HEAD
      - Thu, 23 Feb 2023 08:35:13 GMT
=======
      - Tue, 28 Feb 2023 23:50:25 GMT
>>>>>>> 81f8e181
      pragma:
      - no-cache
      server:
      - Microsoft-HTTPAPI/2.0
      strict-transport-security:
      - max-age=31536000; includeSubDomains
      transfer-encoding:
      - chunked
      vary:
      - Accept-Encoding
      x-content-type-options:
      - nosniff
      x-ms-gatewayversion:
      - version=2.14.0
    status:
      code: 200
      message: Ok
- request:
    body: null
    headers:
      Accept:
      - '*/*'
      Accept-Encoding:
      - gzip, deflate
      CommandName:
      - cosmosdb update
      Connection:
      - keep-alive
      ParameterSetName:
      - -n -g --backup-policy-type
      User-Agent:
<<<<<<< HEAD
      - AZURECLI/2.45.0 azsdk-python-mgmt-cosmosdb/9.0.0 Python/3.8.10 (Windows-10-10.0.22621-SP0)
    method: GET
    uri: https://management.azure.com/subscriptions/00000000-0000-0000-0000-000000000000/providers/Microsoft.DocumentDB/locations/westus/operationsStatus/16c3c9b4-aa3a-4588-90e1-1161833fe872?api-version=2022-11-15
=======
      - AZURECLI/2.45.0 azsdk-python-mgmt-cosmosdb/9.0.0 Python/3.10.10 (Windows-10-10.0.22621-SP0)
    method: GET
    uri: https://management.azure.com/subscriptions/00000000-0000-0000-0000-000000000000/providers/Microsoft.DocumentDB/locations/westus/operationsStatus/8e2d6e08-3bd6-49ef-a80e-d93577a53486?api-version=2022-11-15
>>>>>>> 81f8e181
  response:
    body:
      string: '{"status":"Dequeued"}'
    headers:
      cache-control:
      - no-store, no-cache
      content-length:
      - '21'
      content-type:
      - application/json
      date:
<<<<<<< HEAD
      - Thu, 23 Feb 2023 08:35:43 GMT
=======
      - Tue, 28 Feb 2023 23:50:54 GMT
>>>>>>> 81f8e181
      pragma:
      - no-cache
      server:
      - Microsoft-HTTPAPI/2.0
      strict-transport-security:
      - max-age=31536000; includeSubDomains
      transfer-encoding:
      - chunked
      vary:
      - Accept-Encoding
      x-content-type-options:
      - nosniff
      x-ms-gatewayversion:
      - version=2.14.0
    status:
      code: 200
      message: Ok
- request:
    body: null
    headers:
      Accept:
      - '*/*'
      Accept-Encoding:
      - gzip, deflate
      CommandName:
      - cosmosdb update
      Connection:
      - keep-alive
      ParameterSetName:
      - -n -g --backup-policy-type
      User-Agent:
<<<<<<< HEAD
      - AZURECLI/2.45.0 azsdk-python-mgmt-cosmosdb/9.0.0 Python/3.8.10 (Windows-10-10.0.22621-SP0)
    method: GET
    uri: https://management.azure.com/subscriptions/00000000-0000-0000-0000-000000000000/providers/Microsoft.DocumentDB/locations/westus/operationsStatus/16c3c9b4-aa3a-4588-90e1-1161833fe872?api-version=2022-11-15
=======
      - AZURECLI/2.45.0 azsdk-python-mgmt-cosmosdb/9.0.0 Python/3.10.10 (Windows-10-10.0.22621-SP0)
    method: GET
    uri: https://management.azure.com/subscriptions/00000000-0000-0000-0000-000000000000/providers/Microsoft.DocumentDB/locations/westus/operationsStatus/8e2d6e08-3bd6-49ef-a80e-d93577a53486?api-version=2022-11-15
>>>>>>> 81f8e181
  response:
    body:
      string: '{"status":"Dequeued"}'
    headers:
      cache-control:
      - no-store, no-cache
      content-length:
      - '21'
      content-type:
      - application/json
      date:
<<<<<<< HEAD
      - Thu, 23 Feb 2023 08:36:14 GMT
=======
      - Tue, 28 Feb 2023 23:51:25 GMT
>>>>>>> 81f8e181
      pragma:
      - no-cache
      server:
      - Microsoft-HTTPAPI/2.0
      strict-transport-security:
      - max-age=31536000; includeSubDomains
      transfer-encoding:
      - chunked
      vary:
      - Accept-Encoding
      x-content-type-options:
      - nosniff
      x-ms-gatewayversion:
      - version=2.14.0
    status:
      code: 200
      message: Ok
- request:
    body: null
    headers:
      Accept:
      - '*/*'
      Accept-Encoding:
      - gzip, deflate
      CommandName:
      - cosmosdb update
      Connection:
      - keep-alive
      ParameterSetName:
      - -n -g --backup-policy-type
      User-Agent:
<<<<<<< HEAD
      - AZURECLI/2.45.0 azsdk-python-mgmt-cosmosdb/9.0.0 Python/3.8.10 (Windows-10-10.0.22621-SP0)
    method: GET
    uri: https://management.azure.com/subscriptions/00000000-0000-0000-0000-000000000000/providers/Microsoft.DocumentDB/locations/westus/operationsStatus/16c3c9b4-aa3a-4588-90e1-1161833fe872?api-version=2022-11-15
=======
      - AZURECLI/2.45.0 azsdk-python-mgmt-cosmosdb/9.0.0 Python/3.10.10 (Windows-10-10.0.22621-SP0)
    method: GET
    uri: https://management.azure.com/subscriptions/00000000-0000-0000-0000-000000000000/providers/Microsoft.DocumentDB/locations/westus/operationsStatus/8e2d6e08-3bd6-49ef-a80e-d93577a53486?api-version=2022-11-15
>>>>>>> 81f8e181
  response:
    body:
      string: '{"status":"Dequeued"}'
    headers:
      cache-control:
      - no-store, no-cache
      content-length:
      - '21'
      content-type:
      - application/json
      date:
<<<<<<< HEAD
      - Thu, 23 Feb 2023 08:36:43 GMT
=======
      - Tue, 28 Feb 2023 23:51:55 GMT
>>>>>>> 81f8e181
      pragma:
      - no-cache
      server:
      - Microsoft-HTTPAPI/2.0
      strict-transport-security:
      - max-age=31536000; includeSubDomains
      transfer-encoding:
      - chunked
      vary:
      - Accept-Encoding
      x-content-type-options:
      - nosniff
      x-ms-gatewayversion:
      - version=2.14.0
    status:
      code: 200
      message: Ok
- request:
    body: null
    headers:
      Accept:
      - '*/*'
      Accept-Encoding:
      - gzip, deflate
      CommandName:
      - cosmosdb update
      Connection:
      - keep-alive
      ParameterSetName:
      - -n -g --backup-policy-type
      User-Agent:
<<<<<<< HEAD
      - AZURECLI/2.45.0 azsdk-python-mgmt-cosmosdb/9.0.0 Python/3.8.10 (Windows-10-10.0.22621-SP0)
    method: GET
    uri: https://management.azure.com/subscriptions/00000000-0000-0000-0000-000000000000/providers/Microsoft.DocumentDB/locations/westus/operationsStatus/16c3c9b4-aa3a-4588-90e1-1161833fe872?api-version=2022-11-15
=======
      - AZURECLI/2.45.0 azsdk-python-mgmt-cosmosdb/9.0.0 Python/3.10.10 (Windows-10-10.0.22621-SP0)
    method: GET
    uri: https://management.azure.com/subscriptions/00000000-0000-0000-0000-000000000000/providers/Microsoft.DocumentDB/locations/westus/operationsStatus/8e2d6e08-3bd6-49ef-a80e-d93577a53486?api-version=2022-11-15
>>>>>>> 81f8e181
  response:
    body:
      string: '{"status":"Dequeued"}'
    headers:
      cache-control:
      - no-store, no-cache
      content-length:
      - '21'
      content-type:
      - application/json
      date:
<<<<<<< HEAD
      - Thu, 23 Feb 2023 08:37:15 GMT
=======
      - Tue, 28 Feb 2023 23:52:25 GMT
>>>>>>> 81f8e181
      pragma:
      - no-cache
      server:
      - Microsoft-HTTPAPI/2.0
      strict-transport-security:
      - max-age=31536000; includeSubDomains
      transfer-encoding:
      - chunked
      vary:
      - Accept-Encoding
      x-content-type-options:
      - nosniff
      x-ms-gatewayversion:
      - version=2.14.0
    status:
      code: 200
      message: Ok
- request:
    body: null
    headers:
      Accept:
      - '*/*'
      Accept-Encoding:
      - gzip, deflate
      CommandName:
      - cosmosdb update
      Connection:
      - keep-alive
      ParameterSetName:
      - -n -g --backup-policy-type
      User-Agent:
<<<<<<< HEAD
      - AZURECLI/2.45.0 azsdk-python-mgmt-cosmosdb/9.0.0 Python/3.8.10 (Windows-10-10.0.22621-SP0)
    method: GET
    uri: https://management.azure.com/subscriptions/00000000-0000-0000-0000-000000000000/providers/Microsoft.DocumentDB/locations/westus/operationsStatus/16c3c9b4-aa3a-4588-90e1-1161833fe872?api-version=2022-11-15
=======
      - AZURECLI/2.45.0 azsdk-python-mgmt-cosmosdb/9.0.0 Python/3.10.10 (Windows-10-10.0.22621-SP0)
    method: GET
    uri: https://management.azure.com/subscriptions/00000000-0000-0000-0000-000000000000/providers/Microsoft.DocumentDB/locations/westus/operationsStatus/8e2d6e08-3bd6-49ef-a80e-d93577a53486?api-version=2022-11-15
>>>>>>> 81f8e181
  response:
    body:
      string: '{"status":"Dequeued"}'
    headers:
      cache-control:
      - no-store, no-cache
      content-length:
      - '21'
      content-type:
      - application/json
      date:
<<<<<<< HEAD
      - Thu, 23 Feb 2023 08:37:45 GMT
=======
      - Tue, 28 Feb 2023 23:52:55 GMT
>>>>>>> 81f8e181
      pragma:
      - no-cache
      server:
      - Microsoft-HTTPAPI/2.0
      strict-transport-security:
      - max-age=31536000; includeSubDomains
      transfer-encoding:
      - chunked
      vary:
      - Accept-Encoding
      x-content-type-options:
      - nosniff
      x-ms-gatewayversion:
      - version=2.14.0
    status:
      code: 200
      message: Ok
- request:
    body: null
    headers:
      Accept:
      - '*/*'
      Accept-Encoding:
      - gzip, deflate
      CommandName:
      - cosmosdb update
      Connection:
      - keep-alive
      ParameterSetName:
      - -n -g --backup-policy-type
      User-Agent:
<<<<<<< HEAD
      - AZURECLI/2.45.0 azsdk-python-mgmt-cosmosdb/9.0.0 Python/3.8.10 (Windows-10-10.0.22621-SP0)
    method: GET
    uri: https://management.azure.com/subscriptions/00000000-0000-0000-0000-000000000000/providers/Microsoft.DocumentDB/locations/westus/operationsStatus/16c3c9b4-aa3a-4588-90e1-1161833fe872?api-version=2022-11-15
=======
      - AZURECLI/2.45.0 azsdk-python-mgmt-cosmosdb/9.0.0 Python/3.10.10 (Windows-10-10.0.22621-SP0)
    method: GET
    uri: https://management.azure.com/subscriptions/00000000-0000-0000-0000-000000000000/providers/Microsoft.DocumentDB/locations/westus/operationsStatus/8e2d6e08-3bd6-49ef-a80e-d93577a53486?api-version=2022-11-15
>>>>>>> 81f8e181
  response:
    body:
      string: '{"status":"Succeeded"}'
    headers:
      cache-control:
      - no-store, no-cache
      content-length:
      - '22'
      content-type:
      - application/json
      date:
<<<<<<< HEAD
      - Thu, 23 Feb 2023 08:38:15 GMT
=======
      - Tue, 28 Feb 2023 23:53:26 GMT
>>>>>>> 81f8e181
      pragma:
      - no-cache
      server:
      - Microsoft-HTTPAPI/2.0
      strict-transport-security:
      - max-age=31536000; includeSubDomains
      transfer-encoding:
      - chunked
      vary:
      - Accept-Encoding
      x-content-type-options:
      - nosniff
      x-ms-gatewayversion:
      - version=2.14.0
    status:
      code: 200
      message: Ok
- request:
    body: null
    headers:
      Accept:
      - '*/*'
      Accept-Encoding:
      - gzip, deflate
      CommandName:
      - cosmosdb update
      Connection:
      - keep-alive
      ParameterSetName:
      - -n -g --backup-policy-type
      User-Agent:
<<<<<<< HEAD
      - AZURECLI/2.45.0 azsdk-python-mgmt-cosmosdb/9.0.0 Python/3.8.10 (Windows-10-10.0.22621-SP0)
=======
      - AZURECLI/2.45.0 azsdk-python-mgmt-cosmosdb/9.0.0 Python/3.10.10 (Windows-10-10.0.22621-SP0)
>>>>>>> 81f8e181
    method: GET
    uri: https://management.azure.com/subscriptions/00000000-0000-0000-0000-000000000000/resourceGroups/cli_update_backup_policy_database_account000001/providers/Microsoft.DocumentDB/databaseAccounts/cli000002?api-version=2022-11-15
  response:
    body:
      string: '{"id":"/subscriptions/00000000-0000-0000-0000-000000000000/resourceGroups/cli_update_backup_policy_database_account000001/providers/Microsoft.DocumentDB/databaseAccounts/cli000002","name":"cli000002","location":"West
<<<<<<< HEAD
        US","type":"Microsoft.DocumentDB/databaseAccounts","kind":"GlobalDocumentDB","tags":{},"systemData":{"createdAt":"2023-02-23T08:07:28.7835476Z"},"properties":{"provisioningState":"Succeeded","documentEndpoint":"https://cli000002.documents.azure.com:443/","sqlEndpoint":"https://cli000002.documents.azure.com:443/","publicNetworkAccess":"Enabled","enableAutomaticFailover":false,"enableMultipleWriteLocations":false,"enablePartitionKeyMonitor":false,"isVirtualNetworkFilterEnabled":false,"virtualNetworkRules":[],"EnabledApiTypes":"Sql","disableKeyBasedMetadataWriteAccess":false,"enableFreeTier":false,"enableAnalyticalStorage":false,"analyticalStorageConfiguration":{"schemaType":"WellDefined"},"instanceId":"9b86e38d-2f39-4b9c-818a-e8bfe2e69eae","createMode":"Default","databaseAccountOfferType":"Standard","enableFullFidelityChangeFeed":false,"defaultIdentity":"FirstPartyIdentity","networkAclBypass":"None","disableLocalAuth":false,"enablePartitionMerge":false,"minimalTlsVersion":"Tls","consistencyPolicy":{"defaultConsistencyLevel":"Session","maxIntervalInSeconds":5,"maxStalenessPrefix":100},"configurationOverrides":{},"writeLocations":[{"id":"cli000002-westus","locationName":"West
        US","documentEndpoint":"https://cli000002-westus.documents.azure.com:443/","provisioningState":"Succeeded","failoverPriority":0,"isZoneRedundant":false}],"readLocations":[{"id":"cli000002-westus","locationName":"West
        US","documentEndpoint":"https://cli000002-westus.documents.azure.com:443/","provisioningState":"Succeeded","failoverPriority":0,"isZoneRedundant":false}],"locations":[{"id":"cli000002-westus","locationName":"West
        US","documentEndpoint":"https://cli000002-westus.documents.azure.com:443/","provisioningState":"Succeeded","failoverPriority":0,"isZoneRedundant":false}],"failoverPolicies":[{"id":"cli000002-westus","locationName":"West
        US","failoverPriority":0}],"cors":[],"capabilities":[],"ipRules":[],"backupPolicy":{"type":"Continuous"},"networkAclBypassResourceIds":[],"keysMetadata":{"primaryMasterKey":{"generationTime":"2023-02-23T08:07:28.7835476Z"},"secondaryMasterKey":{"generationTime":"2023-02-23T08:07:28.7835476Z"},"primaryReadonlyMasterKey":{"generationTime":"2023-02-23T08:07:28.7835476Z"},"secondaryReadonlyMasterKey":{"generationTime":"2023-02-23T08:07:28.7835476Z"}}},"identity":{"type":"None"}}'
=======
        US","type":"Microsoft.DocumentDB/databaseAccounts","kind":"GlobalDocumentDB","tags":{},"systemData":{"createdAt":"2023-02-28T23:24:32.3398896Z"},"properties":{"provisioningState":"Succeeded","documentEndpoint":"https://cli000002.documents.azure.com:443/","sqlEndpoint":"https://cli000002.documents.azure.com:443/","publicNetworkAccess":"Enabled","enableAutomaticFailover":false,"enableMultipleWriteLocations":false,"enablePartitionKeyMonitor":false,"isVirtualNetworkFilterEnabled":false,"virtualNetworkRules":[],"EnabledApiTypes":"Sql","disableKeyBasedMetadataWriteAccess":false,"enableFreeTier":false,"enableAnalyticalStorage":false,"analyticalStorageConfiguration":{"schemaType":"WellDefined"},"instanceId":"e2a0e9cc-9a21-45e1-9d41-43a6d09720fc","createMode":"Default","databaseAccountOfferType":"Standard","defaultIdentity":"FirstPartyIdentity","networkAclBypass":"None","disableLocalAuth":false,"enablePartitionMerge":false,"minimalTlsVersion":"Tls","consistencyPolicy":{"defaultConsistencyLevel":"Session","maxIntervalInSeconds":5,"maxStalenessPrefix":100},"configurationOverrides":{},"writeLocations":[{"id":"cli000002-westus","locationName":"West
        US","documentEndpoint":"https://cli000002-westus.documents.azure.com:443/","provisioningState":"Succeeded","failoverPriority":0,"isZoneRedundant":false}],"readLocations":[{"id":"cli000002-westus","locationName":"West
        US","documentEndpoint":"https://cli000002-westus.documents.azure.com:443/","provisioningState":"Succeeded","failoverPriority":0,"isZoneRedundant":false}],"locations":[{"id":"cli000002-westus","locationName":"West
        US","documentEndpoint":"https://cli000002-westus.documents.azure.com:443/","provisioningState":"Succeeded","failoverPriority":0,"isZoneRedundant":false}],"failoverPolicies":[{"id":"cli000002-westus","locationName":"West
        US","failoverPriority":0}],"cors":[],"capabilities":[],"ipRules":[],"backupPolicy":{"type":"Continuous"},"networkAclBypassResourceIds":[],"keysMetadata":{"primaryMasterKey":{"generationTime":"2023-02-28T23:24:32.3398896Z"},"secondaryMasterKey":{"generationTime":"2023-02-28T23:24:32.3398896Z"},"primaryReadonlyMasterKey":{"generationTime":"2023-02-28T23:24:32.3398896Z"},"secondaryReadonlyMasterKey":{"generationTime":"2023-02-28T23:24:32.3398896Z"}}},"identity":{"type":"None"}}'
>>>>>>> 81f8e181
    headers:
      cache-control:
      - no-store, no-cache
      content-length:
<<<<<<< HEAD
      - '2537'
      content-type:
      - application/json
      date:
      - Thu, 23 Feb 2023 08:38:16 GMT
=======
      - '2500'
      content-type:
      - application/json
      date:
      - Tue, 28 Feb 2023 23:53:26 GMT
>>>>>>> 81f8e181
      pragma:
      - no-cache
      server:
      - Microsoft-HTTPAPI/2.0
      strict-transport-security:
      - max-age=31536000; includeSubDomains
      transfer-encoding:
      - chunked
      vary:
      - Accept-Encoding
      x-content-type-options:
      - nosniff
      x-ms-gatewayversion:
      - version=2.14.0
    status:
      code: 200
      message: Ok
- request:
    body: null
    headers:
      Accept:
      - application/json
      Accept-Encoding:
      - gzip, deflate
      CommandName:
      - cosmosdb update
      Connection:
      - keep-alive
      ParameterSetName:
      - -n -g --backup-policy-type
      User-Agent:
<<<<<<< HEAD
      - AZURECLI/2.45.0 azsdk-python-mgmt-cosmosdb/9.0.0 Python/3.8.10 (Windows-10-10.0.22621-SP0)
=======
      - AZURECLI/2.45.0 azsdk-python-mgmt-cosmosdb/9.0.0 Python/3.10.10 (Windows-10-10.0.22621-SP0)
>>>>>>> 81f8e181
    method: GET
    uri: https://management.azure.com/subscriptions/00000000-0000-0000-0000-000000000000/resourceGroups/cli_update_backup_policy_database_account000001/providers/Microsoft.DocumentDB/databaseAccounts/cli000002?api-version=2022-11-15
  response:
    body:
      string: '{"id":"/subscriptions/00000000-0000-0000-0000-000000000000/resourceGroups/cli_update_backup_policy_database_account000001/providers/Microsoft.DocumentDB/databaseAccounts/cli000002","name":"cli000002","location":"West
<<<<<<< HEAD
        US","type":"Microsoft.DocumentDB/databaseAccounts","kind":"GlobalDocumentDB","tags":{},"systemData":{"createdAt":"2023-02-23T08:07:28.7835476Z"},"properties":{"provisioningState":"Succeeded","documentEndpoint":"https://cli000002.documents.azure.com:443/","sqlEndpoint":"https://cli000002.documents.azure.com:443/","publicNetworkAccess":"Enabled","enableAutomaticFailover":false,"enableMultipleWriteLocations":false,"enablePartitionKeyMonitor":false,"isVirtualNetworkFilterEnabled":false,"virtualNetworkRules":[],"EnabledApiTypes":"Sql","disableKeyBasedMetadataWriteAccess":false,"enableFreeTier":false,"enableAnalyticalStorage":false,"analyticalStorageConfiguration":{"schemaType":"WellDefined"},"instanceId":"9b86e38d-2f39-4b9c-818a-e8bfe2e69eae","createMode":"Default","databaseAccountOfferType":"Standard","enableFullFidelityChangeFeed":false,"defaultIdentity":"FirstPartyIdentity","networkAclBypass":"None","disableLocalAuth":false,"enablePartitionMerge":false,"minimalTlsVersion":"Tls","consistencyPolicy":{"defaultConsistencyLevel":"Session","maxIntervalInSeconds":5,"maxStalenessPrefix":100},"configurationOverrides":{},"writeLocations":[{"id":"cli000002-westus","locationName":"West
        US","documentEndpoint":"https://cli000002-westus.documents.azure.com:443/","provisioningState":"Succeeded","failoverPriority":0,"isZoneRedundant":false}],"readLocations":[{"id":"cli000002-westus","locationName":"West
        US","documentEndpoint":"https://cli000002-westus.documents.azure.com:443/","provisioningState":"Succeeded","failoverPriority":0,"isZoneRedundant":false}],"locations":[{"id":"cli000002-westus","locationName":"West
        US","documentEndpoint":"https://cli000002-westus.documents.azure.com:443/","provisioningState":"Succeeded","failoverPriority":0,"isZoneRedundant":false}],"failoverPolicies":[{"id":"cli000002-westus","locationName":"West
        US","failoverPriority":0}],"cors":[],"capabilities":[],"ipRules":[],"backupPolicy":{"type":"Continuous"},"networkAclBypassResourceIds":[],"keysMetadata":{"primaryMasterKey":{"generationTime":"2023-02-23T08:07:28.7835476Z"},"secondaryMasterKey":{"generationTime":"2023-02-23T08:07:28.7835476Z"},"primaryReadonlyMasterKey":{"generationTime":"2023-02-23T08:07:28.7835476Z"},"secondaryReadonlyMasterKey":{"generationTime":"2023-02-23T08:07:28.7835476Z"}}},"identity":{"type":"None"}}'
=======
        US","type":"Microsoft.DocumentDB/databaseAccounts","kind":"GlobalDocumentDB","tags":{},"systemData":{"createdAt":"2023-02-28T23:24:32.3398896Z"},"properties":{"provisioningState":"Succeeded","documentEndpoint":"https://cli000002.documents.azure.com:443/","sqlEndpoint":"https://cli000002.documents.azure.com:443/","publicNetworkAccess":"Enabled","enableAutomaticFailover":false,"enableMultipleWriteLocations":false,"enablePartitionKeyMonitor":false,"isVirtualNetworkFilterEnabled":false,"virtualNetworkRules":[],"EnabledApiTypes":"Sql","disableKeyBasedMetadataWriteAccess":false,"enableFreeTier":false,"enableAnalyticalStorage":false,"analyticalStorageConfiguration":{"schemaType":"WellDefined"},"instanceId":"e2a0e9cc-9a21-45e1-9d41-43a6d09720fc","createMode":"Default","databaseAccountOfferType":"Standard","defaultIdentity":"FirstPartyIdentity","networkAclBypass":"None","disableLocalAuth":false,"enablePartitionMerge":false,"minimalTlsVersion":"Tls","consistencyPolicy":{"defaultConsistencyLevel":"Session","maxIntervalInSeconds":5,"maxStalenessPrefix":100},"configurationOverrides":{},"writeLocations":[{"id":"cli000002-westus","locationName":"West
        US","documentEndpoint":"https://cli000002-westus.documents.azure.com:443/","provisioningState":"Succeeded","failoverPriority":0,"isZoneRedundant":false}],"readLocations":[{"id":"cli000002-westus","locationName":"West
        US","documentEndpoint":"https://cli000002-westus.documents.azure.com:443/","provisioningState":"Succeeded","failoverPriority":0,"isZoneRedundant":false}],"locations":[{"id":"cli000002-westus","locationName":"West
        US","documentEndpoint":"https://cli000002-westus.documents.azure.com:443/","provisioningState":"Succeeded","failoverPriority":0,"isZoneRedundant":false}],"failoverPolicies":[{"id":"cli000002-westus","locationName":"West
        US","failoverPriority":0}],"cors":[],"capabilities":[],"ipRules":[],"backupPolicy":{"type":"Continuous"},"networkAclBypassResourceIds":[],"keysMetadata":{"primaryMasterKey":{"generationTime":"2023-02-28T23:24:32.3398896Z"},"secondaryMasterKey":{"generationTime":"2023-02-28T23:24:32.3398896Z"},"primaryReadonlyMasterKey":{"generationTime":"2023-02-28T23:24:32.3398896Z"},"secondaryReadonlyMasterKey":{"generationTime":"2023-02-28T23:24:32.3398896Z"}}},"identity":{"type":"None"}}'
>>>>>>> 81f8e181
    headers:
      cache-control:
      - no-store, no-cache
      content-length:
<<<<<<< HEAD
      - '2537'
      content-type:
      - application/json
      date:
      - Thu, 23 Feb 2023 08:38:16 GMT
=======
      - '2500'
      content-type:
      - application/json
      date:
      - Tue, 28 Feb 2023 23:53:26 GMT
>>>>>>> 81f8e181
      pragma:
      - no-cache
      server:
      - Microsoft-HTTPAPI/2.0
      strict-transport-security:
      - max-age=31536000; includeSubDomains
      transfer-encoding:
      - chunked
      vary:
      - Accept-Encoding
      x-content-type-options:
      - nosniff
      x-ms-gatewayversion:
      - version=2.14.0
    status:
      code: 200
      message: Ok
version: 1<|MERGE_RESOLUTION|>--- conflicted
+++ resolved
@@ -13,20 +13,12 @@
       ParameterSetName:
       - -n -g
       User-Agent:
-<<<<<<< HEAD
-      - AZURECLI/2.45.0 azsdk-python-azure-mgmt-resource/21.1.0b1 Python/3.8.10 (Windows-10-10.0.22621-SP0)
-=======
       - AZURECLI/2.45.0 azsdk-python-azure-mgmt-resource/21.1.0b1 Python/3.10.10 (Windows-10-10.0.22621-SP0)
->>>>>>> 81f8e181
     method: GET
     uri: https://management.azure.com/subscriptions/00000000-0000-0000-0000-000000000000/resourcegroups/cli_update_backup_policy_database_account000001?api-version=2021-04-01
   response:
     body:
-<<<<<<< HEAD
-      string: '{"id":"/subscriptions/00000000-0000-0000-0000-000000000000/resourceGroups/cli_update_backup_policy_database_account000001","name":"cli_update_backup_policy_database_account000001","type":"Microsoft.Resources/resourceGroups","location":"westus","tags":{"product":"azurecli","cause":"automation","date":"2023-02-23T08:05:47Z"},"properties":{"provisioningState":"Succeeded"}}'
-=======
       string: '{"id":"/subscriptions/00000000-0000-0000-0000-000000000000/resourceGroups/cli_update_backup_policy_database_account000001","name":"cli_update_backup_policy_database_account000001","type":"Microsoft.Resources/resourceGroups","location":"westus","tags":{"product":"azurecli","cause":"automation","date":"2023-02-28T23:23:05Z"},"properties":{"provisioningState":"Succeeded"}}'
->>>>>>> 81f8e181
     headers:
       cache-control:
       - no-cache
@@ -35,11 +27,7 @@
       content-type:
       - application/json; charset=utf-8
       date:
-<<<<<<< HEAD
-      - Thu, 23 Feb 2023 08:05:48 GMT
-=======
       - Tue, 28 Feb 2023 23:23:04 GMT
->>>>>>> 81f8e181
       expires:
       - '-1'
       pragma:
@@ -73,36 +61,12 @@
       ParameterSetName:
       - -n -g
       User-Agent:
-<<<<<<< HEAD
-      - AZURECLI/2.45.0 azsdk-python-mgmt-cosmosdb/9.0.0 Python/3.8.10 (Windows-10-10.0.22621-SP0)
-=======
-      - AZURECLI/2.45.0 azsdk-python-mgmt-cosmosdb/9.0.0 Python/3.10.10 (Windows-10-10.0.22621-SP0)
->>>>>>> 81f8e181
+      - AZURECLI/2.45.0 azsdk-python-mgmt-cosmosdb/9.0.0 Python/3.10.10 (Windows-10-10.0.22621-SP0)
     method: PUT
     uri: https://management.azure.com/subscriptions/00000000-0000-0000-0000-000000000000/resourceGroups/cli_update_backup_policy_database_account000001/providers/Microsoft.DocumentDB/databaseAccounts/cli000002?api-version=2022-11-15
   response:
     body:
       string: '{"id":"/subscriptions/00000000-0000-0000-0000-000000000000/resourceGroups/cli_update_backup_policy_database_account000001/providers/Microsoft.DocumentDB/databaseAccounts/cli000002","name":"cli000002","location":"West
-<<<<<<< HEAD
-        US","type":"Microsoft.DocumentDB/databaseAccounts","kind":"GlobalDocumentDB","tags":{},"systemData":{"createdAt":"2023-02-23T08:05:56.8510137Z"},"properties":{"provisioningState":"Creating","publicNetworkAccess":"Enabled","enableAutomaticFailover":false,"enableMultipleWriteLocations":false,"enablePartitionKeyMonitor":false,"isVirtualNetworkFilterEnabled":false,"virtualNetworkRules":[],"EnabledApiTypes":"Sql","disableKeyBasedMetadataWriteAccess":false,"enableFreeTier":false,"enableAnalyticalStorage":false,"analyticalStorageConfiguration":{"schemaType":"WellDefined"},"instanceId":"9b86e38d-2f39-4b9c-818a-e8bfe2e69eae","databaseAccountOfferType":"Standard","enableFullFidelityChangeFeed":false,"defaultIdentity":"","networkAclBypass":"None","disableLocalAuth":false,"enablePartitionMerge":false,"minimalTlsVersion":"Tls","consistencyPolicy":{"defaultConsistencyLevel":"Session","maxIntervalInSeconds":5,"maxStalenessPrefix":100},"configurationOverrides":{},"writeLocations":[{"id":"cli000002-westus","locationName":"West
-        US","provisioningState":"Creating","failoverPriority":0,"isZoneRedundant":false}],"readLocations":[{"id":"cli000002-westus","locationName":"West
-        US","provisioningState":"Creating","failoverPriority":0,"isZoneRedundant":false}],"locations":[{"id":"cli000002-westus","locationName":"West
-        US","provisioningState":"Creating","failoverPriority":0,"isZoneRedundant":false}],"failoverPolicies":[{"id":"cli000002-westus","locationName":"West
-        US","failoverPriority":0}],"cors":[],"capabilities":[],"ipRules":[],"backupPolicy":{"type":"Periodic","periodicModeProperties":{"backupIntervalInMinutes":240,"backupRetentionIntervalInHours":8,"backupStorageRedundancy":"Invalid"}},"networkAclBypassResourceIds":[],"keysMetadata":{"primaryMasterKey":{"generationTime":"2023-02-23T08:05:56.8510137Z"},"secondaryMasterKey":{"generationTime":"2023-02-23T08:05:56.8510137Z"},"primaryReadonlyMasterKey":{"generationTime":"2023-02-23T08:05:56.8510137Z"},"secondaryReadonlyMasterKey":{"generationTime":"2023-02-23T08:05:56.8510137Z"}}},"identity":{"type":"None"}}'
-    headers:
-      azure-asyncoperation:
-      - https://management.azure.com/subscriptions/00000000-0000-0000-0000-000000000000/providers/Microsoft.DocumentDB/locations/westus/operationsStatus/e1a453b0-3015-4ff7-8faa-721b9c341ff9?api-version=2022-11-15
-      cache-control:
-      - no-store, no-cache
-      content-length:
-      - '2282'
-      content-type:
-      - application/json
-      date:
-      - Thu, 23 Feb 2023 08:05:59 GMT
-      location:
-      - https://management.azure.com/subscriptions/00000000-0000-0000-0000-000000000000/resourceGroups/cli_update_backup_policy_database_account000001/providers/Microsoft.DocumentDB/databaseAccounts/cli000002/operationResults/e1a453b0-3015-4ff7-8faa-721b9c341ff9?api-version=2022-11-15
-=======
         US","type":"Microsoft.DocumentDB/databaseAccounts","kind":"GlobalDocumentDB","tags":{},"systemData":{"createdAt":"2023-02-28T23:23:09.0065112Z"},"properties":{"provisioningState":"Creating","publicNetworkAccess":"Enabled","enableAutomaticFailover":false,"enableMultipleWriteLocations":false,"enablePartitionKeyMonitor":false,"isVirtualNetworkFilterEnabled":false,"virtualNetworkRules":[],"EnabledApiTypes":"Sql","disableKeyBasedMetadataWriteAccess":false,"enableFreeTier":false,"enableAnalyticalStorage":false,"analyticalStorageConfiguration":{"schemaType":"WellDefined"},"instanceId":"e2a0e9cc-9a21-45e1-9d41-43a6d09720fc","databaseAccountOfferType":"Standard","defaultIdentity":"","networkAclBypass":"None","disableLocalAuth":false,"enablePartitionMerge":false,"minimalTlsVersion":"Tls","consistencyPolicy":{"defaultConsistencyLevel":"Session","maxIntervalInSeconds":5,"maxStalenessPrefix":100},"configurationOverrides":{},"writeLocations":[{"id":"cli000002-westus","locationName":"West
         US","provisioningState":"Creating","failoverPriority":0,"isZoneRedundant":false}],"readLocations":[{"id":"cli000002-westus","locationName":"West
         US","provisioningState":"Creating","failoverPriority":0,"isZoneRedundant":false}],"locations":[{"id":"cli000002-westus","locationName":"West
@@ -121,7 +85,6 @@
       - Tue, 28 Feb 2023 23:23:11 GMT
       location:
       - https://management.azure.com/subscriptions/00000000-0000-0000-0000-000000000000/resourceGroups/cli_update_backup_policy_database_account000001/providers/Microsoft.DocumentDB/databaseAccounts/cli000002/operationResults/6bf29cd3-b514-4f6d-add6-5cda5c71acf2?api-version=2022-11-15
->>>>>>> 81f8e181
       pragma:
       - no-cache
       server:
@@ -137,7 +100,7 @@
       x-ms-gatewayversion:
       - version=2.14.0
       x-ms-ratelimit-remaining-subscription-writes:
-      - '1177'
+      - '1199'
     status:
       code: 200
       message: Ok
@@ -155,31 +118,21 @@
       ParameterSetName:
       - -n -g
       User-Agent:
-<<<<<<< HEAD
-      - AZURECLI/2.45.0 azsdk-python-mgmt-cosmosdb/9.0.0 Python/3.8.10 (Windows-10-10.0.22621-SP0)
-    method: GET
-    uri: https://management.azure.com/subscriptions/00000000-0000-0000-0000-000000000000/providers/Microsoft.DocumentDB/locations/westus/operationsStatus/e1a453b0-3015-4ff7-8faa-721b9c341ff9?api-version=2022-11-15
-=======
       - AZURECLI/2.45.0 azsdk-python-mgmt-cosmosdb/9.0.0 Python/3.10.10 (Windows-10-10.0.22621-SP0)
     method: GET
     uri: https://management.azure.com/subscriptions/00000000-0000-0000-0000-000000000000/providers/Microsoft.DocumentDB/locations/westus/operationsStatus/6bf29cd3-b514-4f6d-add6-5cda5c71acf2?api-version=2022-11-15
->>>>>>> 81f8e181
-  response:
-    body:
-      string: '{"status":"Dequeued"}'
-    headers:
-      cache-control:
-      - no-store, no-cache
-      content-length:
-      - '21'
-      content-type:
-      - application/json
-      date:
-<<<<<<< HEAD
-      - Thu, 23 Feb 2023 08:06:30 GMT
-=======
+  response:
+    body:
+      string: '{"status":"Dequeued"}'
+    headers:
+      cache-control:
+      - no-store, no-cache
+      content-length:
+      - '21'
+      content-type:
+      - application/json
+      date:
       - Tue, 28 Feb 2023 23:23:42 GMT
->>>>>>> 81f8e181
       pragma:
       - no-cache
       server:
@@ -211,31 +164,21 @@
       ParameterSetName:
       - -n -g
       User-Agent:
-<<<<<<< HEAD
-      - AZURECLI/2.45.0 azsdk-python-mgmt-cosmosdb/9.0.0 Python/3.8.10 (Windows-10-10.0.22621-SP0)
-    method: GET
-    uri: https://management.azure.com/subscriptions/00000000-0000-0000-0000-000000000000/providers/Microsoft.DocumentDB/locations/westus/operationsStatus/e1a453b0-3015-4ff7-8faa-721b9c341ff9?api-version=2022-11-15
-=======
       - AZURECLI/2.45.0 azsdk-python-mgmt-cosmosdb/9.0.0 Python/3.10.10 (Windows-10-10.0.22621-SP0)
     method: GET
     uri: https://management.azure.com/subscriptions/00000000-0000-0000-0000-000000000000/providers/Microsoft.DocumentDB/locations/westus/operationsStatus/6bf29cd3-b514-4f6d-add6-5cda5c71acf2?api-version=2022-11-15
->>>>>>> 81f8e181
-  response:
-    body:
-      string: '{"status":"Dequeued"}'
-    headers:
-      cache-control:
-      - no-store, no-cache
-      content-length:
-      - '21'
-      content-type:
-      - application/json
-      date:
-<<<<<<< HEAD
-      - Thu, 23 Feb 2023 08:07:00 GMT
-=======
+  response:
+    body:
+      string: '{"status":"Dequeued"}'
+    headers:
+      cache-control:
+      - no-store, no-cache
+      content-length:
+      - '21'
+      content-type:
+      - application/json
+      date:
       - Tue, 28 Feb 2023 23:24:11 GMT
->>>>>>> 81f8e181
       pragma:
       - no-cache
       server:
@@ -267,31 +210,21 @@
       ParameterSetName:
       - -n -g
       User-Agent:
-<<<<<<< HEAD
-      - AZURECLI/2.45.0 azsdk-python-mgmt-cosmosdb/9.0.0 Python/3.8.10 (Windows-10-10.0.22621-SP0)
-    method: GET
-    uri: https://management.azure.com/subscriptions/00000000-0000-0000-0000-000000000000/providers/Microsoft.DocumentDB/locations/westus/operationsStatus/e1a453b0-3015-4ff7-8faa-721b9c341ff9?api-version=2022-11-15
-=======
       - AZURECLI/2.45.0 azsdk-python-mgmt-cosmosdb/9.0.0 Python/3.10.10 (Windows-10-10.0.22621-SP0)
     method: GET
     uri: https://management.azure.com/subscriptions/00000000-0000-0000-0000-000000000000/providers/Microsoft.DocumentDB/locations/westus/operationsStatus/6bf29cd3-b514-4f6d-add6-5cda5c71acf2?api-version=2022-11-15
->>>>>>> 81f8e181
-  response:
-    body:
-      string: '{"status":"Dequeued"}'
-    headers:
-      cache-control:
-      - no-store, no-cache
-      content-length:
-      - '21'
-      content-type:
-      - application/json
-      date:
-<<<<<<< HEAD
-      - Thu, 23 Feb 2023 08:07:31 GMT
-=======
+  response:
+    body:
+      string: '{"status":"Dequeued"}'
+    headers:
+      cache-control:
+      - no-store, no-cache
+      content-length:
+      - '21'
+      content-type:
+      - application/json
+      date:
       - Tue, 28 Feb 2023 23:24:41 GMT
->>>>>>> 81f8e181
       pragma:
       - no-cache
       server:
@@ -323,15 +256,9 @@
       ParameterSetName:
       - -n -g
       User-Agent:
-<<<<<<< HEAD
-      - AZURECLI/2.45.0 azsdk-python-mgmt-cosmosdb/9.0.0 Python/3.8.10 (Windows-10-10.0.22621-SP0)
-    method: GET
-    uri: https://management.azure.com/subscriptions/00000000-0000-0000-0000-000000000000/providers/Microsoft.DocumentDB/locations/westus/operationsStatus/e1a453b0-3015-4ff7-8faa-721b9c341ff9?api-version=2022-11-15
-=======
       - AZURECLI/2.45.0 azsdk-python-mgmt-cosmosdb/9.0.0 Python/3.10.10 (Windows-10-10.0.22621-SP0)
     method: GET
     uri: https://management.azure.com/subscriptions/00000000-0000-0000-0000-000000000000/providers/Microsoft.DocumentDB/locations/westus/operationsStatus/6bf29cd3-b514-4f6d-add6-5cda5c71acf2?api-version=2022-11-15
->>>>>>> 81f8e181
   response:
     body:
       string: '{"status":"Succeeded"}'
@@ -343,11 +270,7 @@
       content-type:
       - application/json
       date:
-<<<<<<< HEAD
-      - Thu, 23 Feb 2023 08:08:02 GMT
-=======
       - Tue, 28 Feb 2023 23:25:11 GMT
->>>>>>> 81f8e181
       pragma:
       - no-cache
       server:
@@ -379,46 +302,26 @@
       ParameterSetName:
       - -n -g
       User-Agent:
-<<<<<<< HEAD
-      - AZURECLI/2.45.0 azsdk-python-mgmt-cosmosdb/9.0.0 Python/3.8.10 (Windows-10-10.0.22621-SP0)
-=======
-      - AZURECLI/2.45.0 azsdk-python-mgmt-cosmosdb/9.0.0 Python/3.10.10 (Windows-10-10.0.22621-SP0)
->>>>>>> 81f8e181
+      - AZURECLI/2.45.0 azsdk-python-mgmt-cosmosdb/9.0.0 Python/3.10.10 (Windows-10-10.0.22621-SP0)
     method: GET
     uri: https://management.azure.com/subscriptions/00000000-0000-0000-0000-000000000000/resourceGroups/cli_update_backup_policy_database_account000001/providers/Microsoft.DocumentDB/databaseAccounts/cli000002?api-version=2022-11-15
   response:
     body:
       string: '{"id":"/subscriptions/00000000-0000-0000-0000-000000000000/resourceGroups/cli_update_backup_policy_database_account000001/providers/Microsoft.DocumentDB/databaseAccounts/cli000002","name":"cli000002","location":"West
-<<<<<<< HEAD
-        US","type":"Microsoft.DocumentDB/databaseAccounts","kind":"GlobalDocumentDB","tags":{},"systemData":{"createdAt":"2023-02-23T08:07:28.7835476Z"},"properties":{"provisioningState":"Succeeded","documentEndpoint":"https://cli000002.documents.azure.com:443/","sqlEndpoint":"https://cli000002.documents.azure.com:443/","publicNetworkAccess":"Enabled","enableAutomaticFailover":false,"enableMultipleWriteLocations":false,"enablePartitionKeyMonitor":false,"isVirtualNetworkFilterEnabled":false,"virtualNetworkRules":[],"EnabledApiTypes":"Sql","disableKeyBasedMetadataWriteAccess":false,"enableFreeTier":false,"enableAnalyticalStorage":false,"analyticalStorageConfiguration":{"schemaType":"WellDefined"},"instanceId":"9b86e38d-2f39-4b9c-818a-e8bfe2e69eae","databaseAccountOfferType":"Standard","enableFullFidelityChangeFeed":false,"defaultIdentity":"FirstPartyIdentity","networkAclBypass":"None","disableLocalAuth":false,"enablePartitionMerge":false,"minimalTlsVersion":"Tls","consistencyPolicy":{"defaultConsistencyLevel":"Session","maxIntervalInSeconds":5,"maxStalenessPrefix":100},"configurationOverrides":{},"writeLocations":[{"id":"cli000002-westus","locationName":"West
-        US","documentEndpoint":"https://cli000002-westus.documents.azure.com:443/","provisioningState":"Succeeded","failoverPriority":0,"isZoneRedundant":false}],"readLocations":[{"id":"cli000002-westus","locationName":"West
-        US","documentEndpoint":"https://cli000002-westus.documents.azure.com:443/","provisioningState":"Succeeded","failoverPriority":0,"isZoneRedundant":false}],"locations":[{"id":"cli000002-westus","locationName":"West
-        US","documentEndpoint":"https://cli000002-westus.documents.azure.com:443/","provisioningState":"Succeeded","failoverPriority":0,"isZoneRedundant":false}],"failoverPolicies":[{"id":"cli000002-westus","locationName":"West
-        US","failoverPriority":0}],"cors":[],"capabilities":[],"ipRules":[],"backupPolicy":{"type":"Periodic","periodicModeProperties":{"backupIntervalInMinutes":240,"backupRetentionIntervalInHours":8,"backupStorageRedundancy":"Geo"}},"networkAclBypassResourceIds":[],"keysMetadata":{"primaryMasterKey":{"generationTime":"2023-02-23T08:07:28.7835476Z"},"secondaryMasterKey":{"generationTime":"2023-02-23T08:07:28.7835476Z"},"primaryReadonlyMasterKey":{"generationTime":"2023-02-23T08:07:28.7835476Z"},"secondaryReadonlyMasterKey":{"generationTime":"2023-02-23T08:07:28.7835476Z"}}},"identity":{"type":"None"}}'
-=======
         US","type":"Microsoft.DocumentDB/databaseAccounts","kind":"GlobalDocumentDB","tags":{},"systemData":{"createdAt":"2023-02-28T23:24:32.3398896Z"},"properties":{"provisioningState":"Succeeded","documentEndpoint":"https://cli000002.documents.azure.com:443/","sqlEndpoint":"https://cli000002.documents.azure.com:443/","publicNetworkAccess":"Enabled","enableAutomaticFailover":false,"enableMultipleWriteLocations":false,"enablePartitionKeyMonitor":false,"isVirtualNetworkFilterEnabled":false,"virtualNetworkRules":[],"EnabledApiTypes":"Sql","disableKeyBasedMetadataWriteAccess":false,"enableFreeTier":false,"enableAnalyticalStorage":false,"analyticalStorageConfiguration":{"schemaType":"WellDefined"},"instanceId":"e2a0e9cc-9a21-45e1-9d41-43a6d09720fc","databaseAccountOfferType":"Standard","defaultIdentity":"FirstPartyIdentity","networkAclBypass":"None","disableLocalAuth":false,"enablePartitionMerge":false,"minimalTlsVersion":"Tls","consistencyPolicy":{"defaultConsistencyLevel":"Session","maxIntervalInSeconds":5,"maxStalenessPrefix":100},"configurationOverrides":{},"writeLocations":[{"id":"cli000002-westus","locationName":"West
         US","documentEndpoint":"https://cli000002-westus.documents.azure.com:443/","provisioningState":"Succeeded","failoverPriority":0,"isZoneRedundant":false}],"readLocations":[{"id":"cli000002-westus","locationName":"West
         US","documentEndpoint":"https://cli000002-westus.documents.azure.com:443/","provisioningState":"Succeeded","failoverPriority":0,"isZoneRedundant":false}],"locations":[{"id":"cli000002-westus","locationName":"West
         US","documentEndpoint":"https://cli000002-westus.documents.azure.com:443/","provisioningState":"Succeeded","failoverPriority":0,"isZoneRedundant":false}],"failoverPolicies":[{"id":"cli000002-westus","locationName":"West
         US","failoverPriority":0}],"cors":[],"capabilities":[],"ipRules":[],"backupPolicy":{"type":"Periodic","periodicModeProperties":{"backupIntervalInMinutes":240,"backupRetentionIntervalInHours":8,"backupStorageRedundancy":"Geo"}},"networkAclBypassResourceIds":[],"keysMetadata":{"primaryMasterKey":{"generationTime":"2023-02-28T23:24:32.3398896Z"},"secondaryMasterKey":{"generationTime":"2023-02-28T23:24:32.3398896Z"},"primaryReadonlyMasterKey":{"generationTime":"2023-02-28T23:24:32.3398896Z"},"secondaryReadonlyMasterKey":{"generationTime":"2023-02-28T23:24:32.3398896Z"}}},"identity":{"type":"None"}}'
->>>>>>> 81f8e181
-    headers:
-      cache-control:
-      - no-store, no-cache
-      content-length:
-<<<<<<< HEAD
-      - '2636'
-      content-type:
-      - application/json
-      date:
-      - Thu, 23 Feb 2023 08:08:02 GMT
-=======
+    headers:
+      cache-control:
+      - no-store, no-cache
+      content-length:
       - '2599'
       content-type:
       - application/json
       date:
       - Tue, 28 Feb 2023 23:25:11 GMT
->>>>>>> 81f8e181
       pragma:
       - no-cache
       server:
@@ -450,46 +353,26 @@
       ParameterSetName:
       - -n -g
       User-Agent:
-<<<<<<< HEAD
-      - AZURECLI/2.45.0 azsdk-python-mgmt-cosmosdb/9.0.0 Python/3.8.10 (Windows-10-10.0.22621-SP0)
-=======
-      - AZURECLI/2.45.0 azsdk-python-mgmt-cosmosdb/9.0.0 Python/3.10.10 (Windows-10-10.0.22621-SP0)
->>>>>>> 81f8e181
+      - AZURECLI/2.45.0 azsdk-python-mgmt-cosmosdb/9.0.0 Python/3.10.10 (Windows-10-10.0.22621-SP0)
     method: GET
     uri: https://management.azure.com/subscriptions/00000000-0000-0000-0000-000000000000/resourceGroups/cli_update_backup_policy_database_account000001/providers/Microsoft.DocumentDB/databaseAccounts/cli000002?api-version=2022-11-15
   response:
     body:
       string: '{"id":"/subscriptions/00000000-0000-0000-0000-000000000000/resourceGroups/cli_update_backup_policy_database_account000001/providers/Microsoft.DocumentDB/databaseAccounts/cli000002","name":"cli000002","location":"West
-<<<<<<< HEAD
-        US","type":"Microsoft.DocumentDB/databaseAccounts","kind":"GlobalDocumentDB","tags":{},"systemData":{"createdAt":"2023-02-23T08:07:28.7835476Z"},"properties":{"provisioningState":"Succeeded","documentEndpoint":"https://cli000002.documents.azure.com:443/","sqlEndpoint":"https://cli000002.documents.azure.com:443/","publicNetworkAccess":"Enabled","enableAutomaticFailover":false,"enableMultipleWriteLocations":false,"enablePartitionKeyMonitor":false,"isVirtualNetworkFilterEnabled":false,"virtualNetworkRules":[],"EnabledApiTypes":"Sql","disableKeyBasedMetadataWriteAccess":false,"enableFreeTier":false,"enableAnalyticalStorage":false,"analyticalStorageConfiguration":{"schemaType":"WellDefined"},"instanceId":"9b86e38d-2f39-4b9c-818a-e8bfe2e69eae","databaseAccountOfferType":"Standard","enableFullFidelityChangeFeed":false,"defaultIdentity":"FirstPartyIdentity","networkAclBypass":"None","disableLocalAuth":false,"enablePartitionMerge":false,"minimalTlsVersion":"Tls","consistencyPolicy":{"defaultConsistencyLevel":"Session","maxIntervalInSeconds":5,"maxStalenessPrefix":100},"configurationOverrides":{},"writeLocations":[{"id":"cli000002-westus","locationName":"West
-        US","documentEndpoint":"https://cli000002-westus.documents.azure.com:443/","provisioningState":"Succeeded","failoverPriority":0,"isZoneRedundant":false}],"readLocations":[{"id":"cli000002-westus","locationName":"West
-        US","documentEndpoint":"https://cli000002-westus.documents.azure.com:443/","provisioningState":"Succeeded","failoverPriority":0,"isZoneRedundant":false}],"locations":[{"id":"cli000002-westus","locationName":"West
-        US","documentEndpoint":"https://cli000002-westus.documents.azure.com:443/","provisioningState":"Succeeded","failoverPriority":0,"isZoneRedundant":false}],"failoverPolicies":[{"id":"cli000002-westus","locationName":"West
-        US","failoverPriority":0}],"cors":[],"capabilities":[],"ipRules":[],"backupPolicy":{"type":"Periodic","periodicModeProperties":{"backupIntervalInMinutes":240,"backupRetentionIntervalInHours":8,"backupStorageRedundancy":"Geo"}},"networkAclBypassResourceIds":[],"keysMetadata":{"primaryMasterKey":{"generationTime":"2023-02-23T08:07:28.7835476Z"},"secondaryMasterKey":{"generationTime":"2023-02-23T08:07:28.7835476Z"},"primaryReadonlyMasterKey":{"generationTime":"2023-02-23T08:07:28.7835476Z"},"secondaryReadonlyMasterKey":{"generationTime":"2023-02-23T08:07:28.7835476Z"}}},"identity":{"type":"None"}}'
-=======
         US","type":"Microsoft.DocumentDB/databaseAccounts","kind":"GlobalDocumentDB","tags":{},"systemData":{"createdAt":"2023-02-28T23:24:32.3398896Z"},"properties":{"provisioningState":"Succeeded","documentEndpoint":"https://cli000002.documents.azure.com:443/","sqlEndpoint":"https://cli000002.documents.azure.com:443/","publicNetworkAccess":"Enabled","enableAutomaticFailover":false,"enableMultipleWriteLocations":false,"enablePartitionKeyMonitor":false,"isVirtualNetworkFilterEnabled":false,"virtualNetworkRules":[],"EnabledApiTypes":"Sql","disableKeyBasedMetadataWriteAccess":false,"enableFreeTier":false,"enableAnalyticalStorage":false,"analyticalStorageConfiguration":{"schemaType":"WellDefined"},"instanceId":"e2a0e9cc-9a21-45e1-9d41-43a6d09720fc","databaseAccountOfferType":"Standard","defaultIdentity":"FirstPartyIdentity","networkAclBypass":"None","disableLocalAuth":false,"enablePartitionMerge":false,"minimalTlsVersion":"Tls","consistencyPolicy":{"defaultConsistencyLevel":"Session","maxIntervalInSeconds":5,"maxStalenessPrefix":100},"configurationOverrides":{},"writeLocations":[{"id":"cli000002-westus","locationName":"West
         US","documentEndpoint":"https://cli000002-westus.documents.azure.com:443/","provisioningState":"Succeeded","failoverPriority":0,"isZoneRedundant":false}],"readLocations":[{"id":"cli000002-westus","locationName":"West
         US","documentEndpoint":"https://cli000002-westus.documents.azure.com:443/","provisioningState":"Succeeded","failoverPriority":0,"isZoneRedundant":false}],"locations":[{"id":"cli000002-westus","locationName":"West
         US","documentEndpoint":"https://cli000002-westus.documents.azure.com:443/","provisioningState":"Succeeded","failoverPriority":0,"isZoneRedundant":false}],"failoverPolicies":[{"id":"cli000002-westus","locationName":"West
         US","failoverPriority":0}],"cors":[],"capabilities":[],"ipRules":[],"backupPolicy":{"type":"Periodic","periodicModeProperties":{"backupIntervalInMinutes":240,"backupRetentionIntervalInHours":8,"backupStorageRedundancy":"Geo"}},"networkAclBypassResourceIds":[],"keysMetadata":{"primaryMasterKey":{"generationTime":"2023-02-28T23:24:32.3398896Z"},"secondaryMasterKey":{"generationTime":"2023-02-28T23:24:32.3398896Z"},"primaryReadonlyMasterKey":{"generationTime":"2023-02-28T23:24:32.3398896Z"},"secondaryReadonlyMasterKey":{"generationTime":"2023-02-28T23:24:32.3398896Z"}}},"identity":{"type":"None"}}'
->>>>>>> 81f8e181
-    headers:
-      cache-control:
-      - no-store, no-cache
-      content-length:
-<<<<<<< HEAD
-      - '2636'
-      content-type:
-      - application/json
-      date:
-      - Thu, 23 Feb 2023 08:08:03 GMT
-=======
+    headers:
+      cache-control:
+      - no-store, no-cache
+      content-length:
       - '2599'
       content-type:
       - application/json
       date:
       - Tue, 28 Feb 2023 23:25:11 GMT
->>>>>>> 81f8e181
       pragma:
       - no-cache
       server:
@@ -521,46 +404,26 @@
       ParameterSetName:
       - -n -g
       User-Agent:
-<<<<<<< HEAD
-      - AZURECLI/2.45.0 azsdk-python-mgmt-cosmosdb/9.0.0 Python/3.8.10 (Windows-10-10.0.22621-SP0)
-=======
-      - AZURECLI/2.45.0 azsdk-python-mgmt-cosmosdb/9.0.0 Python/3.10.10 (Windows-10-10.0.22621-SP0)
->>>>>>> 81f8e181
+      - AZURECLI/2.45.0 azsdk-python-mgmt-cosmosdb/9.0.0 Python/3.10.10 (Windows-10-10.0.22621-SP0)
     method: GET
     uri: https://management.azure.com/subscriptions/00000000-0000-0000-0000-000000000000/resourceGroups/cli_update_backup_policy_database_account000001/providers/Microsoft.DocumentDB/databaseAccounts/cli000002?api-version=2022-11-15
   response:
     body:
       string: '{"id":"/subscriptions/00000000-0000-0000-0000-000000000000/resourceGroups/cli_update_backup_policy_database_account000001/providers/Microsoft.DocumentDB/databaseAccounts/cli000002","name":"cli000002","location":"West
-<<<<<<< HEAD
-        US","type":"Microsoft.DocumentDB/databaseAccounts","kind":"GlobalDocumentDB","tags":{},"systemData":{"createdAt":"2023-02-23T08:07:28.7835476Z"},"properties":{"provisioningState":"Succeeded","documentEndpoint":"https://cli000002.documents.azure.com:443/","sqlEndpoint":"https://cli000002.documents.azure.com:443/","publicNetworkAccess":"Enabled","enableAutomaticFailover":false,"enableMultipleWriteLocations":false,"enablePartitionKeyMonitor":false,"isVirtualNetworkFilterEnabled":false,"virtualNetworkRules":[],"EnabledApiTypes":"Sql","disableKeyBasedMetadataWriteAccess":false,"enableFreeTier":false,"enableAnalyticalStorage":false,"analyticalStorageConfiguration":{"schemaType":"WellDefined"},"instanceId":"9b86e38d-2f39-4b9c-818a-e8bfe2e69eae","databaseAccountOfferType":"Standard","enableFullFidelityChangeFeed":false,"defaultIdentity":"FirstPartyIdentity","networkAclBypass":"None","disableLocalAuth":false,"enablePartitionMerge":false,"minimalTlsVersion":"Tls","consistencyPolicy":{"defaultConsistencyLevel":"Session","maxIntervalInSeconds":5,"maxStalenessPrefix":100},"configurationOverrides":{},"writeLocations":[{"id":"cli000002-westus","locationName":"West
-        US","documentEndpoint":"https://cli000002-westus.documents.azure.com:443/","provisioningState":"Succeeded","failoverPriority":0,"isZoneRedundant":false}],"readLocations":[{"id":"cli000002-westus","locationName":"West
-        US","documentEndpoint":"https://cli000002-westus.documents.azure.com:443/","provisioningState":"Succeeded","failoverPriority":0,"isZoneRedundant":false}],"locations":[{"id":"cli000002-westus","locationName":"West
-        US","documentEndpoint":"https://cli000002-westus.documents.azure.com:443/","provisioningState":"Succeeded","failoverPriority":0,"isZoneRedundant":false}],"failoverPolicies":[{"id":"cli000002-westus","locationName":"West
-        US","failoverPriority":0}],"cors":[],"capabilities":[],"ipRules":[],"backupPolicy":{"type":"Periodic","periodicModeProperties":{"backupIntervalInMinutes":240,"backupRetentionIntervalInHours":8,"backupStorageRedundancy":"Geo"}},"networkAclBypassResourceIds":[],"keysMetadata":{"primaryMasterKey":{"generationTime":"2023-02-23T08:07:28.7835476Z"},"secondaryMasterKey":{"generationTime":"2023-02-23T08:07:28.7835476Z"},"primaryReadonlyMasterKey":{"generationTime":"2023-02-23T08:07:28.7835476Z"},"secondaryReadonlyMasterKey":{"generationTime":"2023-02-23T08:07:28.7835476Z"}}},"identity":{"type":"None"}}'
-=======
         US","type":"Microsoft.DocumentDB/databaseAccounts","kind":"GlobalDocumentDB","tags":{},"systemData":{"createdAt":"2023-02-28T23:24:32.3398896Z"},"properties":{"provisioningState":"Succeeded","documentEndpoint":"https://cli000002.documents.azure.com:443/","sqlEndpoint":"https://cli000002.documents.azure.com:443/","publicNetworkAccess":"Enabled","enableAutomaticFailover":false,"enableMultipleWriteLocations":false,"enablePartitionKeyMonitor":false,"isVirtualNetworkFilterEnabled":false,"virtualNetworkRules":[],"EnabledApiTypes":"Sql","disableKeyBasedMetadataWriteAccess":false,"enableFreeTier":false,"enableAnalyticalStorage":false,"analyticalStorageConfiguration":{"schemaType":"WellDefined"},"instanceId":"e2a0e9cc-9a21-45e1-9d41-43a6d09720fc","databaseAccountOfferType":"Standard","defaultIdentity":"FirstPartyIdentity","networkAclBypass":"None","disableLocalAuth":false,"enablePartitionMerge":false,"minimalTlsVersion":"Tls","consistencyPolicy":{"defaultConsistencyLevel":"Session","maxIntervalInSeconds":5,"maxStalenessPrefix":100},"configurationOverrides":{},"writeLocations":[{"id":"cli000002-westus","locationName":"West
         US","documentEndpoint":"https://cli000002-westus.documents.azure.com:443/","provisioningState":"Succeeded","failoverPriority":0,"isZoneRedundant":false}],"readLocations":[{"id":"cli000002-westus","locationName":"West
         US","documentEndpoint":"https://cli000002-westus.documents.azure.com:443/","provisioningState":"Succeeded","failoverPriority":0,"isZoneRedundant":false}],"locations":[{"id":"cli000002-westus","locationName":"West
         US","documentEndpoint":"https://cli000002-westus.documents.azure.com:443/","provisioningState":"Succeeded","failoverPriority":0,"isZoneRedundant":false}],"failoverPolicies":[{"id":"cli000002-westus","locationName":"West
         US","failoverPriority":0}],"cors":[],"capabilities":[],"ipRules":[],"backupPolicy":{"type":"Periodic","periodicModeProperties":{"backupIntervalInMinutes":240,"backupRetentionIntervalInHours":8,"backupStorageRedundancy":"Geo"}},"networkAclBypassResourceIds":[],"keysMetadata":{"primaryMasterKey":{"generationTime":"2023-02-28T23:24:32.3398896Z"},"secondaryMasterKey":{"generationTime":"2023-02-28T23:24:32.3398896Z"},"primaryReadonlyMasterKey":{"generationTime":"2023-02-28T23:24:32.3398896Z"},"secondaryReadonlyMasterKey":{"generationTime":"2023-02-28T23:24:32.3398896Z"}}},"identity":{"type":"None"}}'
->>>>>>> 81f8e181
-    headers:
-      cache-control:
-      - no-store, no-cache
-      content-length:
-<<<<<<< HEAD
-      - '2636'
-      content-type:
-      - application/json
-      date:
-      - Thu, 23 Feb 2023 08:08:04 GMT
-=======
+    headers:
+      cache-control:
+      - no-store, no-cache
+      content-length:
       - '2599'
       content-type:
       - application/json
       date:
       - Tue, 28 Feb 2023 23:25:12 GMT
->>>>>>> 81f8e181
       pragma:
       - no-cache
       server:
@@ -592,46 +455,26 @@
       ParameterSetName:
       - -n -g --backup-interval --backup-retention
       User-Agent:
-<<<<<<< HEAD
-      - AZURECLI/2.45.0 azsdk-python-mgmt-cosmosdb/9.0.0 Python/3.8.10 (Windows-10-10.0.22621-SP0)
-=======
-      - AZURECLI/2.45.0 azsdk-python-mgmt-cosmosdb/9.0.0 Python/3.10.10 (Windows-10-10.0.22621-SP0)
->>>>>>> 81f8e181
+      - AZURECLI/2.45.0 azsdk-python-mgmt-cosmosdb/9.0.0 Python/3.10.10 (Windows-10-10.0.22621-SP0)
     method: GET
     uri: https://management.azure.com/subscriptions/00000000-0000-0000-0000-000000000000/resourceGroups/cli_update_backup_policy_database_account000001/providers/Microsoft.DocumentDB/databaseAccounts/cli000002?api-version=2022-11-15
   response:
     body:
       string: '{"id":"/subscriptions/00000000-0000-0000-0000-000000000000/resourceGroups/cli_update_backup_policy_database_account000001/providers/Microsoft.DocumentDB/databaseAccounts/cli000002","name":"cli000002","location":"West
-<<<<<<< HEAD
-        US","type":"Microsoft.DocumentDB/databaseAccounts","kind":"GlobalDocumentDB","tags":{},"systemData":{"createdAt":"2023-02-23T08:07:28.7835476Z"},"properties":{"provisioningState":"Succeeded","documentEndpoint":"https://cli000002.documents.azure.com:443/","sqlEndpoint":"https://cli000002.documents.azure.com:443/","publicNetworkAccess":"Enabled","enableAutomaticFailover":false,"enableMultipleWriteLocations":false,"enablePartitionKeyMonitor":false,"isVirtualNetworkFilterEnabled":false,"virtualNetworkRules":[],"EnabledApiTypes":"Sql","disableKeyBasedMetadataWriteAccess":false,"enableFreeTier":false,"enableAnalyticalStorage":false,"analyticalStorageConfiguration":{"schemaType":"WellDefined"},"instanceId":"9b86e38d-2f39-4b9c-818a-e8bfe2e69eae","databaseAccountOfferType":"Standard","enableFullFidelityChangeFeed":false,"defaultIdentity":"FirstPartyIdentity","networkAclBypass":"None","disableLocalAuth":false,"enablePartitionMerge":false,"minimalTlsVersion":"Tls","consistencyPolicy":{"defaultConsistencyLevel":"Session","maxIntervalInSeconds":5,"maxStalenessPrefix":100},"configurationOverrides":{},"writeLocations":[{"id":"cli000002-westus","locationName":"West
-        US","documentEndpoint":"https://cli000002-westus.documents.azure.com:443/","provisioningState":"Succeeded","failoverPriority":0,"isZoneRedundant":false}],"readLocations":[{"id":"cli000002-westus","locationName":"West
-        US","documentEndpoint":"https://cli000002-westus.documents.azure.com:443/","provisioningState":"Succeeded","failoverPriority":0,"isZoneRedundant":false}],"locations":[{"id":"cli000002-westus","locationName":"West
-        US","documentEndpoint":"https://cli000002-westus.documents.azure.com:443/","provisioningState":"Succeeded","failoverPriority":0,"isZoneRedundant":false}],"failoverPolicies":[{"id":"cli000002-westus","locationName":"West
-        US","failoverPriority":0}],"cors":[],"capabilities":[],"ipRules":[],"backupPolicy":{"type":"Periodic","periodicModeProperties":{"backupIntervalInMinutes":240,"backupRetentionIntervalInHours":8,"backupStorageRedundancy":"Geo"}},"networkAclBypassResourceIds":[],"keysMetadata":{"primaryMasterKey":{"generationTime":"2023-02-23T08:07:28.7835476Z"},"secondaryMasterKey":{"generationTime":"2023-02-23T08:07:28.7835476Z"},"primaryReadonlyMasterKey":{"generationTime":"2023-02-23T08:07:28.7835476Z"},"secondaryReadonlyMasterKey":{"generationTime":"2023-02-23T08:07:28.7835476Z"}}},"identity":{"type":"None"}}'
-=======
         US","type":"Microsoft.DocumentDB/databaseAccounts","kind":"GlobalDocumentDB","tags":{},"systemData":{"createdAt":"2023-02-28T23:24:32.3398896Z"},"properties":{"provisioningState":"Succeeded","documentEndpoint":"https://cli000002.documents.azure.com:443/","sqlEndpoint":"https://cli000002.documents.azure.com:443/","publicNetworkAccess":"Enabled","enableAutomaticFailover":false,"enableMultipleWriteLocations":false,"enablePartitionKeyMonitor":false,"isVirtualNetworkFilterEnabled":false,"virtualNetworkRules":[],"EnabledApiTypes":"Sql","disableKeyBasedMetadataWriteAccess":false,"enableFreeTier":false,"enableAnalyticalStorage":false,"analyticalStorageConfiguration":{"schemaType":"WellDefined"},"instanceId":"e2a0e9cc-9a21-45e1-9d41-43a6d09720fc","databaseAccountOfferType":"Standard","defaultIdentity":"FirstPartyIdentity","networkAclBypass":"None","disableLocalAuth":false,"enablePartitionMerge":false,"minimalTlsVersion":"Tls","consistencyPolicy":{"defaultConsistencyLevel":"Session","maxIntervalInSeconds":5,"maxStalenessPrefix":100},"configurationOverrides":{},"writeLocations":[{"id":"cli000002-westus","locationName":"West
         US","documentEndpoint":"https://cli000002-westus.documents.azure.com:443/","provisioningState":"Succeeded","failoverPriority":0,"isZoneRedundant":false}],"readLocations":[{"id":"cli000002-westus","locationName":"West
         US","documentEndpoint":"https://cli000002-westus.documents.azure.com:443/","provisioningState":"Succeeded","failoverPriority":0,"isZoneRedundant":false}],"locations":[{"id":"cli000002-westus","locationName":"West
         US","documentEndpoint":"https://cli000002-westus.documents.azure.com:443/","provisioningState":"Succeeded","failoverPriority":0,"isZoneRedundant":false}],"failoverPolicies":[{"id":"cli000002-westus","locationName":"West
         US","failoverPriority":0}],"cors":[],"capabilities":[],"ipRules":[],"backupPolicy":{"type":"Periodic","periodicModeProperties":{"backupIntervalInMinutes":240,"backupRetentionIntervalInHours":8,"backupStorageRedundancy":"Geo"}},"networkAclBypassResourceIds":[],"keysMetadata":{"primaryMasterKey":{"generationTime":"2023-02-28T23:24:32.3398896Z"},"secondaryMasterKey":{"generationTime":"2023-02-28T23:24:32.3398896Z"},"primaryReadonlyMasterKey":{"generationTime":"2023-02-28T23:24:32.3398896Z"},"secondaryReadonlyMasterKey":{"generationTime":"2023-02-28T23:24:32.3398896Z"}}},"identity":{"type":"None"}}'
->>>>>>> 81f8e181
-    headers:
-      cache-control:
-      - no-store, no-cache
-      content-length:
-<<<<<<< HEAD
-      - '2636'
-      content-type:
-      - application/json
-      date:
-      - Thu, 23 Feb 2023 08:08:05 GMT
-=======
+    headers:
+      cache-control:
+      - no-store, no-cache
+      content-length:
       - '2599'
       content-type:
       - application/json
       date:
       - Tue, 28 Feb 2023 23:25:13 GMT
->>>>>>> 81f8e181
       pragma:
       - no-cache
       server:
@@ -669,36 +512,12 @@
       ParameterSetName:
       - -n -g --backup-interval --backup-retention
       User-Agent:
-<<<<<<< HEAD
-      - AZURECLI/2.45.0 azsdk-python-mgmt-cosmosdb/9.0.0 Python/3.8.10 (Windows-10-10.0.22621-SP0)
-=======
-      - AZURECLI/2.45.0 azsdk-python-mgmt-cosmosdb/9.0.0 Python/3.10.10 (Windows-10-10.0.22621-SP0)
->>>>>>> 81f8e181
+      - AZURECLI/2.45.0 azsdk-python-mgmt-cosmosdb/9.0.0 Python/3.10.10 (Windows-10-10.0.22621-SP0)
     method: PATCH
     uri: https://management.azure.com/subscriptions/00000000-0000-0000-0000-000000000000/resourceGroups/cli_update_backup_policy_database_account000001/providers/Microsoft.DocumentDB/databaseAccounts/cli000002?api-version=2022-11-15
   response:
     body:
       string: '{"id":"/subscriptions/00000000-0000-0000-0000-000000000000/resourceGroups/cli_update_backup_policy_database_account000001/providers/Microsoft.DocumentDB/databaseAccounts/cli000002","name":"cli000002","location":"West
-<<<<<<< HEAD
-        US","type":"Microsoft.DocumentDB/databaseAccounts","kind":"GlobalDocumentDB","tags":{},"systemData":{"createdAt":"2023-02-23T08:07:28.7835476Z"},"properties":{"provisioningState":"Updating","documentEndpoint":"https://cli000002.documents.azure.com:443/","sqlEndpoint":"https://cli000002.documents.azure.com:443/","publicNetworkAccess":"Enabled","enableAutomaticFailover":false,"enableMultipleWriteLocations":false,"enablePartitionKeyMonitor":false,"isVirtualNetworkFilterEnabled":false,"virtualNetworkRules":[],"EnabledApiTypes":"Sql","disableKeyBasedMetadataWriteAccess":false,"enableFreeTier":false,"enableAnalyticalStorage":false,"analyticalStorageConfiguration":{"schemaType":"WellDefined"},"instanceId":"9b86e38d-2f39-4b9c-818a-e8bfe2e69eae","databaseAccountOfferType":"Standard","enableFullFidelityChangeFeed":false,"defaultIdentity":"FirstPartyIdentity","networkAclBypass":"None","disableLocalAuth":false,"enablePartitionMerge":false,"minimalTlsVersion":"Tls","consistencyPolicy":{"defaultConsistencyLevel":"Session","maxIntervalInSeconds":5,"maxStalenessPrefix":100},"configurationOverrides":{},"writeLocations":[{"id":"cli000002-westus","locationName":"West
-        US","documentEndpoint":"https://cli000002-westus.documents.azure.com:443/","provisioningState":"Succeeded","failoverPriority":0,"isZoneRedundant":false}],"readLocations":[{"id":"cli000002-westus","locationName":"West
-        US","documentEndpoint":"https://cli000002-westus.documents.azure.com:443/","provisioningState":"Succeeded","failoverPriority":0,"isZoneRedundant":false}],"locations":[{"id":"cli000002-westus","locationName":"West
-        US","documentEndpoint":"https://cli000002-westus.documents.azure.com:443/","provisioningState":"Succeeded","failoverPriority":0,"isZoneRedundant":false}],"failoverPolicies":[{"id":"cli000002-westus","locationName":"West
-        US","failoverPriority":0}],"cors":[],"capabilities":[],"ipRules":[],"backupPolicy":{"type":"Periodic","periodicModeProperties":{"backupIntervalInMinutes":240,"backupRetentionIntervalInHours":8,"backupStorageRedundancy":"Geo"}},"networkAclBypassResourceIds":[],"keysMetadata":{"primaryMasterKey":{"generationTime":"2023-02-23T08:07:28.7835476Z"},"secondaryMasterKey":{"generationTime":"2023-02-23T08:07:28.7835476Z"},"primaryReadonlyMasterKey":{"generationTime":"2023-02-23T08:07:28.7835476Z"},"secondaryReadonlyMasterKey":{"generationTime":"2023-02-23T08:07:28.7835476Z"}}},"identity":{"type":"None"}}'
-    headers:
-      azure-asyncoperation:
-      - https://management.azure.com/subscriptions/00000000-0000-0000-0000-000000000000/providers/Microsoft.DocumentDB/locations/westus/operationsStatus/86e32ef8-b6ea-4b4d-8c61-09c68f419593?api-version=2022-11-15
-      cache-control:
-      - no-store, no-cache
-      content-length:
-      - '2635'
-      content-type:
-      - application/json
-      date:
-      - Thu, 23 Feb 2023 08:08:13 GMT
-      location:
-      - https://management.azure.com/subscriptions/00000000-0000-0000-0000-000000000000/resourceGroups/cli_update_backup_policy_database_account000001/providers/Microsoft.DocumentDB/databaseAccounts/cli000002/operationResults/86e32ef8-b6ea-4b4d-8c61-09c68f419593?api-version=2022-11-15
-=======
         US","type":"Microsoft.DocumentDB/databaseAccounts","kind":"GlobalDocumentDB","tags":{},"systemData":{"createdAt":"2023-02-28T23:24:32.3398896Z"},"properties":{"provisioningState":"Updating","documentEndpoint":"https://cli000002.documents.azure.com:443/","sqlEndpoint":"https://cli000002.documents.azure.com:443/","publicNetworkAccess":"Enabled","enableAutomaticFailover":false,"enableMultipleWriteLocations":false,"enablePartitionKeyMonitor":false,"isVirtualNetworkFilterEnabled":false,"virtualNetworkRules":[],"EnabledApiTypes":"Sql","disableKeyBasedMetadataWriteAccess":false,"enableFreeTier":false,"enableAnalyticalStorage":false,"analyticalStorageConfiguration":{"schemaType":"WellDefined"},"instanceId":"e2a0e9cc-9a21-45e1-9d41-43a6d09720fc","databaseAccountOfferType":"Standard","defaultIdentity":"FirstPartyIdentity","networkAclBypass":"None","disableLocalAuth":false,"enablePartitionMerge":false,"minimalTlsVersion":"Tls","consistencyPolicy":{"defaultConsistencyLevel":"Session","maxIntervalInSeconds":5,"maxStalenessPrefix":100},"configurationOverrides":{},"writeLocations":[{"id":"cli000002-westus","locationName":"West
         US","documentEndpoint":"https://cli000002-westus.documents.azure.com:443/","provisioningState":"Succeeded","failoverPriority":0,"isZoneRedundant":false}],"readLocations":[{"id":"cli000002-westus","locationName":"West
         US","documentEndpoint":"https://cli000002-westus.documents.azure.com:443/","provisioningState":"Succeeded","failoverPriority":0,"isZoneRedundant":false}],"locations":[{"id":"cli000002-westus","locationName":"West
@@ -717,7 +536,6 @@
       - Tue, 28 Feb 2023 23:25:16 GMT
       location:
       - https://management.azure.com/subscriptions/00000000-0000-0000-0000-000000000000/resourceGroups/cli_update_backup_policy_database_account000001/providers/Microsoft.DocumentDB/databaseAccounts/cli000002/operationResults/22bded81-fc33-4da4-8f1f-d33650045154?api-version=2022-11-15
->>>>>>> 81f8e181
       pragma:
       - no-cache
       server:
@@ -751,31 +569,21 @@
       ParameterSetName:
       - -n -g --backup-interval --backup-retention
       User-Agent:
-<<<<<<< HEAD
-      - AZURECLI/2.45.0 azsdk-python-mgmt-cosmosdb/9.0.0 Python/3.8.10 (Windows-10-10.0.22621-SP0)
-    method: GET
-    uri: https://management.azure.com/subscriptions/00000000-0000-0000-0000-000000000000/providers/Microsoft.DocumentDB/locations/westus/operationsStatus/86e32ef8-b6ea-4b4d-8c61-09c68f419593?api-version=2022-11-15
-=======
       - AZURECLI/2.45.0 azsdk-python-mgmt-cosmosdb/9.0.0 Python/3.10.10 (Windows-10-10.0.22621-SP0)
     method: GET
     uri: https://management.azure.com/subscriptions/00000000-0000-0000-0000-000000000000/providers/Microsoft.DocumentDB/locations/westus/operationsStatus/22bded81-fc33-4da4-8f1f-d33650045154?api-version=2022-11-15
->>>>>>> 81f8e181
-  response:
-    body:
-      string: '{"status":"Dequeued"}'
-    headers:
-      cache-control:
-      - no-store, no-cache
-      content-length:
-      - '21'
-      content-type:
-      - application/json
-      date:
-<<<<<<< HEAD
-      - Thu, 23 Feb 2023 08:08:43 GMT
-=======
+  response:
+    body:
+      string: '{"status":"Dequeued"}'
+    headers:
+      cache-control:
+      - no-store, no-cache
+      content-length:
+      - '21'
+      content-type:
+      - application/json
+      date:
       - Tue, 28 Feb 2023 23:25:46 GMT
->>>>>>> 81f8e181
       pragma:
       - no-cache
       server:
@@ -807,15 +615,9 @@
       ParameterSetName:
       - -n -g --backup-interval --backup-retention
       User-Agent:
-<<<<<<< HEAD
-      - AZURECLI/2.45.0 azsdk-python-mgmt-cosmosdb/9.0.0 Python/3.8.10 (Windows-10-10.0.22621-SP0)
-    method: GET
-    uri: https://management.azure.com/subscriptions/00000000-0000-0000-0000-000000000000/providers/Microsoft.DocumentDB/locations/westus/operationsStatus/86e32ef8-b6ea-4b4d-8c61-09c68f419593?api-version=2022-11-15
-=======
       - AZURECLI/2.45.0 azsdk-python-mgmt-cosmosdb/9.0.0 Python/3.10.10 (Windows-10-10.0.22621-SP0)
     method: GET
     uri: https://management.azure.com/subscriptions/00000000-0000-0000-0000-000000000000/providers/Microsoft.DocumentDB/locations/westus/operationsStatus/22bded81-fc33-4da4-8f1f-d33650045154?api-version=2022-11-15
->>>>>>> 81f8e181
   response:
     body:
       string: '{"status":"Succeeded"}'
@@ -827,11 +629,7 @@
       content-type:
       - application/json
       date:
-<<<<<<< HEAD
-      - Thu, 23 Feb 2023 08:09:13 GMT
-=======
       - Tue, 28 Feb 2023 23:26:16 GMT
->>>>>>> 81f8e181
       pragma:
       - no-cache
       server:
@@ -863,46 +661,26 @@
       ParameterSetName:
       - -n -g --backup-interval --backup-retention
       User-Agent:
-<<<<<<< HEAD
-      - AZURECLI/2.45.0 azsdk-python-mgmt-cosmosdb/9.0.0 Python/3.8.10 (Windows-10-10.0.22621-SP0)
-=======
-      - AZURECLI/2.45.0 azsdk-python-mgmt-cosmosdb/9.0.0 Python/3.10.10 (Windows-10-10.0.22621-SP0)
->>>>>>> 81f8e181
+      - AZURECLI/2.45.0 azsdk-python-mgmt-cosmosdb/9.0.0 Python/3.10.10 (Windows-10-10.0.22621-SP0)
     method: GET
     uri: https://management.azure.com/subscriptions/00000000-0000-0000-0000-000000000000/resourceGroups/cli_update_backup_policy_database_account000001/providers/Microsoft.DocumentDB/databaseAccounts/cli000002?api-version=2022-11-15
   response:
     body:
       string: '{"id":"/subscriptions/00000000-0000-0000-0000-000000000000/resourceGroups/cli_update_backup_policy_database_account000001/providers/Microsoft.DocumentDB/databaseAccounts/cli000002","name":"cli000002","location":"West
-<<<<<<< HEAD
-        US","type":"Microsoft.DocumentDB/databaseAccounts","kind":"GlobalDocumentDB","tags":{},"systemData":{"createdAt":"2023-02-23T08:07:28.7835476Z"},"properties":{"provisioningState":"Succeeded","documentEndpoint":"https://cli000002.documents.azure.com:443/","sqlEndpoint":"https://cli000002.documents.azure.com:443/","publicNetworkAccess":"Enabled","enableAutomaticFailover":false,"enableMultipleWriteLocations":false,"enablePartitionKeyMonitor":false,"isVirtualNetworkFilterEnabled":false,"virtualNetworkRules":[],"EnabledApiTypes":"Sql","disableKeyBasedMetadataWriteAccess":false,"enableFreeTier":false,"enableAnalyticalStorage":false,"analyticalStorageConfiguration":{"schemaType":"WellDefined"},"instanceId":"9b86e38d-2f39-4b9c-818a-e8bfe2e69eae","databaseAccountOfferType":"Standard","enableFullFidelityChangeFeed":false,"defaultIdentity":"FirstPartyIdentity","networkAclBypass":"None","disableLocalAuth":false,"enablePartitionMerge":false,"minimalTlsVersion":"Tls","consistencyPolicy":{"defaultConsistencyLevel":"Session","maxIntervalInSeconds":5,"maxStalenessPrefix":100},"configurationOverrides":{},"writeLocations":[{"id":"cli000002-westus","locationName":"West
-        US","documentEndpoint":"https://cli000002-westus.documents.azure.com:443/","provisioningState":"Succeeded","failoverPriority":0,"isZoneRedundant":false}],"readLocations":[{"id":"cli000002-westus","locationName":"West
-        US","documentEndpoint":"https://cli000002-westus.documents.azure.com:443/","provisioningState":"Succeeded","failoverPriority":0,"isZoneRedundant":false}],"locations":[{"id":"cli000002-westus","locationName":"West
-        US","documentEndpoint":"https://cli000002-westus.documents.azure.com:443/","provisioningState":"Succeeded","failoverPriority":0,"isZoneRedundant":false}],"failoverPolicies":[{"id":"cli000002-westus","locationName":"West
-        US","failoverPriority":0}],"cors":[],"capabilities":[],"ipRules":[],"backupPolicy":{"type":"Periodic","periodicModeProperties":{"backupIntervalInMinutes":120,"backupRetentionIntervalInHours":8,"backupStorageRedundancy":"Geo"}},"networkAclBypassResourceIds":[],"keysMetadata":{"primaryMasterKey":{"generationTime":"2023-02-23T08:07:28.7835476Z"},"secondaryMasterKey":{"generationTime":"2023-02-23T08:07:28.7835476Z"},"primaryReadonlyMasterKey":{"generationTime":"2023-02-23T08:07:28.7835476Z"},"secondaryReadonlyMasterKey":{"generationTime":"2023-02-23T08:07:28.7835476Z"}}},"identity":{"type":"None"}}'
-=======
         US","type":"Microsoft.DocumentDB/databaseAccounts","kind":"GlobalDocumentDB","tags":{},"systemData":{"createdAt":"2023-02-28T23:24:32.3398896Z"},"properties":{"provisioningState":"Succeeded","documentEndpoint":"https://cli000002.documents.azure.com:443/","sqlEndpoint":"https://cli000002.documents.azure.com:443/","publicNetworkAccess":"Enabled","enableAutomaticFailover":false,"enableMultipleWriteLocations":false,"enablePartitionKeyMonitor":false,"isVirtualNetworkFilterEnabled":false,"virtualNetworkRules":[],"EnabledApiTypes":"Sql","disableKeyBasedMetadataWriteAccess":false,"enableFreeTier":false,"enableAnalyticalStorage":false,"analyticalStorageConfiguration":{"schemaType":"WellDefined"},"instanceId":"e2a0e9cc-9a21-45e1-9d41-43a6d09720fc","databaseAccountOfferType":"Standard","defaultIdentity":"FirstPartyIdentity","networkAclBypass":"None","disableLocalAuth":false,"enablePartitionMerge":false,"minimalTlsVersion":"Tls","consistencyPolicy":{"defaultConsistencyLevel":"Session","maxIntervalInSeconds":5,"maxStalenessPrefix":100},"configurationOverrides":{},"writeLocations":[{"id":"cli000002-westus","locationName":"West
         US","documentEndpoint":"https://cli000002-westus.documents.azure.com:443/","provisioningState":"Succeeded","failoverPriority":0,"isZoneRedundant":false}],"readLocations":[{"id":"cli000002-westus","locationName":"West
         US","documentEndpoint":"https://cli000002-westus.documents.azure.com:443/","provisioningState":"Succeeded","failoverPriority":0,"isZoneRedundant":false}],"locations":[{"id":"cli000002-westus","locationName":"West
         US","documentEndpoint":"https://cli000002-westus.documents.azure.com:443/","provisioningState":"Succeeded","failoverPriority":0,"isZoneRedundant":false}],"failoverPolicies":[{"id":"cli000002-westus","locationName":"West
         US","failoverPriority":0}],"cors":[],"capabilities":[],"ipRules":[],"backupPolicy":{"type":"Periodic","periodicModeProperties":{"backupIntervalInMinutes":120,"backupRetentionIntervalInHours":8,"backupStorageRedundancy":"Geo"}},"networkAclBypassResourceIds":[],"keysMetadata":{"primaryMasterKey":{"generationTime":"2023-02-28T23:24:32.3398896Z"},"secondaryMasterKey":{"generationTime":"2023-02-28T23:24:32.3398896Z"},"primaryReadonlyMasterKey":{"generationTime":"2023-02-28T23:24:32.3398896Z"},"secondaryReadonlyMasterKey":{"generationTime":"2023-02-28T23:24:32.3398896Z"}}},"identity":{"type":"None"}}'
->>>>>>> 81f8e181
-    headers:
-      cache-control:
-      - no-store, no-cache
-      content-length:
-<<<<<<< HEAD
-      - '2636'
-      content-type:
-      - application/json
-      date:
-      - Thu, 23 Feb 2023 08:09:14 GMT
-=======
+    headers:
+      cache-control:
+      - no-store, no-cache
+      content-length:
       - '2599'
       content-type:
       - application/json
       date:
       - Tue, 28 Feb 2023 23:26:16 GMT
->>>>>>> 81f8e181
       pragma:
       - no-cache
       server:
@@ -934,117 +712,77 @@
       ParameterSetName:
       - -n -g --backup-interval --backup-retention
       User-Agent:
-<<<<<<< HEAD
-      - AZURECLI/2.45.0 azsdk-python-mgmt-cosmosdb/9.0.0 Python/3.8.10 (Windows-10-10.0.22621-SP0)
-=======
-      - AZURECLI/2.45.0 azsdk-python-mgmt-cosmosdb/9.0.0 Python/3.10.10 (Windows-10-10.0.22621-SP0)
->>>>>>> 81f8e181
+      - AZURECLI/2.45.0 azsdk-python-mgmt-cosmosdb/9.0.0 Python/3.10.10 (Windows-10-10.0.22621-SP0)
     method: GET
     uri: https://management.azure.com/subscriptions/00000000-0000-0000-0000-000000000000/resourceGroups/cli_update_backup_policy_database_account000001/providers/Microsoft.DocumentDB/databaseAccounts/cli000002?api-version=2022-11-15
   response:
     body:
       string: '{"id":"/subscriptions/00000000-0000-0000-0000-000000000000/resourceGroups/cli_update_backup_policy_database_account000001/providers/Microsoft.DocumentDB/databaseAccounts/cli000002","name":"cli000002","location":"West
-<<<<<<< HEAD
-        US","type":"Microsoft.DocumentDB/databaseAccounts","kind":"GlobalDocumentDB","tags":{},"systemData":{"createdAt":"2023-02-23T08:07:28.7835476Z"},"properties":{"provisioningState":"Succeeded","documentEndpoint":"https://cli000002.documents.azure.com:443/","sqlEndpoint":"https://cli000002.documents.azure.com:443/","publicNetworkAccess":"Enabled","enableAutomaticFailover":false,"enableMultipleWriteLocations":false,"enablePartitionKeyMonitor":false,"isVirtualNetworkFilterEnabled":false,"virtualNetworkRules":[],"EnabledApiTypes":"Sql","disableKeyBasedMetadataWriteAccess":false,"enableFreeTier":false,"enableAnalyticalStorage":false,"analyticalStorageConfiguration":{"schemaType":"WellDefined"},"instanceId":"9b86e38d-2f39-4b9c-818a-e8bfe2e69eae","databaseAccountOfferType":"Standard","enableFullFidelityChangeFeed":false,"defaultIdentity":"FirstPartyIdentity","networkAclBypass":"None","disableLocalAuth":false,"enablePartitionMerge":false,"minimalTlsVersion":"Tls","consistencyPolicy":{"defaultConsistencyLevel":"Session","maxIntervalInSeconds":5,"maxStalenessPrefix":100},"configurationOverrides":{},"writeLocations":[{"id":"cli000002-westus","locationName":"West
-        US","documentEndpoint":"https://cli000002-westus.documents.azure.com:443/","provisioningState":"Succeeded","failoverPriority":0,"isZoneRedundant":false}],"readLocations":[{"id":"cli000002-westus","locationName":"West
-        US","documentEndpoint":"https://cli000002-westus.documents.azure.com:443/","provisioningState":"Succeeded","failoverPriority":0,"isZoneRedundant":false}],"locations":[{"id":"cli000002-westus","locationName":"West
-        US","documentEndpoint":"https://cli000002-westus.documents.azure.com:443/","provisioningState":"Succeeded","failoverPriority":0,"isZoneRedundant":false}],"failoverPolicies":[{"id":"cli000002-westus","locationName":"West
-        US","failoverPriority":0}],"cors":[],"capabilities":[],"ipRules":[],"backupPolicy":{"type":"Periodic","periodicModeProperties":{"backupIntervalInMinutes":120,"backupRetentionIntervalInHours":8,"backupStorageRedundancy":"Geo"}},"networkAclBypassResourceIds":[],"keysMetadata":{"primaryMasterKey":{"generationTime":"2023-02-23T08:07:28.7835476Z"},"secondaryMasterKey":{"generationTime":"2023-02-23T08:07:28.7835476Z"},"primaryReadonlyMasterKey":{"generationTime":"2023-02-23T08:07:28.7835476Z"},"secondaryReadonlyMasterKey":{"generationTime":"2023-02-23T08:07:28.7835476Z"}}},"identity":{"type":"None"}}'
-=======
         US","type":"Microsoft.DocumentDB/databaseAccounts","kind":"GlobalDocumentDB","tags":{},"systemData":{"createdAt":"2023-02-28T23:24:32.3398896Z"},"properties":{"provisioningState":"Succeeded","documentEndpoint":"https://cli000002.documents.azure.com:443/","sqlEndpoint":"https://cli000002.documents.azure.com:443/","publicNetworkAccess":"Enabled","enableAutomaticFailover":false,"enableMultipleWriteLocations":false,"enablePartitionKeyMonitor":false,"isVirtualNetworkFilterEnabled":false,"virtualNetworkRules":[],"EnabledApiTypes":"Sql","disableKeyBasedMetadataWriteAccess":false,"enableFreeTier":false,"enableAnalyticalStorage":false,"analyticalStorageConfiguration":{"schemaType":"WellDefined"},"instanceId":"e2a0e9cc-9a21-45e1-9d41-43a6d09720fc","databaseAccountOfferType":"Standard","defaultIdentity":"FirstPartyIdentity","networkAclBypass":"None","disableLocalAuth":false,"enablePartitionMerge":false,"minimalTlsVersion":"Tls","consistencyPolicy":{"defaultConsistencyLevel":"Session","maxIntervalInSeconds":5,"maxStalenessPrefix":100},"configurationOverrides":{},"writeLocations":[{"id":"cli000002-westus","locationName":"West
         US","documentEndpoint":"https://cli000002-westus.documents.azure.com:443/","provisioningState":"Succeeded","failoverPriority":0,"isZoneRedundant":false}],"readLocations":[{"id":"cli000002-westus","locationName":"West
         US","documentEndpoint":"https://cli000002-westus.documents.azure.com:443/","provisioningState":"Succeeded","failoverPriority":0,"isZoneRedundant":false}],"locations":[{"id":"cli000002-westus","locationName":"West
         US","documentEndpoint":"https://cli000002-westus.documents.azure.com:443/","provisioningState":"Succeeded","failoverPriority":0,"isZoneRedundant":false}],"failoverPolicies":[{"id":"cli000002-westus","locationName":"West
         US","failoverPriority":0}],"cors":[],"capabilities":[],"ipRules":[],"backupPolicy":{"type":"Periodic","periodicModeProperties":{"backupIntervalInMinutes":120,"backupRetentionIntervalInHours":8,"backupStorageRedundancy":"Geo"}},"networkAclBypassResourceIds":[],"keysMetadata":{"primaryMasterKey":{"generationTime":"2023-02-28T23:24:32.3398896Z"},"secondaryMasterKey":{"generationTime":"2023-02-28T23:24:32.3398896Z"},"primaryReadonlyMasterKey":{"generationTime":"2023-02-28T23:24:32.3398896Z"},"secondaryReadonlyMasterKey":{"generationTime":"2023-02-28T23:24:32.3398896Z"}}},"identity":{"type":"None"}}'
->>>>>>> 81f8e181
-    headers:
-      cache-control:
-      - no-store, no-cache
-      content-length:
-<<<<<<< HEAD
-      - '2636'
-      content-type:
-      - application/json
-      date:
-      - Thu, 23 Feb 2023 08:09:14 GMT
-=======
+    headers:
+      cache-control:
+      - no-store, no-cache
+      content-length:
       - '2599'
       content-type:
       - application/json
       date:
       - Tue, 28 Feb 2023 23:26:16 GMT
->>>>>>> 81f8e181
-      pragma:
-      - no-cache
-      server:
-      - Microsoft-HTTPAPI/2.0
-      strict-transport-security:
-      - max-age=31536000; includeSubDomains
-      transfer-encoding:
-      - chunked
-      vary:
-      - Accept-Encoding
-      x-content-type-options:
-      - nosniff
-      x-ms-gatewayversion:
-      - version=2.14.0
-    status:
-      code: 200
-      message: Ok
-- request:
-    body: null
-    headers:
-      Accept:
-      - application/json
-      Accept-Encoding:
-      - gzip, deflate
-      CommandName:
-      - cosmosdb update
-      Connection:
-      - keep-alive
-      ParameterSetName:
-      - -n -g --backup-policy-type
-      User-Agent:
-<<<<<<< HEAD
-      - AZURECLI/2.45.0 azsdk-python-mgmt-cosmosdb/9.0.0 Python/3.8.10 (Windows-10-10.0.22621-SP0)
-=======
-      - AZURECLI/2.45.0 azsdk-python-mgmt-cosmosdb/9.0.0 Python/3.10.10 (Windows-10-10.0.22621-SP0)
->>>>>>> 81f8e181
+      pragma:
+      - no-cache
+      server:
+      - Microsoft-HTTPAPI/2.0
+      strict-transport-security:
+      - max-age=31536000; includeSubDomains
+      transfer-encoding:
+      - chunked
+      vary:
+      - Accept-Encoding
+      x-content-type-options:
+      - nosniff
+      x-ms-gatewayversion:
+      - version=2.14.0
+    status:
+      code: 200
+      message: Ok
+- request:
+    body: null
+    headers:
+      Accept:
+      - application/json
+      Accept-Encoding:
+      - gzip, deflate
+      CommandName:
+      - cosmosdb update
+      Connection:
+      - keep-alive
+      ParameterSetName:
+      - -n -g --backup-policy-type
+      User-Agent:
+      - AZURECLI/2.45.0 azsdk-python-mgmt-cosmosdb/9.0.0 Python/3.10.10 (Windows-10-10.0.22621-SP0)
     method: GET
     uri: https://management.azure.com/subscriptions/00000000-0000-0000-0000-000000000000/resourceGroups/cli_update_backup_policy_database_account000001/providers/Microsoft.DocumentDB/databaseAccounts/cli000002?api-version=2022-11-15
   response:
     body:
       string: '{"id":"/subscriptions/00000000-0000-0000-0000-000000000000/resourceGroups/cli_update_backup_policy_database_account000001/providers/Microsoft.DocumentDB/databaseAccounts/cli000002","name":"cli000002","location":"West
-<<<<<<< HEAD
-        US","type":"Microsoft.DocumentDB/databaseAccounts","kind":"GlobalDocumentDB","tags":{},"systemData":{"createdAt":"2023-02-23T08:07:28.7835476Z"},"properties":{"provisioningState":"Succeeded","documentEndpoint":"https://cli000002.documents.azure.com:443/","sqlEndpoint":"https://cli000002.documents.azure.com:443/","publicNetworkAccess":"Enabled","enableAutomaticFailover":false,"enableMultipleWriteLocations":false,"enablePartitionKeyMonitor":false,"isVirtualNetworkFilterEnabled":false,"virtualNetworkRules":[],"EnabledApiTypes":"Sql","disableKeyBasedMetadataWriteAccess":false,"enableFreeTier":false,"enableAnalyticalStorage":false,"analyticalStorageConfiguration":{"schemaType":"WellDefined"},"instanceId":"9b86e38d-2f39-4b9c-818a-e8bfe2e69eae","databaseAccountOfferType":"Standard","enableFullFidelityChangeFeed":false,"defaultIdentity":"FirstPartyIdentity","networkAclBypass":"None","disableLocalAuth":false,"enablePartitionMerge":false,"minimalTlsVersion":"Tls","consistencyPolicy":{"defaultConsistencyLevel":"Session","maxIntervalInSeconds":5,"maxStalenessPrefix":100},"configurationOverrides":{},"writeLocations":[{"id":"cli000002-westus","locationName":"West
-        US","documentEndpoint":"https://cli000002-westus.documents.azure.com:443/","provisioningState":"Succeeded","failoverPriority":0,"isZoneRedundant":false}],"readLocations":[{"id":"cli000002-westus","locationName":"West
-        US","documentEndpoint":"https://cli000002-westus.documents.azure.com:443/","provisioningState":"Succeeded","failoverPriority":0,"isZoneRedundant":false}],"locations":[{"id":"cli000002-westus","locationName":"West
-        US","documentEndpoint":"https://cli000002-westus.documents.azure.com:443/","provisioningState":"Succeeded","failoverPriority":0,"isZoneRedundant":false}],"failoverPolicies":[{"id":"cli000002-westus","locationName":"West
-        US","failoverPriority":0}],"cors":[],"capabilities":[],"ipRules":[],"backupPolicy":{"type":"Periodic","periodicModeProperties":{"backupIntervalInMinutes":120,"backupRetentionIntervalInHours":8,"backupStorageRedundancy":"Geo"}},"networkAclBypassResourceIds":[],"keysMetadata":{"primaryMasterKey":{"generationTime":"2023-02-23T08:07:28.7835476Z"},"secondaryMasterKey":{"generationTime":"2023-02-23T08:07:28.7835476Z"},"primaryReadonlyMasterKey":{"generationTime":"2023-02-23T08:07:28.7835476Z"},"secondaryReadonlyMasterKey":{"generationTime":"2023-02-23T08:07:28.7835476Z"}}},"identity":{"type":"None"}}'
-=======
         US","type":"Microsoft.DocumentDB/databaseAccounts","kind":"GlobalDocumentDB","tags":{},"systemData":{"createdAt":"2023-02-28T23:24:32.3398896Z"},"properties":{"provisioningState":"Succeeded","documentEndpoint":"https://cli000002.documents.azure.com:443/","sqlEndpoint":"https://cli000002.documents.azure.com:443/","publicNetworkAccess":"Enabled","enableAutomaticFailover":false,"enableMultipleWriteLocations":false,"enablePartitionKeyMonitor":false,"isVirtualNetworkFilterEnabled":false,"virtualNetworkRules":[],"EnabledApiTypes":"Sql","disableKeyBasedMetadataWriteAccess":false,"enableFreeTier":false,"enableAnalyticalStorage":false,"analyticalStorageConfiguration":{"schemaType":"WellDefined"},"instanceId":"e2a0e9cc-9a21-45e1-9d41-43a6d09720fc","databaseAccountOfferType":"Standard","defaultIdentity":"FirstPartyIdentity","networkAclBypass":"None","disableLocalAuth":false,"enablePartitionMerge":false,"minimalTlsVersion":"Tls","consistencyPolicy":{"defaultConsistencyLevel":"Session","maxIntervalInSeconds":5,"maxStalenessPrefix":100},"configurationOverrides":{},"writeLocations":[{"id":"cli000002-westus","locationName":"West
         US","documentEndpoint":"https://cli000002-westus.documents.azure.com:443/","provisioningState":"Succeeded","failoverPriority":0,"isZoneRedundant":false}],"readLocations":[{"id":"cli000002-westus","locationName":"West
         US","documentEndpoint":"https://cli000002-westus.documents.azure.com:443/","provisioningState":"Succeeded","failoverPriority":0,"isZoneRedundant":false}],"locations":[{"id":"cli000002-westus","locationName":"West
         US","documentEndpoint":"https://cli000002-westus.documents.azure.com:443/","provisioningState":"Succeeded","failoverPriority":0,"isZoneRedundant":false}],"failoverPolicies":[{"id":"cli000002-westus","locationName":"West
         US","failoverPriority":0}],"cors":[],"capabilities":[],"ipRules":[],"backupPolicy":{"type":"Periodic","periodicModeProperties":{"backupIntervalInMinutes":120,"backupRetentionIntervalInHours":8,"backupStorageRedundancy":"Geo"}},"networkAclBypassResourceIds":[],"keysMetadata":{"primaryMasterKey":{"generationTime":"2023-02-28T23:24:32.3398896Z"},"secondaryMasterKey":{"generationTime":"2023-02-28T23:24:32.3398896Z"},"primaryReadonlyMasterKey":{"generationTime":"2023-02-28T23:24:32.3398896Z"},"secondaryReadonlyMasterKey":{"generationTime":"2023-02-28T23:24:32.3398896Z"}}},"identity":{"type":"None"}}'
->>>>>>> 81f8e181
-    headers:
-      cache-control:
-      - no-store, no-cache
-      content-length:
-<<<<<<< HEAD
-      - '2636'
-      content-type:
-      - application/json
-      date:
-      - Thu, 23 Feb 2023 08:09:16 GMT
-=======
+    headers:
+      cache-control:
+      - no-store, no-cache
+      content-length:
       - '2599'
       content-type:
       - application/json
       date:
       - Tue, 28 Feb 2023 23:26:17 GMT
->>>>>>> 81f8e181
       pragma:
       - no-cache
       server:
@@ -1080,36 +818,12 @@
       ParameterSetName:
       - -n -g --backup-policy-type
       User-Agent:
-<<<<<<< HEAD
-      - AZURECLI/2.45.0 azsdk-python-mgmt-cosmosdb/9.0.0 Python/3.8.10 (Windows-10-10.0.22621-SP0)
-=======
-      - AZURECLI/2.45.0 azsdk-python-mgmt-cosmosdb/9.0.0 Python/3.10.10 (Windows-10-10.0.22621-SP0)
->>>>>>> 81f8e181
+      - AZURECLI/2.45.0 azsdk-python-mgmt-cosmosdb/9.0.0 Python/3.10.10 (Windows-10-10.0.22621-SP0)
     method: PATCH
     uri: https://management.azure.com/subscriptions/00000000-0000-0000-0000-000000000000/resourceGroups/cli_update_backup_policy_database_account000001/providers/Microsoft.DocumentDB/databaseAccounts/cli000002?api-version=2022-11-15
   response:
     body:
       string: '{"id":"/subscriptions/00000000-0000-0000-0000-000000000000/resourceGroups/cli_update_backup_policy_database_account000001/providers/Microsoft.DocumentDB/databaseAccounts/cli000002","name":"cli000002","location":"West
-<<<<<<< HEAD
-        US","type":"Microsoft.DocumentDB/databaseAccounts","kind":"GlobalDocumentDB","tags":{},"systemData":{"createdAt":"2023-02-23T08:07:28.7835476Z"},"properties":{"provisioningState":"Updating","documentEndpoint":"https://cli000002.documents.azure.com:443/","sqlEndpoint":"https://cli000002.documents.azure.com:443/","publicNetworkAccess":"Enabled","enableAutomaticFailover":false,"enableMultipleWriteLocations":false,"enablePartitionKeyMonitor":false,"isVirtualNetworkFilterEnabled":false,"virtualNetworkRules":[],"EnabledApiTypes":"Sql","disableKeyBasedMetadataWriteAccess":false,"enableFreeTier":false,"enableAnalyticalStorage":false,"analyticalStorageConfiguration":{"schemaType":"WellDefined"},"instanceId":"9b86e38d-2f39-4b9c-818a-e8bfe2e69eae","databaseAccountOfferType":"Standard","enableFullFidelityChangeFeed":false,"defaultIdentity":"FirstPartyIdentity","networkAclBypass":"None","disableLocalAuth":false,"enablePartitionMerge":false,"minimalTlsVersion":"Tls","consistencyPolicy":{"defaultConsistencyLevel":"Session","maxIntervalInSeconds":5,"maxStalenessPrefix":100},"configurationOverrides":{},"writeLocations":[{"id":"cli000002-westus","locationName":"West
-        US","documentEndpoint":"https://cli000002-westus.documents.azure.com:443/","provisioningState":"Succeeded","failoverPriority":0,"isZoneRedundant":false}],"readLocations":[{"id":"cli000002-westus","locationName":"West
-        US","documentEndpoint":"https://cli000002-westus.documents.azure.com:443/","provisioningState":"Succeeded","failoverPriority":0,"isZoneRedundant":false}],"locations":[{"id":"cli000002-westus","locationName":"West
-        US","documentEndpoint":"https://cli000002-westus.documents.azure.com:443/","provisioningState":"Succeeded","failoverPriority":0,"isZoneRedundant":false}],"failoverPolicies":[{"id":"cli000002-westus","locationName":"West
-        US","failoverPriority":0}],"cors":[],"capabilities":[],"ipRules":[],"backupPolicy":{"type":"Periodic","periodicModeProperties":{"backupIntervalInMinutes":120,"backupRetentionIntervalInHours":8,"backupStorageRedundancy":"Geo"}},"networkAclBypassResourceIds":[],"keysMetadata":{"primaryMasterKey":{"generationTime":"2023-02-23T08:07:28.7835476Z"},"secondaryMasterKey":{"generationTime":"2023-02-23T08:07:28.7835476Z"},"primaryReadonlyMasterKey":{"generationTime":"2023-02-23T08:07:28.7835476Z"},"secondaryReadonlyMasterKey":{"generationTime":"2023-02-23T08:07:28.7835476Z"}}},"identity":{"type":"None"}}'
-    headers:
-      azure-asyncoperation:
-      - https://management.azure.com/subscriptions/00000000-0000-0000-0000-000000000000/providers/Microsoft.DocumentDB/locations/westus/operationsStatus/16c3c9b4-aa3a-4588-90e1-1161833fe872?api-version=2022-11-15
-      cache-control:
-      - no-store, no-cache
-      content-length:
-      - '2635'
-      content-type:
-      - application/json
-      date:
-      - Thu, 23 Feb 2023 08:09:23 GMT
-      location:
-      - https://management.azure.com/subscriptions/00000000-0000-0000-0000-000000000000/resourceGroups/cli_update_backup_policy_database_account000001/providers/Microsoft.DocumentDB/databaseAccounts/cli000002/operationResults/16c3c9b4-aa3a-4588-90e1-1161833fe872?api-version=2022-11-15
-=======
         US","type":"Microsoft.DocumentDB/databaseAccounts","kind":"GlobalDocumentDB","tags":{},"systemData":{"createdAt":"2023-02-28T23:24:32.3398896Z"},"properties":{"provisioningState":"Updating","documentEndpoint":"https://cli000002.documents.azure.com:443/","sqlEndpoint":"https://cli000002.documents.azure.com:443/","publicNetworkAccess":"Enabled","enableAutomaticFailover":false,"enableMultipleWriteLocations":false,"enablePartitionKeyMonitor":false,"isVirtualNetworkFilterEnabled":false,"virtualNetworkRules":[],"EnabledApiTypes":"Sql","disableKeyBasedMetadataWriteAccess":false,"enableFreeTier":false,"enableAnalyticalStorage":false,"analyticalStorageConfiguration":{"schemaType":"WellDefined"},"instanceId":"e2a0e9cc-9a21-45e1-9d41-43a6d09720fc","databaseAccountOfferType":"Standard","defaultIdentity":"FirstPartyIdentity","networkAclBypass":"None","disableLocalAuth":false,"enablePartitionMerge":false,"minimalTlsVersion":"Tls","consistencyPolicy":{"defaultConsistencyLevel":"Session","maxIntervalInSeconds":5,"maxStalenessPrefix":100},"configurationOverrides":{},"writeLocations":[{"id":"cli000002-westus","locationName":"West
         US","documentEndpoint":"https://cli000002-westus.documents.azure.com:443/","provisioningState":"Succeeded","failoverPriority":0,"isZoneRedundant":false}],"readLocations":[{"id":"cli000002-westus","locationName":"West
         US","documentEndpoint":"https://cli000002-westus.documents.azure.com:443/","provisioningState":"Succeeded","failoverPriority":0,"isZoneRedundant":false}],"locations":[{"id":"cli000002-westus","locationName":"West
@@ -1128,7 +842,6 @@
       - Tue, 28 Feb 2023 23:26:20 GMT
       location:
       - https://management.azure.com/subscriptions/00000000-0000-0000-0000-000000000000/resourceGroups/cli_update_backup_policy_database_account000001/providers/Microsoft.DocumentDB/databaseAccounts/cli000002/operationResults/8e2d6e08-3bd6-49ef-a80e-d93577a53486?api-version=2022-11-15
->>>>>>> 81f8e181
       pragma:
       - no-cache
       server:
@@ -1144,3143 +857,2465 @@
       x-ms-gatewayversion:
       - version=2.14.0
       x-ms-ratelimit-remaining-subscription-writes:
-<<<<<<< HEAD
-      - '1197'
-    status:
-      code: 200
-      message: Ok
-- request:
-    body: null
-    headers:
-      Accept:
-      - '*/*'
-      Accept-Encoding:
-      - gzip, deflate
-      CommandName:
-      - cosmosdb update
-      Connection:
-      - keep-alive
-      ParameterSetName:
-      - -n -g --backup-policy-type
-      User-Agent:
-      - AZURECLI/2.45.0 azsdk-python-mgmt-cosmosdb/9.0.0 Python/3.8.10 (Windows-10-10.0.22621-SP0)
-    method: GET
-    uri: https://management.azure.com/subscriptions/00000000-0000-0000-0000-000000000000/providers/Microsoft.DocumentDB/locations/westus/operationsStatus/16c3c9b4-aa3a-4588-90e1-1161833fe872?api-version=2022-11-15
-  response:
-    body:
-      string: '{"status":"Dequeued"}'
-    headers:
-      cache-control:
-      - no-store, no-cache
-      content-length:
-      - '21'
-      content-type:
-      - application/json
-      date:
-      - Thu, 23 Feb 2023 08:09:54 GMT
-      pragma:
-      - no-cache
-      server:
-      - Microsoft-HTTPAPI/2.0
-      strict-transport-security:
-      - max-age=31536000; includeSubDomains
-      transfer-encoding:
-      - chunked
-      vary:
-      - Accept-Encoding
-      x-content-type-options:
-      - nosniff
-      x-ms-gatewayversion:
-      - version=2.14.0
-    status:
-      code: 200
-      message: Ok
-- request:
-    body: null
-    headers:
-      Accept:
-      - '*/*'
-      Accept-Encoding:
-      - gzip, deflate
-      CommandName:
-      - cosmosdb update
-      Connection:
-      - keep-alive
-      ParameterSetName:
-      - -n -g --backup-policy-type
-      User-Agent:
-      - AZURECLI/2.45.0 azsdk-python-mgmt-cosmosdb/9.0.0 Python/3.8.10 (Windows-10-10.0.22621-SP0)
-    method: GET
-    uri: https://management.azure.com/subscriptions/00000000-0000-0000-0000-000000000000/providers/Microsoft.DocumentDB/locations/westus/operationsStatus/16c3c9b4-aa3a-4588-90e1-1161833fe872?api-version=2022-11-15
-  response:
-    body:
-      string: '{"status":"Dequeued"}'
-    headers:
-      cache-control:
-      - no-store, no-cache
-      content-length:
-      - '21'
-      content-type:
-      - application/json
-      date:
-      - Thu, 23 Feb 2023 08:10:24 GMT
-      pragma:
-      - no-cache
-      server:
-      - Microsoft-HTTPAPI/2.0
-      strict-transport-security:
-      - max-age=31536000; includeSubDomains
-      transfer-encoding:
-      - chunked
-      vary:
-      - Accept-Encoding
-      x-content-type-options:
-      - nosniff
-      x-ms-gatewayversion:
-      - version=2.14.0
-    status:
-      code: 200
-      message: Ok
-- request:
-    body: null
-    headers:
-      Accept:
-      - '*/*'
-      Accept-Encoding:
-      - gzip, deflate
-      CommandName:
-      - cosmosdb update
-      Connection:
-      - keep-alive
-      ParameterSetName:
-      - -n -g --backup-policy-type
-      User-Agent:
-      - AZURECLI/2.45.0 azsdk-python-mgmt-cosmosdb/9.0.0 Python/3.8.10 (Windows-10-10.0.22621-SP0)
-    method: GET
-    uri: https://management.azure.com/subscriptions/00000000-0000-0000-0000-000000000000/providers/Microsoft.DocumentDB/locations/westus/operationsStatus/16c3c9b4-aa3a-4588-90e1-1161833fe872?api-version=2022-11-15
-  response:
-    body:
-      string: '{"status":"Dequeued"}'
-    headers:
-      cache-control:
-      - no-store, no-cache
-      content-length:
-      - '21'
-      content-type:
-      - application/json
-      date:
-      - Thu, 23 Feb 2023 08:10:55 GMT
-      pragma:
-      - no-cache
-      server:
-      - Microsoft-HTTPAPI/2.0
-      strict-transport-security:
-      - max-age=31536000; includeSubDomains
-      transfer-encoding:
-      - chunked
-      vary:
-      - Accept-Encoding
-      x-content-type-options:
-      - nosniff
-      x-ms-gatewayversion:
-      - version=2.14.0
-=======
       - '1199'
->>>>>>> 81f8e181
-    status:
-      code: 200
-      message: Ok
-- request:
-    body: null
-    headers:
-      Accept:
-      - '*/*'
-      Accept-Encoding:
-      - gzip, deflate
-      CommandName:
-      - cosmosdb update
-      Connection:
-      - keep-alive
-      ParameterSetName:
-      - -n -g --backup-policy-type
-      User-Agent:
-<<<<<<< HEAD
-      - AZURECLI/2.45.0 azsdk-python-mgmt-cosmosdb/9.0.0 Python/3.8.10 (Windows-10-10.0.22621-SP0)
-    method: GET
-    uri: https://management.azure.com/subscriptions/00000000-0000-0000-0000-000000000000/providers/Microsoft.DocumentDB/locations/westus/operationsStatus/16c3c9b4-aa3a-4588-90e1-1161833fe872?api-version=2022-11-15
-=======
-      - AZURECLI/2.45.0 azsdk-python-mgmt-cosmosdb/9.0.0 Python/3.10.10 (Windows-10-10.0.22621-SP0)
-    method: GET
-    uri: https://management.azure.com/subscriptions/00000000-0000-0000-0000-000000000000/providers/Microsoft.DocumentDB/locations/westus/operationsStatus/8e2d6e08-3bd6-49ef-a80e-d93577a53486?api-version=2022-11-15
->>>>>>> 81f8e181
-  response:
-    body:
-      string: '{"status":"Dequeued"}'
-    headers:
-      cache-control:
-      - no-store, no-cache
-      content-length:
-      - '21'
-      content-type:
-      - application/json
-      date:
-<<<<<<< HEAD
-      - Thu, 23 Feb 2023 08:11:25 GMT
-=======
+    status:
+      code: 200
+      message: Ok
+- request:
+    body: null
+    headers:
+      Accept:
+      - '*/*'
+      Accept-Encoding:
+      - gzip, deflate
+      CommandName:
+      - cosmosdb update
+      Connection:
+      - keep-alive
+      ParameterSetName:
+      - -n -g --backup-policy-type
+      User-Agent:
+      - AZURECLI/2.45.0 azsdk-python-mgmt-cosmosdb/9.0.0 Python/3.10.10 (Windows-10-10.0.22621-SP0)
+    method: GET
+    uri: https://management.azure.com/subscriptions/00000000-0000-0000-0000-000000000000/providers/Microsoft.DocumentDB/locations/westus/operationsStatus/8e2d6e08-3bd6-49ef-a80e-d93577a53486?api-version=2022-11-15
+  response:
+    body:
+      string: '{"status":"Dequeued"}'
+    headers:
+      cache-control:
+      - no-store, no-cache
+      content-length:
+      - '21'
+      content-type:
+      - application/json
+      date:
       - Tue, 28 Feb 2023 23:26:50 GMT
->>>>>>> 81f8e181
-      pragma:
-      - no-cache
-      server:
-      - Microsoft-HTTPAPI/2.0
-      strict-transport-security:
-      - max-age=31536000; includeSubDomains
-      transfer-encoding:
-      - chunked
-      vary:
-      - Accept-Encoding
-      x-content-type-options:
-      - nosniff
-      x-ms-gatewayversion:
-      - version=2.14.0
-    status:
-      code: 200
-      message: Ok
-- request:
-    body: null
-    headers:
-      Accept:
-      - '*/*'
-      Accept-Encoding:
-      - gzip, deflate
-      CommandName:
-      - cosmosdb update
-      Connection:
-      - keep-alive
-      ParameterSetName:
-      - -n -g --backup-policy-type
-      User-Agent:
-<<<<<<< HEAD
-      - AZURECLI/2.45.0 azsdk-python-mgmt-cosmosdb/9.0.0 Python/3.8.10 (Windows-10-10.0.22621-SP0)
-    method: GET
-    uri: https://management.azure.com/subscriptions/00000000-0000-0000-0000-000000000000/providers/Microsoft.DocumentDB/locations/westus/operationsStatus/16c3c9b4-aa3a-4588-90e1-1161833fe872?api-version=2022-11-15
-=======
-      - AZURECLI/2.45.0 azsdk-python-mgmt-cosmosdb/9.0.0 Python/3.10.10 (Windows-10-10.0.22621-SP0)
-    method: GET
-    uri: https://management.azure.com/subscriptions/00000000-0000-0000-0000-000000000000/providers/Microsoft.DocumentDB/locations/westus/operationsStatus/8e2d6e08-3bd6-49ef-a80e-d93577a53486?api-version=2022-11-15
->>>>>>> 81f8e181
-  response:
-    body:
-      string: '{"status":"Dequeued"}'
-    headers:
-      cache-control:
-      - no-store, no-cache
-      content-length:
-      - '21'
-      content-type:
-      - application/json
-      date:
-<<<<<<< HEAD
-      - Thu, 23 Feb 2023 08:11:55 GMT
-=======
+      pragma:
+      - no-cache
+      server:
+      - Microsoft-HTTPAPI/2.0
+      strict-transport-security:
+      - max-age=31536000; includeSubDomains
+      transfer-encoding:
+      - chunked
+      vary:
+      - Accept-Encoding
+      x-content-type-options:
+      - nosniff
+      x-ms-gatewayversion:
+      - version=2.14.0
+    status:
+      code: 200
+      message: Ok
+- request:
+    body: null
+    headers:
+      Accept:
+      - '*/*'
+      Accept-Encoding:
+      - gzip, deflate
+      CommandName:
+      - cosmosdb update
+      Connection:
+      - keep-alive
+      ParameterSetName:
+      - -n -g --backup-policy-type
+      User-Agent:
+      - AZURECLI/2.45.0 azsdk-python-mgmt-cosmosdb/9.0.0 Python/3.10.10 (Windows-10-10.0.22621-SP0)
+    method: GET
+    uri: https://management.azure.com/subscriptions/00000000-0000-0000-0000-000000000000/providers/Microsoft.DocumentDB/locations/westus/operationsStatus/8e2d6e08-3bd6-49ef-a80e-d93577a53486?api-version=2022-11-15
+  response:
+    body:
+      string: '{"status":"Dequeued"}'
+    headers:
+      cache-control:
+      - no-store, no-cache
+      content-length:
+      - '21'
+      content-type:
+      - application/json
+      date:
       - Tue, 28 Feb 2023 23:27:21 GMT
->>>>>>> 81f8e181
-      pragma:
-      - no-cache
-      server:
-      - Microsoft-HTTPAPI/2.0
-      strict-transport-security:
-      - max-age=31536000; includeSubDomains
-      transfer-encoding:
-      - chunked
-      vary:
-      - Accept-Encoding
-      x-content-type-options:
-      - nosniff
-      x-ms-gatewayversion:
-      - version=2.14.0
-    status:
-      code: 200
-      message: Ok
-- request:
-    body: null
-    headers:
-      Accept:
-      - '*/*'
-      Accept-Encoding:
-      - gzip, deflate
-      CommandName:
-      - cosmosdb update
-      Connection:
-      - keep-alive
-      ParameterSetName:
-      - -n -g --backup-policy-type
-      User-Agent:
-<<<<<<< HEAD
-      - AZURECLI/2.45.0 azsdk-python-mgmt-cosmosdb/9.0.0 Python/3.8.10 (Windows-10-10.0.22621-SP0)
-    method: GET
-    uri: https://management.azure.com/subscriptions/00000000-0000-0000-0000-000000000000/providers/Microsoft.DocumentDB/locations/westus/operationsStatus/16c3c9b4-aa3a-4588-90e1-1161833fe872?api-version=2022-11-15
-=======
-      - AZURECLI/2.45.0 azsdk-python-mgmt-cosmosdb/9.0.0 Python/3.10.10 (Windows-10-10.0.22621-SP0)
-    method: GET
-    uri: https://management.azure.com/subscriptions/00000000-0000-0000-0000-000000000000/providers/Microsoft.DocumentDB/locations/westus/operationsStatus/8e2d6e08-3bd6-49ef-a80e-d93577a53486?api-version=2022-11-15
->>>>>>> 81f8e181
-  response:
-    body:
-      string: '{"status":"Dequeued"}'
-    headers:
-      cache-control:
-      - no-store, no-cache
-      content-length:
-      - '21'
-      content-type:
-      - application/json
-      date:
-<<<<<<< HEAD
-      - Thu, 23 Feb 2023 08:12:26 GMT
-=======
+      pragma:
+      - no-cache
+      server:
+      - Microsoft-HTTPAPI/2.0
+      strict-transport-security:
+      - max-age=31536000; includeSubDomains
+      transfer-encoding:
+      - chunked
+      vary:
+      - Accept-Encoding
+      x-content-type-options:
+      - nosniff
+      x-ms-gatewayversion:
+      - version=2.14.0
+    status:
+      code: 200
+      message: Ok
+- request:
+    body: null
+    headers:
+      Accept:
+      - '*/*'
+      Accept-Encoding:
+      - gzip, deflate
+      CommandName:
+      - cosmosdb update
+      Connection:
+      - keep-alive
+      ParameterSetName:
+      - -n -g --backup-policy-type
+      User-Agent:
+      - AZURECLI/2.45.0 azsdk-python-mgmt-cosmosdb/9.0.0 Python/3.10.10 (Windows-10-10.0.22621-SP0)
+    method: GET
+    uri: https://management.azure.com/subscriptions/00000000-0000-0000-0000-000000000000/providers/Microsoft.DocumentDB/locations/westus/operationsStatus/8e2d6e08-3bd6-49ef-a80e-d93577a53486?api-version=2022-11-15
+  response:
+    body:
+      string: '{"status":"Dequeued"}'
+    headers:
+      cache-control:
+      - no-store, no-cache
+      content-length:
+      - '21'
+      content-type:
+      - application/json
+      date:
       - Tue, 28 Feb 2023 23:27:51 GMT
->>>>>>> 81f8e181
-      pragma:
-      - no-cache
-      server:
-      - Microsoft-HTTPAPI/2.0
-      strict-transport-security:
-      - max-age=31536000; includeSubDomains
-      transfer-encoding:
-      - chunked
-      vary:
-      - Accept-Encoding
-      x-content-type-options:
-      - nosniff
-      x-ms-gatewayversion:
-      - version=2.14.0
-    status:
-      code: 200
-      message: Ok
-- request:
-    body: null
-    headers:
-      Accept:
-      - '*/*'
-      Accept-Encoding:
-      - gzip, deflate
-      CommandName:
-      - cosmosdb update
-      Connection:
-      - keep-alive
-      ParameterSetName:
-      - -n -g --backup-policy-type
-      User-Agent:
-<<<<<<< HEAD
-      - AZURECLI/2.45.0 azsdk-python-mgmt-cosmosdb/9.0.0 Python/3.8.10 (Windows-10-10.0.22621-SP0)
-    method: GET
-    uri: https://management.azure.com/subscriptions/00000000-0000-0000-0000-000000000000/providers/Microsoft.DocumentDB/locations/westus/operationsStatus/16c3c9b4-aa3a-4588-90e1-1161833fe872?api-version=2022-11-15
-=======
-      - AZURECLI/2.45.0 azsdk-python-mgmt-cosmosdb/9.0.0 Python/3.10.10 (Windows-10-10.0.22621-SP0)
-    method: GET
-    uri: https://management.azure.com/subscriptions/00000000-0000-0000-0000-000000000000/providers/Microsoft.DocumentDB/locations/westus/operationsStatus/8e2d6e08-3bd6-49ef-a80e-d93577a53486?api-version=2022-11-15
->>>>>>> 81f8e181
-  response:
-    body:
-      string: '{"status":"Dequeued"}'
-    headers:
-      cache-control:
-      - no-store, no-cache
-      content-length:
-      - '21'
-      content-type:
-      - application/json
-      date:
-<<<<<<< HEAD
-      - Thu, 23 Feb 2023 08:12:56 GMT
-=======
+      pragma:
+      - no-cache
+      server:
+      - Microsoft-HTTPAPI/2.0
+      strict-transport-security:
+      - max-age=31536000; includeSubDomains
+      transfer-encoding:
+      - chunked
+      vary:
+      - Accept-Encoding
+      x-content-type-options:
+      - nosniff
+      x-ms-gatewayversion:
+      - version=2.14.0
+    status:
+      code: 200
+      message: Ok
+- request:
+    body: null
+    headers:
+      Accept:
+      - '*/*'
+      Accept-Encoding:
+      - gzip, deflate
+      CommandName:
+      - cosmosdb update
+      Connection:
+      - keep-alive
+      ParameterSetName:
+      - -n -g --backup-policy-type
+      User-Agent:
+      - AZURECLI/2.45.0 azsdk-python-mgmt-cosmosdb/9.0.0 Python/3.10.10 (Windows-10-10.0.22621-SP0)
+    method: GET
+    uri: https://management.azure.com/subscriptions/00000000-0000-0000-0000-000000000000/providers/Microsoft.DocumentDB/locations/westus/operationsStatus/8e2d6e08-3bd6-49ef-a80e-d93577a53486?api-version=2022-11-15
+  response:
+    body:
+      string: '{"status":"Dequeued"}'
+    headers:
+      cache-control:
+      - no-store, no-cache
+      content-length:
+      - '21'
+      content-type:
+      - application/json
+      date:
       - Tue, 28 Feb 2023 23:28:20 GMT
->>>>>>> 81f8e181
-      pragma:
-      - no-cache
-      server:
-      - Microsoft-HTTPAPI/2.0
-      strict-transport-security:
-      - max-age=31536000; includeSubDomains
-      transfer-encoding:
-      - chunked
-      vary:
-      - Accept-Encoding
-      x-content-type-options:
-      - nosniff
-      x-ms-gatewayversion:
-      - version=2.14.0
-    status:
-      code: 200
-      message: Ok
-- request:
-    body: null
-    headers:
-      Accept:
-      - '*/*'
-      Accept-Encoding:
-      - gzip, deflate
-      CommandName:
-      - cosmosdb update
-      Connection:
-      - keep-alive
-      ParameterSetName:
-      - -n -g --backup-policy-type
-      User-Agent:
-<<<<<<< HEAD
-      - AZURECLI/2.45.0 azsdk-python-mgmt-cosmosdb/9.0.0 Python/3.8.10 (Windows-10-10.0.22621-SP0)
-    method: GET
-    uri: https://management.azure.com/subscriptions/00000000-0000-0000-0000-000000000000/providers/Microsoft.DocumentDB/locations/westus/operationsStatus/16c3c9b4-aa3a-4588-90e1-1161833fe872?api-version=2022-11-15
-=======
-      - AZURECLI/2.45.0 azsdk-python-mgmt-cosmosdb/9.0.0 Python/3.10.10 (Windows-10-10.0.22621-SP0)
-    method: GET
-    uri: https://management.azure.com/subscriptions/00000000-0000-0000-0000-000000000000/providers/Microsoft.DocumentDB/locations/westus/operationsStatus/8e2d6e08-3bd6-49ef-a80e-d93577a53486?api-version=2022-11-15
->>>>>>> 81f8e181
-  response:
-    body:
-      string: '{"status":"Dequeued"}'
-    headers:
-      cache-control:
-      - no-store, no-cache
-      content-length:
-      - '21'
-      content-type:
-      - application/json
-      date:
-<<<<<<< HEAD
-      - Thu, 23 Feb 2023 08:13:26 GMT
-=======
+      pragma:
+      - no-cache
+      server:
+      - Microsoft-HTTPAPI/2.0
+      strict-transport-security:
+      - max-age=31536000; includeSubDomains
+      transfer-encoding:
+      - chunked
+      vary:
+      - Accept-Encoding
+      x-content-type-options:
+      - nosniff
+      x-ms-gatewayversion:
+      - version=2.14.0
+    status:
+      code: 200
+      message: Ok
+- request:
+    body: null
+    headers:
+      Accept:
+      - '*/*'
+      Accept-Encoding:
+      - gzip, deflate
+      CommandName:
+      - cosmosdb update
+      Connection:
+      - keep-alive
+      ParameterSetName:
+      - -n -g --backup-policy-type
+      User-Agent:
+      - AZURECLI/2.45.0 azsdk-python-mgmt-cosmosdb/9.0.0 Python/3.10.10 (Windows-10-10.0.22621-SP0)
+    method: GET
+    uri: https://management.azure.com/subscriptions/00000000-0000-0000-0000-000000000000/providers/Microsoft.DocumentDB/locations/westus/operationsStatus/8e2d6e08-3bd6-49ef-a80e-d93577a53486?api-version=2022-11-15
+  response:
+    body:
+      string: '{"status":"Dequeued"}'
+    headers:
+      cache-control:
+      - no-store, no-cache
+      content-length:
+      - '21'
+      content-type:
+      - application/json
+      date:
       - Tue, 28 Feb 2023 23:28:51 GMT
->>>>>>> 81f8e181
-      pragma:
-      - no-cache
-      server:
-      - Microsoft-HTTPAPI/2.0
-      strict-transport-security:
-      - max-age=31536000; includeSubDomains
-      transfer-encoding:
-      - chunked
-      vary:
-      - Accept-Encoding
-      x-content-type-options:
-      - nosniff
-      x-ms-gatewayversion:
-      - version=2.14.0
-    status:
-      code: 200
-      message: Ok
-- request:
-    body: null
-    headers:
-      Accept:
-      - '*/*'
-      Accept-Encoding:
-      - gzip, deflate
-      CommandName:
-      - cosmosdb update
-      Connection:
-      - keep-alive
-      ParameterSetName:
-      - -n -g --backup-policy-type
-      User-Agent:
-<<<<<<< HEAD
-      - AZURECLI/2.45.0 azsdk-python-mgmt-cosmosdb/9.0.0 Python/3.8.10 (Windows-10-10.0.22621-SP0)
-    method: GET
-    uri: https://management.azure.com/subscriptions/00000000-0000-0000-0000-000000000000/providers/Microsoft.DocumentDB/locations/westus/operationsStatus/16c3c9b4-aa3a-4588-90e1-1161833fe872?api-version=2022-11-15
-=======
-      - AZURECLI/2.45.0 azsdk-python-mgmt-cosmosdb/9.0.0 Python/3.10.10 (Windows-10-10.0.22621-SP0)
-    method: GET
-    uri: https://management.azure.com/subscriptions/00000000-0000-0000-0000-000000000000/providers/Microsoft.DocumentDB/locations/westus/operationsStatus/8e2d6e08-3bd6-49ef-a80e-d93577a53486?api-version=2022-11-15
->>>>>>> 81f8e181
-  response:
-    body:
-      string: '{"status":"Dequeued"}'
-    headers:
-      cache-control:
-      - no-store, no-cache
-      content-length:
-      - '21'
-      content-type:
-      - application/json
-      date:
-<<<<<<< HEAD
-      - Thu, 23 Feb 2023 08:13:56 GMT
-=======
+      pragma:
+      - no-cache
+      server:
+      - Microsoft-HTTPAPI/2.0
+      strict-transport-security:
+      - max-age=31536000; includeSubDomains
+      transfer-encoding:
+      - chunked
+      vary:
+      - Accept-Encoding
+      x-content-type-options:
+      - nosniff
+      x-ms-gatewayversion:
+      - version=2.14.0
+    status:
+      code: 200
+      message: Ok
+- request:
+    body: null
+    headers:
+      Accept:
+      - '*/*'
+      Accept-Encoding:
+      - gzip, deflate
+      CommandName:
+      - cosmosdb update
+      Connection:
+      - keep-alive
+      ParameterSetName:
+      - -n -g --backup-policy-type
+      User-Agent:
+      - AZURECLI/2.45.0 azsdk-python-mgmt-cosmosdb/9.0.0 Python/3.10.10 (Windows-10-10.0.22621-SP0)
+    method: GET
+    uri: https://management.azure.com/subscriptions/00000000-0000-0000-0000-000000000000/providers/Microsoft.DocumentDB/locations/westus/operationsStatus/8e2d6e08-3bd6-49ef-a80e-d93577a53486?api-version=2022-11-15
+  response:
+    body:
+      string: '{"status":"Dequeued"}'
+    headers:
+      cache-control:
+      - no-store, no-cache
+      content-length:
+      - '21'
+      content-type:
+      - application/json
+      date:
       - Tue, 28 Feb 2023 23:29:21 GMT
->>>>>>> 81f8e181
-      pragma:
-      - no-cache
-      server:
-      - Microsoft-HTTPAPI/2.0
-      strict-transport-security:
-      - max-age=31536000; includeSubDomains
-      transfer-encoding:
-      - chunked
-      vary:
-      - Accept-Encoding
-      x-content-type-options:
-      - nosniff
-      x-ms-gatewayversion:
-      - version=2.14.0
-    status:
-      code: 200
-      message: Ok
-- request:
-    body: null
-    headers:
-      Accept:
-      - '*/*'
-      Accept-Encoding:
-      - gzip, deflate
-      CommandName:
-      - cosmosdb update
-      Connection:
-      - keep-alive
-      ParameterSetName:
-      - -n -g --backup-policy-type
-      User-Agent:
-<<<<<<< HEAD
-      - AZURECLI/2.45.0 azsdk-python-mgmt-cosmosdb/9.0.0 Python/3.8.10 (Windows-10-10.0.22621-SP0)
-    method: GET
-    uri: https://management.azure.com/subscriptions/00000000-0000-0000-0000-000000000000/providers/Microsoft.DocumentDB/locations/westus/operationsStatus/16c3c9b4-aa3a-4588-90e1-1161833fe872?api-version=2022-11-15
-=======
-      - AZURECLI/2.45.0 azsdk-python-mgmt-cosmosdb/9.0.0 Python/3.10.10 (Windows-10-10.0.22621-SP0)
-    method: GET
-    uri: https://management.azure.com/subscriptions/00000000-0000-0000-0000-000000000000/providers/Microsoft.DocumentDB/locations/westus/operationsStatus/8e2d6e08-3bd6-49ef-a80e-d93577a53486?api-version=2022-11-15
->>>>>>> 81f8e181
-  response:
-    body:
-      string: '{"status":"Dequeued"}'
-    headers:
-      cache-control:
-      - no-store, no-cache
-      content-length:
-      - '21'
-      content-type:
-      - application/json
-      date:
-<<<<<<< HEAD
-      - Thu, 23 Feb 2023 08:14:28 GMT
-=======
+      pragma:
+      - no-cache
+      server:
+      - Microsoft-HTTPAPI/2.0
+      strict-transport-security:
+      - max-age=31536000; includeSubDomains
+      transfer-encoding:
+      - chunked
+      vary:
+      - Accept-Encoding
+      x-content-type-options:
+      - nosniff
+      x-ms-gatewayversion:
+      - version=2.14.0
+    status:
+      code: 200
+      message: Ok
+- request:
+    body: null
+    headers:
+      Accept:
+      - '*/*'
+      Accept-Encoding:
+      - gzip, deflate
+      CommandName:
+      - cosmosdb update
+      Connection:
+      - keep-alive
+      ParameterSetName:
+      - -n -g --backup-policy-type
+      User-Agent:
+      - AZURECLI/2.45.0 azsdk-python-mgmt-cosmosdb/9.0.0 Python/3.10.10 (Windows-10-10.0.22621-SP0)
+    method: GET
+    uri: https://management.azure.com/subscriptions/00000000-0000-0000-0000-000000000000/providers/Microsoft.DocumentDB/locations/westus/operationsStatus/8e2d6e08-3bd6-49ef-a80e-d93577a53486?api-version=2022-11-15
+  response:
+    body:
+      string: '{"status":"Dequeued"}'
+    headers:
+      cache-control:
+      - no-store, no-cache
+      content-length:
+      - '21'
+      content-type:
+      - application/json
+      date:
       - Tue, 28 Feb 2023 23:29:51 GMT
->>>>>>> 81f8e181
-      pragma:
-      - no-cache
-      server:
-      - Microsoft-HTTPAPI/2.0
-      strict-transport-security:
-      - max-age=31536000; includeSubDomains
-      transfer-encoding:
-      - chunked
-      vary:
-      - Accept-Encoding
-      x-content-type-options:
-      - nosniff
-      x-ms-gatewayversion:
-      - version=2.14.0
-    status:
-      code: 200
-      message: Ok
-- request:
-    body: null
-    headers:
-      Accept:
-      - '*/*'
-      Accept-Encoding:
-      - gzip, deflate
-      CommandName:
-      - cosmosdb update
-      Connection:
-      - keep-alive
-      ParameterSetName:
-      - -n -g --backup-policy-type
-      User-Agent:
-<<<<<<< HEAD
-      - AZURECLI/2.45.0 azsdk-python-mgmt-cosmosdb/9.0.0 Python/3.8.10 (Windows-10-10.0.22621-SP0)
-    method: GET
-    uri: https://management.azure.com/subscriptions/00000000-0000-0000-0000-000000000000/providers/Microsoft.DocumentDB/locations/westus/operationsStatus/16c3c9b4-aa3a-4588-90e1-1161833fe872?api-version=2022-11-15
-=======
-      - AZURECLI/2.45.0 azsdk-python-mgmt-cosmosdb/9.0.0 Python/3.10.10 (Windows-10-10.0.22621-SP0)
-    method: GET
-    uri: https://management.azure.com/subscriptions/00000000-0000-0000-0000-000000000000/providers/Microsoft.DocumentDB/locations/westus/operationsStatus/8e2d6e08-3bd6-49ef-a80e-d93577a53486?api-version=2022-11-15
->>>>>>> 81f8e181
-  response:
-    body:
-      string: '{"status":"Dequeued"}'
-    headers:
-      cache-control:
-      - no-store, no-cache
-      content-length:
-      - '21'
-      content-type:
-      - application/json
-      date:
-<<<<<<< HEAD
-      - Thu, 23 Feb 2023 08:14:58 GMT
-=======
+      pragma:
+      - no-cache
+      server:
+      - Microsoft-HTTPAPI/2.0
+      strict-transport-security:
+      - max-age=31536000; includeSubDomains
+      transfer-encoding:
+      - chunked
+      vary:
+      - Accept-Encoding
+      x-content-type-options:
+      - nosniff
+      x-ms-gatewayversion:
+      - version=2.14.0
+    status:
+      code: 200
+      message: Ok
+- request:
+    body: null
+    headers:
+      Accept:
+      - '*/*'
+      Accept-Encoding:
+      - gzip, deflate
+      CommandName:
+      - cosmosdb update
+      Connection:
+      - keep-alive
+      ParameterSetName:
+      - -n -g --backup-policy-type
+      User-Agent:
+      - AZURECLI/2.45.0 azsdk-python-mgmt-cosmosdb/9.0.0 Python/3.10.10 (Windows-10-10.0.22621-SP0)
+    method: GET
+    uri: https://management.azure.com/subscriptions/00000000-0000-0000-0000-000000000000/providers/Microsoft.DocumentDB/locations/westus/operationsStatus/8e2d6e08-3bd6-49ef-a80e-d93577a53486?api-version=2022-11-15
+  response:
+    body:
+      string: '{"status":"Dequeued"}'
+    headers:
+      cache-control:
+      - no-store, no-cache
+      content-length:
+      - '21'
+      content-type:
+      - application/json
+      date:
       - Tue, 28 Feb 2023 23:30:21 GMT
->>>>>>> 81f8e181
-      pragma:
-      - no-cache
-      server:
-      - Microsoft-HTTPAPI/2.0
-      strict-transport-security:
-      - max-age=31536000; includeSubDomains
-      transfer-encoding:
-      - chunked
-      vary:
-      - Accept-Encoding
-      x-content-type-options:
-      - nosniff
-      x-ms-gatewayversion:
-      - version=2.14.0
-    status:
-      code: 200
-      message: Ok
-- request:
-    body: null
-    headers:
-      Accept:
-      - '*/*'
-      Accept-Encoding:
-      - gzip, deflate
-      CommandName:
-      - cosmosdb update
-      Connection:
-      - keep-alive
-      ParameterSetName:
-      - -n -g --backup-policy-type
-      User-Agent:
-<<<<<<< HEAD
-      - AZURECLI/2.45.0 azsdk-python-mgmt-cosmosdb/9.0.0 Python/3.8.10 (Windows-10-10.0.22621-SP0)
-    method: GET
-    uri: https://management.azure.com/subscriptions/00000000-0000-0000-0000-000000000000/providers/Microsoft.DocumentDB/locations/westus/operationsStatus/16c3c9b4-aa3a-4588-90e1-1161833fe872?api-version=2022-11-15
-=======
-      - AZURECLI/2.45.0 azsdk-python-mgmt-cosmosdb/9.0.0 Python/3.10.10 (Windows-10-10.0.22621-SP0)
-    method: GET
-    uri: https://management.azure.com/subscriptions/00000000-0000-0000-0000-000000000000/providers/Microsoft.DocumentDB/locations/westus/operationsStatus/8e2d6e08-3bd6-49ef-a80e-d93577a53486?api-version=2022-11-15
->>>>>>> 81f8e181
-  response:
-    body:
-      string: '{"status":"Dequeued"}'
-    headers:
-      cache-control:
-      - no-store, no-cache
-      content-length:
-      - '21'
-      content-type:
-      - application/json
-      date:
-<<<<<<< HEAD
-      - Thu, 23 Feb 2023 08:15:28 GMT
-=======
+      pragma:
+      - no-cache
+      server:
+      - Microsoft-HTTPAPI/2.0
+      strict-transport-security:
+      - max-age=31536000; includeSubDomains
+      transfer-encoding:
+      - chunked
+      vary:
+      - Accept-Encoding
+      x-content-type-options:
+      - nosniff
+      x-ms-gatewayversion:
+      - version=2.14.0
+    status:
+      code: 200
+      message: Ok
+- request:
+    body: null
+    headers:
+      Accept:
+      - '*/*'
+      Accept-Encoding:
+      - gzip, deflate
+      CommandName:
+      - cosmosdb update
+      Connection:
+      - keep-alive
+      ParameterSetName:
+      - -n -g --backup-policy-type
+      User-Agent:
+      - AZURECLI/2.45.0 azsdk-python-mgmt-cosmosdb/9.0.0 Python/3.10.10 (Windows-10-10.0.22621-SP0)
+    method: GET
+    uri: https://management.azure.com/subscriptions/00000000-0000-0000-0000-000000000000/providers/Microsoft.DocumentDB/locations/westus/operationsStatus/8e2d6e08-3bd6-49ef-a80e-d93577a53486?api-version=2022-11-15
+  response:
+    body:
+      string: '{"status":"Dequeued"}'
+    headers:
+      cache-control:
+      - no-store, no-cache
+      content-length:
+      - '21'
+      content-type:
+      - application/json
+      date:
       - Tue, 28 Feb 2023 23:30:51 GMT
->>>>>>> 81f8e181
-      pragma:
-      - no-cache
-      server:
-      - Microsoft-HTTPAPI/2.0
-      strict-transport-security:
-      - max-age=31536000; includeSubDomains
-      transfer-encoding:
-      - chunked
-      vary:
-      - Accept-Encoding
-      x-content-type-options:
-      - nosniff
-      x-ms-gatewayversion:
-      - version=2.14.0
-    status:
-      code: 200
-      message: Ok
-- request:
-    body: null
-    headers:
-      Accept:
-      - '*/*'
-      Accept-Encoding:
-      - gzip, deflate
-      CommandName:
-      - cosmosdb update
-      Connection:
-      - keep-alive
-      ParameterSetName:
-      - -n -g --backup-policy-type
-      User-Agent:
-<<<<<<< HEAD
-      - AZURECLI/2.45.0 azsdk-python-mgmt-cosmosdb/9.0.0 Python/3.8.10 (Windows-10-10.0.22621-SP0)
-    method: GET
-    uri: https://management.azure.com/subscriptions/00000000-0000-0000-0000-000000000000/providers/Microsoft.DocumentDB/locations/westus/operationsStatus/16c3c9b4-aa3a-4588-90e1-1161833fe872?api-version=2022-11-15
-=======
-      - AZURECLI/2.45.0 azsdk-python-mgmt-cosmosdb/9.0.0 Python/3.10.10 (Windows-10-10.0.22621-SP0)
-    method: GET
-    uri: https://management.azure.com/subscriptions/00000000-0000-0000-0000-000000000000/providers/Microsoft.DocumentDB/locations/westus/operationsStatus/8e2d6e08-3bd6-49ef-a80e-d93577a53486?api-version=2022-11-15
->>>>>>> 81f8e181
-  response:
-    body:
-      string: '{"status":"Dequeued"}'
-    headers:
-      cache-control:
-      - no-store, no-cache
-      content-length:
-      - '21'
-      content-type:
-      - application/json
-      date:
-<<<<<<< HEAD
-      - Thu, 23 Feb 2023 08:15:58 GMT
-=======
+      pragma:
+      - no-cache
+      server:
+      - Microsoft-HTTPAPI/2.0
+      strict-transport-security:
+      - max-age=31536000; includeSubDomains
+      transfer-encoding:
+      - chunked
+      vary:
+      - Accept-Encoding
+      x-content-type-options:
+      - nosniff
+      x-ms-gatewayversion:
+      - version=2.14.0
+    status:
+      code: 200
+      message: Ok
+- request:
+    body: null
+    headers:
+      Accept:
+      - '*/*'
+      Accept-Encoding:
+      - gzip, deflate
+      CommandName:
+      - cosmosdb update
+      Connection:
+      - keep-alive
+      ParameterSetName:
+      - -n -g --backup-policy-type
+      User-Agent:
+      - AZURECLI/2.45.0 azsdk-python-mgmt-cosmosdb/9.0.0 Python/3.10.10 (Windows-10-10.0.22621-SP0)
+    method: GET
+    uri: https://management.azure.com/subscriptions/00000000-0000-0000-0000-000000000000/providers/Microsoft.DocumentDB/locations/westus/operationsStatus/8e2d6e08-3bd6-49ef-a80e-d93577a53486?api-version=2022-11-15
+  response:
+    body:
+      string: '{"status":"Dequeued"}'
+    headers:
+      cache-control:
+      - no-store, no-cache
+      content-length:
+      - '21'
+      content-type:
+      - application/json
+      date:
       - Tue, 28 Feb 2023 23:31:21 GMT
->>>>>>> 81f8e181
-      pragma:
-      - no-cache
-      server:
-      - Microsoft-HTTPAPI/2.0
-      strict-transport-security:
-      - max-age=31536000; includeSubDomains
-      transfer-encoding:
-      - chunked
-      vary:
-      - Accept-Encoding
-      x-content-type-options:
-      - nosniff
-      x-ms-gatewayversion:
-      - version=2.14.0
-    status:
-      code: 200
-      message: Ok
-- request:
-    body: null
-    headers:
-      Accept:
-      - '*/*'
-      Accept-Encoding:
-      - gzip, deflate
-      CommandName:
-      - cosmosdb update
-      Connection:
-      - keep-alive
-      ParameterSetName:
-      - -n -g --backup-policy-type
-      User-Agent:
-<<<<<<< HEAD
-      - AZURECLI/2.45.0 azsdk-python-mgmt-cosmosdb/9.0.0 Python/3.8.10 (Windows-10-10.0.22621-SP0)
-    method: GET
-    uri: https://management.azure.com/subscriptions/00000000-0000-0000-0000-000000000000/providers/Microsoft.DocumentDB/locations/westus/operationsStatus/16c3c9b4-aa3a-4588-90e1-1161833fe872?api-version=2022-11-15
-=======
-      - AZURECLI/2.45.0 azsdk-python-mgmt-cosmosdb/9.0.0 Python/3.10.10 (Windows-10-10.0.22621-SP0)
-    method: GET
-    uri: https://management.azure.com/subscriptions/00000000-0000-0000-0000-000000000000/providers/Microsoft.DocumentDB/locations/westus/operationsStatus/8e2d6e08-3bd6-49ef-a80e-d93577a53486?api-version=2022-11-15
->>>>>>> 81f8e181
-  response:
-    body:
-      string: '{"status":"Dequeued"}'
-    headers:
-      cache-control:
-      - no-store, no-cache
-      content-length:
-      - '21'
-      content-type:
-      - application/json
-      date:
-<<<<<<< HEAD
-      - Thu, 23 Feb 2023 08:16:28 GMT
-=======
+      pragma:
+      - no-cache
+      server:
+      - Microsoft-HTTPAPI/2.0
+      strict-transport-security:
+      - max-age=31536000; includeSubDomains
+      transfer-encoding:
+      - chunked
+      vary:
+      - Accept-Encoding
+      x-content-type-options:
+      - nosniff
+      x-ms-gatewayversion:
+      - version=2.14.0
+    status:
+      code: 200
+      message: Ok
+- request:
+    body: null
+    headers:
+      Accept:
+      - '*/*'
+      Accept-Encoding:
+      - gzip, deflate
+      CommandName:
+      - cosmosdb update
+      Connection:
+      - keep-alive
+      ParameterSetName:
+      - -n -g --backup-policy-type
+      User-Agent:
+      - AZURECLI/2.45.0 azsdk-python-mgmt-cosmosdb/9.0.0 Python/3.10.10 (Windows-10-10.0.22621-SP0)
+    method: GET
+    uri: https://management.azure.com/subscriptions/00000000-0000-0000-0000-000000000000/providers/Microsoft.DocumentDB/locations/westus/operationsStatus/8e2d6e08-3bd6-49ef-a80e-d93577a53486?api-version=2022-11-15
+  response:
+    body:
+      string: '{"status":"Dequeued"}'
+    headers:
+      cache-control:
+      - no-store, no-cache
+      content-length:
+      - '21'
+      content-type:
+      - application/json
+      date:
       - Tue, 28 Feb 2023 23:31:51 GMT
->>>>>>> 81f8e181
-      pragma:
-      - no-cache
-      server:
-      - Microsoft-HTTPAPI/2.0
-      strict-transport-security:
-      - max-age=31536000; includeSubDomains
-      transfer-encoding:
-      - chunked
-      vary:
-      - Accept-Encoding
-      x-content-type-options:
-      - nosniff
-      x-ms-gatewayversion:
-      - version=2.14.0
-    status:
-      code: 200
-      message: Ok
-- request:
-    body: null
-    headers:
-      Accept:
-      - '*/*'
-      Accept-Encoding:
-      - gzip, deflate
-      CommandName:
-      - cosmosdb update
-      Connection:
-      - keep-alive
-      ParameterSetName:
-      - -n -g --backup-policy-type
-      User-Agent:
-<<<<<<< HEAD
-      - AZURECLI/2.45.0 azsdk-python-mgmt-cosmosdb/9.0.0 Python/3.8.10 (Windows-10-10.0.22621-SP0)
-    method: GET
-    uri: https://management.azure.com/subscriptions/00000000-0000-0000-0000-000000000000/providers/Microsoft.DocumentDB/locations/westus/operationsStatus/16c3c9b4-aa3a-4588-90e1-1161833fe872?api-version=2022-11-15
-=======
-      - AZURECLI/2.45.0 azsdk-python-mgmt-cosmosdb/9.0.0 Python/3.10.10 (Windows-10-10.0.22621-SP0)
-    method: GET
-    uri: https://management.azure.com/subscriptions/00000000-0000-0000-0000-000000000000/providers/Microsoft.DocumentDB/locations/westus/operationsStatus/8e2d6e08-3bd6-49ef-a80e-d93577a53486?api-version=2022-11-15
->>>>>>> 81f8e181
-  response:
-    body:
-      string: '{"status":"Dequeued"}'
-    headers:
-      cache-control:
-      - no-store, no-cache
-      content-length:
-      - '21'
-      content-type:
-      - application/json
-      date:
-<<<<<<< HEAD
-      - Thu, 23 Feb 2023 08:16:59 GMT
-=======
+      pragma:
+      - no-cache
+      server:
+      - Microsoft-HTTPAPI/2.0
+      strict-transport-security:
+      - max-age=31536000; includeSubDomains
+      transfer-encoding:
+      - chunked
+      vary:
+      - Accept-Encoding
+      x-content-type-options:
+      - nosniff
+      x-ms-gatewayversion:
+      - version=2.14.0
+    status:
+      code: 200
+      message: Ok
+- request:
+    body: null
+    headers:
+      Accept:
+      - '*/*'
+      Accept-Encoding:
+      - gzip, deflate
+      CommandName:
+      - cosmosdb update
+      Connection:
+      - keep-alive
+      ParameterSetName:
+      - -n -g --backup-policy-type
+      User-Agent:
+      - AZURECLI/2.45.0 azsdk-python-mgmt-cosmosdb/9.0.0 Python/3.10.10 (Windows-10-10.0.22621-SP0)
+    method: GET
+    uri: https://management.azure.com/subscriptions/00000000-0000-0000-0000-000000000000/providers/Microsoft.DocumentDB/locations/westus/operationsStatus/8e2d6e08-3bd6-49ef-a80e-d93577a53486?api-version=2022-11-15
+  response:
+    body:
+      string: '{"status":"Dequeued"}'
+    headers:
+      cache-control:
+      - no-store, no-cache
+      content-length:
+      - '21'
+      content-type:
+      - application/json
+      date:
       - Tue, 28 Feb 2023 23:32:21 GMT
->>>>>>> 81f8e181
-      pragma:
-      - no-cache
-      server:
-      - Microsoft-HTTPAPI/2.0
-      strict-transport-security:
-      - max-age=31536000; includeSubDomains
-      transfer-encoding:
-      - chunked
-      vary:
-      - Accept-Encoding
-      x-content-type-options:
-      - nosniff
-      x-ms-gatewayversion:
-      - version=2.14.0
-    status:
-      code: 200
-      message: Ok
-- request:
-    body: null
-    headers:
-      Accept:
-      - '*/*'
-      Accept-Encoding:
-      - gzip, deflate
-      CommandName:
-      - cosmosdb update
-      Connection:
-      - keep-alive
-      ParameterSetName:
-      - -n -g --backup-policy-type
-      User-Agent:
-<<<<<<< HEAD
-      - AZURECLI/2.45.0 azsdk-python-mgmt-cosmosdb/9.0.0 Python/3.8.10 (Windows-10-10.0.22621-SP0)
-    method: GET
-    uri: https://management.azure.com/subscriptions/00000000-0000-0000-0000-000000000000/providers/Microsoft.DocumentDB/locations/westus/operationsStatus/16c3c9b4-aa3a-4588-90e1-1161833fe872?api-version=2022-11-15
-=======
-      - AZURECLI/2.45.0 azsdk-python-mgmt-cosmosdb/9.0.0 Python/3.10.10 (Windows-10-10.0.22621-SP0)
-    method: GET
-    uri: https://management.azure.com/subscriptions/00000000-0000-0000-0000-000000000000/providers/Microsoft.DocumentDB/locations/westus/operationsStatus/8e2d6e08-3bd6-49ef-a80e-d93577a53486?api-version=2022-11-15
->>>>>>> 81f8e181
-  response:
-    body:
-      string: '{"status":"Dequeued"}'
-    headers:
-      cache-control:
-      - no-store, no-cache
-      content-length:
-      - '21'
-      content-type:
-      - application/json
-      date:
-<<<<<<< HEAD
-      - Thu, 23 Feb 2023 08:17:29 GMT
-=======
+      pragma:
+      - no-cache
+      server:
+      - Microsoft-HTTPAPI/2.0
+      strict-transport-security:
+      - max-age=31536000; includeSubDomains
+      transfer-encoding:
+      - chunked
+      vary:
+      - Accept-Encoding
+      x-content-type-options:
+      - nosniff
+      x-ms-gatewayversion:
+      - version=2.14.0
+    status:
+      code: 200
+      message: Ok
+- request:
+    body: null
+    headers:
+      Accept:
+      - '*/*'
+      Accept-Encoding:
+      - gzip, deflate
+      CommandName:
+      - cosmosdb update
+      Connection:
+      - keep-alive
+      ParameterSetName:
+      - -n -g --backup-policy-type
+      User-Agent:
+      - AZURECLI/2.45.0 azsdk-python-mgmt-cosmosdb/9.0.0 Python/3.10.10 (Windows-10-10.0.22621-SP0)
+    method: GET
+    uri: https://management.azure.com/subscriptions/00000000-0000-0000-0000-000000000000/providers/Microsoft.DocumentDB/locations/westus/operationsStatus/8e2d6e08-3bd6-49ef-a80e-d93577a53486?api-version=2022-11-15
+  response:
+    body:
+      string: '{"status":"Dequeued"}'
+    headers:
+      cache-control:
+      - no-store, no-cache
+      content-length:
+      - '21'
+      content-type:
+      - application/json
+      date:
       - Tue, 28 Feb 2023 23:32:52 GMT
->>>>>>> 81f8e181
-      pragma:
-      - no-cache
-      server:
-      - Microsoft-HTTPAPI/2.0
-      strict-transport-security:
-      - max-age=31536000; includeSubDomains
-      transfer-encoding:
-      - chunked
-      vary:
-      - Accept-Encoding
-      x-content-type-options:
-      - nosniff
-      x-ms-gatewayversion:
-      - version=2.14.0
-    status:
-      code: 200
-      message: Ok
-- request:
-    body: null
-    headers:
-      Accept:
-      - '*/*'
-      Accept-Encoding:
-      - gzip, deflate
-      CommandName:
-      - cosmosdb update
-      Connection:
-      - keep-alive
-      ParameterSetName:
-      - -n -g --backup-policy-type
-      User-Agent:
-<<<<<<< HEAD
-      - AZURECLI/2.45.0 azsdk-python-mgmt-cosmosdb/9.0.0 Python/3.8.10 (Windows-10-10.0.22621-SP0)
-    method: GET
-    uri: https://management.azure.com/subscriptions/00000000-0000-0000-0000-000000000000/providers/Microsoft.DocumentDB/locations/westus/operationsStatus/16c3c9b4-aa3a-4588-90e1-1161833fe872?api-version=2022-11-15
-=======
-      - AZURECLI/2.45.0 azsdk-python-mgmt-cosmosdb/9.0.0 Python/3.10.10 (Windows-10-10.0.22621-SP0)
-    method: GET
-    uri: https://management.azure.com/subscriptions/00000000-0000-0000-0000-000000000000/providers/Microsoft.DocumentDB/locations/westus/operationsStatus/8e2d6e08-3bd6-49ef-a80e-d93577a53486?api-version=2022-11-15
->>>>>>> 81f8e181
-  response:
-    body:
-      string: '{"status":"Dequeued"}'
-    headers:
-      cache-control:
-      - no-store, no-cache
-      content-length:
-      - '21'
-      content-type:
-      - application/json
-      date:
-<<<<<<< HEAD
-      - Thu, 23 Feb 2023 08:18:00 GMT
-=======
+      pragma:
+      - no-cache
+      server:
+      - Microsoft-HTTPAPI/2.0
+      strict-transport-security:
+      - max-age=31536000; includeSubDomains
+      transfer-encoding:
+      - chunked
+      vary:
+      - Accept-Encoding
+      x-content-type-options:
+      - nosniff
+      x-ms-gatewayversion:
+      - version=2.14.0
+    status:
+      code: 200
+      message: Ok
+- request:
+    body: null
+    headers:
+      Accept:
+      - '*/*'
+      Accept-Encoding:
+      - gzip, deflate
+      CommandName:
+      - cosmosdb update
+      Connection:
+      - keep-alive
+      ParameterSetName:
+      - -n -g --backup-policy-type
+      User-Agent:
+      - AZURECLI/2.45.0 azsdk-python-mgmt-cosmosdb/9.0.0 Python/3.10.10 (Windows-10-10.0.22621-SP0)
+    method: GET
+    uri: https://management.azure.com/subscriptions/00000000-0000-0000-0000-000000000000/providers/Microsoft.DocumentDB/locations/westus/operationsStatus/8e2d6e08-3bd6-49ef-a80e-d93577a53486?api-version=2022-11-15
+  response:
+    body:
+      string: '{"status":"Dequeued"}'
+    headers:
+      cache-control:
+      - no-store, no-cache
+      content-length:
+      - '21'
+      content-type:
+      - application/json
+      date:
       - Tue, 28 Feb 2023 23:33:21 GMT
->>>>>>> 81f8e181
-      pragma:
-      - no-cache
-      server:
-      - Microsoft-HTTPAPI/2.0
-      strict-transport-security:
-      - max-age=31536000; includeSubDomains
-      transfer-encoding:
-      - chunked
-      vary:
-      - Accept-Encoding
-      x-content-type-options:
-      - nosniff
-      x-ms-gatewayversion:
-      - version=2.14.0
-    status:
-      code: 200
-      message: Ok
-- request:
-    body: null
-    headers:
-      Accept:
-      - '*/*'
-      Accept-Encoding:
-      - gzip, deflate
-      CommandName:
-      - cosmosdb update
-      Connection:
-      - keep-alive
-      ParameterSetName:
-      - -n -g --backup-policy-type
-      User-Agent:
-<<<<<<< HEAD
-      - AZURECLI/2.45.0 azsdk-python-mgmt-cosmosdb/9.0.0 Python/3.8.10 (Windows-10-10.0.22621-SP0)
-    method: GET
-    uri: https://management.azure.com/subscriptions/00000000-0000-0000-0000-000000000000/providers/Microsoft.DocumentDB/locations/westus/operationsStatus/16c3c9b4-aa3a-4588-90e1-1161833fe872?api-version=2022-11-15
-=======
-      - AZURECLI/2.45.0 azsdk-python-mgmt-cosmosdb/9.0.0 Python/3.10.10 (Windows-10-10.0.22621-SP0)
-    method: GET
-    uri: https://management.azure.com/subscriptions/00000000-0000-0000-0000-000000000000/providers/Microsoft.DocumentDB/locations/westus/operationsStatus/8e2d6e08-3bd6-49ef-a80e-d93577a53486?api-version=2022-11-15
->>>>>>> 81f8e181
-  response:
-    body:
-      string: '{"status":"Dequeued"}'
-    headers:
-      cache-control:
-      - no-store, no-cache
-      content-length:
-      - '21'
-      content-type:
-      - application/json
-      date:
-<<<<<<< HEAD
-      - Thu, 23 Feb 2023 08:18:30 GMT
-=======
+      pragma:
+      - no-cache
+      server:
+      - Microsoft-HTTPAPI/2.0
+      strict-transport-security:
+      - max-age=31536000; includeSubDomains
+      transfer-encoding:
+      - chunked
+      vary:
+      - Accept-Encoding
+      x-content-type-options:
+      - nosniff
+      x-ms-gatewayversion:
+      - version=2.14.0
+    status:
+      code: 200
+      message: Ok
+- request:
+    body: null
+    headers:
+      Accept:
+      - '*/*'
+      Accept-Encoding:
+      - gzip, deflate
+      CommandName:
+      - cosmosdb update
+      Connection:
+      - keep-alive
+      ParameterSetName:
+      - -n -g --backup-policy-type
+      User-Agent:
+      - AZURECLI/2.45.0 azsdk-python-mgmt-cosmosdb/9.0.0 Python/3.10.10 (Windows-10-10.0.22621-SP0)
+    method: GET
+    uri: https://management.azure.com/subscriptions/00000000-0000-0000-0000-000000000000/providers/Microsoft.DocumentDB/locations/westus/operationsStatus/8e2d6e08-3bd6-49ef-a80e-d93577a53486?api-version=2022-11-15
+  response:
+    body:
+      string: '{"status":"Dequeued"}'
+    headers:
+      cache-control:
+      - no-store, no-cache
+      content-length:
+      - '21'
+      content-type:
+      - application/json
+      date:
       - Tue, 28 Feb 2023 23:33:51 GMT
->>>>>>> 81f8e181
-      pragma:
-      - no-cache
-      server:
-      - Microsoft-HTTPAPI/2.0
-      strict-transport-security:
-      - max-age=31536000; includeSubDomains
-      transfer-encoding:
-      - chunked
-      vary:
-      - Accept-Encoding
-      x-content-type-options:
-      - nosniff
-      x-ms-gatewayversion:
-      - version=2.14.0
-    status:
-      code: 200
-      message: Ok
-- request:
-    body: null
-    headers:
-      Accept:
-      - '*/*'
-      Accept-Encoding:
-      - gzip, deflate
-      CommandName:
-      - cosmosdb update
-      Connection:
-      - keep-alive
-      ParameterSetName:
-      - -n -g --backup-policy-type
-      User-Agent:
-<<<<<<< HEAD
-      - AZURECLI/2.45.0 azsdk-python-mgmt-cosmosdb/9.0.0 Python/3.8.10 (Windows-10-10.0.22621-SP0)
-    method: GET
-    uri: https://management.azure.com/subscriptions/00000000-0000-0000-0000-000000000000/providers/Microsoft.DocumentDB/locations/westus/operationsStatus/16c3c9b4-aa3a-4588-90e1-1161833fe872?api-version=2022-11-15
-=======
-      - AZURECLI/2.45.0 azsdk-python-mgmt-cosmosdb/9.0.0 Python/3.10.10 (Windows-10-10.0.22621-SP0)
-    method: GET
-    uri: https://management.azure.com/subscriptions/00000000-0000-0000-0000-000000000000/providers/Microsoft.DocumentDB/locations/westus/operationsStatus/8e2d6e08-3bd6-49ef-a80e-d93577a53486?api-version=2022-11-15
->>>>>>> 81f8e181
-  response:
-    body:
-      string: '{"status":"Dequeued"}'
-    headers:
-      cache-control:
-      - no-store, no-cache
-      content-length:
-      - '21'
-      content-type:
-      - application/json
-      date:
-<<<<<<< HEAD
-      - Thu, 23 Feb 2023 08:19:00 GMT
-=======
+      pragma:
+      - no-cache
+      server:
+      - Microsoft-HTTPAPI/2.0
+      strict-transport-security:
+      - max-age=31536000; includeSubDomains
+      transfer-encoding:
+      - chunked
+      vary:
+      - Accept-Encoding
+      x-content-type-options:
+      - nosniff
+      x-ms-gatewayversion:
+      - version=2.14.0
+    status:
+      code: 200
+      message: Ok
+- request:
+    body: null
+    headers:
+      Accept:
+      - '*/*'
+      Accept-Encoding:
+      - gzip, deflate
+      CommandName:
+      - cosmosdb update
+      Connection:
+      - keep-alive
+      ParameterSetName:
+      - -n -g --backup-policy-type
+      User-Agent:
+      - AZURECLI/2.45.0 azsdk-python-mgmt-cosmosdb/9.0.0 Python/3.10.10 (Windows-10-10.0.22621-SP0)
+    method: GET
+    uri: https://management.azure.com/subscriptions/00000000-0000-0000-0000-000000000000/providers/Microsoft.DocumentDB/locations/westus/operationsStatus/8e2d6e08-3bd6-49ef-a80e-d93577a53486?api-version=2022-11-15
+  response:
+    body:
+      string: '{"status":"Dequeued"}'
+    headers:
+      cache-control:
+      - no-store, no-cache
+      content-length:
+      - '21'
+      content-type:
+      - application/json
+      date:
       - Tue, 28 Feb 2023 23:34:21 GMT
->>>>>>> 81f8e181
-      pragma:
-      - no-cache
-      server:
-      - Microsoft-HTTPAPI/2.0
-      strict-transport-security:
-      - max-age=31536000; includeSubDomains
-      transfer-encoding:
-      - chunked
-      vary:
-      - Accept-Encoding
-      x-content-type-options:
-      - nosniff
-      x-ms-gatewayversion:
-      - version=2.14.0
-    status:
-      code: 200
-      message: Ok
-- request:
-    body: null
-    headers:
-      Accept:
-      - '*/*'
-      Accept-Encoding:
-      - gzip, deflate
-      CommandName:
-      - cosmosdb update
-      Connection:
-      - keep-alive
-      ParameterSetName:
-      - -n -g --backup-policy-type
-      User-Agent:
-<<<<<<< HEAD
-      - AZURECLI/2.45.0 azsdk-python-mgmt-cosmosdb/9.0.0 Python/3.8.10 (Windows-10-10.0.22621-SP0)
-    method: GET
-    uri: https://management.azure.com/subscriptions/00000000-0000-0000-0000-000000000000/providers/Microsoft.DocumentDB/locations/westus/operationsStatus/16c3c9b4-aa3a-4588-90e1-1161833fe872?api-version=2022-11-15
-=======
-      - AZURECLI/2.45.0 azsdk-python-mgmt-cosmosdb/9.0.0 Python/3.10.10 (Windows-10-10.0.22621-SP0)
-    method: GET
-    uri: https://management.azure.com/subscriptions/00000000-0000-0000-0000-000000000000/providers/Microsoft.DocumentDB/locations/westus/operationsStatus/8e2d6e08-3bd6-49ef-a80e-d93577a53486?api-version=2022-11-15
->>>>>>> 81f8e181
-  response:
-    body:
-      string: '{"status":"Dequeued"}'
-    headers:
-      cache-control:
-      - no-store, no-cache
-      content-length:
-      - '21'
-      content-type:
-      - application/json
-      date:
-<<<<<<< HEAD
-      - Thu, 23 Feb 2023 08:19:31 GMT
-=======
+      pragma:
+      - no-cache
+      server:
+      - Microsoft-HTTPAPI/2.0
+      strict-transport-security:
+      - max-age=31536000; includeSubDomains
+      transfer-encoding:
+      - chunked
+      vary:
+      - Accept-Encoding
+      x-content-type-options:
+      - nosniff
+      x-ms-gatewayversion:
+      - version=2.14.0
+    status:
+      code: 200
+      message: Ok
+- request:
+    body: null
+    headers:
+      Accept:
+      - '*/*'
+      Accept-Encoding:
+      - gzip, deflate
+      CommandName:
+      - cosmosdb update
+      Connection:
+      - keep-alive
+      ParameterSetName:
+      - -n -g --backup-policy-type
+      User-Agent:
+      - AZURECLI/2.45.0 azsdk-python-mgmt-cosmosdb/9.0.0 Python/3.10.10 (Windows-10-10.0.22621-SP0)
+    method: GET
+    uri: https://management.azure.com/subscriptions/00000000-0000-0000-0000-000000000000/providers/Microsoft.DocumentDB/locations/westus/operationsStatus/8e2d6e08-3bd6-49ef-a80e-d93577a53486?api-version=2022-11-15
+  response:
+    body:
+      string: '{"status":"Dequeued"}'
+    headers:
+      cache-control:
+      - no-store, no-cache
+      content-length:
+      - '21'
+      content-type:
+      - application/json
+      date:
       - Tue, 28 Feb 2023 23:34:52 GMT
->>>>>>> 81f8e181
-      pragma:
-      - no-cache
-      server:
-      - Microsoft-HTTPAPI/2.0
-      strict-transport-security:
-      - max-age=31536000; includeSubDomains
-      transfer-encoding:
-      - chunked
-      vary:
-      - Accept-Encoding
-      x-content-type-options:
-      - nosniff
-      x-ms-gatewayversion:
-      - version=2.14.0
-    status:
-      code: 200
-      message: Ok
-- request:
-    body: null
-    headers:
-      Accept:
-      - '*/*'
-      Accept-Encoding:
-      - gzip, deflate
-      CommandName:
-      - cosmosdb update
-      Connection:
-      - keep-alive
-      ParameterSetName:
-      - -n -g --backup-policy-type
-      User-Agent:
-<<<<<<< HEAD
-      - AZURECLI/2.45.0 azsdk-python-mgmt-cosmosdb/9.0.0 Python/3.8.10 (Windows-10-10.0.22621-SP0)
-    method: GET
-    uri: https://management.azure.com/subscriptions/00000000-0000-0000-0000-000000000000/providers/Microsoft.DocumentDB/locations/westus/operationsStatus/16c3c9b4-aa3a-4588-90e1-1161833fe872?api-version=2022-11-15
-=======
-      - AZURECLI/2.45.0 azsdk-python-mgmt-cosmosdb/9.0.0 Python/3.10.10 (Windows-10-10.0.22621-SP0)
-    method: GET
-    uri: https://management.azure.com/subscriptions/00000000-0000-0000-0000-000000000000/providers/Microsoft.DocumentDB/locations/westus/operationsStatus/8e2d6e08-3bd6-49ef-a80e-d93577a53486?api-version=2022-11-15
->>>>>>> 81f8e181
-  response:
-    body:
-      string: '{"status":"Dequeued"}'
-    headers:
-      cache-control:
-      - no-store, no-cache
-      content-length:
-      - '21'
-      content-type:
-      - application/json
-      date:
-<<<<<<< HEAD
-      - Thu, 23 Feb 2023 08:20:01 GMT
-=======
+      pragma:
+      - no-cache
+      server:
+      - Microsoft-HTTPAPI/2.0
+      strict-transport-security:
+      - max-age=31536000; includeSubDomains
+      transfer-encoding:
+      - chunked
+      vary:
+      - Accept-Encoding
+      x-content-type-options:
+      - nosniff
+      x-ms-gatewayversion:
+      - version=2.14.0
+    status:
+      code: 200
+      message: Ok
+- request:
+    body: null
+    headers:
+      Accept:
+      - '*/*'
+      Accept-Encoding:
+      - gzip, deflate
+      CommandName:
+      - cosmosdb update
+      Connection:
+      - keep-alive
+      ParameterSetName:
+      - -n -g --backup-policy-type
+      User-Agent:
+      - AZURECLI/2.45.0 azsdk-python-mgmt-cosmosdb/9.0.0 Python/3.10.10 (Windows-10-10.0.22621-SP0)
+    method: GET
+    uri: https://management.azure.com/subscriptions/00000000-0000-0000-0000-000000000000/providers/Microsoft.DocumentDB/locations/westus/operationsStatus/8e2d6e08-3bd6-49ef-a80e-d93577a53486?api-version=2022-11-15
+  response:
+    body:
+      string: '{"status":"Dequeued"}'
+    headers:
+      cache-control:
+      - no-store, no-cache
+      content-length:
+      - '21'
+      content-type:
+      - application/json
+      date:
       - Tue, 28 Feb 2023 23:35:22 GMT
->>>>>>> 81f8e181
-      pragma:
-      - no-cache
-      server:
-      - Microsoft-HTTPAPI/2.0
-      strict-transport-security:
-      - max-age=31536000; includeSubDomains
-      transfer-encoding:
-      - chunked
-      vary:
-      - Accept-Encoding
-      x-content-type-options:
-      - nosniff
-      x-ms-gatewayversion:
-      - version=2.14.0
-    status:
-      code: 200
-      message: Ok
-- request:
-    body: null
-    headers:
-      Accept:
-      - '*/*'
-      Accept-Encoding:
-      - gzip, deflate
-      CommandName:
-      - cosmosdb update
-      Connection:
-      - keep-alive
-      ParameterSetName:
-      - -n -g --backup-policy-type
-      User-Agent:
-<<<<<<< HEAD
-      - AZURECLI/2.45.0 azsdk-python-mgmt-cosmosdb/9.0.0 Python/3.8.10 (Windows-10-10.0.22621-SP0)
-    method: GET
-    uri: https://management.azure.com/subscriptions/00000000-0000-0000-0000-000000000000/providers/Microsoft.DocumentDB/locations/westus/operationsStatus/16c3c9b4-aa3a-4588-90e1-1161833fe872?api-version=2022-11-15
-=======
-      - AZURECLI/2.45.0 azsdk-python-mgmt-cosmosdb/9.0.0 Python/3.10.10 (Windows-10-10.0.22621-SP0)
-    method: GET
-    uri: https://management.azure.com/subscriptions/00000000-0000-0000-0000-000000000000/providers/Microsoft.DocumentDB/locations/westus/operationsStatus/8e2d6e08-3bd6-49ef-a80e-d93577a53486?api-version=2022-11-15
->>>>>>> 81f8e181
-  response:
-    body:
-      string: '{"status":"Dequeued"}'
-    headers:
-      cache-control:
-      - no-store, no-cache
-      content-length:
-      - '21'
-      content-type:
-      - application/json
-      date:
-<<<<<<< HEAD
-      - Thu, 23 Feb 2023 08:20:32 GMT
-=======
+      pragma:
+      - no-cache
+      server:
+      - Microsoft-HTTPAPI/2.0
+      strict-transport-security:
+      - max-age=31536000; includeSubDomains
+      transfer-encoding:
+      - chunked
+      vary:
+      - Accept-Encoding
+      x-content-type-options:
+      - nosniff
+      x-ms-gatewayversion:
+      - version=2.14.0
+    status:
+      code: 200
+      message: Ok
+- request:
+    body: null
+    headers:
+      Accept:
+      - '*/*'
+      Accept-Encoding:
+      - gzip, deflate
+      CommandName:
+      - cosmosdb update
+      Connection:
+      - keep-alive
+      ParameterSetName:
+      - -n -g --backup-policy-type
+      User-Agent:
+      - AZURECLI/2.45.0 azsdk-python-mgmt-cosmosdb/9.0.0 Python/3.10.10 (Windows-10-10.0.22621-SP0)
+    method: GET
+    uri: https://management.azure.com/subscriptions/00000000-0000-0000-0000-000000000000/providers/Microsoft.DocumentDB/locations/westus/operationsStatus/8e2d6e08-3bd6-49ef-a80e-d93577a53486?api-version=2022-11-15
+  response:
+    body:
+      string: '{"status":"Dequeued"}'
+    headers:
+      cache-control:
+      - no-store, no-cache
+      content-length:
+      - '21'
+      content-type:
+      - application/json
+      date:
       - Tue, 28 Feb 2023 23:35:52 GMT
->>>>>>> 81f8e181
-      pragma:
-      - no-cache
-      server:
-      - Microsoft-HTTPAPI/2.0
-      strict-transport-security:
-      - max-age=31536000; includeSubDomains
-      transfer-encoding:
-      - chunked
-      vary:
-      - Accept-Encoding
-      x-content-type-options:
-      - nosniff
-      x-ms-gatewayversion:
-      - version=2.14.0
-    status:
-      code: 200
-      message: Ok
-- request:
-    body: null
-    headers:
-      Accept:
-      - '*/*'
-      Accept-Encoding:
-      - gzip, deflate
-      CommandName:
-      - cosmosdb update
-      Connection:
-      - keep-alive
-      ParameterSetName:
-      - -n -g --backup-policy-type
-      User-Agent:
-<<<<<<< HEAD
-      - AZURECLI/2.45.0 azsdk-python-mgmt-cosmosdb/9.0.0 Python/3.8.10 (Windows-10-10.0.22621-SP0)
-    method: GET
-    uri: https://management.azure.com/subscriptions/00000000-0000-0000-0000-000000000000/providers/Microsoft.DocumentDB/locations/westus/operationsStatus/16c3c9b4-aa3a-4588-90e1-1161833fe872?api-version=2022-11-15
-=======
-      - AZURECLI/2.45.0 azsdk-python-mgmt-cosmosdb/9.0.0 Python/3.10.10 (Windows-10-10.0.22621-SP0)
-    method: GET
-    uri: https://management.azure.com/subscriptions/00000000-0000-0000-0000-000000000000/providers/Microsoft.DocumentDB/locations/westus/operationsStatus/8e2d6e08-3bd6-49ef-a80e-d93577a53486?api-version=2022-11-15
->>>>>>> 81f8e181
-  response:
-    body:
-      string: '{"status":"Dequeued"}'
-    headers:
-      cache-control:
-      - no-store, no-cache
-      content-length:
-      - '21'
-      content-type:
-      - application/json
-      date:
-<<<<<<< HEAD
-      - Thu, 23 Feb 2023 08:21:02 GMT
-=======
+      pragma:
+      - no-cache
+      server:
+      - Microsoft-HTTPAPI/2.0
+      strict-transport-security:
+      - max-age=31536000; includeSubDomains
+      transfer-encoding:
+      - chunked
+      vary:
+      - Accept-Encoding
+      x-content-type-options:
+      - nosniff
+      x-ms-gatewayversion:
+      - version=2.14.0
+    status:
+      code: 200
+      message: Ok
+- request:
+    body: null
+    headers:
+      Accept:
+      - '*/*'
+      Accept-Encoding:
+      - gzip, deflate
+      CommandName:
+      - cosmosdb update
+      Connection:
+      - keep-alive
+      ParameterSetName:
+      - -n -g --backup-policy-type
+      User-Agent:
+      - AZURECLI/2.45.0 azsdk-python-mgmt-cosmosdb/9.0.0 Python/3.10.10 (Windows-10-10.0.22621-SP0)
+    method: GET
+    uri: https://management.azure.com/subscriptions/00000000-0000-0000-0000-000000000000/providers/Microsoft.DocumentDB/locations/westus/operationsStatus/8e2d6e08-3bd6-49ef-a80e-d93577a53486?api-version=2022-11-15
+  response:
+    body:
+      string: '{"status":"Dequeued"}'
+    headers:
+      cache-control:
+      - no-store, no-cache
+      content-length:
+      - '21'
+      content-type:
+      - application/json
+      date:
       - Tue, 28 Feb 2023 23:36:22 GMT
->>>>>>> 81f8e181
-      pragma:
-      - no-cache
-      server:
-      - Microsoft-HTTPAPI/2.0
-      strict-transport-security:
-      - max-age=31536000; includeSubDomains
-      transfer-encoding:
-      - chunked
-      vary:
-      - Accept-Encoding
-      x-content-type-options:
-      - nosniff
-      x-ms-gatewayversion:
-      - version=2.14.0
-    status:
-      code: 200
-      message: Ok
-- request:
-    body: null
-    headers:
-      Accept:
-      - '*/*'
-      Accept-Encoding:
-      - gzip, deflate
-      CommandName:
-      - cosmosdb update
-      Connection:
-      - keep-alive
-      ParameterSetName:
-      - -n -g --backup-policy-type
-      User-Agent:
-<<<<<<< HEAD
-      - AZURECLI/2.45.0 azsdk-python-mgmt-cosmosdb/9.0.0 Python/3.8.10 (Windows-10-10.0.22621-SP0)
-    method: GET
-    uri: https://management.azure.com/subscriptions/00000000-0000-0000-0000-000000000000/providers/Microsoft.DocumentDB/locations/westus/operationsStatus/16c3c9b4-aa3a-4588-90e1-1161833fe872?api-version=2022-11-15
-=======
-      - AZURECLI/2.45.0 azsdk-python-mgmt-cosmosdb/9.0.0 Python/3.10.10 (Windows-10-10.0.22621-SP0)
-    method: GET
-    uri: https://management.azure.com/subscriptions/00000000-0000-0000-0000-000000000000/providers/Microsoft.DocumentDB/locations/westus/operationsStatus/8e2d6e08-3bd6-49ef-a80e-d93577a53486?api-version=2022-11-15
->>>>>>> 81f8e181
-  response:
-    body:
-      string: '{"status":"Dequeued"}'
-    headers:
-      cache-control:
-      - no-store, no-cache
-      content-length:
-      - '21'
-      content-type:
-      - application/json
-      date:
-<<<<<<< HEAD
-      - Thu, 23 Feb 2023 08:21:32 GMT
-=======
+      pragma:
+      - no-cache
+      server:
+      - Microsoft-HTTPAPI/2.0
+      strict-transport-security:
+      - max-age=31536000; includeSubDomains
+      transfer-encoding:
+      - chunked
+      vary:
+      - Accept-Encoding
+      x-content-type-options:
+      - nosniff
+      x-ms-gatewayversion:
+      - version=2.14.0
+    status:
+      code: 200
+      message: Ok
+- request:
+    body: null
+    headers:
+      Accept:
+      - '*/*'
+      Accept-Encoding:
+      - gzip, deflate
+      CommandName:
+      - cosmosdb update
+      Connection:
+      - keep-alive
+      ParameterSetName:
+      - -n -g --backup-policy-type
+      User-Agent:
+      - AZURECLI/2.45.0 azsdk-python-mgmt-cosmosdb/9.0.0 Python/3.10.10 (Windows-10-10.0.22621-SP0)
+    method: GET
+    uri: https://management.azure.com/subscriptions/00000000-0000-0000-0000-000000000000/providers/Microsoft.DocumentDB/locations/westus/operationsStatus/8e2d6e08-3bd6-49ef-a80e-d93577a53486?api-version=2022-11-15
+  response:
+    body:
+      string: '{"status":"Dequeued"}'
+    headers:
+      cache-control:
+      - no-store, no-cache
+      content-length:
+      - '21'
+      content-type:
+      - application/json
+      date:
       - Tue, 28 Feb 2023 23:36:52 GMT
->>>>>>> 81f8e181
-      pragma:
-      - no-cache
-      server:
-      - Microsoft-HTTPAPI/2.0
-      strict-transport-security:
-      - max-age=31536000; includeSubDomains
-      transfer-encoding:
-      - chunked
-      vary:
-      - Accept-Encoding
-      x-content-type-options:
-      - nosniff
-      x-ms-gatewayversion:
-      - version=2.14.0
-    status:
-      code: 200
-      message: Ok
-- request:
-    body: null
-    headers:
-      Accept:
-      - '*/*'
-      Accept-Encoding:
-      - gzip, deflate
-      CommandName:
-      - cosmosdb update
-      Connection:
-      - keep-alive
-      ParameterSetName:
-      - -n -g --backup-policy-type
-      User-Agent:
-<<<<<<< HEAD
-      - AZURECLI/2.45.0 azsdk-python-mgmt-cosmosdb/9.0.0 Python/3.8.10 (Windows-10-10.0.22621-SP0)
-    method: GET
-    uri: https://management.azure.com/subscriptions/00000000-0000-0000-0000-000000000000/providers/Microsoft.DocumentDB/locations/westus/operationsStatus/16c3c9b4-aa3a-4588-90e1-1161833fe872?api-version=2022-11-15
-=======
-      - AZURECLI/2.45.0 azsdk-python-mgmt-cosmosdb/9.0.0 Python/3.10.10 (Windows-10-10.0.22621-SP0)
-    method: GET
-    uri: https://management.azure.com/subscriptions/00000000-0000-0000-0000-000000000000/providers/Microsoft.DocumentDB/locations/westus/operationsStatus/8e2d6e08-3bd6-49ef-a80e-d93577a53486?api-version=2022-11-15
->>>>>>> 81f8e181
-  response:
-    body:
-      string: '{"status":"Dequeued"}'
-    headers:
-      cache-control:
-      - no-store, no-cache
-      content-length:
-      - '21'
-      content-type:
-      - application/json
-      date:
-<<<<<<< HEAD
-      - Thu, 23 Feb 2023 08:22:03 GMT
-=======
+      pragma:
+      - no-cache
+      server:
+      - Microsoft-HTTPAPI/2.0
+      strict-transport-security:
+      - max-age=31536000; includeSubDomains
+      transfer-encoding:
+      - chunked
+      vary:
+      - Accept-Encoding
+      x-content-type-options:
+      - nosniff
+      x-ms-gatewayversion:
+      - version=2.14.0
+    status:
+      code: 200
+      message: Ok
+- request:
+    body: null
+    headers:
+      Accept:
+      - '*/*'
+      Accept-Encoding:
+      - gzip, deflate
+      CommandName:
+      - cosmosdb update
+      Connection:
+      - keep-alive
+      ParameterSetName:
+      - -n -g --backup-policy-type
+      User-Agent:
+      - AZURECLI/2.45.0 azsdk-python-mgmt-cosmosdb/9.0.0 Python/3.10.10 (Windows-10-10.0.22621-SP0)
+    method: GET
+    uri: https://management.azure.com/subscriptions/00000000-0000-0000-0000-000000000000/providers/Microsoft.DocumentDB/locations/westus/operationsStatus/8e2d6e08-3bd6-49ef-a80e-d93577a53486?api-version=2022-11-15
+  response:
+    body:
+      string: '{"status":"Dequeued"}'
+    headers:
+      cache-control:
+      - no-store, no-cache
+      content-length:
+      - '21'
+      content-type:
+      - application/json
+      date:
       - Tue, 28 Feb 2023 23:37:22 GMT
->>>>>>> 81f8e181
-      pragma:
-      - no-cache
-      server:
-      - Microsoft-HTTPAPI/2.0
-      strict-transport-security:
-      - max-age=31536000; includeSubDomains
-      transfer-encoding:
-      - chunked
-      vary:
-      - Accept-Encoding
-      x-content-type-options:
-      - nosniff
-      x-ms-gatewayversion:
-      - version=2.14.0
-    status:
-      code: 200
-      message: Ok
-- request:
-    body: null
-    headers:
-      Accept:
-      - '*/*'
-      Accept-Encoding:
-      - gzip, deflate
-      CommandName:
-      - cosmosdb update
-      Connection:
-      - keep-alive
-      ParameterSetName:
-      - -n -g --backup-policy-type
-      User-Agent:
-<<<<<<< HEAD
-      - AZURECLI/2.45.0 azsdk-python-mgmt-cosmosdb/9.0.0 Python/3.8.10 (Windows-10-10.0.22621-SP0)
-    method: GET
-    uri: https://management.azure.com/subscriptions/00000000-0000-0000-0000-000000000000/providers/Microsoft.DocumentDB/locations/westus/operationsStatus/16c3c9b4-aa3a-4588-90e1-1161833fe872?api-version=2022-11-15
-=======
-      - AZURECLI/2.45.0 azsdk-python-mgmt-cosmosdb/9.0.0 Python/3.10.10 (Windows-10-10.0.22621-SP0)
-    method: GET
-    uri: https://management.azure.com/subscriptions/00000000-0000-0000-0000-000000000000/providers/Microsoft.DocumentDB/locations/westus/operationsStatus/8e2d6e08-3bd6-49ef-a80e-d93577a53486?api-version=2022-11-15
->>>>>>> 81f8e181
-  response:
-    body:
-      string: '{"status":"Dequeued"}'
-    headers:
-      cache-control:
-      - no-store, no-cache
-      content-length:
-      - '21'
-      content-type:
-      - application/json
-      date:
-<<<<<<< HEAD
-      - Thu, 23 Feb 2023 08:22:34 GMT
-=======
+      pragma:
+      - no-cache
+      server:
+      - Microsoft-HTTPAPI/2.0
+      strict-transport-security:
+      - max-age=31536000; includeSubDomains
+      transfer-encoding:
+      - chunked
+      vary:
+      - Accept-Encoding
+      x-content-type-options:
+      - nosniff
+      x-ms-gatewayversion:
+      - version=2.14.0
+    status:
+      code: 200
+      message: Ok
+- request:
+    body: null
+    headers:
+      Accept:
+      - '*/*'
+      Accept-Encoding:
+      - gzip, deflate
+      CommandName:
+      - cosmosdb update
+      Connection:
+      - keep-alive
+      ParameterSetName:
+      - -n -g --backup-policy-type
+      User-Agent:
+      - AZURECLI/2.45.0 azsdk-python-mgmt-cosmosdb/9.0.0 Python/3.10.10 (Windows-10-10.0.22621-SP0)
+    method: GET
+    uri: https://management.azure.com/subscriptions/00000000-0000-0000-0000-000000000000/providers/Microsoft.DocumentDB/locations/westus/operationsStatus/8e2d6e08-3bd6-49ef-a80e-d93577a53486?api-version=2022-11-15
+  response:
+    body:
+      string: '{"status":"Dequeued"}'
+    headers:
+      cache-control:
+      - no-store, no-cache
+      content-length:
+      - '21'
+      content-type:
+      - application/json
+      date:
       - Tue, 28 Feb 2023 23:37:52 GMT
->>>>>>> 81f8e181
-      pragma:
-      - no-cache
-      server:
-      - Microsoft-HTTPAPI/2.0
-      strict-transport-security:
-      - max-age=31536000; includeSubDomains
-      transfer-encoding:
-      - chunked
-      vary:
-      - Accept-Encoding
-      x-content-type-options:
-      - nosniff
-      x-ms-gatewayversion:
-      - version=2.14.0
-    status:
-      code: 200
-      message: Ok
-- request:
-    body: null
-    headers:
-      Accept:
-      - '*/*'
-      Accept-Encoding:
-      - gzip, deflate
-      CommandName:
-      - cosmosdb update
-      Connection:
-      - keep-alive
-      ParameterSetName:
-      - -n -g --backup-policy-type
-      User-Agent:
-<<<<<<< HEAD
-      - AZURECLI/2.45.0 azsdk-python-mgmt-cosmosdb/9.0.0 Python/3.8.10 (Windows-10-10.0.22621-SP0)
-    method: GET
-    uri: https://management.azure.com/subscriptions/00000000-0000-0000-0000-000000000000/providers/Microsoft.DocumentDB/locations/westus/operationsStatus/16c3c9b4-aa3a-4588-90e1-1161833fe872?api-version=2022-11-15
-=======
-      - AZURECLI/2.45.0 azsdk-python-mgmt-cosmosdb/9.0.0 Python/3.10.10 (Windows-10-10.0.22621-SP0)
-    method: GET
-    uri: https://management.azure.com/subscriptions/00000000-0000-0000-0000-000000000000/providers/Microsoft.DocumentDB/locations/westus/operationsStatus/8e2d6e08-3bd6-49ef-a80e-d93577a53486?api-version=2022-11-15
->>>>>>> 81f8e181
-  response:
-    body:
-      string: '{"status":"Dequeued"}'
-    headers:
-      cache-control:
-      - no-store, no-cache
-      content-length:
-      - '21'
-      content-type:
-      - application/json
-      date:
-<<<<<<< HEAD
-      - Thu, 23 Feb 2023 08:23:04 GMT
-=======
+      pragma:
+      - no-cache
+      server:
+      - Microsoft-HTTPAPI/2.0
+      strict-transport-security:
+      - max-age=31536000; includeSubDomains
+      transfer-encoding:
+      - chunked
+      vary:
+      - Accept-Encoding
+      x-content-type-options:
+      - nosniff
+      x-ms-gatewayversion:
+      - version=2.14.0
+    status:
+      code: 200
+      message: Ok
+- request:
+    body: null
+    headers:
+      Accept:
+      - '*/*'
+      Accept-Encoding:
+      - gzip, deflate
+      CommandName:
+      - cosmosdb update
+      Connection:
+      - keep-alive
+      ParameterSetName:
+      - -n -g --backup-policy-type
+      User-Agent:
+      - AZURECLI/2.45.0 azsdk-python-mgmt-cosmosdb/9.0.0 Python/3.10.10 (Windows-10-10.0.22621-SP0)
+    method: GET
+    uri: https://management.azure.com/subscriptions/00000000-0000-0000-0000-000000000000/providers/Microsoft.DocumentDB/locations/westus/operationsStatus/8e2d6e08-3bd6-49ef-a80e-d93577a53486?api-version=2022-11-15
+  response:
+    body:
+      string: '{"status":"Dequeued"}'
+    headers:
+      cache-control:
+      - no-store, no-cache
+      content-length:
+      - '21'
+      content-type:
+      - application/json
+      date:
       - Tue, 28 Feb 2023 23:38:22 GMT
->>>>>>> 81f8e181
-      pragma:
-      - no-cache
-      server:
-      - Microsoft-HTTPAPI/2.0
-      strict-transport-security:
-      - max-age=31536000; includeSubDomains
-      transfer-encoding:
-      - chunked
-      vary:
-      - Accept-Encoding
-      x-content-type-options:
-      - nosniff
-      x-ms-gatewayversion:
-      - version=2.14.0
-    status:
-      code: 200
-      message: Ok
-- request:
-    body: null
-    headers:
-      Accept:
-      - '*/*'
-      Accept-Encoding:
-      - gzip, deflate
-      CommandName:
-      - cosmosdb update
-      Connection:
-      - keep-alive
-      ParameterSetName:
-      - -n -g --backup-policy-type
-      User-Agent:
-<<<<<<< HEAD
-      - AZURECLI/2.45.0 azsdk-python-mgmt-cosmosdb/9.0.0 Python/3.8.10 (Windows-10-10.0.22621-SP0)
-    method: GET
-    uri: https://management.azure.com/subscriptions/00000000-0000-0000-0000-000000000000/providers/Microsoft.DocumentDB/locations/westus/operationsStatus/16c3c9b4-aa3a-4588-90e1-1161833fe872?api-version=2022-11-15
-=======
-      - AZURECLI/2.45.0 azsdk-python-mgmt-cosmosdb/9.0.0 Python/3.10.10 (Windows-10-10.0.22621-SP0)
-    method: GET
-    uri: https://management.azure.com/subscriptions/00000000-0000-0000-0000-000000000000/providers/Microsoft.DocumentDB/locations/westus/operationsStatus/8e2d6e08-3bd6-49ef-a80e-d93577a53486?api-version=2022-11-15
->>>>>>> 81f8e181
-  response:
-    body:
-      string: '{"status":"Dequeued"}'
-    headers:
-      cache-control:
-      - no-store, no-cache
-      content-length:
-      - '21'
-      content-type:
-      - application/json
-      date:
-<<<<<<< HEAD
-      - Thu, 23 Feb 2023 08:23:34 GMT
-=======
+      pragma:
+      - no-cache
+      server:
+      - Microsoft-HTTPAPI/2.0
+      strict-transport-security:
+      - max-age=31536000; includeSubDomains
+      transfer-encoding:
+      - chunked
+      vary:
+      - Accept-Encoding
+      x-content-type-options:
+      - nosniff
+      x-ms-gatewayversion:
+      - version=2.14.0
+    status:
+      code: 200
+      message: Ok
+- request:
+    body: null
+    headers:
+      Accept:
+      - '*/*'
+      Accept-Encoding:
+      - gzip, deflate
+      CommandName:
+      - cosmosdb update
+      Connection:
+      - keep-alive
+      ParameterSetName:
+      - -n -g --backup-policy-type
+      User-Agent:
+      - AZURECLI/2.45.0 azsdk-python-mgmt-cosmosdb/9.0.0 Python/3.10.10 (Windows-10-10.0.22621-SP0)
+    method: GET
+    uri: https://management.azure.com/subscriptions/00000000-0000-0000-0000-000000000000/providers/Microsoft.DocumentDB/locations/westus/operationsStatus/8e2d6e08-3bd6-49ef-a80e-d93577a53486?api-version=2022-11-15
+  response:
+    body:
+      string: '{"status":"Dequeued"}'
+    headers:
+      cache-control:
+      - no-store, no-cache
+      content-length:
+      - '21'
+      content-type:
+      - application/json
+      date:
       - Tue, 28 Feb 2023 23:38:53 GMT
->>>>>>> 81f8e181
-      pragma:
-      - no-cache
-      server:
-      - Microsoft-HTTPAPI/2.0
-      strict-transport-security:
-      - max-age=31536000; includeSubDomains
-      transfer-encoding:
-      - chunked
-      vary:
-      - Accept-Encoding
-      x-content-type-options:
-      - nosniff
-      x-ms-gatewayversion:
-      - version=2.14.0
-    status:
-      code: 200
-      message: Ok
-- request:
-    body: null
-    headers:
-      Accept:
-      - '*/*'
-      Accept-Encoding:
-      - gzip, deflate
-      CommandName:
-      - cosmosdb update
-      Connection:
-      - keep-alive
-      ParameterSetName:
-      - -n -g --backup-policy-type
-      User-Agent:
-<<<<<<< HEAD
-      - AZURECLI/2.45.0 azsdk-python-mgmt-cosmosdb/9.0.0 Python/3.8.10 (Windows-10-10.0.22621-SP0)
-    method: GET
-    uri: https://management.azure.com/subscriptions/00000000-0000-0000-0000-000000000000/providers/Microsoft.DocumentDB/locations/westus/operationsStatus/16c3c9b4-aa3a-4588-90e1-1161833fe872?api-version=2022-11-15
-=======
-      - AZURECLI/2.45.0 azsdk-python-mgmt-cosmosdb/9.0.0 Python/3.10.10 (Windows-10-10.0.22621-SP0)
-    method: GET
-    uri: https://management.azure.com/subscriptions/00000000-0000-0000-0000-000000000000/providers/Microsoft.DocumentDB/locations/westus/operationsStatus/8e2d6e08-3bd6-49ef-a80e-d93577a53486?api-version=2022-11-15
->>>>>>> 81f8e181
-  response:
-    body:
-      string: '{"status":"Dequeued"}'
-    headers:
-      cache-control:
-      - no-store, no-cache
-      content-length:
-      - '21'
-      content-type:
-      - application/json
-      date:
-<<<<<<< HEAD
-      - Thu, 23 Feb 2023 08:24:05 GMT
-=======
+      pragma:
+      - no-cache
+      server:
+      - Microsoft-HTTPAPI/2.0
+      strict-transport-security:
+      - max-age=31536000; includeSubDomains
+      transfer-encoding:
+      - chunked
+      vary:
+      - Accept-Encoding
+      x-content-type-options:
+      - nosniff
+      x-ms-gatewayversion:
+      - version=2.14.0
+    status:
+      code: 200
+      message: Ok
+- request:
+    body: null
+    headers:
+      Accept:
+      - '*/*'
+      Accept-Encoding:
+      - gzip, deflate
+      CommandName:
+      - cosmosdb update
+      Connection:
+      - keep-alive
+      ParameterSetName:
+      - -n -g --backup-policy-type
+      User-Agent:
+      - AZURECLI/2.45.0 azsdk-python-mgmt-cosmosdb/9.0.0 Python/3.10.10 (Windows-10-10.0.22621-SP0)
+    method: GET
+    uri: https://management.azure.com/subscriptions/00000000-0000-0000-0000-000000000000/providers/Microsoft.DocumentDB/locations/westus/operationsStatus/8e2d6e08-3bd6-49ef-a80e-d93577a53486?api-version=2022-11-15
+  response:
+    body:
+      string: '{"status":"Dequeued"}'
+    headers:
+      cache-control:
+      - no-store, no-cache
+      content-length:
+      - '21'
+      content-type:
+      - application/json
+      date:
       - Tue, 28 Feb 2023 23:39:23 GMT
->>>>>>> 81f8e181
-      pragma:
-      - no-cache
-      server:
-      - Microsoft-HTTPAPI/2.0
-      strict-transport-security:
-      - max-age=31536000; includeSubDomains
-      transfer-encoding:
-      - chunked
-      vary:
-      - Accept-Encoding
-      x-content-type-options:
-      - nosniff
-      x-ms-gatewayversion:
-      - version=2.14.0
-    status:
-      code: 200
-      message: Ok
-- request:
-    body: null
-    headers:
-      Accept:
-      - '*/*'
-      Accept-Encoding:
-      - gzip, deflate
-      CommandName:
-      - cosmosdb update
-      Connection:
-      - keep-alive
-      ParameterSetName:
-      - -n -g --backup-policy-type
-      User-Agent:
-<<<<<<< HEAD
-      - AZURECLI/2.45.0 azsdk-python-mgmt-cosmosdb/9.0.0 Python/3.8.10 (Windows-10-10.0.22621-SP0)
-    method: GET
-    uri: https://management.azure.com/subscriptions/00000000-0000-0000-0000-000000000000/providers/Microsoft.DocumentDB/locations/westus/operationsStatus/16c3c9b4-aa3a-4588-90e1-1161833fe872?api-version=2022-11-15
-=======
-      - AZURECLI/2.45.0 azsdk-python-mgmt-cosmosdb/9.0.0 Python/3.10.10 (Windows-10-10.0.22621-SP0)
-    method: GET
-    uri: https://management.azure.com/subscriptions/00000000-0000-0000-0000-000000000000/providers/Microsoft.DocumentDB/locations/westus/operationsStatus/8e2d6e08-3bd6-49ef-a80e-d93577a53486?api-version=2022-11-15
->>>>>>> 81f8e181
-  response:
-    body:
-      string: '{"status":"Dequeued"}'
-    headers:
-      cache-control:
-      - no-store, no-cache
-      content-length:
-      - '21'
-      content-type:
-      - application/json
-      date:
-<<<<<<< HEAD
-      - Thu, 23 Feb 2023 08:24:35 GMT
-=======
+      pragma:
+      - no-cache
+      server:
+      - Microsoft-HTTPAPI/2.0
+      strict-transport-security:
+      - max-age=31536000; includeSubDomains
+      transfer-encoding:
+      - chunked
+      vary:
+      - Accept-Encoding
+      x-content-type-options:
+      - nosniff
+      x-ms-gatewayversion:
+      - version=2.14.0
+    status:
+      code: 200
+      message: Ok
+- request:
+    body: null
+    headers:
+      Accept:
+      - '*/*'
+      Accept-Encoding:
+      - gzip, deflate
+      CommandName:
+      - cosmosdb update
+      Connection:
+      - keep-alive
+      ParameterSetName:
+      - -n -g --backup-policy-type
+      User-Agent:
+      - AZURECLI/2.45.0 azsdk-python-mgmt-cosmosdb/9.0.0 Python/3.10.10 (Windows-10-10.0.22621-SP0)
+    method: GET
+    uri: https://management.azure.com/subscriptions/00000000-0000-0000-0000-000000000000/providers/Microsoft.DocumentDB/locations/westus/operationsStatus/8e2d6e08-3bd6-49ef-a80e-d93577a53486?api-version=2022-11-15
+  response:
+    body:
+      string: '{"status":"Dequeued"}'
+    headers:
+      cache-control:
+      - no-store, no-cache
+      content-length:
+      - '21'
+      content-type:
+      - application/json
+      date:
       - Tue, 28 Feb 2023 23:39:52 GMT
->>>>>>> 81f8e181
-      pragma:
-      - no-cache
-      server:
-      - Microsoft-HTTPAPI/2.0
-      strict-transport-security:
-      - max-age=31536000; includeSubDomains
-      transfer-encoding:
-      - chunked
-      vary:
-      - Accept-Encoding
-      x-content-type-options:
-      - nosniff
-      x-ms-gatewayversion:
-      - version=2.14.0
-    status:
-      code: 200
-      message: Ok
-- request:
-    body: null
-    headers:
-      Accept:
-      - '*/*'
-      Accept-Encoding:
-      - gzip, deflate
-      CommandName:
-      - cosmosdb update
-      Connection:
-      - keep-alive
-      ParameterSetName:
-      - -n -g --backup-policy-type
-      User-Agent:
-<<<<<<< HEAD
-      - AZURECLI/2.45.0 azsdk-python-mgmt-cosmosdb/9.0.0 Python/3.8.10 (Windows-10-10.0.22621-SP0)
-    method: GET
-    uri: https://management.azure.com/subscriptions/00000000-0000-0000-0000-000000000000/providers/Microsoft.DocumentDB/locations/westus/operationsStatus/16c3c9b4-aa3a-4588-90e1-1161833fe872?api-version=2022-11-15
-=======
-      - AZURECLI/2.45.0 azsdk-python-mgmt-cosmosdb/9.0.0 Python/3.10.10 (Windows-10-10.0.22621-SP0)
-    method: GET
-    uri: https://management.azure.com/subscriptions/00000000-0000-0000-0000-000000000000/providers/Microsoft.DocumentDB/locations/westus/operationsStatus/8e2d6e08-3bd6-49ef-a80e-d93577a53486?api-version=2022-11-15
->>>>>>> 81f8e181
-  response:
-    body:
-      string: '{"status":"Dequeued"}'
-    headers:
-      cache-control:
-      - no-store, no-cache
-      content-length:
-      - '21'
-      content-type:
-      - application/json
-      date:
-<<<<<<< HEAD
-      - Thu, 23 Feb 2023 08:25:05 GMT
-=======
+      pragma:
+      - no-cache
+      server:
+      - Microsoft-HTTPAPI/2.0
+      strict-transport-security:
+      - max-age=31536000; includeSubDomains
+      transfer-encoding:
+      - chunked
+      vary:
+      - Accept-Encoding
+      x-content-type-options:
+      - nosniff
+      x-ms-gatewayversion:
+      - version=2.14.0
+    status:
+      code: 200
+      message: Ok
+- request:
+    body: null
+    headers:
+      Accept:
+      - '*/*'
+      Accept-Encoding:
+      - gzip, deflate
+      CommandName:
+      - cosmosdb update
+      Connection:
+      - keep-alive
+      ParameterSetName:
+      - -n -g --backup-policy-type
+      User-Agent:
+      - AZURECLI/2.45.0 azsdk-python-mgmt-cosmosdb/9.0.0 Python/3.10.10 (Windows-10-10.0.22621-SP0)
+    method: GET
+    uri: https://management.azure.com/subscriptions/00000000-0000-0000-0000-000000000000/providers/Microsoft.DocumentDB/locations/westus/operationsStatus/8e2d6e08-3bd6-49ef-a80e-d93577a53486?api-version=2022-11-15
+  response:
+    body:
+      string: '{"status":"Dequeued"}'
+    headers:
+      cache-control:
+      - no-store, no-cache
+      content-length:
+      - '21'
+      content-type:
+      - application/json
+      date:
       - Tue, 28 Feb 2023 23:40:23 GMT
->>>>>>> 81f8e181
-      pragma:
-      - no-cache
-      server:
-      - Microsoft-HTTPAPI/2.0
-      strict-transport-security:
-      - max-age=31536000; includeSubDomains
-      transfer-encoding:
-      - chunked
-      vary:
-      - Accept-Encoding
-      x-content-type-options:
-      - nosniff
-      x-ms-gatewayversion:
-      - version=2.14.0
-    status:
-      code: 200
-      message: Ok
-- request:
-    body: null
-    headers:
-      Accept:
-      - '*/*'
-      Accept-Encoding:
-      - gzip, deflate
-      CommandName:
-      - cosmosdb update
-      Connection:
-      - keep-alive
-      ParameterSetName:
-      - -n -g --backup-policy-type
-      User-Agent:
-<<<<<<< HEAD
-      - AZURECLI/2.45.0 azsdk-python-mgmt-cosmosdb/9.0.0 Python/3.8.10 (Windows-10-10.0.22621-SP0)
-    method: GET
-    uri: https://management.azure.com/subscriptions/00000000-0000-0000-0000-000000000000/providers/Microsoft.DocumentDB/locations/westus/operationsStatus/16c3c9b4-aa3a-4588-90e1-1161833fe872?api-version=2022-11-15
-=======
-      - AZURECLI/2.45.0 azsdk-python-mgmt-cosmosdb/9.0.0 Python/3.10.10 (Windows-10-10.0.22621-SP0)
-    method: GET
-    uri: https://management.azure.com/subscriptions/00000000-0000-0000-0000-000000000000/providers/Microsoft.DocumentDB/locations/westus/operationsStatus/8e2d6e08-3bd6-49ef-a80e-d93577a53486?api-version=2022-11-15
->>>>>>> 81f8e181
-  response:
-    body:
-      string: '{"status":"Dequeued"}'
-    headers:
-      cache-control:
-      - no-store, no-cache
-      content-length:
-      - '21'
-      content-type:
-      - application/json
-      date:
-<<<<<<< HEAD
-      - Thu, 23 Feb 2023 08:25:36 GMT
-=======
+      pragma:
+      - no-cache
+      server:
+      - Microsoft-HTTPAPI/2.0
+      strict-transport-security:
+      - max-age=31536000; includeSubDomains
+      transfer-encoding:
+      - chunked
+      vary:
+      - Accept-Encoding
+      x-content-type-options:
+      - nosniff
+      x-ms-gatewayversion:
+      - version=2.14.0
+    status:
+      code: 200
+      message: Ok
+- request:
+    body: null
+    headers:
+      Accept:
+      - '*/*'
+      Accept-Encoding:
+      - gzip, deflate
+      CommandName:
+      - cosmosdb update
+      Connection:
+      - keep-alive
+      ParameterSetName:
+      - -n -g --backup-policy-type
+      User-Agent:
+      - AZURECLI/2.45.0 azsdk-python-mgmt-cosmosdb/9.0.0 Python/3.10.10 (Windows-10-10.0.22621-SP0)
+    method: GET
+    uri: https://management.azure.com/subscriptions/00000000-0000-0000-0000-000000000000/providers/Microsoft.DocumentDB/locations/westus/operationsStatus/8e2d6e08-3bd6-49ef-a80e-d93577a53486?api-version=2022-11-15
+  response:
+    body:
+      string: '{"status":"Dequeued"}'
+    headers:
+      cache-control:
+      - no-store, no-cache
+      content-length:
+      - '21'
+      content-type:
+      - application/json
+      date:
       - Tue, 28 Feb 2023 23:40:53 GMT
->>>>>>> 81f8e181
-      pragma:
-      - no-cache
-      server:
-      - Microsoft-HTTPAPI/2.0
-      strict-transport-security:
-      - max-age=31536000; includeSubDomains
-      transfer-encoding:
-      - chunked
-      vary:
-      - Accept-Encoding
-      x-content-type-options:
-      - nosniff
-      x-ms-gatewayversion:
-      - version=2.14.0
-    status:
-      code: 200
-      message: Ok
-- request:
-    body: null
-    headers:
-      Accept:
-      - '*/*'
-      Accept-Encoding:
-      - gzip, deflate
-      CommandName:
-      - cosmosdb update
-      Connection:
-      - keep-alive
-      ParameterSetName:
-      - -n -g --backup-policy-type
-      User-Agent:
-<<<<<<< HEAD
-      - AZURECLI/2.45.0 azsdk-python-mgmt-cosmosdb/9.0.0 Python/3.8.10 (Windows-10-10.0.22621-SP0)
-    method: GET
-    uri: https://management.azure.com/subscriptions/00000000-0000-0000-0000-000000000000/providers/Microsoft.DocumentDB/locations/westus/operationsStatus/16c3c9b4-aa3a-4588-90e1-1161833fe872?api-version=2022-11-15
-=======
-      - AZURECLI/2.45.0 azsdk-python-mgmt-cosmosdb/9.0.0 Python/3.10.10 (Windows-10-10.0.22621-SP0)
-    method: GET
-    uri: https://management.azure.com/subscriptions/00000000-0000-0000-0000-000000000000/providers/Microsoft.DocumentDB/locations/westus/operationsStatus/8e2d6e08-3bd6-49ef-a80e-d93577a53486?api-version=2022-11-15
->>>>>>> 81f8e181
-  response:
-    body:
-      string: '{"status":"Dequeued"}'
-    headers:
-      cache-control:
-      - no-store, no-cache
-      content-length:
-      - '21'
-      content-type:
-      - application/json
-      date:
-<<<<<<< HEAD
-      - Thu, 23 Feb 2023 08:26:06 GMT
-=======
+      pragma:
+      - no-cache
+      server:
+      - Microsoft-HTTPAPI/2.0
+      strict-transport-security:
+      - max-age=31536000; includeSubDomains
+      transfer-encoding:
+      - chunked
+      vary:
+      - Accept-Encoding
+      x-content-type-options:
+      - nosniff
+      x-ms-gatewayversion:
+      - version=2.14.0
+    status:
+      code: 200
+      message: Ok
+- request:
+    body: null
+    headers:
+      Accept:
+      - '*/*'
+      Accept-Encoding:
+      - gzip, deflate
+      CommandName:
+      - cosmosdb update
+      Connection:
+      - keep-alive
+      ParameterSetName:
+      - -n -g --backup-policy-type
+      User-Agent:
+      - AZURECLI/2.45.0 azsdk-python-mgmt-cosmosdb/9.0.0 Python/3.10.10 (Windows-10-10.0.22621-SP0)
+    method: GET
+    uri: https://management.azure.com/subscriptions/00000000-0000-0000-0000-000000000000/providers/Microsoft.DocumentDB/locations/westus/operationsStatus/8e2d6e08-3bd6-49ef-a80e-d93577a53486?api-version=2022-11-15
+  response:
+    body:
+      string: '{"status":"Dequeued"}'
+    headers:
+      cache-control:
+      - no-store, no-cache
+      content-length:
+      - '21'
+      content-type:
+      - application/json
+      date:
       - Tue, 28 Feb 2023 23:41:23 GMT
->>>>>>> 81f8e181
-      pragma:
-      - no-cache
-      server:
-      - Microsoft-HTTPAPI/2.0
-      strict-transport-security:
-      - max-age=31536000; includeSubDomains
-      transfer-encoding:
-      - chunked
-      vary:
-      - Accept-Encoding
-      x-content-type-options:
-      - nosniff
-      x-ms-gatewayversion:
-      - version=2.14.0
-    status:
-      code: 200
-      message: Ok
-- request:
-    body: null
-    headers:
-      Accept:
-      - '*/*'
-      Accept-Encoding:
-      - gzip, deflate
-      CommandName:
-      - cosmosdb update
-      Connection:
-      - keep-alive
-      ParameterSetName:
-      - -n -g --backup-policy-type
-      User-Agent:
-<<<<<<< HEAD
-      - AZURECLI/2.45.0 azsdk-python-mgmt-cosmosdb/9.0.0 Python/3.8.10 (Windows-10-10.0.22621-SP0)
-    method: GET
-    uri: https://management.azure.com/subscriptions/00000000-0000-0000-0000-000000000000/providers/Microsoft.DocumentDB/locations/westus/operationsStatus/16c3c9b4-aa3a-4588-90e1-1161833fe872?api-version=2022-11-15
-=======
-      - AZURECLI/2.45.0 azsdk-python-mgmt-cosmosdb/9.0.0 Python/3.10.10 (Windows-10-10.0.22621-SP0)
-    method: GET
-    uri: https://management.azure.com/subscriptions/00000000-0000-0000-0000-000000000000/providers/Microsoft.DocumentDB/locations/westus/operationsStatus/8e2d6e08-3bd6-49ef-a80e-d93577a53486?api-version=2022-11-15
->>>>>>> 81f8e181
-  response:
-    body:
-      string: '{"status":"Dequeued"}'
-    headers:
-      cache-control:
-      - no-store, no-cache
-      content-length:
-      - '21'
-      content-type:
-      - application/json
-      date:
-<<<<<<< HEAD
-      - Thu, 23 Feb 2023 08:26:36 GMT
-=======
+      pragma:
+      - no-cache
+      server:
+      - Microsoft-HTTPAPI/2.0
+      strict-transport-security:
+      - max-age=31536000; includeSubDomains
+      transfer-encoding:
+      - chunked
+      vary:
+      - Accept-Encoding
+      x-content-type-options:
+      - nosniff
+      x-ms-gatewayversion:
+      - version=2.14.0
+    status:
+      code: 200
+      message: Ok
+- request:
+    body: null
+    headers:
+      Accept:
+      - '*/*'
+      Accept-Encoding:
+      - gzip, deflate
+      CommandName:
+      - cosmosdb update
+      Connection:
+      - keep-alive
+      ParameterSetName:
+      - -n -g --backup-policy-type
+      User-Agent:
+      - AZURECLI/2.45.0 azsdk-python-mgmt-cosmosdb/9.0.0 Python/3.10.10 (Windows-10-10.0.22621-SP0)
+    method: GET
+    uri: https://management.azure.com/subscriptions/00000000-0000-0000-0000-000000000000/providers/Microsoft.DocumentDB/locations/westus/operationsStatus/8e2d6e08-3bd6-49ef-a80e-d93577a53486?api-version=2022-11-15
+  response:
+    body:
+      string: '{"status":"Dequeued"}'
+    headers:
+      cache-control:
+      - no-store, no-cache
+      content-length:
+      - '21'
+      content-type:
+      - application/json
+      date:
       - Tue, 28 Feb 2023 23:41:52 GMT
->>>>>>> 81f8e181
-      pragma:
-      - no-cache
-      server:
-      - Microsoft-HTTPAPI/2.0
-      strict-transport-security:
-      - max-age=31536000; includeSubDomains
-      transfer-encoding:
-      - chunked
-      vary:
-      - Accept-Encoding
-      x-content-type-options:
-      - nosniff
-      x-ms-gatewayversion:
-      - version=2.14.0
-    status:
-      code: 200
-      message: Ok
-- request:
-    body: null
-    headers:
-      Accept:
-      - '*/*'
-      Accept-Encoding:
-      - gzip, deflate
-      CommandName:
-      - cosmosdb update
-      Connection:
-      - keep-alive
-      ParameterSetName:
-      - -n -g --backup-policy-type
-      User-Agent:
-<<<<<<< HEAD
-      - AZURECLI/2.45.0 azsdk-python-mgmt-cosmosdb/9.0.0 Python/3.8.10 (Windows-10-10.0.22621-SP0)
-    method: GET
-    uri: https://management.azure.com/subscriptions/00000000-0000-0000-0000-000000000000/providers/Microsoft.DocumentDB/locations/westus/operationsStatus/16c3c9b4-aa3a-4588-90e1-1161833fe872?api-version=2022-11-15
-=======
-      - AZURECLI/2.45.0 azsdk-python-mgmt-cosmosdb/9.0.0 Python/3.10.10 (Windows-10-10.0.22621-SP0)
-    method: GET
-    uri: https://management.azure.com/subscriptions/00000000-0000-0000-0000-000000000000/providers/Microsoft.DocumentDB/locations/westus/operationsStatus/8e2d6e08-3bd6-49ef-a80e-d93577a53486?api-version=2022-11-15
->>>>>>> 81f8e181
-  response:
-    body:
-      string: '{"status":"Dequeued"}'
-    headers:
-      cache-control:
-      - no-store, no-cache
-      content-length:
-      - '21'
-      content-type:
-      - application/json
-      date:
-<<<<<<< HEAD
-      - Thu, 23 Feb 2023 08:27:07 GMT
-=======
+      pragma:
+      - no-cache
+      server:
+      - Microsoft-HTTPAPI/2.0
+      strict-transport-security:
+      - max-age=31536000; includeSubDomains
+      transfer-encoding:
+      - chunked
+      vary:
+      - Accept-Encoding
+      x-content-type-options:
+      - nosniff
+      x-ms-gatewayversion:
+      - version=2.14.0
+    status:
+      code: 200
+      message: Ok
+- request:
+    body: null
+    headers:
+      Accept:
+      - '*/*'
+      Accept-Encoding:
+      - gzip, deflate
+      CommandName:
+      - cosmosdb update
+      Connection:
+      - keep-alive
+      ParameterSetName:
+      - -n -g --backup-policy-type
+      User-Agent:
+      - AZURECLI/2.45.0 azsdk-python-mgmt-cosmosdb/9.0.0 Python/3.10.10 (Windows-10-10.0.22621-SP0)
+    method: GET
+    uri: https://management.azure.com/subscriptions/00000000-0000-0000-0000-000000000000/providers/Microsoft.DocumentDB/locations/westus/operationsStatus/8e2d6e08-3bd6-49ef-a80e-d93577a53486?api-version=2022-11-15
+  response:
+    body:
+      string: '{"status":"Dequeued"}'
+    headers:
+      cache-control:
+      - no-store, no-cache
+      content-length:
+      - '21'
+      content-type:
+      - application/json
+      date:
       - Tue, 28 Feb 2023 23:42:23 GMT
->>>>>>> 81f8e181
-      pragma:
-      - no-cache
-      server:
-      - Microsoft-HTTPAPI/2.0
-      strict-transport-security:
-      - max-age=31536000; includeSubDomains
-      transfer-encoding:
-      - chunked
-      vary:
-      - Accept-Encoding
-      x-content-type-options:
-      - nosniff
-      x-ms-gatewayversion:
-      - version=2.14.0
-    status:
-      code: 200
-      message: Ok
-- request:
-    body: null
-    headers:
-      Accept:
-      - '*/*'
-      Accept-Encoding:
-      - gzip, deflate
-      CommandName:
-      - cosmosdb update
-      Connection:
-      - keep-alive
-      ParameterSetName:
-      - -n -g --backup-policy-type
-      User-Agent:
-<<<<<<< HEAD
-      - AZURECLI/2.45.0 azsdk-python-mgmt-cosmosdb/9.0.0 Python/3.8.10 (Windows-10-10.0.22621-SP0)
-    method: GET
-    uri: https://management.azure.com/subscriptions/00000000-0000-0000-0000-000000000000/providers/Microsoft.DocumentDB/locations/westus/operationsStatus/16c3c9b4-aa3a-4588-90e1-1161833fe872?api-version=2022-11-15
-=======
-      - AZURECLI/2.45.0 azsdk-python-mgmt-cosmosdb/9.0.0 Python/3.10.10 (Windows-10-10.0.22621-SP0)
-    method: GET
-    uri: https://management.azure.com/subscriptions/00000000-0000-0000-0000-000000000000/providers/Microsoft.DocumentDB/locations/westus/operationsStatus/8e2d6e08-3bd6-49ef-a80e-d93577a53486?api-version=2022-11-15
->>>>>>> 81f8e181
-  response:
-    body:
-      string: '{"status":"Dequeued"}'
-    headers:
-      cache-control:
-      - no-store, no-cache
-      content-length:
-      - '21'
-      content-type:
-      - application/json
-      date:
-<<<<<<< HEAD
-      - Thu, 23 Feb 2023 08:27:38 GMT
-=======
+      pragma:
+      - no-cache
+      server:
+      - Microsoft-HTTPAPI/2.0
+      strict-transport-security:
+      - max-age=31536000; includeSubDomains
+      transfer-encoding:
+      - chunked
+      vary:
+      - Accept-Encoding
+      x-content-type-options:
+      - nosniff
+      x-ms-gatewayversion:
+      - version=2.14.0
+    status:
+      code: 200
+      message: Ok
+- request:
+    body: null
+    headers:
+      Accept:
+      - '*/*'
+      Accept-Encoding:
+      - gzip, deflate
+      CommandName:
+      - cosmosdb update
+      Connection:
+      - keep-alive
+      ParameterSetName:
+      - -n -g --backup-policy-type
+      User-Agent:
+      - AZURECLI/2.45.0 azsdk-python-mgmt-cosmosdb/9.0.0 Python/3.10.10 (Windows-10-10.0.22621-SP0)
+    method: GET
+    uri: https://management.azure.com/subscriptions/00000000-0000-0000-0000-000000000000/providers/Microsoft.DocumentDB/locations/westus/operationsStatus/8e2d6e08-3bd6-49ef-a80e-d93577a53486?api-version=2022-11-15
+  response:
+    body:
+      string: '{"status":"Dequeued"}'
+    headers:
+      cache-control:
+      - no-store, no-cache
+      content-length:
+      - '21'
+      content-type:
+      - application/json
+      date:
       - Tue, 28 Feb 2023 23:42:53 GMT
->>>>>>> 81f8e181
-      pragma:
-      - no-cache
-      server:
-      - Microsoft-HTTPAPI/2.0
-      strict-transport-security:
-      - max-age=31536000; includeSubDomains
-      transfer-encoding:
-      - chunked
-      vary:
-      - Accept-Encoding
-      x-content-type-options:
-      - nosniff
-      x-ms-gatewayversion:
-      - version=2.14.0
-    status:
-      code: 200
-      message: Ok
-- request:
-    body: null
-    headers:
-      Accept:
-      - '*/*'
-      Accept-Encoding:
-      - gzip, deflate
-      CommandName:
-      - cosmosdb update
-      Connection:
-      - keep-alive
-      ParameterSetName:
-      - -n -g --backup-policy-type
-      User-Agent:
-<<<<<<< HEAD
-      - AZURECLI/2.45.0 azsdk-python-mgmt-cosmosdb/9.0.0 Python/3.8.10 (Windows-10-10.0.22621-SP0)
-    method: GET
-    uri: https://management.azure.com/subscriptions/00000000-0000-0000-0000-000000000000/providers/Microsoft.DocumentDB/locations/westus/operationsStatus/16c3c9b4-aa3a-4588-90e1-1161833fe872?api-version=2022-11-15
-=======
-      - AZURECLI/2.45.0 azsdk-python-mgmt-cosmosdb/9.0.0 Python/3.10.10 (Windows-10-10.0.22621-SP0)
-    method: GET
-    uri: https://management.azure.com/subscriptions/00000000-0000-0000-0000-000000000000/providers/Microsoft.DocumentDB/locations/westus/operationsStatus/8e2d6e08-3bd6-49ef-a80e-d93577a53486?api-version=2022-11-15
->>>>>>> 81f8e181
-  response:
-    body:
-      string: '{"status":"Dequeued"}'
-    headers:
-      cache-control:
-      - no-store, no-cache
-      content-length:
-      - '21'
-      content-type:
-      - application/json
-      date:
-<<<<<<< HEAD
-      - Thu, 23 Feb 2023 08:28:08 GMT
-=======
+      pragma:
+      - no-cache
+      server:
+      - Microsoft-HTTPAPI/2.0
+      strict-transport-security:
+      - max-age=31536000; includeSubDomains
+      transfer-encoding:
+      - chunked
+      vary:
+      - Accept-Encoding
+      x-content-type-options:
+      - nosniff
+      x-ms-gatewayversion:
+      - version=2.14.0
+    status:
+      code: 200
+      message: Ok
+- request:
+    body: null
+    headers:
+      Accept:
+      - '*/*'
+      Accept-Encoding:
+      - gzip, deflate
+      CommandName:
+      - cosmosdb update
+      Connection:
+      - keep-alive
+      ParameterSetName:
+      - -n -g --backup-policy-type
+      User-Agent:
+      - AZURECLI/2.45.0 azsdk-python-mgmt-cosmosdb/9.0.0 Python/3.10.10 (Windows-10-10.0.22621-SP0)
+    method: GET
+    uri: https://management.azure.com/subscriptions/00000000-0000-0000-0000-000000000000/providers/Microsoft.DocumentDB/locations/westus/operationsStatus/8e2d6e08-3bd6-49ef-a80e-d93577a53486?api-version=2022-11-15
+  response:
+    body:
+      string: '{"status":"Dequeued"}'
+    headers:
+      cache-control:
+      - no-store, no-cache
+      content-length:
+      - '21'
+      content-type:
+      - application/json
+      date:
       - Tue, 28 Feb 2023 23:43:24 GMT
->>>>>>> 81f8e181
-      pragma:
-      - no-cache
-      server:
-      - Microsoft-HTTPAPI/2.0
-      strict-transport-security:
-      - max-age=31536000; includeSubDomains
-      transfer-encoding:
-      - chunked
-      vary:
-      - Accept-Encoding
-      x-content-type-options:
-      - nosniff
-      x-ms-gatewayversion:
-      - version=2.14.0
-    status:
-      code: 200
-      message: Ok
-- request:
-    body: null
-    headers:
-      Accept:
-      - '*/*'
-      Accept-Encoding:
-      - gzip, deflate
-      CommandName:
-      - cosmosdb update
-      Connection:
-      - keep-alive
-      ParameterSetName:
-      - -n -g --backup-policy-type
-      User-Agent:
-<<<<<<< HEAD
-      - AZURECLI/2.45.0 azsdk-python-mgmt-cosmosdb/9.0.0 Python/3.8.10 (Windows-10-10.0.22621-SP0)
-    method: GET
-    uri: https://management.azure.com/subscriptions/00000000-0000-0000-0000-000000000000/providers/Microsoft.DocumentDB/locations/westus/operationsStatus/16c3c9b4-aa3a-4588-90e1-1161833fe872?api-version=2022-11-15
-=======
-      - AZURECLI/2.45.0 azsdk-python-mgmt-cosmosdb/9.0.0 Python/3.10.10 (Windows-10-10.0.22621-SP0)
-    method: GET
-    uri: https://management.azure.com/subscriptions/00000000-0000-0000-0000-000000000000/providers/Microsoft.DocumentDB/locations/westus/operationsStatus/8e2d6e08-3bd6-49ef-a80e-d93577a53486?api-version=2022-11-15
->>>>>>> 81f8e181
-  response:
-    body:
-      string: '{"status":"Dequeued"}'
-    headers:
-      cache-control:
-      - no-store, no-cache
-      content-length:
-      - '21'
-      content-type:
-      - application/json
-      date:
-<<<<<<< HEAD
-      - Thu, 23 Feb 2023 08:28:39 GMT
-=======
+      pragma:
+      - no-cache
+      server:
+      - Microsoft-HTTPAPI/2.0
+      strict-transport-security:
+      - max-age=31536000; includeSubDomains
+      transfer-encoding:
+      - chunked
+      vary:
+      - Accept-Encoding
+      x-content-type-options:
+      - nosniff
+      x-ms-gatewayversion:
+      - version=2.14.0
+    status:
+      code: 200
+      message: Ok
+- request:
+    body: null
+    headers:
+      Accept:
+      - '*/*'
+      Accept-Encoding:
+      - gzip, deflate
+      CommandName:
+      - cosmosdb update
+      Connection:
+      - keep-alive
+      ParameterSetName:
+      - -n -g --backup-policy-type
+      User-Agent:
+      - AZURECLI/2.45.0 azsdk-python-mgmt-cosmosdb/9.0.0 Python/3.10.10 (Windows-10-10.0.22621-SP0)
+    method: GET
+    uri: https://management.azure.com/subscriptions/00000000-0000-0000-0000-000000000000/providers/Microsoft.DocumentDB/locations/westus/operationsStatus/8e2d6e08-3bd6-49ef-a80e-d93577a53486?api-version=2022-11-15
+  response:
+    body:
+      string: '{"status":"Dequeued"}'
+    headers:
+      cache-control:
+      - no-store, no-cache
+      content-length:
+      - '21'
+      content-type:
+      - application/json
+      date:
       - Tue, 28 Feb 2023 23:43:54 GMT
->>>>>>> 81f8e181
-      pragma:
-      - no-cache
-      server:
-      - Microsoft-HTTPAPI/2.0
-      strict-transport-security:
-      - max-age=31536000; includeSubDomains
-      transfer-encoding:
-      - chunked
-      vary:
-      - Accept-Encoding
-      x-content-type-options:
-      - nosniff
-      x-ms-gatewayversion:
-      - version=2.14.0
-    status:
-      code: 200
-      message: Ok
-- request:
-    body: null
-    headers:
-      Accept:
-      - '*/*'
-      Accept-Encoding:
-      - gzip, deflate
-      CommandName:
-      - cosmosdb update
-      Connection:
-      - keep-alive
-      ParameterSetName:
-      - -n -g --backup-policy-type
-      User-Agent:
-<<<<<<< HEAD
-      - AZURECLI/2.45.0 azsdk-python-mgmt-cosmosdb/9.0.0 Python/3.8.10 (Windows-10-10.0.22621-SP0)
-    method: GET
-    uri: https://management.azure.com/subscriptions/00000000-0000-0000-0000-000000000000/providers/Microsoft.DocumentDB/locations/westus/operationsStatus/16c3c9b4-aa3a-4588-90e1-1161833fe872?api-version=2022-11-15
-=======
-      - AZURECLI/2.45.0 azsdk-python-mgmt-cosmosdb/9.0.0 Python/3.10.10 (Windows-10-10.0.22621-SP0)
-    method: GET
-    uri: https://management.azure.com/subscriptions/00000000-0000-0000-0000-000000000000/providers/Microsoft.DocumentDB/locations/westus/operationsStatus/8e2d6e08-3bd6-49ef-a80e-d93577a53486?api-version=2022-11-15
->>>>>>> 81f8e181
-  response:
-    body:
-      string: '{"status":"Dequeued"}'
-    headers:
-      cache-control:
-      - no-store, no-cache
-      content-length:
-      - '21'
-      content-type:
-      - application/json
-      date:
-<<<<<<< HEAD
-      - Thu, 23 Feb 2023 08:29:09 GMT
-=======
+      pragma:
+      - no-cache
+      server:
+      - Microsoft-HTTPAPI/2.0
+      strict-transport-security:
+      - max-age=31536000; includeSubDomains
+      transfer-encoding:
+      - chunked
+      vary:
+      - Accept-Encoding
+      x-content-type-options:
+      - nosniff
+      x-ms-gatewayversion:
+      - version=2.14.0
+    status:
+      code: 200
+      message: Ok
+- request:
+    body: null
+    headers:
+      Accept:
+      - '*/*'
+      Accept-Encoding:
+      - gzip, deflate
+      CommandName:
+      - cosmosdb update
+      Connection:
+      - keep-alive
+      ParameterSetName:
+      - -n -g --backup-policy-type
+      User-Agent:
+      - AZURECLI/2.45.0 azsdk-python-mgmt-cosmosdb/9.0.0 Python/3.10.10 (Windows-10-10.0.22621-SP0)
+    method: GET
+    uri: https://management.azure.com/subscriptions/00000000-0000-0000-0000-000000000000/providers/Microsoft.DocumentDB/locations/westus/operationsStatus/8e2d6e08-3bd6-49ef-a80e-d93577a53486?api-version=2022-11-15
+  response:
+    body:
+      string: '{"status":"Dequeued"}'
+    headers:
+      cache-control:
+      - no-store, no-cache
+      content-length:
+      - '21'
+      content-type:
+      - application/json
+      date:
       - Tue, 28 Feb 2023 23:44:24 GMT
->>>>>>> 81f8e181
-      pragma:
-      - no-cache
-      server:
-      - Microsoft-HTTPAPI/2.0
-      strict-transport-security:
-      - max-age=31536000; includeSubDomains
-      transfer-encoding:
-      - chunked
-      vary:
-      - Accept-Encoding
-      x-content-type-options:
-      - nosniff
-      x-ms-gatewayversion:
-      - version=2.14.0
-    status:
-      code: 200
-      message: Ok
-- request:
-    body: null
-    headers:
-      Accept:
-      - '*/*'
-      Accept-Encoding:
-      - gzip, deflate
-      CommandName:
-      - cosmosdb update
-      Connection:
-      - keep-alive
-      ParameterSetName:
-      - -n -g --backup-policy-type
-      User-Agent:
-<<<<<<< HEAD
-      - AZURECLI/2.45.0 azsdk-python-mgmt-cosmosdb/9.0.0 Python/3.8.10 (Windows-10-10.0.22621-SP0)
-    method: GET
-    uri: https://management.azure.com/subscriptions/00000000-0000-0000-0000-000000000000/providers/Microsoft.DocumentDB/locations/westus/operationsStatus/16c3c9b4-aa3a-4588-90e1-1161833fe872?api-version=2022-11-15
-=======
-      - AZURECLI/2.45.0 azsdk-python-mgmt-cosmosdb/9.0.0 Python/3.10.10 (Windows-10-10.0.22621-SP0)
-    method: GET
-    uri: https://management.azure.com/subscriptions/00000000-0000-0000-0000-000000000000/providers/Microsoft.DocumentDB/locations/westus/operationsStatus/8e2d6e08-3bd6-49ef-a80e-d93577a53486?api-version=2022-11-15
->>>>>>> 81f8e181
-  response:
-    body:
-      string: '{"status":"Dequeued"}'
-    headers:
-      cache-control:
-      - no-store, no-cache
-      content-length:
-      - '21'
-      content-type:
-      - application/json
-      date:
-<<<<<<< HEAD
-      - Thu, 23 Feb 2023 08:29:39 GMT
-=======
+      pragma:
+      - no-cache
+      server:
+      - Microsoft-HTTPAPI/2.0
+      strict-transport-security:
+      - max-age=31536000; includeSubDomains
+      transfer-encoding:
+      - chunked
+      vary:
+      - Accept-Encoding
+      x-content-type-options:
+      - nosniff
+      x-ms-gatewayversion:
+      - version=2.14.0
+    status:
+      code: 200
+      message: Ok
+- request:
+    body: null
+    headers:
+      Accept:
+      - '*/*'
+      Accept-Encoding:
+      - gzip, deflate
+      CommandName:
+      - cosmosdb update
+      Connection:
+      - keep-alive
+      ParameterSetName:
+      - -n -g --backup-policy-type
+      User-Agent:
+      - AZURECLI/2.45.0 azsdk-python-mgmt-cosmosdb/9.0.0 Python/3.10.10 (Windows-10-10.0.22621-SP0)
+    method: GET
+    uri: https://management.azure.com/subscriptions/00000000-0000-0000-0000-000000000000/providers/Microsoft.DocumentDB/locations/westus/operationsStatus/8e2d6e08-3bd6-49ef-a80e-d93577a53486?api-version=2022-11-15
+  response:
+    body:
+      string: '{"status":"Dequeued"}'
+    headers:
+      cache-control:
+      - no-store, no-cache
+      content-length:
+      - '21'
+      content-type:
+      - application/json
+      date:
       - Tue, 28 Feb 2023 23:44:53 GMT
->>>>>>> 81f8e181
-      pragma:
-      - no-cache
-      server:
-      - Microsoft-HTTPAPI/2.0
-      strict-transport-security:
-      - max-age=31536000; includeSubDomains
-      transfer-encoding:
-      - chunked
-      vary:
-      - Accept-Encoding
-      x-content-type-options:
-      - nosniff
-      x-ms-gatewayversion:
-      - version=2.14.0
-    status:
-      code: 200
-      message: Ok
-- request:
-    body: null
-    headers:
-      Accept:
-      - '*/*'
-      Accept-Encoding:
-      - gzip, deflate
-      CommandName:
-      - cosmosdb update
-      Connection:
-      - keep-alive
-      ParameterSetName:
-      - -n -g --backup-policy-type
-      User-Agent:
-<<<<<<< HEAD
-      - AZURECLI/2.45.0 azsdk-python-mgmt-cosmosdb/9.0.0 Python/3.8.10 (Windows-10-10.0.22621-SP0)
-    method: GET
-    uri: https://management.azure.com/subscriptions/00000000-0000-0000-0000-000000000000/providers/Microsoft.DocumentDB/locations/westus/operationsStatus/16c3c9b4-aa3a-4588-90e1-1161833fe872?api-version=2022-11-15
-=======
-      - AZURECLI/2.45.0 azsdk-python-mgmt-cosmosdb/9.0.0 Python/3.10.10 (Windows-10-10.0.22621-SP0)
-    method: GET
-    uri: https://management.azure.com/subscriptions/00000000-0000-0000-0000-000000000000/providers/Microsoft.DocumentDB/locations/westus/operationsStatus/8e2d6e08-3bd6-49ef-a80e-d93577a53486?api-version=2022-11-15
->>>>>>> 81f8e181
-  response:
-    body:
-      string: '{"status":"Dequeued"}'
-    headers:
-      cache-control:
-      - no-store, no-cache
-      content-length:
-      - '21'
-      content-type:
-      - application/json
-      date:
-<<<<<<< HEAD
-      - Thu, 23 Feb 2023 08:30:09 GMT
-=======
+      pragma:
+      - no-cache
+      server:
+      - Microsoft-HTTPAPI/2.0
+      strict-transport-security:
+      - max-age=31536000; includeSubDomains
+      transfer-encoding:
+      - chunked
+      vary:
+      - Accept-Encoding
+      x-content-type-options:
+      - nosniff
+      x-ms-gatewayversion:
+      - version=2.14.0
+    status:
+      code: 200
+      message: Ok
+- request:
+    body: null
+    headers:
+      Accept:
+      - '*/*'
+      Accept-Encoding:
+      - gzip, deflate
+      CommandName:
+      - cosmosdb update
+      Connection:
+      - keep-alive
+      ParameterSetName:
+      - -n -g --backup-policy-type
+      User-Agent:
+      - AZURECLI/2.45.0 azsdk-python-mgmt-cosmosdb/9.0.0 Python/3.10.10 (Windows-10-10.0.22621-SP0)
+    method: GET
+    uri: https://management.azure.com/subscriptions/00000000-0000-0000-0000-000000000000/providers/Microsoft.DocumentDB/locations/westus/operationsStatus/8e2d6e08-3bd6-49ef-a80e-d93577a53486?api-version=2022-11-15
+  response:
+    body:
+      string: '{"status":"Dequeued"}'
+    headers:
+      cache-control:
+      - no-store, no-cache
+      content-length:
+      - '21'
+      content-type:
+      - application/json
+      date:
       - Tue, 28 Feb 2023 23:45:24 GMT
->>>>>>> 81f8e181
-      pragma:
-      - no-cache
-      server:
-      - Microsoft-HTTPAPI/2.0
-      strict-transport-security:
-      - max-age=31536000; includeSubDomains
-      transfer-encoding:
-      - chunked
-      vary:
-      - Accept-Encoding
-      x-content-type-options:
-      - nosniff
-      x-ms-gatewayversion:
-      - version=2.14.0
-    status:
-      code: 200
-      message: Ok
-- request:
-    body: null
-    headers:
-      Accept:
-      - '*/*'
-      Accept-Encoding:
-      - gzip, deflate
-      CommandName:
-      - cosmosdb update
-      Connection:
-      - keep-alive
-      ParameterSetName:
-      - -n -g --backup-policy-type
-      User-Agent:
-<<<<<<< HEAD
-      - AZURECLI/2.45.0 azsdk-python-mgmt-cosmosdb/9.0.0 Python/3.8.10 (Windows-10-10.0.22621-SP0)
-    method: GET
-    uri: https://management.azure.com/subscriptions/00000000-0000-0000-0000-000000000000/providers/Microsoft.DocumentDB/locations/westus/operationsStatus/16c3c9b4-aa3a-4588-90e1-1161833fe872?api-version=2022-11-15
-=======
-      - AZURECLI/2.45.0 azsdk-python-mgmt-cosmosdb/9.0.0 Python/3.10.10 (Windows-10-10.0.22621-SP0)
-    method: GET
-    uri: https://management.azure.com/subscriptions/00000000-0000-0000-0000-000000000000/providers/Microsoft.DocumentDB/locations/westus/operationsStatus/8e2d6e08-3bd6-49ef-a80e-d93577a53486?api-version=2022-11-15
->>>>>>> 81f8e181
-  response:
-    body:
-      string: '{"status":"Dequeued"}'
-    headers:
-      cache-control:
-      - no-store, no-cache
-      content-length:
-      - '21'
-      content-type:
-      - application/json
-      date:
-<<<<<<< HEAD
-      - Thu, 23 Feb 2023 08:30:40 GMT
-=======
+      pragma:
+      - no-cache
+      server:
+      - Microsoft-HTTPAPI/2.0
+      strict-transport-security:
+      - max-age=31536000; includeSubDomains
+      transfer-encoding:
+      - chunked
+      vary:
+      - Accept-Encoding
+      x-content-type-options:
+      - nosniff
+      x-ms-gatewayversion:
+      - version=2.14.0
+    status:
+      code: 200
+      message: Ok
+- request:
+    body: null
+    headers:
+      Accept:
+      - '*/*'
+      Accept-Encoding:
+      - gzip, deflate
+      CommandName:
+      - cosmosdb update
+      Connection:
+      - keep-alive
+      ParameterSetName:
+      - -n -g --backup-policy-type
+      User-Agent:
+      - AZURECLI/2.45.0 azsdk-python-mgmt-cosmosdb/9.0.0 Python/3.10.10 (Windows-10-10.0.22621-SP0)
+    method: GET
+    uri: https://management.azure.com/subscriptions/00000000-0000-0000-0000-000000000000/providers/Microsoft.DocumentDB/locations/westus/operationsStatus/8e2d6e08-3bd6-49ef-a80e-d93577a53486?api-version=2022-11-15
+  response:
+    body:
+      string: '{"status":"Dequeued"}'
+    headers:
+      cache-control:
+      - no-store, no-cache
+      content-length:
+      - '21'
+      content-type:
+      - application/json
+      date:
       - Tue, 28 Feb 2023 23:45:54 GMT
->>>>>>> 81f8e181
-      pragma:
-      - no-cache
-      server:
-      - Microsoft-HTTPAPI/2.0
-      strict-transport-security:
-      - max-age=31536000; includeSubDomains
-      transfer-encoding:
-      - chunked
-      vary:
-      - Accept-Encoding
-      x-content-type-options:
-      - nosniff
-      x-ms-gatewayversion:
-      - version=2.14.0
-    status:
-      code: 200
-      message: Ok
-- request:
-    body: null
-    headers:
-      Accept:
-      - '*/*'
-      Accept-Encoding:
-      - gzip, deflate
-      CommandName:
-      - cosmosdb update
-      Connection:
-      - keep-alive
-      ParameterSetName:
-      - -n -g --backup-policy-type
-      User-Agent:
-<<<<<<< HEAD
-      - AZURECLI/2.45.0 azsdk-python-mgmt-cosmosdb/9.0.0 Python/3.8.10 (Windows-10-10.0.22621-SP0)
-    method: GET
-    uri: https://management.azure.com/subscriptions/00000000-0000-0000-0000-000000000000/providers/Microsoft.DocumentDB/locations/westus/operationsStatus/16c3c9b4-aa3a-4588-90e1-1161833fe872?api-version=2022-11-15
-=======
-      - AZURECLI/2.45.0 azsdk-python-mgmt-cosmosdb/9.0.0 Python/3.10.10 (Windows-10-10.0.22621-SP0)
-    method: GET
-    uri: https://management.azure.com/subscriptions/00000000-0000-0000-0000-000000000000/providers/Microsoft.DocumentDB/locations/westus/operationsStatus/8e2d6e08-3bd6-49ef-a80e-d93577a53486?api-version=2022-11-15
->>>>>>> 81f8e181
-  response:
-    body:
-      string: '{"status":"Dequeued"}'
-    headers:
-      cache-control:
-      - no-store, no-cache
-      content-length:
-      - '21'
-      content-type:
-      - application/json
-      date:
-<<<<<<< HEAD
-      - Thu, 23 Feb 2023 08:31:10 GMT
-=======
+      pragma:
+      - no-cache
+      server:
+      - Microsoft-HTTPAPI/2.0
+      strict-transport-security:
+      - max-age=31536000; includeSubDomains
+      transfer-encoding:
+      - chunked
+      vary:
+      - Accept-Encoding
+      x-content-type-options:
+      - nosniff
+      x-ms-gatewayversion:
+      - version=2.14.0
+    status:
+      code: 200
+      message: Ok
+- request:
+    body: null
+    headers:
+      Accept:
+      - '*/*'
+      Accept-Encoding:
+      - gzip, deflate
+      CommandName:
+      - cosmosdb update
+      Connection:
+      - keep-alive
+      ParameterSetName:
+      - -n -g --backup-policy-type
+      User-Agent:
+      - AZURECLI/2.45.0 azsdk-python-mgmt-cosmosdb/9.0.0 Python/3.10.10 (Windows-10-10.0.22621-SP0)
+    method: GET
+    uri: https://management.azure.com/subscriptions/00000000-0000-0000-0000-000000000000/providers/Microsoft.DocumentDB/locations/westus/operationsStatus/8e2d6e08-3bd6-49ef-a80e-d93577a53486?api-version=2022-11-15
+  response:
+    body:
+      string: '{"status":"Dequeued"}'
+    headers:
+      cache-control:
+      - no-store, no-cache
+      content-length:
+      - '21'
+      content-type:
+      - application/json
+      date:
       - Tue, 28 Feb 2023 23:46:24 GMT
->>>>>>> 81f8e181
-      pragma:
-      - no-cache
-      server:
-      - Microsoft-HTTPAPI/2.0
-      strict-transport-security:
-      - max-age=31536000; includeSubDomains
-      transfer-encoding:
-      - chunked
-      vary:
-      - Accept-Encoding
-      x-content-type-options:
-      - nosniff
-      x-ms-gatewayversion:
-      - version=2.14.0
-    status:
-      code: 200
-      message: Ok
-- request:
-    body: null
-    headers:
-      Accept:
-      - '*/*'
-      Accept-Encoding:
-      - gzip, deflate
-      CommandName:
-      - cosmosdb update
-      Connection:
-      - keep-alive
-      ParameterSetName:
-      - -n -g --backup-policy-type
-      User-Agent:
-<<<<<<< HEAD
-      - AZURECLI/2.45.0 azsdk-python-mgmt-cosmosdb/9.0.0 Python/3.8.10 (Windows-10-10.0.22621-SP0)
-    method: GET
-    uri: https://management.azure.com/subscriptions/00000000-0000-0000-0000-000000000000/providers/Microsoft.DocumentDB/locations/westus/operationsStatus/16c3c9b4-aa3a-4588-90e1-1161833fe872?api-version=2022-11-15
-=======
-      - AZURECLI/2.45.0 azsdk-python-mgmt-cosmosdb/9.0.0 Python/3.10.10 (Windows-10-10.0.22621-SP0)
-    method: GET
-    uri: https://management.azure.com/subscriptions/00000000-0000-0000-0000-000000000000/providers/Microsoft.DocumentDB/locations/westus/operationsStatus/8e2d6e08-3bd6-49ef-a80e-d93577a53486?api-version=2022-11-15
->>>>>>> 81f8e181
-  response:
-    body:
-      string: '{"status":"Dequeued"}'
-    headers:
-      cache-control:
-      - no-store, no-cache
-      content-length:
-      - '21'
-      content-type:
-      - application/json
-      date:
-<<<<<<< HEAD
-      - Thu, 23 Feb 2023 08:31:40 GMT
-=======
+      pragma:
+      - no-cache
+      server:
+      - Microsoft-HTTPAPI/2.0
+      strict-transport-security:
+      - max-age=31536000; includeSubDomains
+      transfer-encoding:
+      - chunked
+      vary:
+      - Accept-Encoding
+      x-content-type-options:
+      - nosniff
+      x-ms-gatewayversion:
+      - version=2.14.0
+    status:
+      code: 200
+      message: Ok
+- request:
+    body: null
+    headers:
+      Accept:
+      - '*/*'
+      Accept-Encoding:
+      - gzip, deflate
+      CommandName:
+      - cosmosdb update
+      Connection:
+      - keep-alive
+      ParameterSetName:
+      - -n -g --backup-policy-type
+      User-Agent:
+      - AZURECLI/2.45.0 azsdk-python-mgmt-cosmosdb/9.0.0 Python/3.10.10 (Windows-10-10.0.22621-SP0)
+    method: GET
+    uri: https://management.azure.com/subscriptions/00000000-0000-0000-0000-000000000000/providers/Microsoft.DocumentDB/locations/westus/operationsStatus/8e2d6e08-3bd6-49ef-a80e-d93577a53486?api-version=2022-11-15
+  response:
+    body:
+      string: '{"status":"Dequeued"}'
+    headers:
+      cache-control:
+      - no-store, no-cache
+      content-length:
+      - '21'
+      content-type:
+      - application/json
+      date:
       - Tue, 28 Feb 2023 23:46:54 GMT
->>>>>>> 81f8e181
-      pragma:
-      - no-cache
-      server:
-      - Microsoft-HTTPAPI/2.0
-      strict-transport-security:
-      - max-age=31536000; includeSubDomains
-      transfer-encoding:
-      - chunked
-      vary:
-      - Accept-Encoding
-      x-content-type-options:
-      - nosniff
-      x-ms-gatewayversion:
-      - version=2.14.0
-    status:
-      code: 200
-      message: Ok
-- request:
-    body: null
-    headers:
-      Accept:
-      - '*/*'
-      Accept-Encoding:
-      - gzip, deflate
-      CommandName:
-      - cosmosdb update
-      Connection:
-      - keep-alive
-      ParameterSetName:
-      - -n -g --backup-policy-type
-      User-Agent:
-<<<<<<< HEAD
-      - AZURECLI/2.45.0 azsdk-python-mgmt-cosmosdb/9.0.0 Python/3.8.10 (Windows-10-10.0.22621-SP0)
-    method: GET
-    uri: https://management.azure.com/subscriptions/00000000-0000-0000-0000-000000000000/providers/Microsoft.DocumentDB/locations/westus/operationsStatus/16c3c9b4-aa3a-4588-90e1-1161833fe872?api-version=2022-11-15
-=======
-      - AZURECLI/2.45.0 azsdk-python-mgmt-cosmosdb/9.0.0 Python/3.10.10 (Windows-10-10.0.22621-SP0)
-    method: GET
-    uri: https://management.azure.com/subscriptions/00000000-0000-0000-0000-000000000000/providers/Microsoft.DocumentDB/locations/westus/operationsStatus/8e2d6e08-3bd6-49ef-a80e-d93577a53486?api-version=2022-11-15
->>>>>>> 81f8e181
-  response:
-    body:
-      string: '{"status":"Dequeued"}'
-    headers:
-      cache-control:
-      - no-store, no-cache
-      content-length:
-      - '21'
-      content-type:
-      - application/json
-      date:
-<<<<<<< HEAD
-      - Thu, 23 Feb 2023 08:32:11 GMT
-=======
+      pragma:
+      - no-cache
+      server:
+      - Microsoft-HTTPAPI/2.0
+      strict-transport-security:
+      - max-age=31536000; includeSubDomains
+      transfer-encoding:
+      - chunked
+      vary:
+      - Accept-Encoding
+      x-content-type-options:
+      - nosniff
+      x-ms-gatewayversion:
+      - version=2.14.0
+    status:
+      code: 200
+      message: Ok
+- request:
+    body: null
+    headers:
+      Accept:
+      - '*/*'
+      Accept-Encoding:
+      - gzip, deflate
+      CommandName:
+      - cosmosdb update
+      Connection:
+      - keep-alive
+      ParameterSetName:
+      - -n -g --backup-policy-type
+      User-Agent:
+      - AZURECLI/2.45.0 azsdk-python-mgmt-cosmosdb/9.0.0 Python/3.10.10 (Windows-10-10.0.22621-SP0)
+    method: GET
+    uri: https://management.azure.com/subscriptions/00000000-0000-0000-0000-000000000000/providers/Microsoft.DocumentDB/locations/westus/operationsStatus/8e2d6e08-3bd6-49ef-a80e-d93577a53486?api-version=2022-11-15
+  response:
+    body:
+      string: '{"status":"Dequeued"}'
+    headers:
+      cache-control:
+      - no-store, no-cache
+      content-length:
+      - '21'
+      content-type:
+      - application/json
+      date:
       - Tue, 28 Feb 2023 23:47:25 GMT
->>>>>>> 81f8e181
-      pragma:
-      - no-cache
-      server:
-      - Microsoft-HTTPAPI/2.0
-      strict-transport-security:
-      - max-age=31536000; includeSubDomains
-      transfer-encoding:
-      - chunked
-      vary:
-      - Accept-Encoding
-      x-content-type-options:
-      - nosniff
-      x-ms-gatewayversion:
-      - version=2.14.0
-    status:
-      code: 200
-      message: Ok
-- request:
-    body: null
-    headers:
-      Accept:
-      - '*/*'
-      Accept-Encoding:
-      - gzip, deflate
-      CommandName:
-      - cosmosdb update
-      Connection:
-      - keep-alive
-      ParameterSetName:
-      - -n -g --backup-policy-type
-      User-Agent:
-<<<<<<< HEAD
-      - AZURECLI/2.45.0 azsdk-python-mgmt-cosmosdb/9.0.0 Python/3.8.10 (Windows-10-10.0.22621-SP0)
-    method: GET
-    uri: https://management.azure.com/subscriptions/00000000-0000-0000-0000-000000000000/providers/Microsoft.DocumentDB/locations/westus/operationsStatus/16c3c9b4-aa3a-4588-90e1-1161833fe872?api-version=2022-11-15
-=======
-      - AZURECLI/2.45.0 azsdk-python-mgmt-cosmosdb/9.0.0 Python/3.10.10 (Windows-10-10.0.22621-SP0)
-    method: GET
-    uri: https://management.azure.com/subscriptions/00000000-0000-0000-0000-000000000000/providers/Microsoft.DocumentDB/locations/westus/operationsStatus/8e2d6e08-3bd6-49ef-a80e-d93577a53486?api-version=2022-11-15
->>>>>>> 81f8e181
-  response:
-    body:
-      string: '{"status":"Dequeued"}'
-    headers:
-      cache-control:
-      - no-store, no-cache
-      content-length:
-      - '21'
-      content-type:
-      - application/json
-      date:
-<<<<<<< HEAD
-      - Thu, 23 Feb 2023 08:32:41 GMT
-=======
+      pragma:
+      - no-cache
+      server:
+      - Microsoft-HTTPAPI/2.0
+      strict-transport-security:
+      - max-age=31536000; includeSubDomains
+      transfer-encoding:
+      - chunked
+      vary:
+      - Accept-Encoding
+      x-content-type-options:
+      - nosniff
+      x-ms-gatewayversion:
+      - version=2.14.0
+    status:
+      code: 200
+      message: Ok
+- request:
+    body: null
+    headers:
+      Accept:
+      - '*/*'
+      Accept-Encoding:
+      - gzip, deflate
+      CommandName:
+      - cosmosdb update
+      Connection:
+      - keep-alive
+      ParameterSetName:
+      - -n -g --backup-policy-type
+      User-Agent:
+      - AZURECLI/2.45.0 azsdk-python-mgmt-cosmosdb/9.0.0 Python/3.10.10 (Windows-10-10.0.22621-SP0)
+    method: GET
+    uri: https://management.azure.com/subscriptions/00000000-0000-0000-0000-000000000000/providers/Microsoft.DocumentDB/locations/westus/operationsStatus/8e2d6e08-3bd6-49ef-a80e-d93577a53486?api-version=2022-11-15
+  response:
+    body:
+      string: '{"status":"Dequeued"}'
+    headers:
+      cache-control:
+      - no-store, no-cache
+      content-length:
+      - '21'
+      content-type:
+      - application/json
+      date:
       - Tue, 28 Feb 2023 23:47:54 GMT
->>>>>>> 81f8e181
-      pragma:
-      - no-cache
-      server:
-      - Microsoft-HTTPAPI/2.0
-      strict-transport-security:
-      - max-age=31536000; includeSubDomains
-      transfer-encoding:
-      - chunked
-      vary:
-      - Accept-Encoding
-      x-content-type-options:
-      - nosniff
-      x-ms-gatewayversion:
-      - version=2.14.0
-    status:
-      code: 200
-      message: Ok
-- request:
-    body: null
-    headers:
-      Accept:
-      - '*/*'
-      Accept-Encoding:
-      - gzip, deflate
-      CommandName:
-      - cosmosdb update
-      Connection:
-      - keep-alive
-      ParameterSetName:
-      - -n -g --backup-policy-type
-      User-Agent:
-<<<<<<< HEAD
-      - AZURECLI/2.45.0 azsdk-python-mgmt-cosmosdb/9.0.0 Python/3.8.10 (Windows-10-10.0.22621-SP0)
-    method: GET
-    uri: https://management.azure.com/subscriptions/00000000-0000-0000-0000-000000000000/providers/Microsoft.DocumentDB/locations/westus/operationsStatus/16c3c9b4-aa3a-4588-90e1-1161833fe872?api-version=2022-11-15
-=======
-      - AZURECLI/2.45.0 azsdk-python-mgmt-cosmosdb/9.0.0 Python/3.10.10 (Windows-10-10.0.22621-SP0)
-    method: GET
-    uri: https://management.azure.com/subscriptions/00000000-0000-0000-0000-000000000000/providers/Microsoft.DocumentDB/locations/westus/operationsStatus/8e2d6e08-3bd6-49ef-a80e-d93577a53486?api-version=2022-11-15
->>>>>>> 81f8e181
-  response:
-    body:
-      string: '{"status":"Dequeued"}'
-    headers:
-      cache-control:
-      - no-store, no-cache
-      content-length:
-      - '21'
-      content-type:
-      - application/json
-      date:
-<<<<<<< HEAD
-      - Thu, 23 Feb 2023 08:33:12 GMT
-=======
+      pragma:
+      - no-cache
+      server:
+      - Microsoft-HTTPAPI/2.0
+      strict-transport-security:
+      - max-age=31536000; includeSubDomains
+      transfer-encoding:
+      - chunked
+      vary:
+      - Accept-Encoding
+      x-content-type-options:
+      - nosniff
+      x-ms-gatewayversion:
+      - version=2.14.0
+    status:
+      code: 200
+      message: Ok
+- request:
+    body: null
+    headers:
+      Accept:
+      - '*/*'
+      Accept-Encoding:
+      - gzip, deflate
+      CommandName:
+      - cosmosdb update
+      Connection:
+      - keep-alive
+      ParameterSetName:
+      - -n -g --backup-policy-type
+      User-Agent:
+      - AZURECLI/2.45.0 azsdk-python-mgmt-cosmosdb/9.0.0 Python/3.10.10 (Windows-10-10.0.22621-SP0)
+    method: GET
+    uri: https://management.azure.com/subscriptions/00000000-0000-0000-0000-000000000000/providers/Microsoft.DocumentDB/locations/westus/operationsStatus/8e2d6e08-3bd6-49ef-a80e-d93577a53486?api-version=2022-11-15
+  response:
+    body:
+      string: '{"status":"Dequeued"}'
+    headers:
+      cache-control:
+      - no-store, no-cache
+      content-length:
+      - '21'
+      content-type:
+      - application/json
+      date:
       - Tue, 28 Feb 2023 23:48:24 GMT
->>>>>>> 81f8e181
-      pragma:
-      - no-cache
-      server:
-      - Microsoft-HTTPAPI/2.0
-      strict-transport-security:
-      - max-age=31536000; includeSubDomains
-      transfer-encoding:
-      - chunked
-      vary:
-      - Accept-Encoding
-      x-content-type-options:
-      - nosniff
-      x-ms-gatewayversion:
-      - version=2.14.0
-    status:
-      code: 200
-      message: Ok
-- request:
-    body: null
-    headers:
-      Accept:
-      - '*/*'
-      Accept-Encoding:
-      - gzip, deflate
-      CommandName:
-      - cosmosdb update
-      Connection:
-      - keep-alive
-      ParameterSetName:
-      - -n -g --backup-policy-type
-      User-Agent:
-<<<<<<< HEAD
-      - AZURECLI/2.45.0 azsdk-python-mgmt-cosmosdb/9.0.0 Python/3.8.10 (Windows-10-10.0.22621-SP0)
-    method: GET
-    uri: https://management.azure.com/subscriptions/00000000-0000-0000-0000-000000000000/providers/Microsoft.DocumentDB/locations/westus/operationsStatus/16c3c9b4-aa3a-4588-90e1-1161833fe872?api-version=2022-11-15
-=======
-      - AZURECLI/2.45.0 azsdk-python-mgmt-cosmosdb/9.0.0 Python/3.10.10 (Windows-10-10.0.22621-SP0)
-    method: GET
-    uri: https://management.azure.com/subscriptions/00000000-0000-0000-0000-000000000000/providers/Microsoft.DocumentDB/locations/westus/operationsStatus/8e2d6e08-3bd6-49ef-a80e-d93577a53486?api-version=2022-11-15
->>>>>>> 81f8e181
-  response:
-    body:
-      string: '{"status":"Dequeued"}'
-    headers:
-      cache-control:
-      - no-store, no-cache
-      content-length:
-      - '21'
-      content-type:
-      - application/json
-      date:
-<<<<<<< HEAD
-      - Thu, 23 Feb 2023 08:33:42 GMT
-=======
+      pragma:
+      - no-cache
+      server:
+      - Microsoft-HTTPAPI/2.0
+      strict-transport-security:
+      - max-age=31536000; includeSubDomains
+      transfer-encoding:
+      - chunked
+      vary:
+      - Accept-Encoding
+      x-content-type-options:
+      - nosniff
+      x-ms-gatewayversion:
+      - version=2.14.0
+    status:
+      code: 200
+      message: Ok
+- request:
+    body: null
+    headers:
+      Accept:
+      - '*/*'
+      Accept-Encoding:
+      - gzip, deflate
+      CommandName:
+      - cosmosdb update
+      Connection:
+      - keep-alive
+      ParameterSetName:
+      - -n -g --backup-policy-type
+      User-Agent:
+      - AZURECLI/2.45.0 azsdk-python-mgmt-cosmosdb/9.0.0 Python/3.10.10 (Windows-10-10.0.22621-SP0)
+    method: GET
+    uri: https://management.azure.com/subscriptions/00000000-0000-0000-0000-000000000000/providers/Microsoft.DocumentDB/locations/westus/operationsStatus/8e2d6e08-3bd6-49ef-a80e-d93577a53486?api-version=2022-11-15
+  response:
+    body:
+      string: '{"status":"Dequeued"}'
+    headers:
+      cache-control:
+      - no-store, no-cache
+      content-length:
+      - '21'
+      content-type:
+      - application/json
+      date:
       - Tue, 28 Feb 2023 23:48:55 GMT
->>>>>>> 81f8e181
-      pragma:
-      - no-cache
-      server:
-      - Microsoft-HTTPAPI/2.0
-      strict-transport-security:
-      - max-age=31536000; includeSubDomains
-      transfer-encoding:
-      - chunked
-      vary:
-      - Accept-Encoding
-      x-content-type-options:
-      - nosniff
-      x-ms-gatewayversion:
-      - version=2.14.0
-    status:
-      code: 200
-      message: Ok
-- request:
-    body: null
-    headers:
-      Accept:
-      - '*/*'
-      Accept-Encoding:
-      - gzip, deflate
-      CommandName:
-      - cosmosdb update
-      Connection:
-      - keep-alive
-      ParameterSetName:
-      - -n -g --backup-policy-type
-      User-Agent:
-<<<<<<< HEAD
-      - AZURECLI/2.45.0 azsdk-python-mgmt-cosmosdb/9.0.0 Python/3.8.10 (Windows-10-10.0.22621-SP0)
-    method: GET
-    uri: https://management.azure.com/subscriptions/00000000-0000-0000-0000-000000000000/providers/Microsoft.DocumentDB/locations/westus/operationsStatus/16c3c9b4-aa3a-4588-90e1-1161833fe872?api-version=2022-11-15
-=======
-      - AZURECLI/2.45.0 azsdk-python-mgmt-cosmosdb/9.0.0 Python/3.10.10 (Windows-10-10.0.22621-SP0)
-    method: GET
-    uri: https://management.azure.com/subscriptions/00000000-0000-0000-0000-000000000000/providers/Microsoft.DocumentDB/locations/westus/operationsStatus/8e2d6e08-3bd6-49ef-a80e-d93577a53486?api-version=2022-11-15
->>>>>>> 81f8e181
-  response:
-    body:
-      string: '{"status":"Dequeued"}'
-    headers:
-      cache-control:
-      - no-store, no-cache
-      content-length:
-      - '21'
-      content-type:
-      - application/json
-      date:
-<<<<<<< HEAD
-      - Thu, 23 Feb 2023 08:34:12 GMT
-=======
+      pragma:
+      - no-cache
+      server:
+      - Microsoft-HTTPAPI/2.0
+      strict-transport-security:
+      - max-age=31536000; includeSubDomains
+      transfer-encoding:
+      - chunked
+      vary:
+      - Accept-Encoding
+      x-content-type-options:
+      - nosniff
+      x-ms-gatewayversion:
+      - version=2.14.0
+    status:
+      code: 200
+      message: Ok
+- request:
+    body: null
+    headers:
+      Accept:
+      - '*/*'
+      Accept-Encoding:
+      - gzip, deflate
+      CommandName:
+      - cosmosdb update
+      Connection:
+      - keep-alive
+      ParameterSetName:
+      - -n -g --backup-policy-type
+      User-Agent:
+      - AZURECLI/2.45.0 azsdk-python-mgmt-cosmosdb/9.0.0 Python/3.10.10 (Windows-10-10.0.22621-SP0)
+    method: GET
+    uri: https://management.azure.com/subscriptions/00000000-0000-0000-0000-000000000000/providers/Microsoft.DocumentDB/locations/westus/operationsStatus/8e2d6e08-3bd6-49ef-a80e-d93577a53486?api-version=2022-11-15
+  response:
+    body:
+      string: '{"status":"Dequeued"}'
+    headers:
+      cache-control:
+      - no-store, no-cache
+      content-length:
+      - '21'
+      content-type:
+      - application/json
+      date:
       - Tue, 28 Feb 2023 23:49:25 GMT
->>>>>>> 81f8e181
-      pragma:
-      - no-cache
-      server:
-      - Microsoft-HTTPAPI/2.0
-      strict-transport-security:
-      - max-age=31536000; includeSubDomains
-      transfer-encoding:
-      - chunked
-      vary:
-      - Accept-Encoding
-      x-content-type-options:
-      - nosniff
-      x-ms-gatewayversion:
-      - version=2.14.0
-    status:
-      code: 200
-      message: Ok
-- request:
-    body: null
-    headers:
-      Accept:
-      - '*/*'
-      Accept-Encoding:
-      - gzip, deflate
-      CommandName:
-      - cosmosdb update
-      Connection:
-      - keep-alive
-      ParameterSetName:
-      - -n -g --backup-policy-type
-      User-Agent:
-<<<<<<< HEAD
-      - AZURECLI/2.45.0 azsdk-python-mgmt-cosmosdb/9.0.0 Python/3.8.10 (Windows-10-10.0.22621-SP0)
-    method: GET
-    uri: https://management.azure.com/subscriptions/00000000-0000-0000-0000-000000000000/providers/Microsoft.DocumentDB/locations/westus/operationsStatus/16c3c9b4-aa3a-4588-90e1-1161833fe872?api-version=2022-11-15
-=======
-      - AZURECLI/2.45.0 azsdk-python-mgmt-cosmosdb/9.0.0 Python/3.10.10 (Windows-10-10.0.22621-SP0)
-    method: GET
-    uri: https://management.azure.com/subscriptions/00000000-0000-0000-0000-000000000000/providers/Microsoft.DocumentDB/locations/westus/operationsStatus/8e2d6e08-3bd6-49ef-a80e-d93577a53486?api-version=2022-11-15
->>>>>>> 81f8e181
-  response:
-    body:
-      string: '{"status":"Dequeued"}'
-    headers:
-      cache-control:
-      - no-store, no-cache
-      content-length:
-      - '21'
-      content-type:
-      - application/json
-      date:
-<<<<<<< HEAD
-      - Thu, 23 Feb 2023 08:34:42 GMT
-=======
+      pragma:
+      - no-cache
+      server:
+      - Microsoft-HTTPAPI/2.0
+      strict-transport-security:
+      - max-age=31536000; includeSubDomains
+      transfer-encoding:
+      - chunked
+      vary:
+      - Accept-Encoding
+      x-content-type-options:
+      - nosniff
+      x-ms-gatewayversion:
+      - version=2.14.0
+    status:
+      code: 200
+      message: Ok
+- request:
+    body: null
+    headers:
+      Accept:
+      - '*/*'
+      Accept-Encoding:
+      - gzip, deflate
+      CommandName:
+      - cosmosdb update
+      Connection:
+      - keep-alive
+      ParameterSetName:
+      - -n -g --backup-policy-type
+      User-Agent:
+      - AZURECLI/2.45.0 azsdk-python-mgmt-cosmosdb/9.0.0 Python/3.10.10 (Windows-10-10.0.22621-SP0)
+    method: GET
+    uri: https://management.azure.com/subscriptions/00000000-0000-0000-0000-000000000000/providers/Microsoft.DocumentDB/locations/westus/operationsStatus/8e2d6e08-3bd6-49ef-a80e-d93577a53486?api-version=2022-11-15
+  response:
+    body:
+      string: '{"status":"Dequeued"}'
+    headers:
+      cache-control:
+      - no-store, no-cache
+      content-length:
+      - '21'
+      content-type:
+      - application/json
+      date:
       - Tue, 28 Feb 2023 23:49:55 GMT
->>>>>>> 81f8e181
-      pragma:
-      - no-cache
-      server:
-      - Microsoft-HTTPAPI/2.0
-      strict-transport-security:
-      - max-age=31536000; includeSubDomains
-      transfer-encoding:
-      - chunked
-      vary:
-      - Accept-Encoding
-      x-content-type-options:
-      - nosniff
-      x-ms-gatewayversion:
-      - version=2.14.0
-    status:
-      code: 200
-      message: Ok
-- request:
-    body: null
-    headers:
-      Accept:
-      - '*/*'
-      Accept-Encoding:
-      - gzip, deflate
-      CommandName:
-      - cosmosdb update
-      Connection:
-      - keep-alive
-      ParameterSetName:
-      - -n -g --backup-policy-type
-      User-Agent:
-<<<<<<< HEAD
-      - AZURECLI/2.45.0 azsdk-python-mgmt-cosmosdb/9.0.0 Python/3.8.10 (Windows-10-10.0.22621-SP0)
-    method: GET
-    uri: https://management.azure.com/subscriptions/00000000-0000-0000-0000-000000000000/providers/Microsoft.DocumentDB/locations/westus/operationsStatus/16c3c9b4-aa3a-4588-90e1-1161833fe872?api-version=2022-11-15
-=======
-      - AZURECLI/2.45.0 azsdk-python-mgmt-cosmosdb/9.0.0 Python/3.10.10 (Windows-10-10.0.22621-SP0)
-    method: GET
-    uri: https://management.azure.com/subscriptions/00000000-0000-0000-0000-000000000000/providers/Microsoft.DocumentDB/locations/westus/operationsStatus/8e2d6e08-3bd6-49ef-a80e-d93577a53486?api-version=2022-11-15
->>>>>>> 81f8e181
-  response:
-    body:
-      string: '{"status":"Dequeued"}'
-    headers:
-      cache-control:
-      - no-store, no-cache
-      content-length:
-      - '21'
-      content-type:
-      - application/json
-      date:
-<<<<<<< HEAD
-      - Thu, 23 Feb 2023 08:35:13 GMT
-=======
+      pragma:
+      - no-cache
+      server:
+      - Microsoft-HTTPAPI/2.0
+      strict-transport-security:
+      - max-age=31536000; includeSubDomains
+      transfer-encoding:
+      - chunked
+      vary:
+      - Accept-Encoding
+      x-content-type-options:
+      - nosniff
+      x-ms-gatewayversion:
+      - version=2.14.0
+    status:
+      code: 200
+      message: Ok
+- request:
+    body: null
+    headers:
+      Accept:
+      - '*/*'
+      Accept-Encoding:
+      - gzip, deflate
+      CommandName:
+      - cosmosdb update
+      Connection:
+      - keep-alive
+      ParameterSetName:
+      - -n -g --backup-policy-type
+      User-Agent:
+      - AZURECLI/2.45.0 azsdk-python-mgmt-cosmosdb/9.0.0 Python/3.10.10 (Windows-10-10.0.22621-SP0)
+    method: GET
+    uri: https://management.azure.com/subscriptions/00000000-0000-0000-0000-000000000000/providers/Microsoft.DocumentDB/locations/westus/operationsStatus/8e2d6e08-3bd6-49ef-a80e-d93577a53486?api-version=2022-11-15
+  response:
+    body:
+      string: '{"status":"Dequeued"}'
+    headers:
+      cache-control:
+      - no-store, no-cache
+      content-length:
+      - '21'
+      content-type:
+      - application/json
+      date:
       - Tue, 28 Feb 2023 23:50:25 GMT
->>>>>>> 81f8e181
-      pragma:
-      - no-cache
-      server:
-      - Microsoft-HTTPAPI/2.0
-      strict-transport-security:
-      - max-age=31536000; includeSubDomains
-      transfer-encoding:
-      - chunked
-      vary:
-      - Accept-Encoding
-      x-content-type-options:
-      - nosniff
-      x-ms-gatewayversion:
-      - version=2.14.0
-    status:
-      code: 200
-      message: Ok
-- request:
-    body: null
-    headers:
-      Accept:
-      - '*/*'
-      Accept-Encoding:
-      - gzip, deflate
-      CommandName:
-      - cosmosdb update
-      Connection:
-      - keep-alive
-      ParameterSetName:
-      - -n -g --backup-policy-type
-      User-Agent:
-<<<<<<< HEAD
-      - AZURECLI/2.45.0 azsdk-python-mgmt-cosmosdb/9.0.0 Python/3.8.10 (Windows-10-10.0.22621-SP0)
-    method: GET
-    uri: https://management.azure.com/subscriptions/00000000-0000-0000-0000-000000000000/providers/Microsoft.DocumentDB/locations/westus/operationsStatus/16c3c9b4-aa3a-4588-90e1-1161833fe872?api-version=2022-11-15
-=======
-      - AZURECLI/2.45.0 azsdk-python-mgmt-cosmosdb/9.0.0 Python/3.10.10 (Windows-10-10.0.22621-SP0)
-    method: GET
-    uri: https://management.azure.com/subscriptions/00000000-0000-0000-0000-000000000000/providers/Microsoft.DocumentDB/locations/westus/operationsStatus/8e2d6e08-3bd6-49ef-a80e-d93577a53486?api-version=2022-11-15
->>>>>>> 81f8e181
-  response:
-    body:
-      string: '{"status":"Dequeued"}'
-    headers:
-      cache-control:
-      - no-store, no-cache
-      content-length:
-      - '21'
-      content-type:
-      - application/json
-      date:
-<<<<<<< HEAD
-      - Thu, 23 Feb 2023 08:35:43 GMT
-=======
+      pragma:
+      - no-cache
+      server:
+      - Microsoft-HTTPAPI/2.0
+      strict-transport-security:
+      - max-age=31536000; includeSubDomains
+      transfer-encoding:
+      - chunked
+      vary:
+      - Accept-Encoding
+      x-content-type-options:
+      - nosniff
+      x-ms-gatewayversion:
+      - version=2.14.0
+    status:
+      code: 200
+      message: Ok
+- request:
+    body: null
+    headers:
+      Accept:
+      - '*/*'
+      Accept-Encoding:
+      - gzip, deflate
+      CommandName:
+      - cosmosdb update
+      Connection:
+      - keep-alive
+      ParameterSetName:
+      - -n -g --backup-policy-type
+      User-Agent:
+      - AZURECLI/2.45.0 azsdk-python-mgmt-cosmosdb/9.0.0 Python/3.10.10 (Windows-10-10.0.22621-SP0)
+    method: GET
+    uri: https://management.azure.com/subscriptions/00000000-0000-0000-0000-000000000000/providers/Microsoft.DocumentDB/locations/westus/operationsStatus/8e2d6e08-3bd6-49ef-a80e-d93577a53486?api-version=2022-11-15
+  response:
+    body:
+      string: '{"status":"Dequeued"}'
+    headers:
+      cache-control:
+      - no-store, no-cache
+      content-length:
+      - '21'
+      content-type:
+      - application/json
+      date:
       - Tue, 28 Feb 2023 23:50:54 GMT
->>>>>>> 81f8e181
-      pragma:
-      - no-cache
-      server:
-      - Microsoft-HTTPAPI/2.0
-      strict-transport-security:
-      - max-age=31536000; includeSubDomains
-      transfer-encoding:
-      - chunked
-      vary:
-      - Accept-Encoding
-      x-content-type-options:
-      - nosniff
-      x-ms-gatewayversion:
-      - version=2.14.0
-    status:
-      code: 200
-      message: Ok
-- request:
-    body: null
-    headers:
-      Accept:
-      - '*/*'
-      Accept-Encoding:
-      - gzip, deflate
-      CommandName:
-      - cosmosdb update
-      Connection:
-      - keep-alive
-      ParameterSetName:
-      - -n -g --backup-policy-type
-      User-Agent:
-<<<<<<< HEAD
-      - AZURECLI/2.45.0 azsdk-python-mgmt-cosmosdb/9.0.0 Python/3.8.10 (Windows-10-10.0.22621-SP0)
-    method: GET
-    uri: https://management.azure.com/subscriptions/00000000-0000-0000-0000-000000000000/providers/Microsoft.DocumentDB/locations/westus/operationsStatus/16c3c9b4-aa3a-4588-90e1-1161833fe872?api-version=2022-11-15
-=======
-      - AZURECLI/2.45.0 azsdk-python-mgmt-cosmosdb/9.0.0 Python/3.10.10 (Windows-10-10.0.22621-SP0)
-    method: GET
-    uri: https://management.azure.com/subscriptions/00000000-0000-0000-0000-000000000000/providers/Microsoft.DocumentDB/locations/westus/operationsStatus/8e2d6e08-3bd6-49ef-a80e-d93577a53486?api-version=2022-11-15
->>>>>>> 81f8e181
-  response:
-    body:
-      string: '{"status":"Dequeued"}'
-    headers:
-      cache-control:
-      - no-store, no-cache
-      content-length:
-      - '21'
-      content-type:
-      - application/json
-      date:
-<<<<<<< HEAD
-      - Thu, 23 Feb 2023 08:36:14 GMT
-=======
+      pragma:
+      - no-cache
+      server:
+      - Microsoft-HTTPAPI/2.0
+      strict-transport-security:
+      - max-age=31536000; includeSubDomains
+      transfer-encoding:
+      - chunked
+      vary:
+      - Accept-Encoding
+      x-content-type-options:
+      - nosniff
+      x-ms-gatewayversion:
+      - version=2.14.0
+    status:
+      code: 200
+      message: Ok
+- request:
+    body: null
+    headers:
+      Accept:
+      - '*/*'
+      Accept-Encoding:
+      - gzip, deflate
+      CommandName:
+      - cosmosdb update
+      Connection:
+      - keep-alive
+      ParameterSetName:
+      - -n -g --backup-policy-type
+      User-Agent:
+      - AZURECLI/2.45.0 azsdk-python-mgmt-cosmosdb/9.0.0 Python/3.10.10 (Windows-10-10.0.22621-SP0)
+    method: GET
+    uri: https://management.azure.com/subscriptions/00000000-0000-0000-0000-000000000000/providers/Microsoft.DocumentDB/locations/westus/operationsStatus/8e2d6e08-3bd6-49ef-a80e-d93577a53486?api-version=2022-11-15
+  response:
+    body:
+      string: '{"status":"Dequeued"}'
+    headers:
+      cache-control:
+      - no-store, no-cache
+      content-length:
+      - '21'
+      content-type:
+      - application/json
+      date:
       - Tue, 28 Feb 2023 23:51:25 GMT
->>>>>>> 81f8e181
-      pragma:
-      - no-cache
-      server:
-      - Microsoft-HTTPAPI/2.0
-      strict-transport-security:
-      - max-age=31536000; includeSubDomains
-      transfer-encoding:
-      - chunked
-      vary:
-      - Accept-Encoding
-      x-content-type-options:
-      - nosniff
-      x-ms-gatewayversion:
-      - version=2.14.0
-    status:
-      code: 200
-      message: Ok
-- request:
-    body: null
-    headers:
-      Accept:
-      - '*/*'
-      Accept-Encoding:
-      - gzip, deflate
-      CommandName:
-      - cosmosdb update
-      Connection:
-      - keep-alive
-      ParameterSetName:
-      - -n -g --backup-policy-type
-      User-Agent:
-<<<<<<< HEAD
-      - AZURECLI/2.45.0 azsdk-python-mgmt-cosmosdb/9.0.0 Python/3.8.10 (Windows-10-10.0.22621-SP0)
-    method: GET
-    uri: https://management.azure.com/subscriptions/00000000-0000-0000-0000-000000000000/providers/Microsoft.DocumentDB/locations/westus/operationsStatus/16c3c9b4-aa3a-4588-90e1-1161833fe872?api-version=2022-11-15
-=======
-      - AZURECLI/2.45.0 azsdk-python-mgmt-cosmosdb/9.0.0 Python/3.10.10 (Windows-10-10.0.22621-SP0)
-    method: GET
-    uri: https://management.azure.com/subscriptions/00000000-0000-0000-0000-000000000000/providers/Microsoft.DocumentDB/locations/westus/operationsStatus/8e2d6e08-3bd6-49ef-a80e-d93577a53486?api-version=2022-11-15
->>>>>>> 81f8e181
-  response:
-    body:
-      string: '{"status":"Dequeued"}'
-    headers:
-      cache-control:
-      - no-store, no-cache
-      content-length:
-      - '21'
-      content-type:
-      - application/json
-      date:
-<<<<<<< HEAD
-      - Thu, 23 Feb 2023 08:36:43 GMT
-=======
+      pragma:
+      - no-cache
+      server:
+      - Microsoft-HTTPAPI/2.0
+      strict-transport-security:
+      - max-age=31536000; includeSubDomains
+      transfer-encoding:
+      - chunked
+      vary:
+      - Accept-Encoding
+      x-content-type-options:
+      - nosniff
+      x-ms-gatewayversion:
+      - version=2.14.0
+    status:
+      code: 200
+      message: Ok
+- request:
+    body: null
+    headers:
+      Accept:
+      - '*/*'
+      Accept-Encoding:
+      - gzip, deflate
+      CommandName:
+      - cosmosdb update
+      Connection:
+      - keep-alive
+      ParameterSetName:
+      - -n -g --backup-policy-type
+      User-Agent:
+      - AZURECLI/2.45.0 azsdk-python-mgmt-cosmosdb/9.0.0 Python/3.10.10 (Windows-10-10.0.22621-SP0)
+    method: GET
+    uri: https://management.azure.com/subscriptions/00000000-0000-0000-0000-000000000000/providers/Microsoft.DocumentDB/locations/westus/operationsStatus/8e2d6e08-3bd6-49ef-a80e-d93577a53486?api-version=2022-11-15
+  response:
+    body:
+      string: '{"status":"Dequeued"}'
+    headers:
+      cache-control:
+      - no-store, no-cache
+      content-length:
+      - '21'
+      content-type:
+      - application/json
+      date:
       - Tue, 28 Feb 2023 23:51:55 GMT
->>>>>>> 81f8e181
-      pragma:
-      - no-cache
-      server:
-      - Microsoft-HTTPAPI/2.0
-      strict-transport-security:
-      - max-age=31536000; includeSubDomains
-      transfer-encoding:
-      - chunked
-      vary:
-      - Accept-Encoding
-      x-content-type-options:
-      - nosniff
-      x-ms-gatewayversion:
-      - version=2.14.0
-    status:
-      code: 200
-      message: Ok
-- request:
-    body: null
-    headers:
-      Accept:
-      - '*/*'
-      Accept-Encoding:
-      - gzip, deflate
-      CommandName:
-      - cosmosdb update
-      Connection:
-      - keep-alive
-      ParameterSetName:
-      - -n -g --backup-policy-type
-      User-Agent:
-<<<<<<< HEAD
-      - AZURECLI/2.45.0 azsdk-python-mgmt-cosmosdb/9.0.0 Python/3.8.10 (Windows-10-10.0.22621-SP0)
-    method: GET
-    uri: https://management.azure.com/subscriptions/00000000-0000-0000-0000-000000000000/providers/Microsoft.DocumentDB/locations/westus/operationsStatus/16c3c9b4-aa3a-4588-90e1-1161833fe872?api-version=2022-11-15
-=======
-      - AZURECLI/2.45.0 azsdk-python-mgmt-cosmosdb/9.0.0 Python/3.10.10 (Windows-10-10.0.22621-SP0)
-    method: GET
-    uri: https://management.azure.com/subscriptions/00000000-0000-0000-0000-000000000000/providers/Microsoft.DocumentDB/locations/westus/operationsStatus/8e2d6e08-3bd6-49ef-a80e-d93577a53486?api-version=2022-11-15
->>>>>>> 81f8e181
-  response:
-    body:
-      string: '{"status":"Dequeued"}'
-    headers:
-      cache-control:
-      - no-store, no-cache
-      content-length:
-      - '21'
-      content-type:
-      - application/json
-      date:
-<<<<<<< HEAD
-      - Thu, 23 Feb 2023 08:37:15 GMT
-=======
+      pragma:
+      - no-cache
+      server:
+      - Microsoft-HTTPAPI/2.0
+      strict-transport-security:
+      - max-age=31536000; includeSubDomains
+      transfer-encoding:
+      - chunked
+      vary:
+      - Accept-Encoding
+      x-content-type-options:
+      - nosniff
+      x-ms-gatewayversion:
+      - version=2.14.0
+    status:
+      code: 200
+      message: Ok
+- request:
+    body: null
+    headers:
+      Accept:
+      - '*/*'
+      Accept-Encoding:
+      - gzip, deflate
+      CommandName:
+      - cosmosdb update
+      Connection:
+      - keep-alive
+      ParameterSetName:
+      - -n -g --backup-policy-type
+      User-Agent:
+      - AZURECLI/2.45.0 azsdk-python-mgmt-cosmosdb/9.0.0 Python/3.10.10 (Windows-10-10.0.22621-SP0)
+    method: GET
+    uri: https://management.azure.com/subscriptions/00000000-0000-0000-0000-000000000000/providers/Microsoft.DocumentDB/locations/westus/operationsStatus/8e2d6e08-3bd6-49ef-a80e-d93577a53486?api-version=2022-11-15
+  response:
+    body:
+      string: '{"status":"Dequeued"}'
+    headers:
+      cache-control:
+      - no-store, no-cache
+      content-length:
+      - '21'
+      content-type:
+      - application/json
+      date:
       - Tue, 28 Feb 2023 23:52:25 GMT
->>>>>>> 81f8e181
-      pragma:
-      - no-cache
-      server:
-      - Microsoft-HTTPAPI/2.0
-      strict-transport-security:
-      - max-age=31536000; includeSubDomains
-      transfer-encoding:
-      - chunked
-      vary:
-      - Accept-Encoding
-      x-content-type-options:
-      - nosniff
-      x-ms-gatewayversion:
-      - version=2.14.0
-    status:
-      code: 200
-      message: Ok
-- request:
-    body: null
-    headers:
-      Accept:
-      - '*/*'
-      Accept-Encoding:
-      - gzip, deflate
-      CommandName:
-      - cosmosdb update
-      Connection:
-      - keep-alive
-      ParameterSetName:
-      - -n -g --backup-policy-type
-      User-Agent:
-<<<<<<< HEAD
-      - AZURECLI/2.45.0 azsdk-python-mgmt-cosmosdb/9.0.0 Python/3.8.10 (Windows-10-10.0.22621-SP0)
-    method: GET
-    uri: https://management.azure.com/subscriptions/00000000-0000-0000-0000-000000000000/providers/Microsoft.DocumentDB/locations/westus/operationsStatus/16c3c9b4-aa3a-4588-90e1-1161833fe872?api-version=2022-11-15
-=======
-      - AZURECLI/2.45.0 azsdk-python-mgmt-cosmosdb/9.0.0 Python/3.10.10 (Windows-10-10.0.22621-SP0)
-    method: GET
-    uri: https://management.azure.com/subscriptions/00000000-0000-0000-0000-000000000000/providers/Microsoft.DocumentDB/locations/westus/operationsStatus/8e2d6e08-3bd6-49ef-a80e-d93577a53486?api-version=2022-11-15
->>>>>>> 81f8e181
-  response:
-    body:
-      string: '{"status":"Dequeued"}'
-    headers:
-      cache-control:
-      - no-store, no-cache
-      content-length:
-      - '21'
-      content-type:
-      - application/json
-      date:
-<<<<<<< HEAD
-      - Thu, 23 Feb 2023 08:37:45 GMT
-=======
+      pragma:
+      - no-cache
+      server:
+      - Microsoft-HTTPAPI/2.0
+      strict-transport-security:
+      - max-age=31536000; includeSubDomains
+      transfer-encoding:
+      - chunked
+      vary:
+      - Accept-Encoding
+      x-content-type-options:
+      - nosniff
+      x-ms-gatewayversion:
+      - version=2.14.0
+    status:
+      code: 200
+      message: Ok
+- request:
+    body: null
+    headers:
+      Accept:
+      - '*/*'
+      Accept-Encoding:
+      - gzip, deflate
+      CommandName:
+      - cosmosdb update
+      Connection:
+      - keep-alive
+      ParameterSetName:
+      - -n -g --backup-policy-type
+      User-Agent:
+      - AZURECLI/2.45.0 azsdk-python-mgmt-cosmosdb/9.0.0 Python/3.10.10 (Windows-10-10.0.22621-SP0)
+    method: GET
+    uri: https://management.azure.com/subscriptions/00000000-0000-0000-0000-000000000000/providers/Microsoft.DocumentDB/locations/westus/operationsStatus/8e2d6e08-3bd6-49ef-a80e-d93577a53486?api-version=2022-11-15
+  response:
+    body:
+      string: '{"status":"Dequeued"}'
+    headers:
+      cache-control:
+      - no-store, no-cache
+      content-length:
+      - '21'
+      content-type:
+      - application/json
+      date:
       - Tue, 28 Feb 2023 23:52:55 GMT
->>>>>>> 81f8e181
-      pragma:
-      - no-cache
-      server:
-      - Microsoft-HTTPAPI/2.0
-      strict-transport-security:
-      - max-age=31536000; includeSubDomains
-      transfer-encoding:
-      - chunked
-      vary:
-      - Accept-Encoding
-      x-content-type-options:
-      - nosniff
-      x-ms-gatewayversion:
-      - version=2.14.0
-    status:
-      code: 200
-      message: Ok
-- request:
-    body: null
-    headers:
-      Accept:
-      - '*/*'
-      Accept-Encoding:
-      - gzip, deflate
-      CommandName:
-      - cosmosdb update
-      Connection:
-      - keep-alive
-      ParameterSetName:
-      - -n -g --backup-policy-type
-      User-Agent:
-<<<<<<< HEAD
-      - AZURECLI/2.45.0 azsdk-python-mgmt-cosmosdb/9.0.0 Python/3.8.10 (Windows-10-10.0.22621-SP0)
-    method: GET
-    uri: https://management.azure.com/subscriptions/00000000-0000-0000-0000-000000000000/providers/Microsoft.DocumentDB/locations/westus/operationsStatus/16c3c9b4-aa3a-4588-90e1-1161833fe872?api-version=2022-11-15
-=======
-      - AZURECLI/2.45.0 azsdk-python-mgmt-cosmosdb/9.0.0 Python/3.10.10 (Windows-10-10.0.22621-SP0)
-    method: GET
-    uri: https://management.azure.com/subscriptions/00000000-0000-0000-0000-000000000000/providers/Microsoft.DocumentDB/locations/westus/operationsStatus/8e2d6e08-3bd6-49ef-a80e-d93577a53486?api-version=2022-11-15
->>>>>>> 81f8e181
+      pragma:
+      - no-cache
+      server:
+      - Microsoft-HTTPAPI/2.0
+      strict-transport-security:
+      - max-age=31536000; includeSubDomains
+      transfer-encoding:
+      - chunked
+      vary:
+      - Accept-Encoding
+      x-content-type-options:
+      - nosniff
+      x-ms-gatewayversion:
+      - version=2.14.0
+    status:
+      code: 200
+      message: Ok
+- request:
+    body: null
+    headers:
+      Accept:
+      - '*/*'
+      Accept-Encoding:
+      - gzip, deflate
+      CommandName:
+      - cosmosdb update
+      Connection:
+      - keep-alive
+      ParameterSetName:
+      - -n -g --backup-policy-type
+      User-Agent:
+      - AZURECLI/2.45.0 azsdk-python-mgmt-cosmosdb/9.0.0 Python/3.10.10 (Windows-10-10.0.22621-SP0)
+    method: GET
+    uri: https://management.azure.com/subscriptions/00000000-0000-0000-0000-000000000000/providers/Microsoft.DocumentDB/locations/westus/operationsStatus/8e2d6e08-3bd6-49ef-a80e-d93577a53486?api-version=2022-11-15
   response:
     body:
       string: '{"status":"Succeeded"}'
@@ -4292,153 +3327,109 @@
       content-type:
       - application/json
       date:
-<<<<<<< HEAD
-      - Thu, 23 Feb 2023 08:38:15 GMT
-=======
       - Tue, 28 Feb 2023 23:53:26 GMT
->>>>>>> 81f8e181
-      pragma:
-      - no-cache
-      server:
-      - Microsoft-HTTPAPI/2.0
-      strict-transport-security:
-      - max-age=31536000; includeSubDomains
-      transfer-encoding:
-      - chunked
-      vary:
-      - Accept-Encoding
-      x-content-type-options:
-      - nosniff
-      x-ms-gatewayversion:
-      - version=2.14.0
-    status:
-      code: 200
-      message: Ok
-- request:
-    body: null
-    headers:
-      Accept:
-      - '*/*'
-      Accept-Encoding:
-      - gzip, deflate
-      CommandName:
-      - cosmosdb update
-      Connection:
-      - keep-alive
-      ParameterSetName:
-      - -n -g --backup-policy-type
-      User-Agent:
-<<<<<<< HEAD
-      - AZURECLI/2.45.0 azsdk-python-mgmt-cosmosdb/9.0.0 Python/3.8.10 (Windows-10-10.0.22621-SP0)
-=======
-      - AZURECLI/2.45.0 azsdk-python-mgmt-cosmosdb/9.0.0 Python/3.10.10 (Windows-10-10.0.22621-SP0)
->>>>>>> 81f8e181
+      pragma:
+      - no-cache
+      server:
+      - Microsoft-HTTPAPI/2.0
+      strict-transport-security:
+      - max-age=31536000; includeSubDomains
+      transfer-encoding:
+      - chunked
+      vary:
+      - Accept-Encoding
+      x-content-type-options:
+      - nosniff
+      x-ms-gatewayversion:
+      - version=2.14.0
+    status:
+      code: 200
+      message: Ok
+- request:
+    body: null
+    headers:
+      Accept:
+      - '*/*'
+      Accept-Encoding:
+      - gzip, deflate
+      CommandName:
+      - cosmosdb update
+      Connection:
+      - keep-alive
+      ParameterSetName:
+      - -n -g --backup-policy-type
+      User-Agent:
+      - AZURECLI/2.45.0 azsdk-python-mgmt-cosmosdb/9.0.0 Python/3.10.10 (Windows-10-10.0.22621-SP0)
     method: GET
     uri: https://management.azure.com/subscriptions/00000000-0000-0000-0000-000000000000/resourceGroups/cli_update_backup_policy_database_account000001/providers/Microsoft.DocumentDB/databaseAccounts/cli000002?api-version=2022-11-15
   response:
     body:
       string: '{"id":"/subscriptions/00000000-0000-0000-0000-000000000000/resourceGroups/cli_update_backup_policy_database_account000001/providers/Microsoft.DocumentDB/databaseAccounts/cli000002","name":"cli000002","location":"West
-<<<<<<< HEAD
-        US","type":"Microsoft.DocumentDB/databaseAccounts","kind":"GlobalDocumentDB","tags":{},"systemData":{"createdAt":"2023-02-23T08:07:28.7835476Z"},"properties":{"provisioningState":"Succeeded","documentEndpoint":"https://cli000002.documents.azure.com:443/","sqlEndpoint":"https://cli000002.documents.azure.com:443/","publicNetworkAccess":"Enabled","enableAutomaticFailover":false,"enableMultipleWriteLocations":false,"enablePartitionKeyMonitor":false,"isVirtualNetworkFilterEnabled":false,"virtualNetworkRules":[],"EnabledApiTypes":"Sql","disableKeyBasedMetadataWriteAccess":false,"enableFreeTier":false,"enableAnalyticalStorage":false,"analyticalStorageConfiguration":{"schemaType":"WellDefined"},"instanceId":"9b86e38d-2f39-4b9c-818a-e8bfe2e69eae","createMode":"Default","databaseAccountOfferType":"Standard","enableFullFidelityChangeFeed":false,"defaultIdentity":"FirstPartyIdentity","networkAclBypass":"None","disableLocalAuth":false,"enablePartitionMerge":false,"minimalTlsVersion":"Tls","consistencyPolicy":{"defaultConsistencyLevel":"Session","maxIntervalInSeconds":5,"maxStalenessPrefix":100},"configurationOverrides":{},"writeLocations":[{"id":"cli000002-westus","locationName":"West
-        US","documentEndpoint":"https://cli000002-westus.documents.azure.com:443/","provisioningState":"Succeeded","failoverPriority":0,"isZoneRedundant":false}],"readLocations":[{"id":"cli000002-westus","locationName":"West
-        US","documentEndpoint":"https://cli000002-westus.documents.azure.com:443/","provisioningState":"Succeeded","failoverPriority":0,"isZoneRedundant":false}],"locations":[{"id":"cli000002-westus","locationName":"West
-        US","documentEndpoint":"https://cli000002-westus.documents.azure.com:443/","provisioningState":"Succeeded","failoverPriority":0,"isZoneRedundant":false}],"failoverPolicies":[{"id":"cli000002-westus","locationName":"West
-        US","failoverPriority":0}],"cors":[],"capabilities":[],"ipRules":[],"backupPolicy":{"type":"Continuous"},"networkAclBypassResourceIds":[],"keysMetadata":{"primaryMasterKey":{"generationTime":"2023-02-23T08:07:28.7835476Z"},"secondaryMasterKey":{"generationTime":"2023-02-23T08:07:28.7835476Z"},"primaryReadonlyMasterKey":{"generationTime":"2023-02-23T08:07:28.7835476Z"},"secondaryReadonlyMasterKey":{"generationTime":"2023-02-23T08:07:28.7835476Z"}}},"identity":{"type":"None"}}'
-=======
         US","type":"Microsoft.DocumentDB/databaseAccounts","kind":"GlobalDocumentDB","tags":{},"systemData":{"createdAt":"2023-02-28T23:24:32.3398896Z"},"properties":{"provisioningState":"Succeeded","documentEndpoint":"https://cli000002.documents.azure.com:443/","sqlEndpoint":"https://cli000002.documents.azure.com:443/","publicNetworkAccess":"Enabled","enableAutomaticFailover":false,"enableMultipleWriteLocations":false,"enablePartitionKeyMonitor":false,"isVirtualNetworkFilterEnabled":false,"virtualNetworkRules":[],"EnabledApiTypes":"Sql","disableKeyBasedMetadataWriteAccess":false,"enableFreeTier":false,"enableAnalyticalStorage":false,"analyticalStorageConfiguration":{"schemaType":"WellDefined"},"instanceId":"e2a0e9cc-9a21-45e1-9d41-43a6d09720fc","createMode":"Default","databaseAccountOfferType":"Standard","defaultIdentity":"FirstPartyIdentity","networkAclBypass":"None","disableLocalAuth":false,"enablePartitionMerge":false,"minimalTlsVersion":"Tls","consistencyPolicy":{"defaultConsistencyLevel":"Session","maxIntervalInSeconds":5,"maxStalenessPrefix":100},"configurationOverrides":{},"writeLocations":[{"id":"cli000002-westus","locationName":"West
         US","documentEndpoint":"https://cli000002-westus.documents.azure.com:443/","provisioningState":"Succeeded","failoverPriority":0,"isZoneRedundant":false}],"readLocations":[{"id":"cli000002-westus","locationName":"West
         US","documentEndpoint":"https://cli000002-westus.documents.azure.com:443/","provisioningState":"Succeeded","failoverPriority":0,"isZoneRedundant":false}],"locations":[{"id":"cli000002-westus","locationName":"West
         US","documentEndpoint":"https://cli000002-westus.documents.azure.com:443/","provisioningState":"Succeeded","failoverPriority":0,"isZoneRedundant":false}],"failoverPolicies":[{"id":"cli000002-westus","locationName":"West
         US","failoverPriority":0}],"cors":[],"capabilities":[],"ipRules":[],"backupPolicy":{"type":"Continuous"},"networkAclBypassResourceIds":[],"keysMetadata":{"primaryMasterKey":{"generationTime":"2023-02-28T23:24:32.3398896Z"},"secondaryMasterKey":{"generationTime":"2023-02-28T23:24:32.3398896Z"},"primaryReadonlyMasterKey":{"generationTime":"2023-02-28T23:24:32.3398896Z"},"secondaryReadonlyMasterKey":{"generationTime":"2023-02-28T23:24:32.3398896Z"}}},"identity":{"type":"None"}}'
->>>>>>> 81f8e181
-    headers:
-      cache-control:
-      - no-store, no-cache
-      content-length:
-<<<<<<< HEAD
-      - '2537'
-      content-type:
-      - application/json
-      date:
-      - Thu, 23 Feb 2023 08:38:16 GMT
-=======
+    headers:
+      cache-control:
+      - no-store, no-cache
+      content-length:
       - '2500'
       content-type:
       - application/json
       date:
       - Tue, 28 Feb 2023 23:53:26 GMT
->>>>>>> 81f8e181
-      pragma:
-      - no-cache
-      server:
-      - Microsoft-HTTPAPI/2.0
-      strict-transport-security:
-      - max-age=31536000; includeSubDomains
-      transfer-encoding:
-      - chunked
-      vary:
-      - Accept-Encoding
-      x-content-type-options:
-      - nosniff
-      x-ms-gatewayversion:
-      - version=2.14.0
-    status:
-      code: 200
-      message: Ok
-- request:
-    body: null
-    headers:
-      Accept:
-      - application/json
-      Accept-Encoding:
-      - gzip, deflate
-      CommandName:
-      - cosmosdb update
-      Connection:
-      - keep-alive
-      ParameterSetName:
-      - -n -g --backup-policy-type
-      User-Agent:
-<<<<<<< HEAD
-      - AZURECLI/2.45.0 azsdk-python-mgmt-cosmosdb/9.0.0 Python/3.8.10 (Windows-10-10.0.22621-SP0)
-=======
-      - AZURECLI/2.45.0 azsdk-python-mgmt-cosmosdb/9.0.0 Python/3.10.10 (Windows-10-10.0.22621-SP0)
->>>>>>> 81f8e181
+      pragma:
+      - no-cache
+      server:
+      - Microsoft-HTTPAPI/2.0
+      strict-transport-security:
+      - max-age=31536000; includeSubDomains
+      transfer-encoding:
+      - chunked
+      vary:
+      - Accept-Encoding
+      x-content-type-options:
+      - nosniff
+      x-ms-gatewayversion:
+      - version=2.14.0
+    status:
+      code: 200
+      message: Ok
+- request:
+    body: null
+    headers:
+      Accept:
+      - application/json
+      Accept-Encoding:
+      - gzip, deflate
+      CommandName:
+      - cosmosdb update
+      Connection:
+      - keep-alive
+      ParameterSetName:
+      - -n -g --backup-policy-type
+      User-Agent:
+      - AZURECLI/2.45.0 azsdk-python-mgmt-cosmosdb/9.0.0 Python/3.10.10 (Windows-10-10.0.22621-SP0)
     method: GET
     uri: https://management.azure.com/subscriptions/00000000-0000-0000-0000-000000000000/resourceGroups/cli_update_backup_policy_database_account000001/providers/Microsoft.DocumentDB/databaseAccounts/cli000002?api-version=2022-11-15
   response:
     body:
       string: '{"id":"/subscriptions/00000000-0000-0000-0000-000000000000/resourceGroups/cli_update_backup_policy_database_account000001/providers/Microsoft.DocumentDB/databaseAccounts/cli000002","name":"cli000002","location":"West
-<<<<<<< HEAD
-        US","type":"Microsoft.DocumentDB/databaseAccounts","kind":"GlobalDocumentDB","tags":{},"systemData":{"createdAt":"2023-02-23T08:07:28.7835476Z"},"properties":{"provisioningState":"Succeeded","documentEndpoint":"https://cli000002.documents.azure.com:443/","sqlEndpoint":"https://cli000002.documents.azure.com:443/","publicNetworkAccess":"Enabled","enableAutomaticFailover":false,"enableMultipleWriteLocations":false,"enablePartitionKeyMonitor":false,"isVirtualNetworkFilterEnabled":false,"virtualNetworkRules":[],"EnabledApiTypes":"Sql","disableKeyBasedMetadataWriteAccess":false,"enableFreeTier":false,"enableAnalyticalStorage":false,"analyticalStorageConfiguration":{"schemaType":"WellDefined"},"instanceId":"9b86e38d-2f39-4b9c-818a-e8bfe2e69eae","createMode":"Default","databaseAccountOfferType":"Standard","enableFullFidelityChangeFeed":false,"defaultIdentity":"FirstPartyIdentity","networkAclBypass":"None","disableLocalAuth":false,"enablePartitionMerge":false,"minimalTlsVersion":"Tls","consistencyPolicy":{"defaultConsistencyLevel":"Session","maxIntervalInSeconds":5,"maxStalenessPrefix":100},"configurationOverrides":{},"writeLocations":[{"id":"cli000002-westus","locationName":"West
-        US","documentEndpoint":"https://cli000002-westus.documents.azure.com:443/","provisioningState":"Succeeded","failoverPriority":0,"isZoneRedundant":false}],"readLocations":[{"id":"cli000002-westus","locationName":"West
-        US","documentEndpoint":"https://cli000002-westus.documents.azure.com:443/","provisioningState":"Succeeded","failoverPriority":0,"isZoneRedundant":false}],"locations":[{"id":"cli000002-westus","locationName":"West
-        US","documentEndpoint":"https://cli000002-westus.documents.azure.com:443/","provisioningState":"Succeeded","failoverPriority":0,"isZoneRedundant":false}],"failoverPolicies":[{"id":"cli000002-westus","locationName":"West
-        US","failoverPriority":0}],"cors":[],"capabilities":[],"ipRules":[],"backupPolicy":{"type":"Continuous"},"networkAclBypassResourceIds":[],"keysMetadata":{"primaryMasterKey":{"generationTime":"2023-02-23T08:07:28.7835476Z"},"secondaryMasterKey":{"generationTime":"2023-02-23T08:07:28.7835476Z"},"primaryReadonlyMasterKey":{"generationTime":"2023-02-23T08:07:28.7835476Z"},"secondaryReadonlyMasterKey":{"generationTime":"2023-02-23T08:07:28.7835476Z"}}},"identity":{"type":"None"}}'
-=======
         US","type":"Microsoft.DocumentDB/databaseAccounts","kind":"GlobalDocumentDB","tags":{},"systemData":{"createdAt":"2023-02-28T23:24:32.3398896Z"},"properties":{"provisioningState":"Succeeded","documentEndpoint":"https://cli000002.documents.azure.com:443/","sqlEndpoint":"https://cli000002.documents.azure.com:443/","publicNetworkAccess":"Enabled","enableAutomaticFailover":false,"enableMultipleWriteLocations":false,"enablePartitionKeyMonitor":false,"isVirtualNetworkFilterEnabled":false,"virtualNetworkRules":[],"EnabledApiTypes":"Sql","disableKeyBasedMetadataWriteAccess":false,"enableFreeTier":false,"enableAnalyticalStorage":false,"analyticalStorageConfiguration":{"schemaType":"WellDefined"},"instanceId":"e2a0e9cc-9a21-45e1-9d41-43a6d09720fc","createMode":"Default","databaseAccountOfferType":"Standard","defaultIdentity":"FirstPartyIdentity","networkAclBypass":"None","disableLocalAuth":false,"enablePartitionMerge":false,"minimalTlsVersion":"Tls","consistencyPolicy":{"defaultConsistencyLevel":"Session","maxIntervalInSeconds":5,"maxStalenessPrefix":100},"configurationOverrides":{},"writeLocations":[{"id":"cli000002-westus","locationName":"West
         US","documentEndpoint":"https://cli000002-westus.documents.azure.com:443/","provisioningState":"Succeeded","failoverPriority":0,"isZoneRedundant":false}],"readLocations":[{"id":"cli000002-westus","locationName":"West
         US","documentEndpoint":"https://cli000002-westus.documents.azure.com:443/","provisioningState":"Succeeded","failoverPriority":0,"isZoneRedundant":false}],"locations":[{"id":"cli000002-westus","locationName":"West
         US","documentEndpoint":"https://cli000002-westus.documents.azure.com:443/","provisioningState":"Succeeded","failoverPriority":0,"isZoneRedundant":false}],"failoverPolicies":[{"id":"cli000002-westus","locationName":"West
         US","failoverPriority":0}],"cors":[],"capabilities":[],"ipRules":[],"backupPolicy":{"type":"Continuous"},"networkAclBypassResourceIds":[],"keysMetadata":{"primaryMasterKey":{"generationTime":"2023-02-28T23:24:32.3398896Z"},"secondaryMasterKey":{"generationTime":"2023-02-28T23:24:32.3398896Z"},"primaryReadonlyMasterKey":{"generationTime":"2023-02-28T23:24:32.3398896Z"},"secondaryReadonlyMasterKey":{"generationTime":"2023-02-28T23:24:32.3398896Z"}}},"identity":{"type":"None"}}'
->>>>>>> 81f8e181
-    headers:
-      cache-control:
-      - no-store, no-cache
-      content-length:
-<<<<<<< HEAD
-      - '2537'
-      content-type:
-      - application/json
-      date:
-      - Thu, 23 Feb 2023 08:38:16 GMT
-=======
+    headers:
+      cache-control:
+      - no-store, no-cache
+      content-length:
       - '2500'
       content-type:
       - application/json
       date:
       - Tue, 28 Feb 2023 23:53:26 GMT
->>>>>>> 81f8e181
       pragma:
       - no-cache
       server:
