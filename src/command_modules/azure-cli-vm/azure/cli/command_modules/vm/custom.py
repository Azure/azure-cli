--- conflicted
+++ resolved
@@ -1571,11 +1571,7 @@
               storage_account_type=None, vnet_type=None, nsg_type=None, public_ip_type=None, nic_type=None,
               validate=False, custom_data=None, secrets=None, plan_name=None, plan_product=None, plan_publisher=None,
               license_type=None, assign_identity=False, identity_scope=None,
-<<<<<<< HEAD
-              identity_role=DefaultStr('Contributor'), identity_role_id=None, zone=None):
-=======
-              identity_role=DefaultStr('Contributor'), identity_role_id=None, application_security_groups=None):
->>>>>>> 4d384380
+              identity_role=DefaultStr('Contributor'), identity_role_id=None, application_security_groups=None, zone=None):
     from azure.cli.core.commands.client_factory import get_subscription_id
     from azure.cli.core.util import random_string, hash_string
     from azure.cli.command_modules.vm._template_builder import (ArmTemplateBuilder, build_vm_resource,
