--- conflicted
+++ resolved
@@ -15,11 +15,7 @@
 )
 from ._run_polling import get_run_with_polling
 from ._stream_utils import stream_logs
-<<<<<<< HEAD
-from ._utils import validate_managed_registry, get_credentials
-=======
-from ._utils import validate_managed_registry, get_validate_platform
->>>>>>> bd417ea1
+from ._utils import validate_managed_registry, get_credentials, get_validate_platform
 from ._client_factory import cf_acr_registries
 from ._archive_utils import upload_source_code, check_remote_source_code
 
@@ -41,14 +37,10 @@
             no_wait=False,
             timeout=None,
             resource_group_name=None,
-<<<<<<< HEAD
             os_type=OS.linux.value,
+            platform=None,
             auth_mode=None,
             credentials=[]):
-=======
-            os_type=None,
-            platform=None):
->>>>>>> bd417ea1
 
     _, resource_group_name = validate_managed_registry(
         cmd.cli_ctx, registry_name, resource_group_name, RUN_NOT_SUPPORTED)
@@ -88,17 +80,14 @@
         values=(set_value if set_value else []) + (set_secret if set_secret else []),
         source_location=source_location,
         timeout=timeout,
-<<<<<<< HEAD
-        platform=PlatformProperties(os=os_type),
-        credentials=get_credentials(
-            auth_mode=auth_mode,
-            credentials=credentials
-=======
         platform=PlatformProperties(
             os=platform_os,
             architecture=platform_arch,
             variant=platform_variant
->>>>>>> bd417ea1
+        ),
+        credentials=get_credentials(
+            auth_mode=auth_mode,
+            credentials=credentials
         )
     )
 
