--- conflicted
+++ resolved
@@ -20,11 +20,7 @@
     uri: https://management.azure.com/subscriptions/00000000-0000-0000-0000-000000000000/resourceGroups/clitest.rg000001/providers/Microsoft.Storage/storageAccounts/clitest000002/listKeys?api-version=2021-09-01&$expand=kerb
   response:
     body:
-<<<<<<< HEAD
-      string: '{"keys":[{"creationTime":"2022-06-13T04:05:10.1666167Z","keyName":"key1","value":"veryFakedStorageAccountKey==","permissions":"FULL"},{"creationTime":"2022-06-13T04:05:10.1666167Z","keyName":"key2","value":"veryFakedStorageAccountKey==","permissions":"FULL"}]}'
-=======
       string: '{"keys":[{"creationTime":"2022-06-10T02:39:47.1968092Z","keyName":"key1","value":"veryFakedStorageAccountKey==","permissions":"FULL"},{"creationTime":"2022-06-10T02:39:47.1968092Z","keyName":"key2","value":"veryFakedStorageAccountKey==","permissions":"FULL"}]}'
->>>>>>> 7188f99e
     headers:
       cache-control:
       - no-cache
@@ -33,11 +29,7 @@
       content-type:
       - application/json
       date:
-<<<<<<< HEAD
-      - Mon, 13 Jun 2022 04:05:31 GMT
-=======
       - Fri, 10 Jun 2022 02:40:08 GMT
->>>>>>> 7188f99e
       expires:
       - '-1'
       pragma:
@@ -75,11 +67,7 @@
       User-Agent:
       - AZURECLI/2.37.0 azsdk-python-storage-file-share/12.8.0 Python/3.9.6 (Windows-10-10.0.19044-SP0)
       x-ms-date:
-<<<<<<< HEAD
-      - Mon, 13 Jun 2022 04:05:31 GMT
-=======
       - Fri, 10 Jun 2022 02:40:07 GMT
->>>>>>> 7188f99e
       x-ms-version:
       - '2021-06-08'
     method: PUT
@@ -91,19 +79,11 @@
       content-length:
       - '0'
       date:
-<<<<<<< HEAD
-      - Mon, 13 Jun 2022 04:05:31 GMT
-      etag:
-      - '"0x8DA4CF1F5FF0C0F"'
-      last-modified:
-      - Mon, 13 Jun 2022 04:05:32 GMT
-=======
       - Fri, 10 Jun 2022 02:40:09 GMT
       etag:
       - '"0x8DA4A8A896FE526"'
       last-modified:
       - Fri, 10 Jun 2022 02:40:09 GMT
->>>>>>> 7188f99e
       server:
       - Windows-Azure-File/1.0 Microsoft-HTTPAPI/2.0
       x-ms-version:
@@ -129,11 +109,7 @@
       User-Agent:
       - AZURECLI/2.37.0 azsdk-python-storage-file-share/12.8.0 Python/3.9.6 (Windows-10-10.0.19044-SP0)
       x-ms-date:
-<<<<<<< HEAD
-      - Mon, 13 Jun 2022 04:05:32 GMT
-=======
       - Fri, 10 Jun 2022 02:40:09 GMT
->>>>>>> 7188f99e
       x-ms-version:
       - '2021-06-08'
     method: PUT
@@ -145,19 +121,11 @@
       content-length:
       - '0'
       date:
-<<<<<<< HEAD
-      - Mon, 13 Jun 2022 04:05:32 GMT
-      etag:
-      - '"0x8DA4CF1F6A5F78F"'
-      last-modified:
-      - Mon, 13 Jun 2022 04:05:33 GMT
-=======
       - Fri, 10 Jun 2022 02:40:10 GMT
       etag:
       - '"0x8DA4A8A8A280B54"'
       last-modified:
       - Fri, 10 Jun 2022 02:40:11 GMT
->>>>>>> 7188f99e
       server:
       - Windows-Azure-File/1.0 Microsoft-HTTPAPI/2.0
       x-ms-version:
@@ -183,11 +151,7 @@
       User-Agent:
       - AZURECLI/2.37.0 azsdk-python-storage-file-share/12.8.0 Python/3.9.6 (Windows-10-10.0.19044-SP0)
       x-ms-date:
-<<<<<<< HEAD
-      - Mon, 13 Jun 2022 04:05:33 GMT
-=======
       - Fri, 10 Jun 2022 02:40:10 GMT
->>>>>>> 7188f99e
       x-ms-file-attributes:
       - none
       x-ms-file-creation-time:
@@ -207,37 +171,16 @@
       content-length:
       - '0'
       date:
-<<<<<<< HEAD
-      - Mon, 13 Jun 2022 04:05:34 GMT
-      etag:
-      - '"0x8DA4CF1F750F8F5"'
-      last-modified:
-      - Mon, 13 Jun 2022 04:05:34 GMT
-=======
       - Fri, 10 Jun 2022 02:40:11 GMT
       etag:
       - '"0x8DA4A8A8ADED484"'
       last-modified:
       - Fri, 10 Jun 2022 02:40:12 GMT
->>>>>>> 7188f99e
       server:
       - Windows-Azure-File/1.0 Microsoft-HTTPAPI/2.0
       x-ms-file-attributes:
       - Directory
       x-ms-file-change-time:
-<<<<<<< HEAD
-      - '2022-06-13T04:05:34.6454773Z'
-      x-ms-file-creation-time:
-      - '2022-06-13T04:05:34.6454773Z'
-      x-ms-file-id:
-      - '13835128424026341376'
-      x-ms-file-last-write-time:
-      - '2022-06-13T04:05:34.6454773Z'
-      x-ms-file-parent-id:
-      - '0'
-      x-ms-file-permission-key:
-      - 17043939133234164710*9534993720162034799
-=======
       - '2022-06-10T02:40:12.2147972Z'
       x-ms-file-creation-time:
       - '2022-06-10T02:40:12.2147972Z'
@@ -249,7 +192,6 @@
       - '0'
       x-ms-file-permission-key:
       - 11493183425015689100*17844628956325361669
->>>>>>> 7188f99e
       x-ms-request-server-encrypted:
       - 'true'
       x-ms-version:
@@ -275,11 +217,7 @@
       User-Agent:
       - AZURECLI/2.37.0 azsdk-python-storage-file-share/12.8.0 Python/3.9.6 (Windows-10-10.0.19044-SP0)
       x-ms-date:
-<<<<<<< HEAD
-      - Mon, 13 Jun 2022 04:05:34 GMT
-=======
       - Fri, 10 Jun 2022 02:40:11 GMT
->>>>>>> 7188f99e
       x-ms-file-attributes:
       - none
       x-ms-file-creation-time:
@@ -299,37 +237,16 @@
       content-length:
       - '0'
       date:
-<<<<<<< HEAD
-      - Mon, 13 Jun 2022 04:05:35 GMT
-      etag:
-      - '"0x8DA4CF1F7F8E006"'
-      last-modified:
-      - Mon, 13 Jun 2022 04:05:35 GMT
-=======
       - Fri, 10 Jun 2022 02:40:12 GMT
       etag:
       - '"0x8DA4A8A8B8AD9AE"'
       last-modified:
       - Fri, 10 Jun 2022 02:40:13 GMT
->>>>>>> 7188f99e
       server:
       - Windows-Azure-File/1.0 Microsoft-HTTPAPI/2.0
       x-ms-file-attributes:
       - Directory
       x-ms-file-change-time:
-<<<<<<< HEAD
-      - '2022-06-13T04:05:35.7458438Z'
-      x-ms-file-creation-time:
-      - '2022-06-13T04:05:35.7458438Z'
-      x-ms-file-id:
-      - '13835128424026341376'
-      x-ms-file-last-write-time:
-      - '2022-06-13T04:05:35.7458438Z'
-      x-ms-file-parent-id:
-      - '0'
-      x-ms-file-permission-key:
-      - 17043939133234164710*9534993720162034799
-=======
       - '2022-06-10T02:40:13.3421486Z'
       x-ms-file-creation-time:
       - '2022-06-10T02:40:13.3421486Z'
@@ -341,7 +258,6 @@
       - '0'
       x-ms-file-permission-key:
       - 11493183425015689100*17844628956325361669
->>>>>>> 7188f99e
       x-ms-request-server-encrypted:
       - 'true'
       x-ms-version:
@@ -361,11 +277,7 @@
       x-ms-content-length:
       - '524288'
       x-ms-date:
-<<<<<<< HEAD
-      - Mon, 13 Jun 2022 04:05:36 GMT
-=======
       - Fri, 10 Jun 2022 02:40:12 GMT
->>>>>>> 7188f99e
       x-ms-type:
       - file
       x-ms-version:
@@ -379,19 +291,11 @@
       content-length:
       - '0'
       date:
-<<<<<<< HEAD
-      - Mon, 13 Jun 2022 04:05:36 GMT
-      etag:
-      - '"0x8DA4CF1F8C64AF3"'
-      last-modified:
-      - Mon, 13 Jun 2022 04:05:37 GMT
-=======
       - Fri, 10 Jun 2022 02:40:14 GMT
       etag:
       - '"0x8DA4A8A8C562207"'
       last-modified:
       - Fri, 10 Jun 2022 02:40:14 GMT
->>>>>>> 7188f99e
       server:
       - Windows-Azure-File/1.0 Microsoft-HTTPAPI/2.0
       x-ms-request-server-encrypted:
@@ -412,11 +316,7 @@
       User-Agent:
       - Azure-Storage/2.0.0-2.0.1 (Python CPython 3.9.6; Windows 10) AZURECLI/2.37.0
       x-ms-date:
-<<<<<<< HEAD
-      - Mon, 13 Jun 2022 04:05:37 GMT
-=======
       - Fri, 10 Jun 2022 02:40:13 GMT
->>>>>>> 7188f99e
       x-ms-range:
       - bytes=0-524287
       x-ms-version:
@@ -434,19 +334,11 @@
       content-md5:
       - WQcVkAmdId1DmJZZIzi/lQ==
       date:
-<<<<<<< HEAD
-      - Mon, 13 Jun 2022 04:05:42 GMT
-      etag:
-      - '"0x8DA4CF1FC7AD7D0"'
-      last-modified:
-      - Mon, 13 Jun 2022 04:05:43 GMT
-=======
       - Fri, 10 Jun 2022 02:40:16 GMT
       etag:
       - '"0x8DA4A8A8D2C8C51"'
       last-modified:
       - Fri, 10 Jun 2022 02:40:16 GMT
->>>>>>> 7188f99e
       server:
       - Windows-Azure-File/1.0 Microsoft-HTTPAPI/2.0
       x-ms-request-server-encrypted:
@@ -470,15 +362,9 @@
       ParameterSetName:
       - -p -s --account-name --account-key
       User-Agent:
-<<<<<<< HEAD
-      - Azure-Storage/2.0.0-2.0.1 (Python CPython 3.9.6; Windows 10) AZURECLI/2.37.0
-      x-ms-date:
-      - Mon, 13 Jun 2022 04:05:43 GMT
-=======
       - AZURECLI/2.37.0 azsdk-python-storage-file-share/12.8.0 Python/3.9.6 (Windows-10-10.0.19044-SP0)
       x-ms-date:
       - Fri, 10 Jun 2022 02:40:15 GMT
->>>>>>> 7188f99e
       x-ms-version:
       - '2021-06-08'
     method: HEAD
@@ -492,19 +378,11 @@
       content-type:
       - application/octet-stream
       date:
-<<<<<<< HEAD
-      - Mon, 13 Jun 2022 04:05:43 GMT
-      etag:
-      - '"0x8DA4CF1FC7AD7D0"'
-      last-modified:
-      - Mon, 13 Jun 2022 04:05:43 GMT
-=======
       - Fri, 10 Jun 2022 02:40:16 GMT
       etag:
       - '"0x8DA4A8A8D2C8C51"'
       last-modified:
       - Fri, 10 Jun 2022 02:40:16 GMT
->>>>>>> 7188f99e
       server:
       - Windows-Azure-File/1.0 Microsoft-HTTPAPI/2.0
       x-ms-file-attributes:
@@ -552,11 +430,7 @@
       User-Agent:
       - AZURECLI/2.37.0 azsdk-python-storage-file-share/12.8.0 Python/3.9.6 (Windows-10-10.0.19044-SP0)
       x-ms-date:
-<<<<<<< HEAD
-      - Mon, 13 Jun 2022 04:05:44 GMT
-=======
       - Fri, 10 Jun 2022 02:40:16 GMT
->>>>>>> 7188f99e
       x-ms-version:
       - '2021-06-08'
     method: PUT
@@ -568,17 +442,6 @@
       content-length:
       - '0'
       date:
-<<<<<<< HEAD
-      - Mon, 13 Jun 2022 04:05:44 GMT
-      etag:
-      - '"0x8DA4CF1F5FF0C0F"'
-      last-modified:
-      - Mon, 13 Jun 2022 04:05:32 GMT
-      server:
-      - Windows-Azure-File/1.0 Microsoft-HTTPAPI/2.0
-      x-ms-snapshot:
-      - '2022-06-13T04:05:45.0000000Z'
-=======
       - Fri, 10 Jun 2022 02:40:18 GMT
       etag:
       - '"0x8DA4A8A896FE526"'
@@ -588,7 +451,6 @@
       - Windows-Azure-File/1.0 Microsoft-HTTPAPI/2.0
       x-ms-snapshot:
       - '2022-06-10T02:40:18.0000000Z'
->>>>>>> 7188f99e
       x-ms-version:
       - '2021-06-08'
     status:
@@ -610,15 +472,9 @@
       ParameterSetName:
       - --share-name -p --account-name --account-key
       User-Agent:
-<<<<<<< HEAD
-      - Azure-Storage/2.0.0-2.0.1 (Python CPython 3.9.6; Windows 10) AZURECLI/2.37.0
-      x-ms-date:
-      - Mon, 13 Jun 2022 04:05:45 GMT
-=======
       - AZURECLI/2.37.0 azsdk-python-storage-file-share/12.8.0 Python/3.9.6 (Windows-10-10.0.19044-SP0)
       x-ms-date:
       - Fri, 10 Jun 2022 02:40:17 GMT
->>>>>>> 7188f99e
       x-ms-version:
       - '2021-06-08'
     method: DELETE
@@ -630,11 +486,7 @@
       content-length:
       - '0'
       date:
-<<<<<<< HEAD
-      - Mon, 13 Jun 2022 04:05:46 GMT
-=======
       - Fri, 10 Jun 2022 02:40:18 GMT
->>>>>>> 7188f99e
       server:
       - Windows-Azure-File/1.0 Microsoft-HTTPAPI/2.0
       x-ms-version:
@@ -656,15 +508,9 @@
       ParameterSetName:
       - -p -s --account-name --account-key
       User-Agent:
-<<<<<<< HEAD
-      - Azure-Storage/2.0.0-2.0.1 (Python CPython 3.9.6; Windows 10) AZURECLI/2.37.0
-      x-ms-date:
-      - Mon, 13 Jun 2022 04:05:46 GMT
-=======
       - AZURECLI/2.37.0 azsdk-python-storage-file-share/12.8.0 Python/3.9.6 (Windows-10-10.0.19044-SP0)
       x-ms-date:
       - Fri, 10 Jun 2022 02:40:18 GMT
->>>>>>> 7188f99e
       x-ms-version:
       - '2021-06-08'
     method: HEAD
@@ -674,11 +520,7 @@
       string: ''
     headers:
       date:
-<<<<<<< HEAD
-      - Mon, 13 Jun 2022 04:05:47 GMT
-=======
       - Fri, 10 Jun 2022 02:40:20 GMT
->>>>>>> 7188f99e
       server:
       - Windows-Azure-File/1.0 Microsoft-HTTPAPI/2.0
       transfer-encoding:
@@ -693,54 +535,27 @@
 - request:
     body: null
     headers:
-      Accept:
-      - application/xml
-      Accept-Encoding:
-      - gzip, deflate
-      CommandName:
-      - storage file copy start
-      Connection:
-      - keep-alive
-      Content-Length:
-      - '0'
-      ParameterSetName:
-      - -s -p --source-share --source-path --file-snapshot --account-name --account-key
-      User-Agent:
-<<<<<<< HEAD
-      - AZURECLI/2.37.0 azsdk-python-storage-file-share/12.8.0 Python/3.9.6 (Windows-10-10.0.19044-SP0)
-      x-ms-copy-source:
-      - https://clitestdqijkeg73dkebyj6a.file.core.windows.net/sharep3pzwyvmehkgj7fwds4/dir1%5Csource_file.txt?sharesnapshot=2022-06-13T04:05:45.0000000Z
-      x-ms-date:
-      - Mon, 13 Jun 2022 04:05:48 GMT
-=======
+      Connection:
+      - keep-alive
+      Content-Length:
+      - '0'
+      User-Agent:
       - Azure-Storage/2.0.0-2.0.1 (Python CPython 3.9.6; Windows 10) AZURECLI/2.37.0
       x-ms-copy-source:
       - https://clitesthdzhhwv6ut7vs5efp.file.core.windows.net/sharense4xddkywzapixl6fv/dir1%5Csource_file.txt?sharesnapshot=2022-06-10T02:40:18.0000000Z
       x-ms-date:
       - Fri, 10 Jun 2022 02:40:19 GMT
->>>>>>> 7188f99e
-      x-ms-version:
-      - '2021-06-08'
-    method: PUT
-    uri: https://clitest000002.file.core.windows.net/share000004/dir2%5Cdestination_file.txt
-  response:
-    body:
-      string: ''
-    headers:
-      content-length:
-      - '0'
-      date:
-<<<<<<< HEAD
-      - Mon, 13 Jun 2022 04:05:49 GMT
-      etag:
-      - '"0x8DA4CF2002CCD03"'
-      last-modified:
-      - Mon, 13 Jun 2022 04:05:49 GMT
-      server:
-      - Windows-Azure-File/1.0 Microsoft-HTTPAPI/2.0
-      x-ms-copy-id:
-      - 78bab682-cd18-4871-af63-fa4e74d9a50f
-=======
+      x-ms-version:
+      - '2018-11-09'
+    method: PUT
+    uri: https://clitest000002.file.core.windows.net/share000004/dir2/destination_file.txt
+  response:
+    body:
+      string: ''
+    headers:
+      content-length:
+      - '0'
+      date:
       - Fri, 10 Jun 2022 02:40:21 GMT
       etag:
       - '"0x8DA4A8A90BFB375"'
@@ -750,11 +565,10 @@
       - Windows-Azure-File/1.0 Microsoft-HTTPAPI/2.0
       x-ms-copy-id:
       - fb01ccb4-0147-471d-82d9-7c00a95ccd10
->>>>>>> 7188f99e
       x-ms-copy-status:
       - success
       x-ms-version:
-      - '2021-06-08'
+      - '2018-11-09'
     status:
       code: 202
       message: Accepted
@@ -772,15 +586,9 @@
       ParameterSetName:
       - --share-name -p --account-name --account-key
       User-Agent:
-<<<<<<< HEAD
-      - Azure-Storage/2.0.0-2.0.1 (Python CPython 3.9.6; Windows 10) AZURECLI/2.37.0
-      x-ms-date:
-      - Mon, 13 Jun 2022 04:05:49 GMT
-=======
       - AZURECLI/2.37.0 azsdk-python-storage-file-share/12.8.0 Python/3.9.6 (Windows-10-10.0.19044-SP0)
       x-ms-date:
       - Fri, 10 Jun 2022 02:40:21 GMT
->>>>>>> 7188f99e
       x-ms-version:
       - '2021-06-08'
     method: HEAD
@@ -794,23 +602,6 @@
       content-type:
       - application/octet-stream
       date:
-<<<<<<< HEAD
-      - Mon, 13 Jun 2022 04:05:50 GMT
-      etag:
-      - '"0x8DA4CF2002CCD03"'
-      last-modified:
-      - Mon, 13 Jun 2022 04:05:49 GMT
-      server:
-      - Windows-Azure-File/1.0 Microsoft-HTTPAPI/2.0
-      x-ms-copy-completion-time:
-      - Mon, 13 Jun 2022 04:05:49 GMT
-      x-ms-copy-id:
-      - 78bab682-cd18-4871-af63-fa4e74d9a50f
-      x-ms-copy-progress:
-      - 524288/524288
-      x-ms-copy-source:
-      - https://clitestdqijkeg73dkebyj6a.file.core.windows.net/sharep3pzwyvmehkgj7fwds4/dir1%5Csource_file.txt?sharesnapshot=2022-06-13T04:05:45.0000000Z
-=======
       - Fri, 10 Jun 2022 02:40:23 GMT
       etag:
       - '"0x8DA4A8A90BFB375"'
@@ -826,7 +617,6 @@
       - 524288/524288
       x-ms-copy-source:
       - https://clitesthdzhhwv6ut7vs5efp.file.core.windows.net/sharense4xddkywzapixl6fv/dir1%5Csource_file.txt?sharesnapshot=2022-06-10T02:40:18.0000000Z
->>>>>>> 7188f99e
       x-ms-copy-status:
       - success
       x-ms-file-attributes:
