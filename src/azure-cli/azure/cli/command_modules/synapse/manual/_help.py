# coding=utf-8
# --------------------------------------------------------------------------------------------
# Copyright (c) Microsoft Corporation. All rights reserved.
# Licensed under the MIT License. See License.txt in the project root for license information.
# --------------------------------------------------------------------------------------------
# pylint: disable=too-many-lines

from knack.help_files import helps


helps['synapse'] = """
type: group
short-summary: Manage and operate Synapse Workspace, Spark Pool, SQL Pool.
"""

helps['synapse workspace'] = """
type: group
short-summary: Manage Synapse workspaces.
"""

helps['synapse workspace create'] = """
type: command
short-summary: Create a Synapse workspace.
examples:
  - name: Create a Synapse workspace
    text: |-
        az synapse workspace create --name testworkspace --resource-group rg \\
          --storage-account testadlsgen2 --file-system testfilesystem \\
          --sql-admin-login-user cliuser1 --sql-admin-login-password Password123! --location "East US"
  - name: Create a Synapse workspace with storage resource id
    text: |-
        az synapse workspace create --name testworkspace --resource-group rg \\
          --storage-account /subscriptions/00000000-0000-0000-0000-000000000000/resourceGroups/rg/providers/Microsoft.Storage/storageAccounts/testadlsgen2 --file-system testfilesystem \\
          --sql-admin-login-user cliuser1 --sql-admin-login-password Password123! --location "East US"
  - name: Create a Synapse workspace using customer-managed key
    text: |-
        az synapse workspace create --name testworkspace --resource-group rg \\
          --storage-account testadlsgen2 --file-system testfilesystem \\
          --sql-admin-login-user cliuser1 --sql-admin-login-password Password123! --location "East US" \\
          --key-identifier https://{keyvaultname}.vault.azure.net/keys/{keyname} --key-name testcmk
  - name: Create a Synapse workspace connecting to azure devops
    text: |-
        az synapse workspace create --name testworkspace --resource-group rg \\
          --storage-account testadlsgen2 --file-system testfilesystem \\
          --sql-admin-login-user cliuser1 --sql-admin-login-password Password123! --location "East US" \\
          --repository-type AzureDevOpsGit --account-name testuser --project-name testprj \\
          --repository-name testrepo --collaboration-branch main
"""

helps['synapse workspace list'] = """
type: command
short-summary: List all Synapse workspaces.
examples:
  - name: List all Synapse workspaces under a subscription
    text: |-
        az synapse workspace list
  - name: List all Synapse workspaces under a specific resource group
    text: |-
        az synapse workspace list --resource-group rg
"""

helps['synapse workspace show'] = """
type: command
short-summary: Get a Synapse workspace.
examples:
  - name: Get a Synapse workspace.
    text: |-
        az synapse workspace show --name testsynapseworkspace --resource-group rg
"""

helps['synapse workspace update'] = """
type: command
short-summary: Update a Synapse workspace.
examples:
  - name: Update a Synapse workspace
    text: |-
        az synapse workspace update --name fromcli4 --resource-group rg \\
          --tags key1=value1
"""

helps['synapse workspace delete'] = """
type: command
short-summary: Delete a Synapse workspace.
examples:
  - name: Delete a Synapse workspace.
    text: |-
        az synapse workspace delete --name testsynapseworkspace --resource-group rg
"""

helps['synapse workspace check-name'] = """
type: command
short-summary: Check if a Synapse workspace name is available or not.
examples:
  - name: Check if a Synapse workspace name is available or not.
    text: |-
        az synapse workspace check-name --name testsynapseworkspace
"""

helps['synapse workspace wait'] = """
type: command
short-summary: Place the CLI in a waiting state until a condition of the workspace is met.
"""

helps['synapse spark'] = """
type: group
short-summary: Manage Spark pools and Spark jobs.
"""

helps['synapse spark pool'] = """
type: group
short-summary: Manage Spark pools.
"""

helps['synapse spark pool create'] = """
type: command
short-summary: Create a Spark pool.
examples:
  - name: Create a Spark pool.
    text: |-
        az synapse spark pool create --name testpool --workspace-name testsynapseworkspace --resource-group rg \\
        --spark-version 2.4 --node-count 3 --node-size Medium --spark-config-file-path 'path/configfile.txt'
"""

helps['synapse spark pool list'] = """
type: command
short-summary: List all Spark pools.
examples:
  - name: List all Spark pools.
    text: |-
        az synapse spark pool list --workspace-name testsynapseworkspace --resource-group rg
"""

helps['synapse spark pool show'] = """
type: command
short-summary: Get a Spark pool.
examples:
  - name: Get a Spark pool.
    text: |-
        az synapse spark pool show --name testpool --workspace-name testsynapseworkspace --resource-group rg
"""

helps['synapse spark pool update'] = """
type: command
short-summary: Update the Spark pool.
examples:
  - name: Update the Spark pool's tags.
    text: |-
        az synapse spark pool update --name testpool --workspace-name testsynapseworkspace --resource-group rg \\
        --tags key1=value1
  - name: Update the Spark pool's auto scale configuration.
    text: |-
        az synapse spark pool update --name testpool --workspace-name testsynapseworkspace --resource-group rg \\
        --enable-auto-scale --min-node-count 3 --max-node-count 100
  - name: Update the Spark pool's custom libraries.
    text: |-
        az synapse spark pool update --name testpool --workspace-name testsynapseworkspace --resource-group rg \\
        --package-action Add --package package1.jar package2.jar
  - name: Update the Spark pool's configuration file.
    text: |-
        az synapse spark pool update --name testpool --workspace-name testsynapseworkspace --resource-group rg \\
        --spark-config-file-path 'path/configfile.txt'
"""

helps['synapse spark pool delete'] = """
type: command
short-summary: Delete a Spark pool.
examples:
  - name: Delete a Spark pool.
    text: |-
        az synapse spark pool delete --name testpool --workspace-name testsynapseworkspace --resource-group rg
"""

helps['synapse spark pool wait'] = """
type: command
short-summary: Place the CLI in a waiting state until a condition of a Spark pool is met.
"""

helps['synapse sql'] = """
type: group
short-summary: Manage SQL pools.
"""

helps['synapse sql ad-admin'] = """
type: group
short-summary: Manage SQL Active Directory administrator.
"""

helps['synapse sql ad-admin show'] = """
type: command
short-summary: Get the SQL Azure Active Directory administrator.
examples:
  - name: Get the SQL Azure Active admin.
    text: |-
        az synapse sql ad-admin show --workspace-name testsynapseworkspace --resource-group rg
"""

helps['synapse sql ad-admin create'] = """
type: command
short-summary: Create the SQL Azure Active Directory administrator.
examples:
  - name: Create the SQL Azure Active admin.
    text: |-
        az synapse sql ad-admin create --workspace-name testsynapseworkspace --resource-group rg \\
        --display-name youraccount@yourdomain --object-id 00000000-0000-0000-0000-000000000000
"""

helps['synapse sql ad-admin update'] = """
type: command
short-summary: Update the SQL Azure Active Directory administrator.
examples:
  - name: Update the SQL Azure Active admin.
    text: |-
        az synapse sql ad-admin update --workspace-name testsynapseworkspace --resource-group rg \\
        --display-name youraccount@yourdomain --object-id 00000000-0000-0000-0000-000000000000
"""

helps['synapse sql ad-admin delete'] = """
type: command
short-summary: Delete the SQL Azure Active Directory administrator.
examples:
  - name: Delete the SQL Azure Active admin.
    text: |-
        az synapse sql ad-admin delete --workspace-name testsynapseworkspace --resource-group rg
"""

helps['synapse sql ad-admin wait'] = """
type: command
short-summary: Place the CLI in a waiting state until a condition is met.
"""

helps['synapse sql audit-policy'] = """
type: group
short-summary: Manage SQL auditing policy.
"""

helps['synapse sql audit-policy show'] = """
type: command
short-summary: Get a SQL's auditing policy.
examples:
  - name: Get a SQL's auditing policy.
    text: |-
        az synapse sql audit-policy show --workspace-name testsynapseworkspace --resource-group rg
"""

helps['synapse sql audit-policy update'] = """
type: command
short-summary: Update a SQL's auditing policy.
long-summary: If the policy is being enabled, `--storage-account` or both `--storage-endpoint` and `--storage-key` must be specified.
examples:
  - name: Enable by storage account name.
    text: |
        az synapse sql audit-policy update --workspace-name testsynapseworkspace --resource-group rg --state Enabled \\
            --blob-storage-target-state Enabled --storage-account mystorage
  - name: Enable by storage endpoint and key.
    text: |
        az synapse sql audit-policy update --workspace-name testsynapseworkspace --resource-group rg --state Enabled \\
            --blob-storage-target-state Enabled --storage-endpoint https://mystorage.blob.core.windows.net \\
            --storage-key MYKEY==
  - name: Set the list of audit actions.
    text: |
        az synapse sql audit-policy update --workspace-name testsynapseworkspace --resource-group rg \\
        --actions SUCCESSFUL_DATABASE_AUTHENTICATION_GROUP 'UPDATE on database::mydb by public'
  - name: Disable an auditing policy.
    text: |-
        az synapse sql audit-policy update --workspace-name testsynapseworkspace --resource-group rg \\
        --state Disabled
  - name: Disable a blob storage auditing policy.
    text: |-
        az synapse sql audit-policy update --workspace-name testsynapseworkspace --resource-group rg \\
        --blob-storage-target-state Disabled
  - name: Enable a log analytics auditing policy.
    text: |
        az synapse sql audit-policy update --resource-group mygroup --workspace-name myws --state Enabled \\
            --log-analytics-target-state Enabled --log-analytics-workspace-resource-id myworkspaceresourceid
  - name: Disable a log analytics auditing policy.
    text: |
        az synapse sql audit-policy update --resource-group mygroup --workspace-name myws --state Enabled
            --log-analytics-target-state Disabled
  - name: Enable an event hub auditing policy.
    text: |
        az synapse sql audit-policy update --resource-group mygroup --workspace-name myws --state Enabled \\
            --event-hub-target-state Enabled \\
            --event-hub-authorization-rule-id eventhubauthorizationruleid \\
            --event-hub eventhubname
  - name: Enable an event hub auditing policy for default event hub.
    text: |
        az synapse sql audit-policy update --resource-group mygroup --workspace-name myws --state Enabled \\
            --event-hub-target-state Enabled \\
            --event-hub-authorization-rule-id eventhubauthorizationruleid
  - name: Disable an event hub auditing policy.
    text: |
        az synapse sql audit-policy update --resource-group mygroup --workspace-name myws
           --state Enabled --event-hub-target-state Disabled
"""

helps['synapse sql audit-policy wait'] = """
type: command
short-summary: Place the CLI in a waiting state until a condition is met.
"""

helps['synapse sql pool'] = """
type: group
short-summary: Manage SQL pools.
"""

helps['synapse sql pool create'] = """
type: command
short-summary: Create a SQL pool.
examples:
  - name: Create a SQL pool.
    text: |-
        az synapse sql pool create --name sqlpool --performance-level "DW1000c" \\
        --workspace-name testsynapseworkspace --resource-group rg
"""

helps['synapse sql pool show'] = """
type: command
short-summary: Get a SQL pool.
examples:
  - name: Get a SQL pool.
    text: |-
        az synapse sql pool show --name sqlpool --workspace-name testsynapseworkspace --resource-group rg
"""

helps['synapse sql pool list'] = """
type: command
short-summary: List all SQL pools.
examples:
  - name: List SQL pools.
    text: |-
        az synapse sql pool list --workspace-name testsynapseworkspace --resource-group rg
"""

helps['synapse sql pool update'] = """
type: command
short-summary: Update a SQL pool.
examples:
  - name: Update a SQL pool.
    text: |-
        az synapse sql pool update --name sqlpool --workspace-name testsynapseworkspace --resource-group rg \\
        --tags key1=value1
"""

helps['synapse sql pool pause'] = """
type: command
short-summary: Pause a SQL pool.
examples:
  - name: Pause a SQL pool.
    text: |-
        az synapse sql pool pause --name sqlpool --workspace-name testsynapseworkspace --resource-group rg
"""

helps['synapse sql pool resume'] = """
type: command
short-summary: Resume a SQL pool.
examples:
  - name: Resume a SQL pool.
    text: |-
        az synapse sql pool resume --name sqlpool --workspace-name testsynapseworkspace --resource-group rg
"""

helps['synapse sql pool delete'] = """
type: command
short-summary: Delete a SQL pool.
examples:
  - name: Delete a SQL pool.
    text: |-
        az synapse sql pool delete --name sqlpool --workspace-name testsynapseworkspace --resource-group rg
"""

helps['synapse sql pool restore'] = """
type: command
short-summary: Create a new SQL pool by restoring from a backup.
examples:
  - name: Create a new SQL pool by restoring an existing SQL pool's restore point.
    text: |-
        az synapse sql pool restore --name sqlpool --workspace-name testsynapseworkspace --resource-group rg \\
        --dest-name newsqlpool --time 2020-11-25T02:47:37
"""

helps['synapse sql pool show-connection-string'] = """
type: command
short-summary: Generate a connection string to a SQL pool.
examples:
  - name: Generate connection string for ado.net
    text: |-
        az synapse sql pool show-connection-string --name sqlpool --workspace-name testsynapseworkspace -c ado.net
"""

helps['synapse sql pool list-deleted'] = """
type: command
short-summary: List all deleted SQL pools.
examples:
  - name: List deleted SQL pools.
    text: |-
        az synapse sql pool list-deleted --workspace-name testsynapseworkspace --resource-group rg
"""

helps['synapse sql pool wait'] = """
type: command
short-summary: Place the CLI in a waiting state until a condition of a SQL pool is met.
"""

helps['synapse sql pool classification'] = """
type: group
short-summary: Manage sensitivity classifications.
"""

helps['synapse sql pool classification create'] = """
type: command
short-summary: Create a column's sensitivity classification.
examples:
  - name: Create sensitivity classification for a given column.
    text: |-
        az synapse sql pool classification create --name sqlpool --workspace-name testsynapseworkspace \\
        --resource-group rg --schema dbo --table mytable --column mycolumn \\
        --information-type Name --label "Confidential - GDPR"
"""

helps['synapse sql pool classification update'] = """
type: command
short-summary: Update a column's sensitivity classification.
examples:
  - name: Update sensitivity classification for a given column.
    text: |-
        az synapse sql pool classification update --name sqlpool --workspace-name testsynapseworkspace \\
        --resource-group rg --schema dbo --table mytable --column mycolumn \\
        --information-type Name --label "Confidential - GDPR"
"""

helps['synapse sql pool classification list'] = """
type: command
short-summary: Get the sensitivity classifications of a given SQL pool.
examples:
  - name: List the sensitivity classification of a given SQL pool.
    text: |-
        az synapse sql pool classification list --name sqlpool --workspace-name testsynapseworkspace --resource-group rg
"""

helps['synapse sql pool classification show'] = """
type: command
short-summary: Get the sensitivity classification of a given column.
examples:
  - name: Get the sensitivity classification of a given column.
    text: |-
        az synapse sql pool classification show --name sqlpool --workspace-name testsynapseworkspace --resource-group rg \\
        --schema dbo --table mytable --column mycolumn
"""

helps['synapse sql pool classification delete'] = """
type: command
short-summary: Delete the sensitivity classification of a given column.
examples:
  - name: Delete the sensitivity classification of a given column.
    text: |-
        az synapse sql pool classification delete --name sqlpool --workspace-name testsynapseworkspace --resource-group rg \\
        --schema dbo --table mytable --column mycolumn
"""

helps['synapse sql pool classification recommendation'] = """
type: group
short-summary: Manage sensitivity classification recommendations.
"""

helps['synapse sql pool classification recommendation list'] = """
type: command
short-summary: List the recommended sensitivity classifications of a given SQL pool.
examples:
  - name: List the recommended sensitivity classifications of a given SQL pool.
    text: |-
        az synapse sql pool classification recommendation list --name sqlpool --workspace-name testsynapseworkspace \\
        --resource-group rg
"""

helps['synapse sql pool classification recommendation enable'] = """
type: command
short-summary: Enable sensitivity recommendations for a given column(recommendations are enabled by default on all columns).
examples:
  - name: Enable sensitivity recommendations for a given column.
    text: |-
        az synapse sql pool classification recommendation enable --name sqlpool --workspace-name testsynapseworkspace \\
        --resource-group rg --schema dbo --table mytable --column mycolumn
"""

helps['synapse sql pool classification recommendation disable'] = """
type: command
short-summary: Disable sensitivity recommendations for a given column(recommendations are enabled by default on all columns).
examples:
  - name: Disable sensitivity recommendations for a given column.
    text: |-
        az synapse sql pool classification recommendation disable --name sqlpool --workspace-name testsynapseworkspace \\
        --resource-group rg --schema dbo --table mytable --column mycolumn
"""

helps['synapse sql pool tde'] = """
type: group
short-summary: Manage a SQL pool's transparent data encryption.
"""

helps['synapse sql pool tde set'] = """
type: command
short-summary: Set a SQL pool's transparent data encryption configuration.
examples:
  - name: Set a SQL pool's transparent data encryption configuration. (autogenerated)
    text: |-
        az synapse sql pool tde set --name sqlpool --workspace-name testsynapseworkspace --resource-group rg \\
        --status Enabled --transparent-data-encryption-name tdename
"""

helps['synapse sql pool tde show'] = """
type: command
short-summary: Get a SQL pool's transparent data encryption configuration.
examples:
  - name: Get a SQL pool's transparent data encryption configuration. (autogenerated)
    text: |-
        az synapse sql pool tde show --name sqlpool --workspace-name testsynapseworkspace --resource-group rg \\
        --transparent-data-encryption-name tdename
"""

helps['synapse sql pool threat-policy'] = """
type: group
short-summary: Manage a SQL pool's threat detection policies.
"""

helps['synapse sql pool threat-policy show'] = """
type: command
short-summary: Get a SQL pool's threat detection policy.
examples:
  - name: Get a SQL pool's threat detection policy.
    text: |-
        az synapse sql pool threat-policy show --name sqlpool --workspace-name testsynapseworkspace \\
        --resource-group rg --security-alert-policy-name threatpolicy
"""

helps['synapse sql pool threat-policy update'] = """
type: command
short-summary: Update a SQL pool's threat detection policy.
long-summary: If the policy is being enabled, storage_account or both storage_endpoint and storage_account_access_key must be specified.
examples:
  - name: Enable by storage account name.
    text: |-
        az synapse sql pool threat-policy update --name sqlpool --workspace-name testsynapseworkspace --resource-group rg \\
        --state Enabled --storage-account mystorageaccount --security-alert-policy-name threatpolicy
  - name: Enable by storage endpoint and key.
    text: |-
        az synapse sql pool threat-policy update --name sqlpool --workspace-name testsynapseworkspace --resource-group rg \\
        --state Enabled --storage-endpoint https://mystorage.blob.core.windows.net --storage-key MYKEY== \\
        --security-alert-policy-name threatpolicy
  - name: Disable a subset of alert types.
    text: |-
        az synapse sql pool threat-policy update --name sqlpool --workspace-name testsynapseworkspace --resource-group rg \\
        --disabled-alerts Sql_Injection_Vulnerability Access_Anomaly --security-alert-policy-name threatpolicy
  - name: Configure email recipients for a policy.
    text: |-
        az synapse sql pool threat-policy update --name sqlpool --workspace-name testsynapseworkspace --resource-group rg \\
        --email-addresses me@examlee.com you@example.com --email-account-admins true \\
        --security-alert-policy-name threatpolicy
  - name: Disable a threat policy.
    text: |-
        az synapse sql pool threat-policy update --name sqlpool --workspace-name testsynapseworkspace --resource-group rg \\
        --state Disabled --security-alert-policy-name threatpolicy
"""

helps['synapse sql pool audit-policy'] = """
type: group
short-summary: Manage a SQL pool's auditing policy.
"""

helps['synapse sql pool audit-policy show'] = """
type: command
short-summary: Get a SQL pool's auditing policy.
examples:
  - name: Get a SQL pool's auditing policy.
    text: |-
        az synapse sql pool audit-policy show --name sqlpool --workspace-name testsynapseworkspace --resource-group rg
"""

helps['synapse sql pool audit-policy update'] = """
type: command
short-summary: Update a SQL pool's auditing policy.
long-summary: If the policy is being enabled, `--storage-account` or both `--storage-endpoint` and `--storage-key` must be specified.
examples:
  - name: Enable by storage account name.
    text: |
        az synapse sql pool audit-policy update --name sqlpool --workspace-name testsynapseworkspace \\
        --resource-group rg --state Enabled --blob-storage-target-state Enabled --storage-account mystorage
  - name: Enable by storage endpoint and key.
    text: |
        az synapse sql pool audit-policy update --name sqlpool --workspace-name testsynapseworkspace \\
        --resource-group rg --state Enabled --blob-storage-target-state Enabled \\
        --storage-endpoint https://mystorage.blob.core.windows.net --storage-key MYKEY==
  - name: Set the list of audit actions.
    text: |
        az synapse sql pool audit-policy update --name sqlpool --workspace-name testsynapseworkspace \\
        --resource-group rg --actions SUCCESSFUL_DATABASE_AUTHENTICATION_GROUP 'UPDATE on database::mydb by public'
  - name: Disable an auditing policy.
    text: |-
        az synapse sql pool audit-policy update --name sqlpool --workspace-name testsynapseworkspace \\
        --resource-group rg --state Disabled
  - name: Disable a blob storage auditing policy.
    text: |-
        az synapse sql pool audit-policy update --name sqlpool --workspace-name testsynapseworkspace \\
        --resource-group rg --blob-storage-target-state Disabled
  - name: Enable a log analytics auditing policy.
    text: |
        az synapse sql pool audit-policy update --name sqlpool --workspace-name testsynapseworkspace \\
        --resource-group rg --state Enabled --log-analytics-target-state Enabled \\
        --log-analytics-workspace-resource-id myworkspaceresourceid
  - name: Disable a log analytics auditing policy.
    text: |
        az synapse sql pool audit-policy update --name sqlpool --workspace-name testsynapseworkspace \\
        --resource-group rg --log-analytics-target-state Disabled
  - name: Enable an event hub auditing policy.
    text: |
        az synapse sql pool audit-policy update --name sqlpool --workspace-name testsynapseworkspace \\
        --resource-group rg --state Enabled --event-hub-target-state Enabled \\
        --event-hub-authorization-rule-id eventhubauthorizationruleid --event-hub eventhubname
  - name: Enable an event hub auditing policy for default event hub.
    text: |
        az synapse sql pool audit-policy update --name sqlpool --workspace-name testsynapseworkspace \\
        --resource-group rg --state Enabled --event-hub-target-state Enabled \\
        --event-hub-authorization-rule-id eventhubauthorizationruleid
  - name: Disable an event hub auditing policy.
    text: |
        az synapse sql pool audit-policy update --name sqlpool --workspace-name testsynapseworkspace \\
        --resource-group rg  --event-hub-target-state Disabled
"""

helps['synapse workspace key'] = """
type: group
short-summary:  Manage workspace's keys.
"""

helps['synapse workspace key create'] = """
type: command
short-summary: Create a workspace's key.
examples:
  - name: Create a workspace's key.
    text: |-
        az synapse workspace key create --name newkey --workspace-name testsynapseworkspace \\
        --resource-group rg --key-identifier https://{keyvaultname}.vault.azure.net/keys/{keyname}
"""

helps['synapse workspace activate'] = """
type: command
short-summary: Activates a workspace and change it's state from pending to success state when the workspace is first being provisioned and double encryption is enabled.
long-summary: When creating an Azure Synapse Analytics workspace, you can choose to encrypt all data at rest in the workspace with a customer-managed key which will provide double encryption to the workspace.You may need to set up the encryption environment firstly, such as to create a key vault with purge protection enable and specify Access Polices to the key vault. Then use this cmdlet to activate the new Azure Synapse Analytics workspace which double encryption is enabled using a customer-managed key.
examples:
  - name: activate a workspace.
    text: |-
        az synapse workspace activate --name newkey --workspace-name testsynapseworkspace \\
        --resource-group rg --key-identifier https://{keyvaultname}.vault.azure.net/keys/{keyname}
"""

helps['synapse workspace key delete'] = """
type: command
short-summary: Delete a workspace's key. The key at active status can't be deleted.
examples:
  - name: Delete a workspace's key.
    text: |-
        az synapse workspace key delete --name newkey --workspace-name testsynapseworkspace \\
        --resource-group rg
"""

helps['synapse workspace key show'] = """
type: command
short-summary: Show a workspace's key by name.
examples:
  - name: Show a workspace's key.
    text: |-
        az synapse workspace key show --name newkey --workspace-name testsynapseworkspace \\
        --resource-group rg
"""

helps['synapse workspace key list'] = """
type: command
short-summary: List keys under specified workspace.
examples:
  - name: List keys under specified workspace.
    text: |-
        az synapse workspace key list --workspace-name testsynapseworkspace --resource-group rg
"""

helps['synapse workspace key wait'] = """
type: command
short-summary: Place the CLI in a waiting state until a condition of a workspace key is met.
"""

helps['synapse workspace managed-identity'] = """
type: group
short-summary:  Manage workspace's managed-identity.
"""

helps['synapse workspace managed-identity show-sql-access'] = """
type: command
short-summary: Show workspace's sql-access state to managed-identity.
examples:
  - name: Show workspace's sql-access state to managed-identity.
    text: |-
        az synapse workspace managed-identity show-sql-access --workspace-name testsynapseworkspace \\
        --resource-group rg
"""

helps['synapse workspace managed-identity revoke-sql-access'] = """
type: command
short-summary: Revoke workspace's sql-access to managed-identity.
examples:
  - name: Revoke workspace's sql-access to managed-identity.
    text: |-
        az synapse workspace managed-identity revoke-sql-access --workspace-name testsynapseworkspace \\
        --resource-group rg
"""

helps['synapse workspace managed-identity grant-sql-access'] = """
type: command
short-summary: Grant workspace's sql-access to managed-identity.
examples:
  - name: Grant workspace's sql-access to managed-identity.
    text: |-
        az synapse workspace managed-identity grant-sql-access --workspace-name testsynapseworkspace \\
        --resource-group rg
"""

helps['synapse workspace managed-identity wait'] = """
type: command
short-summary: Place the CLI in a waiting state until a condition of sql-access state to managed-identity is met.
"""

helps['synapse workspace firewall-rule'] = """
type: group
short-summary:  Manage a workspace's firewall rules.
"""

helps['synapse workspace firewall-rule create'] = """
type: command
short-summary: Create a firewall rule.
examples:
  - name: Create a firewall rule.
    text: |-
        az synapse workspace firewall-rule create --name allowAll --workspace-name testsynapseworkspace \\
        --resource-group rg --start-ip-address 0.0.0.0 --end-ip-address 255.255.255.255
"""

helps['synapse workspace firewall-rule update'] = """
type: command
short-summary: Update a firewall rule.
examples:
  - name: Update a firewall rule.
    text: |-
        az synapse workspace firewall-rule update --name allowAll --workspace-name testsynapseworkspace \\
        --resource-group rg --start-ip-address 172.0.0.0
"""

helps['synapse workspace firewall-rule show'] = """
type: command
short-summary: Get a firewall rule.
examples:
  - name: Get a firewall rule.
    text: |-
        az synapse workspace firewall-rule show --name rule1 --workspace-name testsynapseworkspace --resource-group rg
"""

helps['synapse workspace firewall-rule list'] = """
type: command
short-summary: List all firewall rules.
examples:
  - name: List all firewall rules.
    text: |-
        az synapse workspace firewall-rule list --workspace-name testsynapseworkspace --resource-group rg
"""

helps['synapse workspace firewall-rule delete'] = """
type: command
short-summary: Delete a firewall rule.
examples:
  - name: Delete a firewall rule.
    text: |-
        az synapse workspace firewall-rule delete --name rule1 --workspace-name testsynapseworkspace --resource-group rg
"""

helps['synapse workspace firewall-rule wait'] = """
type: command
short-summary: Place the CLI in a waiting state until a condition of a firewall rule is met.
"""

helps['synapse spark job'] = """
type: group
short-summary: Manage Synapse Spark batch jobs.
"""

helps['synapse spark job submit'] = """
type: command
short-summary: Submit a Spark job.
examples:
  - name: Submit a Java Spark job.
    text: |-
        az synapse spark job submit --name WordCount_Java --workspace-name testsynapseworkspace \\
        --spark-pool-name testsparkpool \\
        --main-definition-file abfss://testfilesystem@testadlsgen2.dfs.core.windows.net/samples/java/wordcount/wordcount.jar \\
        --main-class-name WordCount \\
        --arguments abfss://testfilesystem@testadlsgen2.dfs.core.windows.net/samples/java/wordcount/shakespeare.txt \\
        abfss://testfilesystem@testadlsgen2.dfs.core.windows.net/samples/java/wordcount/result/ \\
        --executors 2 --executor-size Small
"""

helps['synapse spark job list'] = """
type: command
short-summary: List all Spark jobs.
examples:
  - name: List all Spark jobs.
    text: |-
        az synapse spark job list --workspace-name testsynapseworkspace --spark-pool-name testsparkpool
"""

helps['synapse spark job show'] = """
type: command
short-summary: Get a Spark job.
examples:
  - name: Get a Spark job.
    text: |-
        az synapse spark job show --livy-id 1 --workspace-name testsynapseworkspace --spark-pool-name testsparkpool
"""

helps['synapse spark job cancel'] = """
type: command
short-summary: Cancel a Spark job.
examples:
  - name: Cancel a Spark job.
    text: |-
        az synapse spark job cancel --livy-id 1 --workspace-name testsynapseworkspace --spark-pool-name testsparkpool
"""

helps['synapse spark session'] = """
type: group
short-summary: Manage Synapse Spark sessions.
"""

helps['synapse spark session create'] = """
type: command
short-summary: Create a Spark session.
examples:
  - name: Create a Spark session.
    text: |-
        az synapse spark session create --name testsession  --workspace-name testsynapseworkspace \\
        --spark-pool-name testsparkpool --executor-size Small --executors 4
"""

helps['synapse spark session list'] = """
type: command
short-summary: List all Spark sessions.
examples:
  - name: List all Spark sessions.
    text: |-
        az synapse spark session list --workspace-name testsynapseworkspace --spark-pool-name testsparkpool
"""

helps['synapse spark session show'] = """
type: command
short-summary: Get a Spark session.
examples:
  - name: Get a Spark session.
    text: |-
        az synapse spark session show --livy-id 1 --workspace-name testsynapseworkspace --spark-pool-name testsparkpool
"""

helps['synapse spark session cancel'] = """
type: command
short-summary: Cancel a Spark session.
examples:
  - name: Cancel a Spark session.
    text: |-
        az synapse spark session cancel  --livy-id 1 --workspace-name testsynapseworkspace --spark-pool-name testsparkpool
"""

helps['synapse spark session reset-timeout'] = """
type: command
short-summary: Reset a Spark session timeout time.
examples:
  - name: Reset a Spark session's timeout time.
    text: |-
        az synapse spark session reset-timeout --livy-id 1 --workspace-name testsynapseworkspace --spark-pool-name testsparkpool
"""

helps['synapse spark statement'] = """
type: group
short-summary: Manage Synapse Spark statements.
"""

helps['synapse spark statement invoke'] = """
type: command
short-summary: Invoke a Spark statement.
examples:
  - name: Invoke a Spark statement.
    text: |-
        az synapse spark statement invoke --session-id 1 --workspace-name testsynapseworkspace \\
        --spark-pool-name testsparkpool --code "print('hello, Azure CLI')" --language pyspark
  - name: Submit a Spark statement by reading code content from file.
    text: |-
        az synapse spark statement invoke --session-id 1 --workspace-name testsynapseworkspace \\
        --spark-pool-name testsparkpool --code @file-path --language pyspark
"""

helps['synapse spark statement show'] = """
type: command
short-summary: Get a Spark statement.
examples:
  - name: Get a Spark statement.
    text: |-
        az synapse spark statement show --livy-id 1 --session-id 11 --workspace-name testsynapseworkspace \\
        --spark-pool-name testsparkpool
"""

helps['synapse spark statement list'] = """
type: command
short-summary: List all Spark statements
examples:
  - name: List all Spark statements.
    text: |-
        az synapse spark statement list --session-id 11 --workspace-name testsynapseworkspace \\
        --spark-pool-name testsparkpool
"""

helps['synapse spark statement cancel'] = """
type: command
short-summary: Cancel a Spark statement.
examples:
  - name: Cancel a Spark statement.
    text: |-
        az synapse spark statement cancel --livy-id 1 --session-id 11 --workspace-name testsynapseworkspace \\
        --spark-pool-name testsparkpool
"""

helps['synapse role'] = """
type: group
short-summary: Manage Synapse's role assignments and definitions.
"""

helps['synapse role scope'] = """
type: group
short-summary: Manage Synapse's role scopes.
"""

helps['synapse role scope list'] = """
type: command
short-summary: List role scopes.
examples:
  - name: List role scopes.
    text: |-
        az synapse role scope list --workspace-name testsynapseworkspace
"""

helps['synapse role assignment'] = """
type: group
short-summary: Manage Synapse's role assignments.
"""

helps['synapse role assignment show'] = """
type: command
short-summary: Get a role assignment by id.
examples:
  - name: Get a role assignment by id.
    text: |-
        az synapse role assignment show --workspace-name testsynapseworkspace \\
        --id 00000000-0000-0000-0000-000000000000
"""

helps['synapse role assignment list'] = """
type: command
short-summary: List role assignments.
examples:
  - name: List role assignments.
    text: |-
        az synapse role assignment list --workspace-name testsynapseworkspace
  - name: List role assignments by role id/name.
    text: |-
        az synapse role assignment list --workspace-name testsynapseworkspace \\
        --role "Synapse Apache Spark Administrator"
  - name: List role assignments by assignee.
    text: |-
        az synapse role assignment list --workspace-name testsynapseworkspace \\
        --assignee sp_name
  - name: List role assignments by objectId of the User, Group or Service Principal.
    text: |-
        az synapse role assignment list --workspace-name testsynapseworkspace \\
        --assignee-object-id 00000000-0000-0000-0000-000000000000
  - name: List role assignments by scope.
    text: |-
        az synapse role assignment list --workspace-name testsynapseworkspace \\
        --scope "workspaces/{workspaceName}"
  - name: List role assignments by item type and item name.
    text: |-
        az synapse role assignment list --workspace-name testsynapseworkspace \\
        --item-type "bigDataPools" --item "bigDataPoolName"
"""

helps['synapse role assignment create'] = """
type: command
short-summary: Create a role assignment.
examples:
  - name: Create a role assignment using service principal name.
    text: |-
        az synapse role assignment create --workspace-name testsynapseworkspace \\
        --role "Synapse Administrator" --assignee sp_name
  - name: Create a role assignment using user principal name.
    text: |-
        az synapse role assignment create --workspace-name testsynapseworkspace \\
        --role "Synapse Administrator" --assignee username@contoso.com
  - name: Create a role assignment using objectId of the User, Group or Service Principal.
    text: |-
        az synapse role assignment create --workspace-name testsynapseworkspace \\
        --role "Synapse Administrator" --assignee 00000000-0000-0000-0000-000000000000
  - name: Create a role assignment at scope.
    text: |-
        az synapse role assignment create --workspace-name testsynapseworkspace \\
        --scope "workspaces/{workspaceName}" --role "Synapse Administrator" --assignee username@contoso.com
  - name: Create a role assignment at scope that combination of item type and item name.
    text: |-
        az synapse role assignment create --workspace-name testsynapseworkspace \\
        --item-type "bigDataPools" --item "bigDataPoolName" --role "Synapse Administrator" \\
        --assignee username@contoso.com
"""

helps['synapse role assignment delete'] = """
type: command
short-summary: Delete role assignments of workspace.
examples:
  - name: Delete role assignments by role and assignee.
    text: |-
        az synapse role assignment delete --workspace-name testsynapseworkspace \\
        --role "Synapse Administrator" --assignee sp_name
  - name: Delete role assignments by role id/name.
    text: |-
        az synapse role assignment delete --workspace-name testsynapseworkspace \\
        --role "Synapse Administrator"
  - name: Delete role assignments by service principal name.
    text: |-
        az synapse role assignment delete --workspace-name testsynapseworkspace \\
        --assignee sp_name
  - name: Delete role assignments by user principal name.
    text: |-
        az synapse role assignment delete --workspace-name testsynapseworkspace \\
        --assignee username@contoso.com
  - name: Delete role assignments by objectId of the User, Group or Service Principal.
    text: |-
        az synapse role assignment delete --workspace-name testsynapseworkspace \\
        --assignee 00000000-0000-0000-0000-000000000001
  - name: Delete role assignments by ids.
    text: |-
        az synapse role assignment delete --workspace-name testsynapseworkspace \\
        --ids 10000000-0000-0000-0000-10000000-10000000-0000-0000-0000-10000000
  - name: Delete role assignments by scope.
    text: |-
        az synapse role assignment delete --workspace-name testsynapseworkspace \\
        --scope "workspaces/testsynapseworkspace/linkedServices/testlinkedServices"
"""

helps['synapse role definition'] = """
type: group
short-summary:  Manage Synapse's role definitions.
"""

helps['synapse role definition list'] = """
type: command
short-summary: List role definitions.
examples:
  - name: List role definitions.
    text: |-
        az synapse role definition list --workspace-name testsynapseworkspace
  - name: List role definitions built-in by Synapse.
    text: |-
        az synapse role definition list --workspace-name testsynapseworkspace --is-built-in True
"""

helps['synapse role definition show'] = """
type: command
short-summary: Get role definition by role id/name.
examples:
  - name: Get role definition by role id.
    text: |-
        az synapse role definition show --workspace-name testsynapseworkspace \\
        --role 00000000-0000-0000-0000-000000000000
  - name: Get role definition by role name.
    text: |-
        az synapse role definition show --workspace-name testsynapseworkspace \\
        --role "Synapse SQL Administrator"
"""

helps['synapse linked-service'] = """
type: group
short-summary: Manage Synapse's linked services.
"""

helps['synapse linked-service create'] = """
type: command
short-summary: Create a linked service.
examples:
  - name: Create a linked service.
    text: |-
        az synapse linked-service create --workspace-name testsynapseworkspace \\
          --name testlinkedservice --file @path/linkedservice.json
"""

helps['synapse linked-service update'] = """
type: command
short-summary: Update an exist linked service.
examples:
  - name: Update an exist linked service.
    text: |-
        az synapse linked-service update --workspace-name testsynapseworkspace \\
          --name testlinkedservice --file @path/linkedservice.json
"""

helps['synapse linked-service set'] = """
type: command
short-summary: Update an exist linked service.
examples:
  - name: Update an exist linked service.
    text: |-
        az synapse linked-service set --workspace-name testsynapseworkspace \\
          --name testlinkedservice --file @path/linkedservice.json
"""

helps['synapse linked-service show'] = """
type: command
short-summary: Get a linked service.
examples:
  - name: Get a linked service.
    text: |-
        az synapse linked-service show --workspace-name testsynapseworkspace \\
          --name testlinkedservice
"""

helps['synapse linked-service list'] = """
type: command
short-summary: List linked services.
examples:
  - name: List linked services.
    text: |-
        az synapse linked-service list --workspace-name testsynapseworkspace
"""

helps['synapse linked-service delete'] = """
type: command
short-summary: Delete a linked service.
examples:
  - name: Delete a linked service.
    text: |-
        az synapse linked-service delete --workspace-name testsynapseworkspace \\
          --name testlinkedservice
"""

helps['synapse dataset'] = """
type: group
short-summary: Manage Synapse's datasets.
"""

helps['synapse dataset create'] = """
type: command
short-summary: Create a dataset.
examples:
  - name: Create a dataset.
    text: |-
        az synapse dataset create --workspace-name testsynapseworkspace \\
          --name testdataset --file @path/dataset.json
"""

helps['synapse dataset update'] = """
type: command
short-summary: Update an exist dataset.
examples:
  - name: Update an exist dataset.
    text: |-
        az synapse dataset update --workspace-name testsynapseworkspace \\
          --name testdataset --file @path/dataset.json
"""

helps['synapse dataset set'] = """
type: command
short-summary: Update an exist dataset.
examples:
  - name: Update an exist dataset.
    text: |-
        az synapse dataset set --workspace-name testsynapseworkspace \\
          --name testdataset --file @path/dataset.json
"""

helps['synapse dataset show'] = """
type: command
short-summary: Get a dataset.
examples:
  - name: Get a dataset.
    text: |-
        az synapse dataset show --workspace-name testsynapseworkspace \\
          --name testdataset
"""

helps['synapse dataset list'] = """
type: command
short-summary: List datasets.
examples:
  - name: List datasets.
    text: |-
        az synapse dataset list --workspace-name testsynapseworkspace
"""

helps['synapse dataset delete'] = """
type: command
short-summary: Delete a dataset.
examples:
  - name: Delete a dataset.
    text: |-
        az synapse dataset delete --workspace-name testsynapseworkspace \\
          --name testdataset
"""

helps['synapse pipeline'] = """
type: group
short-summary: Manage Synapse's pipelines.
"""

helps['synapse pipeline create'] = """
type: command
short-summary: Create a pipeline.
examples:
  - name: Create a pipeline.
    text: |-
        az synapse pipeline create --workspace-name testsynapseworkspace \\
          --name testpipeline --file @path/pipeline.json
"""

helps['synapse pipeline update'] = """
type: command
short-summary: Update an exist pipeline.
examples:
  - name: Update an exist pipeline.
    text: |-
        az synapse pipeline update --workspace-name testsynapseworkspace \\
          --name testpipeline --file @path/pipeline.json
"""

helps['synapse pipeline set'] = """
type: command
short-summary: Update an exist pipeline.
examples:
  - name: Update an exist pipeline.
    text: |-
        az synapse pipeline set --workspace-name testsynapseworkspace \\
          --name testpipeline --file @path/pipeline.json
"""

helps['synapse pipeline show'] = """
type: command
short-summary: Get a pipeline.
examples:
  - name: Get a pipeline.
    text: |-
        az synapse pipeline show --workspace-name testsynapseworkspace \\
          --name testpipeline
"""

helps['synapse pipeline list'] = """
type: command
short-summary: List pipelines.
examples:
  - name: List pipelines.
    text: |-
        az synapse pipeline list --workspace-name testsynapseworkspace
"""

helps['synapse pipeline delete'] = """
type: command
short-summary: Delete a pipeline.
examples:
  - name: Delete a pipeline.
    text: |-
        az synapse pipeline delete --workspace-name testsynapseworkspace \\
          --name testpipeline
"""

helps['synapse pipeline create-run'] = """
type: command
short-summary: Creates a run of a pipeline.
examples:
  - name: Pipelines_CreateRun
    text: |-
        az synapse pipeline create-run --workspace-name testsynapseworkspace --name "myPipeline" \\
          --parameters "{\\"OutputBlobNameList\\":[\\"exampleoutput.csv\\"]}"
"""

helps['synapse pipeline-run'] = """
type: group
short-summary: Manage Synapse's pipeline run.
"""

helps['synapse pipeline-run show'] = """
type: command
short-summary: Get a pipeline run by its run ID.
examples:
  - name: Get a pipeline run by its run ID.
    text: |-
        az synapse pipeline-run show --workspace-name testsynapseworkspace \\
          --run-id "2f7fdb90-5df1-4b8e-ac2f-064cfa58202b"
"""

helps['synapse pipeline-run cancel'] = """
type: command
short-summary: Cancel a pipeline run by its run ID.
examples:
  - name: Cancel a pipeline run by its run ID.
    text: |-
        az synapse pipeline-run cancel --workspace-name testsynapseworkspace \\
          --run-id "16ac5348-ff82-4f95-a80d-638c1d47b721"
"""

helps['synapse pipeline-run query-by-workspace'] = """
type: command
short-summary: Query pipeline runs in the workspace based on input filter conditions.
examples:
  - name: Query pipeline runs in the workspace based on input filter conditions.
    text: |-
        az synapse pipeline-run query-by-workspace --workspace-name testsynapseworkspace --filters \\
          operand="PipelineName" operator="Equals" values="testpipeline" --last-updated-after "2020-09-03T00:36:44.3345758Z" \\
          --last-updated-before "2020-09-03T00:49:48.3686473Z"
"""

helps['synapse activity-run'] = """
type: group
short-summary: synapse activity-run
"""

helps['synapse activity-run query-by-pipeline-run'] = """
type: command
short-summary: Query activity runs based on input filter conditions.
examples:
  - name: Query activity runs based on input filter conditions.
    text: |-
        az synapse activity-run query-by-pipeline-run --workspace-name testsynapseworkspace \\
          --last-updated-after "2020-09-03T00:36:44.3345758Z" --last-updated-before "2020-09-03T00:49:48.3686473Z" \\
          --name testpipeline --run-id "53eeed66-ec46-11ea-8bd5-448500a5b1ac"
"""

helps['synapse trigger'] = """
type: group
short-summary: Manage Synapse's triggers.
"""

helps['synapse trigger create'] = """
type: command
short-summary: Create a trigger.
examples:
  - name: Create a trigger.
    text: |-
        az synapse trigger create --workspace-name testsynapseworkspace \\
          --name testtrigger --file @path/trigger.json
"""

helps['synapse trigger update'] = """
type: command
short-summary: Update an exist trigger.
examples:
  - name: Update an exist trigger.
    text: |-
        az synapse trigger update --workspace-name testsynapseworkspace \\
          --name testtrigger --file @path/trigger.json
"""

helps['synapse trigger set'] = """
type: command
short-summary: Update an exist trigger.
examples:
  - name: Update an exist trigger.
    text: |-
        az synapse trigger set --workspace-name testsynapseworkspace \\
          --name testtrigger --file @path/trigger.json
"""

helps['synapse trigger show'] = """
type: command
short-summary: Get a trigger.
examples:
  - name: Get a trigger.
    text: |-
        az synapse trigger show --workspace-name testsynapseworkspace \\
          --name testtrigger
"""

helps['synapse trigger list'] = """
type: command
short-summary: List triggers.
examples:
  - name: List triggers.
    text: |-
        az synapse trigger list --workspace-name testsynapseworkspace
"""

helps['synapse trigger delete'] = """
type: command
short-summary: Delete a trigger.
examples:
  - name: Delete a trigger.
    text: |-
        az synapse trigger delete --workspace-name testsynapseworkspace \\
          --name testtrigger
"""

helps['synapse trigger wait'] = """
type: command
short-summary: Place the CLI in a waiting state until a condition of a trigger is met.
"""

helps['synapse trigger subscribe-to-event'] = """
type: command
short-summary: Subscribe event trigger to events.
examples:
  - name: Subscribe event trigger to events.
    text: |-
        az synapse trigger subscribe-to-event --workspace-name testsynapseworkspace \\
          --name eventtrigger
"""

helps['synapse trigger get-event-subscription-status'] = """
type: command
short-summary: Get a trigger's event subscription status.
examples:
  - name:  Get a trigger's event subscription status.
    text: |-
        az synapse trigger get-event-subscription-status --workspace-name testsynapseworkspace \\
          --name eventtrigger
"""

helps['synapse trigger unsubscribe-from-event'] = """
type: command
short-summary: Unsubscribe event trigger from events.
examples:
  - name: Unsubscribe event trigger from events.
    text: |-
        az synapse trigger unsubscribe-from-event --workspace-name testsynapseworkspace \\
          --name eventtrigger
"""

helps['synapse trigger start'] = """
type: command
short-summary: Starts a trigger.
examples:
  - name: Starts a trigger.
    text: |-
        az synapse trigger start --workspace-name testsynapseworkspace \\
          --name testtrigger
"""

helps['synapse trigger stop'] = """
type: command
short-summary: Stops a trigger.
examples:
  - name: Stops a trigger.
    text: |-
        az synapse trigger stop --workspace-name testsynapseworkspace \\
          --name testtrigger
"""

helps['synapse trigger-run'] = """
    type: group
    short-summary: synapse trigger-run
"""

helps['synapse trigger-run rerun'] = """
type: command
short-summary: Rerun single trigger instance by runId.
examples:
  - name: Rerun single trigger instance by runId.
    text: |-
        az synapse trigger-run rerun --workspace-name testsynapseworkspace \\
          --name testtrigger --run-id 08586024068106001417583731803CU31
"""

helps['synapse trigger-run cancel'] = """
type: command
short-summary: Cancel a single trigger instance by runId.
examples:
  - name: Cancel a single trigger instance by runId.
    text: |-
        az synapse trigger-run cancel --workspace-name testsynapseworkspace \\
          --name testtrigger --run-id 08586024068106001417583731803CU31
"""

helps['synapse trigger-run query-by-workspace'] = """
type: command
short-summary: Query trigger runs in the workspace based on input filter conditions.
examples:
  - name: Query trigger runs in the workspace based on input filter conditions.
    text: |-
        az synapse trigger-run query-by-workspace --workspace-name testsynapseworkspace --filters \\
          operand="TriggerName" operator="Equals" values="testtrigger" --last-updated-after "2020-09-03T00:36:44.3345758Z" \\
          --last-updated-before "2020-09-03T00:49:48.3686473Z"
"""

helps['synapse data-flow'] = """
type: group
short-summary: Manage Synapse's data flows.
"""

helps['synapse data-flow create'] = """
type: command
short-summary: Create a data flow.
examples:
  - name: Create a data flow.
    text: |-
        az synapse data-flow create --workspace-name testsynapseworkspace \\
          --name testdataflow --file @path/dataflow.json
"""

helps['synapse data-flow set'] = """
type: command
short-summary: Set an exist data flow.
examples:
  - name: Set an exist data flow.
    text: |-
        az synapse data-flow set --workspace-name testsynapseworkspace \\
          --name testdataflow --file @path/dataflow.json
"""

helps['synapse data-flow show'] = """
type: command
short-summary: Get a data flow.
examples:
  - name: Get a data flow.
    text: |-
        az synapse data-flow show --workspace-name testsynapseworkspace \\
          --name testdataflow
"""

helps['synapse data-flow list'] = """
type: command
short-summary: List data flows.
examples:
  - name: List data flows.
    text: |-
        az synapse data-flow list --workspace-name testsynapseworkspace
"""

helps['synapse data-flow delete'] = """
type: command
short-summary: Delete a data flow.
examples:
  - name: Delete a data flow.
    text: |-
        az synapse data-flow delete --workspace-name testsynapseworkspace \\
          --name testdataflow
"""

helps['synapse notebook'] = """
type: group
short-summary: Manage Synapse's notebooks.
"""

helps['synapse notebook create'] = """
type: command
short-summary: Create a notebook.
examples:
  - name: Create a notebook.
    text: |-
        az synapse notebook create --workspace-name testsynapseworkspace \\
          --name testnotebook --file @path/notebook.ipynb --folder-path 'folder/subfolder'
"""

helps['synapse notebook set'] = """
type: command
short-summary: Set an exist notebook.
examples:
  - name: Set an exist notebook.
    text: |-
        az synapse notebook set --workspace-name testsynapseworkspace \\
          --name testnotebook --file @path/notebook.ipynb --folder-path 'folder/subfolder'
"""

helps['synapse notebook import'] = """
type: command
short-summary: Import a notebook.
examples:
  - name: Import a notebook.
    text: |-
        az synapse notebook import --workspace-name testsynapseworkspace \\
          --name testnotebook --file @path/notebook.ipynb --folder-path 'folder/subfolder'
"""

helps['synapse notebook show'] = """
type: command
short-summary: Get a notebook.
examples:
  - name: Get a notebook.
    text: |-
        az synapse notebook show --workspace-name testsynapseworkspace \\
          --name testnotebook
"""

helps['synapse notebook list'] = """
type: command
short-summary: List notebooks.
examples:
  - name: List notebooks.
    text: |-
        az synapse notebook list --workspace-name testsynapseworkspace
"""

helps['synapse notebook export'] = """
type: command
short-summary: Export notebooks.
examples:
  - name: Export a notebook.
    text: |-
        az synapse notebook export --workspace-name testsynapseworkspace \\
          --name testnotebook --output-folder C:/output
  - name: Export all notebooks under a workspace.
    text: |-
        az synapse notebook export --workspace-name testsynapseworkspace \\
          --output-folder C:/output
"""

helps['synapse notebook delete'] = """
type: command
short-summary: Delete a notebook.
examples:
  - name: Delete a notebook.
    text: |-
        az synapse notebook delete --workspace-name testsynapseworkspace \\
          --name testnotebook
"""
helps['synapse workspace-package'] = """
type: group
short-summary: Manage Synapse's workspace packages.
"""

helps['synapse workspace-package upload'] = """
type: command
short-summary: Upload a local workspace package file to an Azure Synapse workspace.
examples:
  - name: Upload a local workspace package file to an Azure Synapse workspace.
    text: |-
        az synapse workspace-package upload --workspace-name testsynapseworkspace \\
          --package C:/package.jar
"""

helps['synapse workspace-package upload-batch'] = """
type: command
short-summary: Upload workspace package files from a local directory to an Azure Synapse workspace.
examples:
  - name: Upload workspace package files from a local directory to an Azure Synapse workspace.
    text: |-
        az synapse workspace-package upload-batch --workspace-name testsynapseworkspace \\
          --source C:/package
"""

helps['synapse workspace-package show'] = """
type: command
short-summary: Get a workspace package.
examples:
  - name: Get a workspace package.
    text: |-
        az synapse workspace-package show --workspace-name testsynapseworkspace \\
          --name testpackage.jar
"""

helps['synapse workspace-package list'] = """
type: command
short-summary: List workspace packages.
examples:
  - name: List workspace packages.
    text: |-
        az synapse workspace-package list --workspace-name testsynapseworkspace
"""

helps['synapse workspace-package delete'] = """
type: command
short-summary: Delete a workspace package.
examples:
  - name: Delete a workspace package.
    text: |-
        az synapse workspace-package delete --workspace-name testsynapseworkspace \\
          --name testpackage.jar
"""

helps['synapse integration-runtime'] = """
type: group
short-summary: Manage Synapse's integration runtimes.
"""

helps['synapse integration-runtime managed'] = """
    type: group
    short-summary: Manage integration runtime with synapse sub group managed
"""

helps['synapse integration-runtime managed create'] = """
type: command
short-summary: Create an managed integration runtime.
examples:
  - name: Create an managed integration runtime.
    text: |-
        az synapse integration-runtime managed create --workspace-name testsynapseworkspace --resource-group rg \\
          --name testintegrationruntime
"""

helps['synapse integration-runtime self-hosted'] = """
    type: group
    short-summary: Manage integration runtime with synapse sub group self-hosted
"""

helps['synapse integration-runtime self-hosted create'] = """
type: command
short-summary: Create an self-hosted integration runtime.
examples:
  - name: Create an self-hosted integration runtime.
    text: |-
        az synapse integration-runtime self-hosted create --workspace-name testsynapseworkspace --resource-group rg \\
          --name testintegrationruntime
"""

helps['synapse integration-runtime create'] = """
type: command
short-summary: Create an integration runtime.
examples:
  - name: Create an integration runtime.
    text: |-
        az synapse integration-runtime create --workspace-name testsynapseworkspace --resource-group rg \\
          --name testintegrationruntime --type Managed
"""

helps['synapse integration-runtime update'] = """
type: command
short-summary: Update an integration runtime.
examples:
  - name: Update an integration runtime.
    text: |-
        az synapse integration-runtime update --workspace-name testsynapseworkspace --resource-group rg \\
          --name testintegrationruntime --auto-update On --update-delay-offset '\"PT03H\"'
"""

helps['synapse integration-runtime show'] = """
type: command
short-summary: Get an integration runtime.
examples:
  - name: Get an integration runtime.
    text: |-
        az synapse integration-runtime show --workspace-name testsynapseworkspace --resource-group rg \\
          --name testintegrationruntime
"""

helps['synapse integration-runtime list'] = """
type: command
short-summary: List integration runtimes.
examples:
  - name: List integration runtimes.
    text: |-
        az synapse integration-runtime list --workspace-name testsynapseworkspace --resource-group rg
"""

helps['synapse integration-runtime delete'] = """
type: command
short-summary: Delete an integration runtime.
examples:
  - name: Delete an integration runtime.
    text: |-
        az synapse integration-runtime delete --workspace-name testsynapseworkspace --resource-group rg \\
          --name testintegrationruntime
"""

helps['synapse integration-runtime wait'] = """
type: command
short-summary: Place the CLI in a waiting state until a condition of a integration runtime is met.
"""

helps['synapse integration-runtime upgrade'] = """
type: command
short-summary: Upgrade self-hosted integration runtime.
examples:
  - name: Upgrade self-hosted integration runtime.
    text: |-
        az synapse integration-runtime upgrade --workspace-name testsynapseworkspace --resource-group rg \\
          --name testintegrationruntime
"""

helps['synapse integration-runtime list-auth-key'] = """
type: command
short-summary: Get keys for a self-hosted integration runtime.
examples:
  - name: Get keys for a self-hosted integration runtime.
    text: |-
        az synapse integration-runtime list-auth-key --workspace-name testsynapseworkspace --resource-group rg \\
          --name selfhostedintegrationruntime
"""

helps['synapse integration-runtime regenerate-auth-key'] = """
type: command
short-summary: Regenerate self-hosted integration runtime key.
examples:
  - name: Regenerate self-hosted integration runtime key.
    text: |-
        az synapse integration-runtime regenerate-auth-key --workspace-name testsynapseworkspace --resource-group rg \\
          --name selfhostedintegrationruntime --key-name authKey1
"""

helps['synapse integration-runtime get-monitoring-data'] = """
type: command
short-summary: Get metric data for a self-hosted integration runtime.
examples:
  - name: Get metric data for a self-hosted integration runtime.
    text: |-
        az synapse integration-runtime get-monitoring-data --workspace-name testsynapseworkspace --resource-group rg \\
          --name selfhostedintegrationruntime
"""

helps['synapse integration-runtime sync-credentials'] = """
type: command
short-summary: Synchronize credentials among integration runtime nodes.
examples:
  - name: Synchronize credentials among integration runtime nodes.
    text: |-
        az synapse integration-runtime sync-credentials --workspace-name testsynapseworkspace --resource-group rg \\
          --name selfhostedintegrationruntime
"""

helps['synapse integration-runtime get-connection-info'] = """
type: command
short-summary: Get the integration runtime connection infomation.
examples:
  - name: Get the integration runtime connection infomation.
    text: |-
        az synapse integration-runtime get-connection-info --workspace-name testsynapseworkspace --resource-group rg \\
          --name selfhostedintegrationruntime
"""

helps['synapse integration-runtime get-status'] = """
type: command
short-summary: Gets detailed status information for an integration runtime.
examples:
  - name: Gets detailed status information for an integration runtime.
    text: |-
        az synapse integration-runtime get-status --workspace-name testsynapseworkspace --resource-group rg \\
          --name selfhostedintegrationruntime
"""

helps['synapse integration-runtime start'] = """
type: command
short-summary: start an SSIS integration runtime.
examples:
  - name: start an SSIS integration runtime.
    text: |-
        az synapse integration-runtime start --workspace-name testsynapseworkspace --resource-group rg \\
          --name testintegrationruntime
"""

helps['synapse integration-runtime stop'] = """
type: command
short-summary: stop an SSIS integration runtime.
examples:
  - name: stop an SSIS integration runtime.
    text: |-
        az synapse integration-runtime stop --workspace-name testsynapseworkspace --resource-group rg \\
          --name testintegrationruntime
"""

helps['synapse integration-runtime-node'] = """
type: group
short-summary: Manage Synapse's self-hosted integration runtime nodes.
"""

helps['synapse integration-runtime-node show'] = """
type: command
short-summary: Get self-hosted integration runtime node information.
examples:
  - name: Get self-hosted integration runtime node information.
    text: |-
        az synapse integration-runtime-node show --workspace-name testsynapseworkspace --resource-group rg \\
          --name selfhostedintegrationruntime --node-name testnode
"""

helps['synapse integration-runtime-node update'] = """
type: command
short-summary: Update self-hosted integration runtime node.
examples:
  - name: Update self-hosted integration runtime node.
    text: |-
        az synapse integration-runtime-node update --workspace-name testsynapseworkspace --resource-group rg \\
          --name selfhostedintegrationruntime --node-name testnode --auto-update On --update-delay-offset 'PT03H'
"""

helps['synapse integration-runtime-node delete'] = """
type: command
short-summary: Remove a self-hosted integration runtime node.
examples:
  - name: Remove a self-hosted integration runtime node.
    text: |-
        az synapse integration-runtime-node delete --workspace-name testsynapseworkspace --resource-group rg \\
          --name selfhostedintegrationruntime --node-name testnode
"""

helps['synapse integration-runtime-node get-ip-address'] = """
type: command
short-summary: Get self-hosted integration runtime node ip.
examples:
  - name: Get self-hosted integration runtime node ip.
    text: |-
        az synapse integration-runtime-node get-ip-address --workspace-name testsynapseworkspace --resource-group rg \\
          --name selfhostedintegrationruntime --node-name testnode
"""

helps['synapse managed-private-endpoints'] = """
type: group
short-summary: Manage synapse managed private endpoints.
"""

helps['synapse managed-private-endpoints show'] = """
type: command
short-summary: Get a synapse managed private endpoints.
examples:
  - name: Get a synapse managed private endpoints.
    text: |-
        az synapse managed-private-endpoints show --workspace-name testsynapseworkspace \\
          --pe-name testendpointname
"""

helps['synapse managed-private-endpoints create'] = """
type: command
short-summary: Create a synapse managed private endpoints.
examples:
  - name: Create a synapse managed private endpoints.
    text: |-
        az synapse managed-private-endpoints create --workspace-name testsynapseworkspace \\
          --pe-name testendpointname \\
          --resource-id '/subscriptions/yoursub/resourceGroups/myResourceGroup/providers/Microsoft.Storage/accounts/myStorageAccount' \\
          --group-Id blob
"""

helps['synapse managed-private-endpoints list'] = """
type: command
short-summary: List synapse managed private endpoints in a workspace.
examples:
  - name: List a synapse managed private endpoints.
    text: |-
        az synapse managed-private-endpoints list --workspace-name testsynapseworkspace
"""

helps['synapse managed-private-endpoints delete'] = """
type: command
short-summary: delete synapse managed private endpoints in a workspace.
examples:
  - name: Delete a synapse managed private endpoints.
    text: |-
        az synapse managed-private-endpoints delete --workspace-name testsynapseworkspace \\
          --pe-name testendpointname
"""

helps['synapse spark-job-definition'] = """
type: group
short-summary: Manage spark job definitions in a synapse workspace.
"""

helps['synapse spark-job-definition show'] = """
type: command
short-summary: Get a spark job definition.
examples:
  - name: Get a spark job definition.
    text: |-
        az synapse spark-job-definition show --workspace-name testsynapseworkspace \\
          --name testsjdname
"""

helps['synapse spark-job-definition list'] = """
type: command
short-summary: List spark job definitions.
examples:
  - name: List spark job definitions.
    text: |-
        az synapse spark-job-definition list --workspace-name testsynapseworkspace
"""

helps['synapse spark-job-definition delete'] = """
type: command
short-summary: Delete a spark job definition.
examples:
  - name: Delete a spark job definition.
    text: |-
        az synapse spark-job-definition delete --workspace-name testsynapseworkspace \\
          --name testsjdname
"""

helps['synapse spark-job-definition create'] = """
type: command
short-summary: Create a spark job definition.
examples:
  - name: Create a spark job definition.
    text: |-
        az synapse spark-job-definition create --workspace-name testsynapseworkspace \\
          --name testsjdname --file @path/test.json --folder-path 'folder/subfolder'
"""

helps['synapse spark-job-definition update'] = """
type: command
short-summary: Update a spark job definition.
examples:
  - name: Update a spark job definition.
    text: |-
        az synapse spark-job-definition update --workspace-name testsynapseworkspace \\
          --name testsjdname --file @path/test.json --folder-path 'folder/subfolder'
"""

helps['synapse spark-job-definition wait'] = """
type: command
short-summary: Place the CLI in a waiting state until a condition of a spark job definition is met.
"""

helps['synapse kusto pool add-language-extension'] = """
    type: command
    short-summary: "Add a list of language extensions that can run within KQL queries."
    parameters:
      - name: --value
        short-summary: "The list of language extensions."
        long-summary: |
            Usage: --value language-extension-name=XX

            language-extension-name: The language extension name.

            Multiple actions can be specified by using more than one --value argument.
    examples:
      - name: KustoPoolAddLanguageExtensions
        text: |-
               az synapse kusto pool add-language-extension --name "kustoclusterrptest4" --value \
language-extension-name="PYTHON" --value language-extension-name="R" --resource-group "kustorptest" --workspace-name \
"kustorptest"
"""

helps['synapse kusto pool detach-follower-database'] = """
    type: command
    short-summary: "Detaches all followers of a database owned by this Kusto Pool."
    examples:
      - name: KustoPoolDetachFollowerDatabases
        text: |-
               az synapse kusto pool detach-follower-database --attached-database-configuration-name \
"myAttachedDatabaseConfiguration" --kusto-pool-resource-id "/subscriptions/12345678-1234-1234-1234-123456789098/resourc\
eGroups/kustorptest/providers/Microsoft.Synapse/workspaces/kustorptest/kustoPools/leader4" --name \
"kustoclusterrptest4" --resource-group "kustorptest" --workspace-name "kustorptest"
"""

helps['synapse kusto pool remove-language-extension'] = """
    type: command
    short-summary: "Remove a list of language extensions that can run within KQL queries."
    parameters:
      - name: --value
        short-summary: "The list of language extensions."
        long-summary: |
            Usage: --value language-extension-name=XX

            language-extension-name: The language extension name.

            Multiple actions can be specified by using more than one --value argument.
    examples:
      - name: KustoPoolRemoveLanguageExtensions
        text: |-
               az synapse kusto pool remove-language-extension --name "kustoclusterrptest4" --value \
language-extension-name="PYTHON" --value language-extension-name="R" --resource-group "kustorptest" --workspace-name \
"kustorptest"
"""

helps['synapse kusto pool list-language-extension'] = """
    type: command
    short-summary: "Returns a list of language extensions that can run within KQL queries."
    examples:
      - name: KustoPoolListLanguageExtensions
        text: |-
               az synapse kusto pool list-language-extension --name "kustoclusterrptest4" --resource-group \
"kustorptest" --workspace-name "kustorptest"
"""

helps['synapse kusto pool create'] = """
    type: command
    short-summary: "Create a Kusto pool."
    parameters:
      - name: --sku
        short-summary: "The SKU of the kusto pool."
        long-summary: |
            Usage: --sku name=XX capacity=XX size=XX

            name: Required. SKU name.
            capacity: The number of instances of the cluster.
            size: Required. SKU size.
      - name: --optimized-autoscale
        short-summary: "Optimized auto scale definition."
        long-summary: |
            Usage: --optimized-autoscale version=XX is-enabled=XX minimum=XX maximum=XX

            version: Required. The version of the template defined, for instance 1.
            is-enabled: Required. A boolean value that indicate if the optimized autoscale feature is enabled or not.
            minimum: Required. Minimum allowed instances count.
            maximum: Required. Maximum allowed instances count.
    examples:
      - name: kustoPoolsCreateOrUpdate
        text: |-
               az synapse kusto pool create --name "kustoclusterrptest4" --location "westus" --enable-purge true \
--enable-streaming-ingest true --workspace-uid "11111111-2222-3333-444444444444" --sku name="Storage optimized" \
capacity=2 size="Medium" --resource-group "kustorptest" --workspace-name "synapseWorkspaceName"
"""

helps['synapse kusto pool update'] = """
    type: command
    short-summary: "Update a Kusto Kusto Pool."
    parameters:
      - name: --sku
        short-summary: "The SKU of the kusto pool."
        long-summary: |
            Usage: --sku name=XX capacity=XX size=XX

            name: Required. SKU name.
            capacity: The number of instances of the cluster.
            size: Required. SKU size.
      - name: --optimized-autoscale
        short-summary: "Optimized auto scale definition."
        long-summary: |
            Usage: --optimized-autoscale version=XX is-enabled=XX minimum=XX maximum=XX

            version: Required. The version of the template defined, for instance 1.
            is-enabled: Required. A boolean value that indicate if the optimized autoscale feature is enabled or not.
            minimum: Required. Minimum allowed instances count.
            maximum: Required. Maximum allowed instances count.
    examples:
      - name: kustoPoolsUpdate
        text: |-
               az synapse kusto pool update --name "kustoclusterrptest4" --enable-purge true --enable-streaming-ingest \
true --workspace-uid "11111111-2222-3333-444444444444" --sku name="Storage optimized" capacity=2 size="Medium" \
--resource-group "kustorptest" --workspace-name "synapseWorkspaceName"
"""

helps['synapse kusto'] = """
    type: group
    short-summary: "Manage synapse kusto"
"""

<<<<<<< HEAD
helps['synapse kql-script'] = """
    type: group
    short-summary: Manage script with kusto
"""

helps['synapse kql-script show'] = """
    type: command
    short-summary: "Gets a KQL script."
    examples:
      - name: KustoScriptsGet
        text: |-
               az synapse kql-script show --workspace-name "kustoWorkspaceName" --name "kustoScript1"
"""

helps['synapse kql-script list'] = """
    type: command
    short-summary: "List KQL scripts."
    examples:
      - name: KustoScriptsList
        text: |-
               az synapse kql-script list --workspace-name "kustoWorkspaceName"
"""

helps['synapse kql-script create'] = """
    type: command
    short-summary: "Creates a KQL script."
    examples:
      - name: KustoScriptsCreateOrUpdate
        text: |-
               az synapse kql-script create --resource-group "kustorptest" --workspace-name "kustoWorkspaceName" \
               --kusto-pool-name kustopooltest --kusto-database-name kustodbtest --file C:\\samples\\KqlScript.kql \
               --name "kustoScript1"
"""

helps['synapse kql-script import'] = """
    type: command
    short-summary: "Creates a KQL script."
    examples:
      - name: KustoScriptsCreateOrUpdate
        text: |-
               az synapse kql-script import --resource-group "kustorptest" --workspace-name "kustoWorkspaceName" \
               --kusto-pool-name kustopooltest --kusto-database-name kustodbtest --file C:\\samples\\KqlScript.kql \
               --name "kustoScript1"
"""

helps['synapse kql-script export'] = """
    type: command
    short-summary: "Export KQL scripts."
    examples:
      - name: KustoScriptsExport
        text: |-
               az synapse kql-script export --workspace-name "kustoWorkspaceName" --output-folder "C:\\KqlScirpt"
"""

helps['synapse kql-script delete'] = """
    type: command
    short-summary: "Deletes a KQL script"
    examples:
      - name: KustoScriptsDelete
        text: |-
               az synapse kql-script delete --workspace-name "kustoWorkspaceName" --name "kustoScript1"
"""

helps['synapse kql-script wait'] = """
    type: command
    short-summary: "Place the CLI in a waiting state until a condition of a KQL script is met."
=======
helps['synapse sql-script'] = """
type: group
short-summary: Manage SQL scripts in a synapse workspace.
"""

helps['synapse sql-script list'] = """
type: command
short-summary: List SQL scripts in a synapse workspace.
examples:
  - name: List SQL scripts.
    text: |-
        az synapse sql-script list --workspace-name testsynapseworkspace
"""

helps['synapse sql-script show'] = """
type: command
short-summary: Get a SQL script.
examples:
  - name: Get a SQL script.
    text: |-
        az synapse sql-script show --workspace-name testsynapseworkspace \\
          --name testsqlscriptname
"""

helps['synapse sql-script delete'] = """
type: command
short-summary: Delete a SQL script.
examples:
  - name: Delete a SQL script.
    text: |-
        az synapse sql-script delete --workspace-name testsynapseworkspace \\
          --name testsqlscriptname
"""

helps['synapse sql-script create'] = """
type: command
short-summary: Create or update a SQL script.
examples:
  - name: Create a SQL script.
    text: |-
        az synapse sql-script create --workspace-name testsynapseworkspace \\
          --name testsqlscriptname \\
          --file 'path/test.sql'
"""

helps['synapse sql-script export'] = """
type: command
short-summary: Export a SQL script.
examples:
  - name: Export a SQL script.
    text: |-
        az synapse sql-script export --workspace-name testsynapseworkspace \\
          --name testsqlscriptname \\
          --output-folder 'path/folder'
"""

helps['synapse sql-script wait'] = """
type: command
short-summary: Place the CLI in a waiting state until a condition of a sql script is met.
"""

helps['synapse sql-script import'] = """
type: command
short-summary: Import a SQL script.
examples:
  - name: Import a SQL script.
    text: |-
        az synapse sql-script import --workspace-name testsynapseworkspace \\
          --name testsqlscriptname \\
          --file 'path/test.sql'
>>>>>>> e5450560
"""<|MERGE_RESOLUTION|>--- conflicted
+++ resolved
@@ -2133,7 +2133,7 @@
     short-summary: "Manage synapse kusto"
 """
 
-<<<<<<< HEAD
+
 helps['synapse kql-script'] = """
     type: group
     short-summary: Manage script with kusto
@@ -2200,7 +2200,8 @@
 helps['synapse kql-script wait'] = """
     type: command
     short-summary: "Place the CLI in a waiting state until a condition of a KQL script is met."
-=======
+"""
+
 helps['synapse sql-script'] = """
 type: group
 short-summary: Manage SQL scripts in a synapse workspace.
@@ -2271,5 +2272,4 @@
         az synapse sql-script import --workspace-name testsynapseworkspace \\
           --name testsqlscriptname \\
           --file 'path/test.sql'
->>>>>>> e5450560
 """