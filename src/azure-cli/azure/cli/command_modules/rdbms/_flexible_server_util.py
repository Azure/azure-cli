--- conflicted
+++ resolved
@@ -114,15 +114,9 @@
             return parsed_input[0], parsed_input[0]
         elif len(parsed_input) == 2:
             return parsed_input[0], parsed_input[1]
-<<<<<<< HEAD
         else:
             raise CLIError('incorrect usage: --public-access. Acceptable values are \'all\', \'none\',\'<startIP>\' and \'<startIP>-<destinationIP>\' '
                            'where startIP and destinationIP ranges from 0.0.0.0 to 255.255.255.255')
-=======
-    else:
-        raise CLIError('incorrect usage: --public-access. Acceptable values are \'all\', \'none\',\'<startIP>\' and \'<startIP>-<destinationIP>\' '
-                       'where startIP and destinationIP ranges from 0.0.0.0 to 255.255.255.255')
->>>>>>> 2ef0243c
 
 
 def server_list_custom_func(client, resource_group_name=None):
