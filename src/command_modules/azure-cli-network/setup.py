#!/usr/bin/env python

# --------------------------------------------------------------------------------------------
# Copyright (c) Microsoft Corporation. All rights reserved.
# Licensed under the MIT License. See License.txt in the project root for license information.
# --------------------------------------------------------------------------------------------

from codecs import open
from setuptools import setup
try:
    from azure_bdist_wheel import cmdclass
except ImportError:
    from distutils import log as logger
    logger.warn("Wheel is not available, disabling bdist_wheel hook")
    cmdclass = {}

VERSION = "2.0.15+dev"
CLASSIFIERS = [
    'Development Status :: 5 - Production/Stable',
    'Intended Audience :: Developers',
    'Intended Audience :: System Administrators',
    'Programming Language :: Python',
    'Programming Language :: Python :: 2',
    'Programming Language :: Python :: 2.7',
    'Programming Language :: Python :: 3',
    'Programming Language :: Python :: 3.4',
    'Programming Language :: Python :: 3.5',
    'Programming Language :: Python :: 3.6',
    'License :: OSI Approved :: MIT License',
]

DEPENDENCIES = [
    'azure-mgmt-network==1.5.0rc3',
    'azure-mgmt-trafficmanager==0.40.0',
    'azure-mgmt-dns==1.0.1',
<<<<<<< HEAD
    'azure-mgmt-resource==1.2.0',
=======
    'azure-mgmt-resource==1.2.1',
>>>>>>> 48ddb662
    'azure-cli-core',
    'mock'
]

with open('README.rst', 'r', encoding='utf-8') as f:
    README = f.read()
with open('HISTORY.rst', 'r', encoding='utf-8') as f:
    HISTORY = f.read()

setup(
    name='azure-cli-network',
    version=VERSION,
    description='Microsoft Azure Command-Line Tools Network Command Module',
    long_description=README + '\n\n' + HISTORY,
    license='MIT',
    author='Microsoft Corporation',
    author_email='azpycli@microsoft.com',
    url='https://github.com/Azure/azure-cli',
    classifiers=CLASSIFIERS,
    packages=[
        'azure',
        'azure.cli',
        'azure.cli.command_modules',
        'azure.cli.command_modules.network',
        'azure.cli.command_modules.network.zone_file'
    ],
    install_requires=DEPENDENCIES,
    cmdclass=cmdclass
)<|MERGE_RESOLUTION|>--- conflicted
+++ resolved
@@ -33,11 +33,7 @@
     'azure-mgmt-network==1.5.0rc3',
     'azure-mgmt-trafficmanager==0.40.0',
     'azure-mgmt-dns==1.0.1',
-<<<<<<< HEAD
-    'azure-mgmt-resource==1.2.0',
-=======
     'azure-mgmt-resource==1.2.1',
->>>>>>> 48ddb662
     'azure-cli-core',
     'mock'
 ]
