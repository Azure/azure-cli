--- conflicted
+++ resolved
@@ -292,11 +292,7 @@
         \"Microsoft.Network/virtualNetworks/subnets\"\r\n}"
     headers:
       azure-asyncoperation:
-<<<<<<< HEAD
       - https://management.azure.com/subscriptions/00000000-0000-0000-0000-000000000000/providers/Microsoft.Network/locations/eastus2euap/operations/f3991558-4383-4791-aacd-896334b8be2c?api-version=2020-07-01
-=======
-      - https://management.azure.com/subscriptions/00000000-0000-0000-0000-000000000000/providers/Microsoft.Network/locations/eastus2euap/operations/f3991558-4383-4791-aacd-896334b8be2c?api-version=2020-08-01
->>>>>>> ee69f309
       cache-control:
       - no-cache
       content-length:
@@ -343,11 +339,7 @@
       User-Agent:
       - AZURECLI/2.19.0 azsdk-python-azure-mgmt-network/17.1.0 Python/3.7.3 (Windows-10-10.0.19041-SP0)
     method: GET
-<<<<<<< HEAD
     uri: https://management.azure.com/subscriptions/00000000-0000-0000-0000-000000000000/providers/Microsoft.Network/locations/eastus2euap/operations/f3991558-4383-4791-aacd-896334b8be2c?api-version=2020-07-01
-=======
-    uri: https://management.azure.com/subscriptions/00000000-0000-0000-0000-000000000000/providers/Microsoft.Network/locations/eastus2euap/operations/f3991558-4383-4791-aacd-896334b8be2c?api-version=2020-08-01
->>>>>>> ee69f309
   response:
     body:
       string: "{\r\n  \"status\": \"Succeeded\"\r\n}"
@@ -1386,11 +1378,7 @@
       azure-asyncnotification:
       - Enabled
       azure-asyncoperation:
-<<<<<<< HEAD
       - https://management.azure.com/subscriptions/00000000-0000-0000-0000-000000000000/providers/Microsoft.Network/locations/eastus2euap/operations/3dae4782-a648-440d-ac42-9089a12af9ae?api-version=2020-07-01
-=======
-      - https://management.azure.com/subscriptions/00000000-0000-0000-0000-000000000000/providers/Microsoft.Network/locations/eastus2euap/operations/3dae4782-a648-440d-ac42-9089a12af9ae?api-version=2020-08-01
->>>>>>> ee69f309
       cache-control:
       - no-cache
       content-length:
@@ -1460,11 +1448,7 @@
         \"Microsoft.Network/virtualNetworks/subnets\"\r\n}"
     headers:
       azure-asyncoperation:
-<<<<<<< HEAD
       - https://management.azure.com/subscriptions/00000000-0000-0000-0000-000000000000/providers/Microsoft.Network/locations/eastus2euap/operations/4fe5b9a8-b0da-4967-abc9-a6b4be9777ee?api-version=2020-07-01
-=======
-      - https://management.azure.com/subscriptions/00000000-0000-0000-0000-000000000000/providers/Microsoft.Network/locations/eastus2euap/operations/4fe5b9a8-b0da-4967-abc9-a6b4be9777ee?api-version=2020-08-01
->>>>>>> ee69f309
       cache-control:
       - no-cache
       content-length:
@@ -1507,11 +1491,7 @@
       User-Agent:
       - AZURECLI/2.19.0 azsdk-python-azure-mgmt-network/17.1.0 Python/3.7.3 (Windows-10-10.0.19041-SP0)
     method: GET
-<<<<<<< HEAD
     uri: https://management.azure.com/subscriptions/00000000-0000-0000-0000-000000000000/providers/Microsoft.Network/locations/eastus2euap/operations/3dae4782-a648-440d-ac42-9089a12af9ae?api-version=2020-07-01
-=======
-    uri: https://management.azure.com/subscriptions/00000000-0000-0000-0000-000000000000/providers/Microsoft.Network/locations/eastus2euap/operations/3dae4782-a648-440d-ac42-9089a12af9ae?api-version=2020-08-01
->>>>>>> ee69f309
   response:
     body:
       string: "{\r\n  \"status\": \"Succeeded\"\r\n}"
@@ -1560,11 +1540,7 @@
       User-Agent:
       - AZURECLI/2.19.0 azsdk-python-azure-mgmt-network/17.1.0 Python/3.7.3 (Windows-10-10.0.19041-SP0)
     method: GET
-<<<<<<< HEAD
     uri: https://management.azure.com/subscriptions/00000000-0000-0000-0000-000000000000/resourceGroups/clitest.rg000001/providers/Microsoft.Network/virtualNetworks/clitestvnet1?api-version=2020-07-01
-=======
-    uri: https://management.azure.com/subscriptions/00000000-0000-0000-0000-000000000000/resourceGroups/clitest.rg000001/providers/Microsoft.Network/virtualNetworks/clitestvnet1?api-version=2020-08-01
->>>>>>> ee69f309
   response:
     body:
       string: "{\r\n  \"name\": \"clitestvnet1\",\r\n  \"id\": \"/subscriptions/00000000-0000-0000-0000-000000000000/resourceGroups/clitest.rg000001/providers/Microsoft.Network/virtualNetworks/clitestvnet1\",\r\n
@@ -1641,11 +1617,7 @@
       User-Agent:
       - AZURECLI/2.19.0 azsdk-python-azure-mgmt-network/17.1.0 Python/3.7.3 (Windows-10-10.0.19041-SP0)
     method: GET
-<<<<<<< HEAD
     uri: https://management.azure.com/subscriptions/00000000-0000-0000-0000-000000000000/providers/Microsoft.Network/locations/eastus2euap/operations/4fe5b9a8-b0da-4967-abc9-a6b4be9777ee?api-version=2020-07-01
-=======
-    uri: https://management.azure.com/subscriptions/00000000-0000-0000-0000-000000000000/providers/Microsoft.Network/locations/eastus2euap/operations/4fe5b9a8-b0da-4967-abc9-a6b4be9777ee?api-version=2020-08-01
->>>>>>> ee69f309
   response:
     body:
       string: "{\r\n  \"status\": \"Succeeded\"\r\n}"
@@ -2180,7 +2152,6 @@
     status:
       code: 200
       message: OK
-<<<<<<< HEAD
 - request:
     body: null
     headers:
@@ -2614,8 +2585,6 @@
     status:
       code: 202
       message: Accepted
-=======
->>>>>>> ee69f309
 - request:
     body: null
     headers:
@@ -3014,60 +2983,6 @@
       User-Agent:
       - python/3.7.3 (Windows-10-10.0.19041-SP0) msrest/0.6.18 msrest_azure/0.6.3
         azure-mgmt-rdbms/2020-02-14-privatepreview Azure-SDK-For-Python AZURECLI/2.19.0
-<<<<<<< HEAD
-=======
-      accept-language:
-      - en-US
-    method: DELETE
-    uri: https://management.azure.com/subscriptions/00000000-0000-0000-0000-000000000000/resourceGroups/clitest.rg000001/providers/Microsoft.DBForPostgreSql/flexibleServers/testvnetserver2postgres?api-version=2020-02-14-preview
-  response:
-    body:
-      string: '{"operation":"DropServerManagementOperation","startTime":"2021-02-10T02:01:01.473Z"}'
-    headers:
-      azure-asyncoperation:
-      - https://management.azure.com/subscriptions/00000000-0000-0000-0000-000000000000/providers/Microsoft.DBforPostgreSQL/locations/East%20US%202%20EUAP/azureAsyncOperation/c4b81af0-f392-4aae-b0e0-d044457ad5b0?api-version=2020-02-14-preview
-      cache-control:
-      - no-cache
-      content-length:
-      - '84'
-      content-type:
-      - application/json; charset=utf-8
-      date:
-      - Wed, 10 Feb 2021 02:01:00 GMT
-      expires:
-      - '-1'
-      location:
-      - https://management.azure.com/subscriptions/00000000-0000-0000-0000-000000000000/providers/Microsoft.DBforPostgreSQL/locations/East%20US%202%20EUAP/operationResults/c4b81af0-f392-4aae-b0e0-d044457ad5b0?api-version=2020-02-14-preview
-      pragma:
-      - no-cache
-      server:
-      - Microsoft-HTTPAPI/2.0
-      strict-transport-security:
-      - max-age=31536000; includeSubDomains
-      x-content-type-options:
-      - nosniff
-      x-ms-ratelimit-remaining-subscription-deletes:
-      - '14999'
-    status:
-      code: 202
-      message: Accepted
-- request:
-    body: null
-    headers:
-      Accept:
-      - application/json
-      Accept-Encoding:
-      - gzip, deflate
-      CommandName:
-      - postgres flexible-server delete
-      Connection:
-      - keep-alive
-      ParameterSetName:
-      - -g -n --yes
-      User-Agent:
-      - python/3.7.3 (Windows-10-10.0.19041-SP0) msrest/0.6.18 msrest_azure/0.6.3
-        azure-mgmt-rdbms/2020-02-14-privatepreview Azure-SDK-For-Python AZURECLI/2.19.0
->>>>>>> ee69f309
     method: GET
     uri: https://management.azure.com/subscriptions/00000000-0000-0000-0000-000000000000/providers/Microsoft.DBforPostgreSQL/locations/East%20US%202%20EUAP/azureAsyncOperation/c4b81af0-f392-4aae-b0e0-d044457ad5b0?api-version=2020-02-14-preview
   response:
@@ -3297,11 +3212,7 @@
         \ },\r\n  \"type\": \"Microsoft.Network/virtualNetworks/subnets\"\r\n}"
     headers:
       azure-asyncoperation:
-<<<<<<< HEAD
       - https://management.azure.com/subscriptions/00000000-0000-0000-0000-000000000000/providers/Microsoft.Network/locations/eastus2euap/operations/69bdf700-eaa3-4880-9667-804962088ff2?api-version=2020-07-01
-=======
-      - https://management.azure.com/subscriptions/00000000-0000-0000-0000-000000000000/providers/Microsoft.Network/locations/eastus2euap/operations/69bdf700-eaa3-4880-9667-804962088ff2?api-version=2020-08-01
->>>>>>> ee69f309
       cache-control:
       - no-cache
       content-length:
@@ -3348,11 +3259,7 @@
       User-Agent:
       - AZURECLI/2.19.0 azsdk-python-azure-mgmt-network/17.1.0 Python/3.7.3 (Windows-10-10.0.19041-SP0)
     method: GET
-<<<<<<< HEAD
     uri: https://management.azure.com/subscriptions/00000000-0000-0000-0000-000000000000/providers/Microsoft.Network/locations/eastus2euap/operations/69bdf700-eaa3-4880-9667-804962088ff2?api-version=2020-07-01
-=======
-    uri: https://management.azure.com/subscriptions/00000000-0000-0000-0000-000000000000/providers/Microsoft.Network/locations/eastus2euap/operations/69bdf700-eaa3-4880-9667-804962088ff2?api-version=2020-08-01
->>>>>>> ee69f309
   response:
     body:
       string: "{\r\n  \"status\": \"Succeeded\"\r\n}"
@@ -3470,11 +3377,7 @@
       azure-asyncnotification:
       - Enabled
       azure-asyncoperation:
-<<<<<<< HEAD
       - https://management.azure.com/subscriptions/00000000-0000-0000-0000-000000000000/providers/Microsoft.Network/locations/eastus2euap/operations/f78b9960-4257-4da4-909d-145d66c18f57?api-version=2020-07-01
-=======
-      - https://management.azure.com/subscriptions/00000000-0000-0000-0000-000000000000/providers/Microsoft.Network/locations/eastus2euap/operations/f78b9960-4257-4da4-909d-145d66c18f57?api-version=2020-08-01
->>>>>>> ee69f309
       cache-control:
       - no-cache
       content-length:
@@ -3484,11 +3387,7 @@
       expires:
       - '-1'
       location:
-<<<<<<< HEAD
       - https://management.azure.com/subscriptions/00000000-0000-0000-0000-000000000000/providers/Microsoft.Network/locations/eastus2euap/operationResults/f78b9960-4257-4da4-909d-145d66c18f57?api-version=2020-07-01
-=======
-      - https://management.azure.com/subscriptions/00000000-0000-0000-0000-000000000000/providers/Microsoft.Network/locations/eastus2euap/operationResults/f78b9960-4257-4da4-909d-145d66c18f57?api-version=2020-08-01
->>>>>>> ee69f309
       pragma:
       - no-cache
       server:
@@ -3521,11 +3420,7 @@
       User-Agent:
       - AZURECLI/2.19.0 azsdk-python-azure-mgmt-network/17.1.0 Python/3.7.3 (Windows-10-10.0.19041-SP0)
     method: GET
-<<<<<<< HEAD
     uri: https://management.azure.com/subscriptions/00000000-0000-0000-0000-000000000000/providers/Microsoft.Network/locations/eastus2euap/operations/f78b9960-4257-4da4-909d-145d66c18f57?api-version=2020-07-01
-=======
-    uri: https://management.azure.com/subscriptions/00000000-0000-0000-0000-000000000000/providers/Microsoft.Network/locations/eastus2euap/operations/f78b9960-4257-4da4-909d-145d66c18f57?api-version=2020-08-01
->>>>>>> ee69f309
   response:
     body:
       string: "{\r\n  \"status\": \"Succeeded\"\r\n}"
