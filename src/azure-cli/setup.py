--- conflicted
+++ resolved
@@ -74,13 +74,8 @@
     'azure-mgmt-compute~=11.0',
     'azure-mgmt-consumption~=2.0',
     'azure-mgmt-containerinstance~=1.4',
-<<<<<<< HEAD
-    'azure-mgmt-containerregistry~=3.0.0rc10',
-    'azure-mgmt-containerservice~=8.1.0',
-=======
     'azure-mgmt-containerregistry~=3.0.0rc9',
     'azure-mgmt-containerservice~=9.0.0',
->>>>>>> 23c0712b
     'azure-mgmt-cosmosdb~=0.12.0',
     'azure-mgmt-datalake-analytics~=0.2.1',
     'azure-mgmt-datalake-store~=0.5.0',
