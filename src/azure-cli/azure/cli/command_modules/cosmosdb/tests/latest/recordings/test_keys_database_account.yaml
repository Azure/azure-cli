interactions:
- request:
    body: null
    headers:
      Accept:
      - application/json
      Accept-Encoding:
      - gzip, deflate
      CommandName:
      - cosmosdb create
      Connection:
      - keep-alive
      ParameterSetName:
      - -n -g
      User-Agent:
<<<<<<< HEAD
      - AZURECLI/2.46.0 azsdk-python-azure-mgmt-resource/22.0.0 Python/3.10.10 (Linux-5.15.0-1033-azure-x86_64-with-glibc2.31)
        VSTS_7b238909-6802-4b65-b90d-184bca47f458_build_220_0
=======
      - AZURECLI/2.49.0 azsdk-python-azure-mgmt-resource/22.0.0 Python/3.10.11 (Windows-10-10.0.22621-SP0)
>>>>>>> 5307e359
    method: GET
    uri: https://management.azure.com/subscriptions/00000000-0000-0000-0000-000000000000/resourcegroups/cli_test_cosmosdb_account000001?api-version=2022-09-01
  response:
    body:
<<<<<<< HEAD
      string: '{"id":"/subscriptions/00000000-0000-0000-0000-000000000000/resourceGroups/cli_test_cosmosdb_account000001","name":"cli_test_cosmosdb_account000001","type":"Microsoft.Resources/resourceGroups","location":"westus","tags":{"product":"azurecli","cause":"automation","date":"2023-03-13T18:43:50Z"},"properties":{"provisioningState":"Succeeded"}}'
=======
      string: '{"id":"/subscriptions/00000000-0000-0000-0000-000000000000/resourceGroups/cli_test_cosmosdb_account000001","name":"cli_test_cosmosdb_account000001","type":"Microsoft.Resources/resourceGroups","location":"westus","tags":{"product":"azurecli","cause":"automation","test":"test_keys_database_account","date":"2023-06-08T17:53:22Z","module":"cosmosdb"},"properties":{"provisioningState":"Succeeded"}}'
>>>>>>> 5307e359
    headers:
      cache-control:
      - no-cache
      content-length:
<<<<<<< HEAD
      - '340'
      content-type:
      - application/json; charset=utf-8
      date:
      - Mon, 13 Mar 2023 18:43:51 GMT
=======
      - '396'
      content-type:
      - application/json; charset=utf-8
      date:
      - Thu, 08 Jun 2023 17:53:25 GMT
>>>>>>> 5307e359
      expires:
      - '-1'
      pragma:
      - no-cache
      strict-transport-security:
      - max-age=31536000; includeSubDomains
      vary:
      - Accept-Encoding
      x-content-type-options:
      - nosniff
    status:
      code: 200
      message: OK
- request:
    body: '{"location": "westus", "kind": "GlobalDocumentDB", "properties": {"locations":
      [{"locationName": "westus", "failoverPriority": 0, "isZoneRedundant": false}],
      "databaseAccountOfferType": "Standard", "apiProperties": {}, "createMode": "Default"}}'
    headers:
      Accept:
      - application/json
      Accept-Encoding:
      - gzip, deflate
      CommandName:
      - cosmosdb create
      Connection:
      - keep-alive
      Content-Length:
      - '244'
      Content-Type:
      - application/json
      ParameterSetName:
      - -n -g
      User-Agent:
<<<<<<< HEAD
      - AZURECLI/2.46.0 azsdk-python-mgmt-cosmosdb/9.0.0 Python/3.10.10 (Linux-5.15.0-1033-azure-x86_64-with-glibc2.31)
        VSTS_7b238909-6802-4b65-b90d-184bca47f458_build_220_0
=======
      - AZURECLI/2.49.0 azsdk-python-mgmt-cosmosdb/9.2.0 Python/3.10.11 (Windows-10-10.0.22621-SP0)
>>>>>>> 5307e359
    method: PUT
    uri: https://management.azure.com/subscriptions/00000000-0000-0000-0000-000000000000/resourceGroups/cli_test_cosmosdb_account000001/providers/Microsoft.DocumentDB/databaseAccounts/cli000002?api-version=2022-11-15
  response:
    body:
      string: '{"id":"/subscriptions/00000000-0000-0000-0000-000000000000/resourceGroups/cli_test_cosmosdb_account000001/providers/Microsoft.DocumentDB/databaseAccounts/cli000002","name":"cli000002","location":"West
<<<<<<< HEAD
        US","type":"Microsoft.DocumentDB/databaseAccounts","kind":"GlobalDocumentDB","tags":{},"systemData":{"createdAt":"2023-03-13T18:43:56.3862521Z"},"properties":{"provisioningState":"Creating","publicNetworkAccess":"Enabled","enableAutomaticFailover":false,"enableMultipleWriteLocations":false,"enablePartitionKeyMonitor":false,"isVirtualNetworkFilterEnabled":false,"virtualNetworkRules":[],"EnabledApiTypes":"Sql","disableKeyBasedMetadataWriteAccess":false,"enableFreeTier":false,"enableAnalyticalStorage":false,"analyticalStorageConfiguration":{"schemaType":"WellDefined"},"instanceId":"d8c8096d-b336-4a4f-aac5-ec5991066e9f","databaseAccountOfferType":"Standard","defaultIdentity":"","networkAclBypass":"None","disableLocalAuth":false,"enablePartitionMerge":false,"minimalTlsVersion":"Tls","consistencyPolicy":{"defaultConsistencyLevel":"Session","maxIntervalInSeconds":5,"maxStalenessPrefix":100},"configurationOverrides":{},"writeLocations":[{"id":"cli000002-westus","locationName":"West
        US","provisioningState":"Creating","failoverPriority":0,"isZoneRedundant":false}],"readLocations":[{"id":"cli000002-westus","locationName":"West
        US","provisioningState":"Creating","failoverPriority":0,"isZoneRedundant":false}],"locations":[{"id":"cli000002-westus","locationName":"West
        US","provisioningState":"Creating","failoverPriority":0,"isZoneRedundant":false}],"failoverPolicies":[{"id":"cli000002-westus","locationName":"West
        US","failoverPriority":0}],"cors":[],"capabilities":[],"ipRules":[],"backupPolicy":{"type":"Periodic","periodicModeProperties":{"backupIntervalInMinutes":240,"backupRetentionIntervalInHours":8,"backupStorageRedundancy":"Invalid"}},"networkAclBypassResourceIds":[],"keysMetadata":{"primaryMasterKey":{"generationTime":"2023-03-13T18:43:56.3862521Z"},"secondaryMasterKey":{"generationTime":"2023-03-13T18:43:56.3862521Z"},"primaryReadonlyMasterKey":{"generationTime":"2023-03-13T18:43:56.3862521Z"},"secondaryReadonlyMasterKey":{"generationTime":"2023-03-13T18:43:56.3862521Z"}}},"identity":{"type":"None"}}'
    headers:
      azure-asyncoperation:
      - https://management.azure.com/subscriptions/00000000-0000-0000-0000-000000000000/providers/Microsoft.DocumentDB/locations/westus/operationsStatus/09e6af1b-fd8d-43b8-8663-97ea5805672c?api-version=2022-11-15
=======
        US","type":"Microsoft.DocumentDB/databaseAccounts","kind":"GlobalDocumentDB","tags":{},"systemData":{"createdAt":"2023-06-08T17:53:30.3927636Z"},"properties":{"provisioningState":"Creating","publicNetworkAccess":"Enabled","enableAutomaticFailover":false,"enableMultipleWriteLocations":false,"enablePartitionKeyMonitor":false,"isVirtualNetworkFilterEnabled":false,"virtualNetworkRules":[],"EnabledApiTypes":"Sql","disableKeyBasedMetadataWriteAccess":false,"enableFreeTier":false,"enableAnalyticalStorage":false,"analyticalStorageConfiguration":{"schemaType":"WellDefined"},"instanceId":"bdbac751-efbb-48e9-aea7-56516d73110d","databaseAccountOfferType":"Standard","defaultIdentity":"","networkAclBypass":"None","disableLocalAuth":false,"enablePartitionMerge":false,"minimalTlsVersion":"Tls","consistencyPolicy":{"defaultConsistencyLevel":"Session","maxIntervalInSeconds":5,"maxStalenessPrefix":100},"configurationOverrides":{},"writeLocations":[{"id":"cli000002-westus","locationName":"West
        US","provisioningState":"Creating","failoverPriority":0,"isZoneRedundant":false}],"readLocations":[{"id":"cli000002-westus","locationName":"West
        US","provisioningState":"Creating","failoverPriority":0,"isZoneRedundant":false}],"locations":[{"id":"cli000002-westus","locationName":"West
        US","provisioningState":"Creating","failoverPriority":0,"isZoneRedundant":false}],"failoverPolicies":[{"id":"cli000002-westus","locationName":"West
        US","failoverPriority":0}],"cors":[],"capabilities":[],"ipRules":[],"backupPolicy":{"type":"Periodic","periodicModeProperties":{"backupIntervalInMinutes":240,"backupRetentionIntervalInHours":8,"backupStorageRedundancy":"Invalid"}},"networkAclBypassResourceIds":[],"keysMetadata":{"primaryMasterKey":{"generationTime":"2023-06-08T17:53:30.3927636Z"},"secondaryMasterKey":{"generationTime":"2023-06-08T17:53:30.3927636Z"},"primaryReadonlyMasterKey":{"generationTime":"2023-06-08T17:53:30.3927636Z"},"secondaryReadonlyMasterKey":{"generationTime":"2023-06-08T17:53:30.3927636Z"}}},"identity":{"type":"None"}}'
    headers:
      azure-asyncoperation:
      - https://management.azure.com/subscriptions/00000000-0000-0000-0000-000000000000/providers/Microsoft.DocumentDB/locations/westus/operationsStatus/097afc22-f7ab-4e36-b477-1d6b36d0f10a?api-version=2023-04-15
>>>>>>> 5307e359
      cache-control:
      - no-store, no-cache
      content-length:
      - '2229'
      content-type:
      - application/json
      date:
<<<<<<< HEAD
      - Mon, 13 Mar 2023 18:43:58 GMT
      location:
      - https://management.azure.com/subscriptions/00000000-0000-0000-0000-000000000000/resourceGroups/cli_test_cosmosdb_account000001/providers/Microsoft.DocumentDB/databaseAccounts/cli000002/operationResults/09e6af1b-fd8d-43b8-8663-97ea5805672c?api-version=2022-11-15
=======
      - Thu, 08 Jun 2023 17:53:31 GMT
      location:
      - https://management.azure.com/subscriptions/00000000-0000-0000-0000-000000000000/resourceGroups/cli_test_cosmosdb_account000001/providers/Microsoft.DocumentDB/databaseAccounts/cli000002/operationResults/097afc22-f7ab-4e36-b477-1d6b36d0f10a?api-version=2023-04-15
>>>>>>> 5307e359
      pragma:
      - no-cache
      server:
      - Microsoft-HTTPAPI/2.0
      strict-transport-security:
      - max-age=31536000; includeSubDomains
      transfer-encoding:
      - chunked
      vary:
      - Accept-Encoding
      x-content-type-options:
      - nosniff
      x-ms-gatewayversion:
      - version=2.14.0
      x-ms-ratelimit-remaining-subscription-writes:
      - '1199'
    status:
      code: 200
      message: Ok
- request:
    body: null
    headers:
      Accept:
      - '*/*'
      Accept-Encoding:
      - gzip, deflate
      CommandName:
      - cosmosdb create
      Connection:
      - keep-alive
      ParameterSetName:
      - -n -g
      User-Agent:
<<<<<<< HEAD
      - AZURECLI/2.46.0 azsdk-python-mgmt-cosmosdb/9.0.0 Python/3.10.10 (Linux-5.15.0-1033-azure-x86_64-with-glibc2.31)
        VSTS_7b238909-6802-4b65-b90d-184bca47f458_build_220_0
    method: GET
    uri: https://management.azure.com/subscriptions/00000000-0000-0000-0000-000000000000/providers/Microsoft.DocumentDB/locations/westus/operationsStatus/09e6af1b-fd8d-43b8-8663-97ea5805672c?api-version=2022-11-15
=======
      - AZURECLI/2.49.0 azsdk-python-mgmt-cosmosdb/9.2.0 Python/3.10.11 (Windows-10-10.0.22621-SP0)
    method: GET
    uri: https://management.azure.com/subscriptions/00000000-0000-0000-0000-000000000000/providers/Microsoft.DocumentDB/locations/westus/operationsStatus/097afc22-f7ab-4e36-b477-1d6b36d0f10a?api-version=2023-04-15
>>>>>>> 5307e359
  response:
    body:
      string: '{"status":"Dequeued"}'
    headers:
      cache-control:
      - no-store, no-cache
      content-length:
      - '21'
      content-type:
      - application/json
      date:
<<<<<<< HEAD
      - Mon, 13 Mar 2023 18:44:29 GMT
=======
      - Thu, 08 Jun 2023 17:53:31 GMT
>>>>>>> 5307e359
      pragma:
      - no-cache
      server:
      - Microsoft-HTTPAPI/2.0
      strict-transport-security:
      - max-age=31536000; includeSubDomains
      transfer-encoding:
      - chunked
      vary:
      - Accept-Encoding
      x-content-type-options:
      - nosniff
      x-ms-gatewayversion:
      - version=2.14.0
    status:
      code: 200
      message: Ok
- request:
    body: null
    headers:
      Accept:
      - '*/*'
      Accept-Encoding:
      - gzip, deflate
      CommandName:
      - cosmosdb create
      Connection:
      - keep-alive
      ParameterSetName:
      - -n -g
      User-Agent:
<<<<<<< HEAD
      - AZURECLI/2.46.0 azsdk-python-mgmt-cosmosdb/9.0.0 Python/3.10.10 (Linux-5.15.0-1033-azure-x86_64-with-glibc2.31)
        VSTS_7b238909-6802-4b65-b90d-184bca47f458_build_220_0
    method: GET
    uri: https://management.azure.com/subscriptions/00000000-0000-0000-0000-000000000000/providers/Microsoft.DocumentDB/locations/westus/operationsStatus/09e6af1b-fd8d-43b8-8663-97ea5805672c?api-version=2022-11-15
=======
      - AZURECLI/2.49.0 azsdk-python-mgmt-cosmosdb/9.2.0 Python/3.10.11 (Windows-10-10.0.22621-SP0)
    method: GET
    uri: https://management.azure.com/subscriptions/00000000-0000-0000-0000-000000000000/providers/Microsoft.DocumentDB/locations/westus/operationsStatus/097afc22-f7ab-4e36-b477-1d6b36d0f10a?api-version=2023-04-15
>>>>>>> 5307e359
  response:
    body:
      string: '{"status":"Dequeued"}'
    headers:
      cache-control:
      - no-store, no-cache
      content-length:
      - '21'
      content-type:
      - application/json
      date:
<<<<<<< HEAD
      - Mon, 13 Mar 2023 18:44:58 GMT
=======
      - Thu, 08 Jun 2023 17:54:02 GMT
>>>>>>> 5307e359
      pragma:
      - no-cache
      server:
      - Microsoft-HTTPAPI/2.0
      strict-transport-security:
      - max-age=31536000; includeSubDomains
      transfer-encoding:
      - chunked
      vary:
      - Accept-Encoding
      x-content-type-options:
      - nosniff
      x-ms-gatewayversion:
      - version=2.14.0
    status:
      code: 200
      message: Ok
- request:
    body: null
    headers:
      Accept:
      - '*/*'
      Accept-Encoding:
      - gzip, deflate
      CommandName:
      - cosmosdb create
      Connection:
      - keep-alive
      ParameterSetName:
      - -n -g
      User-Agent:
<<<<<<< HEAD
      - AZURECLI/2.46.0 azsdk-python-mgmt-cosmosdb/9.0.0 Python/3.10.10 (Linux-5.15.0-1033-azure-x86_64-with-glibc2.31)
        VSTS_7b238909-6802-4b65-b90d-184bca47f458_build_220_0
    method: GET
    uri: https://management.azure.com/subscriptions/00000000-0000-0000-0000-000000000000/providers/Microsoft.DocumentDB/locations/westus/operationsStatus/09e6af1b-fd8d-43b8-8663-97ea5805672c?api-version=2022-11-15
=======
      - AZURECLI/2.49.0 azsdk-python-mgmt-cosmosdb/9.2.0 Python/3.10.11 (Windows-10-10.0.22621-SP0)
    method: GET
    uri: https://management.azure.com/subscriptions/00000000-0000-0000-0000-000000000000/providers/Microsoft.DocumentDB/locations/westus/operationsStatus/097afc22-f7ab-4e36-b477-1d6b36d0f10a?api-version=2023-04-15
>>>>>>> 5307e359
  response:
    body:
      string: '{"status":"Dequeued"}'
    headers:
      cache-control:
      - no-store, no-cache
      content-length:
      - '21'
      content-type:
      - application/json
      date:
<<<<<<< HEAD
      - Mon, 13 Mar 2023 18:45:29 GMT
=======
      - Thu, 08 Jun 2023 17:54:31 GMT
>>>>>>> 5307e359
      pragma:
      - no-cache
      server:
      - Microsoft-HTTPAPI/2.0
      strict-transport-security:
      - max-age=31536000; includeSubDomains
      transfer-encoding:
      - chunked
      vary:
      - Accept-Encoding
      x-content-type-options:
      - nosniff
      x-ms-gatewayversion:
      - version=2.14.0
    status:
      code: 200
      message: Ok
- request:
    body: null
    headers:
      Accept:
      - '*/*'
      Accept-Encoding:
      - gzip, deflate
      CommandName:
      - cosmosdb create
      Connection:
      - keep-alive
      ParameterSetName:
      - -n -g
      User-Agent:
<<<<<<< HEAD
      - AZURECLI/2.46.0 azsdk-python-mgmt-cosmosdb/9.0.0 Python/3.10.10 (Linux-5.15.0-1033-azure-x86_64-with-glibc2.31)
        VSTS_7b238909-6802-4b65-b90d-184bca47f458_build_220_0
    method: GET
    uri: https://management.azure.com/subscriptions/00000000-0000-0000-0000-000000000000/providers/Microsoft.DocumentDB/locations/westus/operationsStatus/09e6af1b-fd8d-43b8-8663-97ea5805672c?api-version=2022-11-15
=======
      - AZURECLI/2.49.0 azsdk-python-mgmt-cosmosdb/9.2.0 Python/3.10.11 (Windows-10-10.0.22621-SP0)
    method: GET
    uri: https://management.azure.com/subscriptions/00000000-0000-0000-0000-000000000000/providers/Microsoft.DocumentDB/locations/westus/operationsStatus/097afc22-f7ab-4e36-b477-1d6b36d0f10a?api-version=2023-04-15
>>>>>>> 5307e359
  response:
    body:
      string: '{"status":"Dequeued"}'
    headers:
      cache-control:
      - no-store, no-cache
      content-length:
      - '21'
      content-type:
      - application/json
      date:
<<<<<<< HEAD
      - Mon, 13 Mar 2023 18:45:59 GMT
=======
      - Thu, 08 Jun 2023 17:55:02 GMT
>>>>>>> 5307e359
      pragma:
      - no-cache
      server:
      - Microsoft-HTTPAPI/2.0
      strict-transport-security:
      - max-age=31536000; includeSubDomains
      transfer-encoding:
      - chunked
      vary:
      - Accept-Encoding
      x-content-type-options:
      - nosniff
      x-ms-gatewayversion:
      - version=2.14.0
    status:
      code: 200
      message: Ok
- request:
    body: null
    headers:
      Accept:
      - '*/*'
      Accept-Encoding:
      - gzip, deflate
      CommandName:
      - cosmosdb create
      Connection:
      - keep-alive
      ParameterSetName:
      - -n -g
      User-Agent:
<<<<<<< HEAD
      - AZURECLI/2.46.0 azsdk-python-mgmt-cosmosdb/9.0.0 Python/3.10.10 (Linux-5.15.0-1033-azure-x86_64-with-glibc2.31)
        VSTS_7b238909-6802-4b65-b90d-184bca47f458_build_220_0
    method: GET
    uri: https://management.azure.com/subscriptions/00000000-0000-0000-0000-000000000000/providers/Microsoft.DocumentDB/locations/westus/operationsStatus/09e6af1b-fd8d-43b8-8663-97ea5805672c?api-version=2022-11-15
=======
      - AZURECLI/2.49.0 azsdk-python-mgmt-cosmosdb/9.2.0 Python/3.10.11 (Windows-10-10.0.22621-SP0)
    method: GET
    uri: https://management.azure.com/subscriptions/00000000-0000-0000-0000-000000000000/providers/Microsoft.DocumentDB/locations/westus/operationsStatus/097afc22-f7ab-4e36-b477-1d6b36d0f10a?api-version=2023-04-15
>>>>>>> 5307e359
  response:
    body:
      string: '{"status":"Succeeded"}'
    headers:
      cache-control:
      - no-store, no-cache
      content-length:
      - '22'
      content-type:
      - application/json
      date:
<<<<<<< HEAD
      - Mon, 13 Mar 2023 18:46:29 GMT
=======
      - Thu, 08 Jun 2023 17:55:32 GMT
>>>>>>> 5307e359
      pragma:
      - no-cache
      server:
      - Microsoft-HTTPAPI/2.0
      strict-transport-security:
      - max-age=31536000; includeSubDomains
      transfer-encoding:
      - chunked
      vary:
      - Accept-Encoding
      x-content-type-options:
      - nosniff
      x-ms-gatewayversion:
      - version=2.14.0
    status:
      code: 200
      message: Ok
- request:
    body: null
    headers:
      Accept:
      - '*/*'
      Accept-Encoding:
      - gzip, deflate
      CommandName:
      - cosmosdb create
      Connection:
      - keep-alive
      ParameterSetName:
      - -n -g
      User-Agent:
<<<<<<< HEAD
      - AZURECLI/2.46.0 azsdk-python-mgmt-cosmosdb/9.0.0 Python/3.10.10 (Linux-5.15.0-1033-azure-x86_64-with-glibc2.31)
        VSTS_7b238909-6802-4b65-b90d-184bca47f458_build_220_0
=======
      - AZURECLI/2.49.0 azsdk-python-mgmt-cosmosdb/9.2.0 Python/3.10.11 (Windows-10-10.0.22621-SP0)
>>>>>>> 5307e359
    method: GET
    uri: https://management.azure.com/subscriptions/00000000-0000-0000-0000-000000000000/resourceGroups/cli_test_cosmosdb_account000001/providers/Microsoft.DocumentDB/databaseAccounts/cli000002?api-version=2022-11-15
  response:
    body:
      string: '{"id":"/subscriptions/00000000-0000-0000-0000-000000000000/resourceGroups/cli_test_cosmosdb_account000001/providers/Microsoft.DocumentDB/databaseAccounts/cli000002","name":"cli000002","location":"West
<<<<<<< HEAD
        US","type":"Microsoft.DocumentDB/databaseAccounts","kind":"GlobalDocumentDB","tags":{},"systemData":{"createdAt":"2023-03-13T18:45:36.4676472Z"},"properties":{"provisioningState":"Succeeded","documentEndpoint":"https://cli000002.documents.azure.com:443/","sqlEndpoint":"https://cli000002.documents.azure.com:443/","publicNetworkAccess":"Enabled","enableAutomaticFailover":false,"enableMultipleWriteLocations":false,"enablePartitionKeyMonitor":false,"isVirtualNetworkFilterEnabled":false,"virtualNetworkRules":[],"EnabledApiTypes":"Sql","disableKeyBasedMetadataWriteAccess":false,"enableFreeTier":false,"enableAnalyticalStorage":false,"analyticalStorageConfiguration":{"schemaType":"WellDefined"},"instanceId":"d8c8096d-b336-4a4f-aac5-ec5991066e9f","databaseAccountOfferType":"Standard","defaultIdentity":"FirstPartyIdentity","networkAclBypass":"None","disableLocalAuth":false,"enablePartitionMerge":false,"minimalTlsVersion":"Tls","consistencyPolicy":{"defaultConsistencyLevel":"Session","maxIntervalInSeconds":5,"maxStalenessPrefix":100},"configurationOverrides":{},"writeLocations":[{"id":"cli000002-westus","locationName":"West
        US","documentEndpoint":"https://cli000002-westus.documents.azure.com:443/","provisioningState":"Succeeded","failoverPriority":0,"isZoneRedundant":false}],"readLocations":[{"id":"cli000002-westus","locationName":"West
        US","documentEndpoint":"https://cli000002-westus.documents.azure.com:443/","provisioningState":"Succeeded","failoverPriority":0,"isZoneRedundant":false}],"locations":[{"id":"cli000002-westus","locationName":"West
        US","documentEndpoint":"https://cli000002-westus.documents.azure.com:443/","provisioningState":"Succeeded","failoverPriority":0,"isZoneRedundant":false}],"failoverPolicies":[{"id":"cli000002-westus","locationName":"West
        US","failoverPriority":0}],"cors":[],"capabilities":[],"ipRules":[],"backupPolicy":{"type":"Periodic","periodicModeProperties":{"backupIntervalInMinutes":240,"backupRetentionIntervalInHours":8,"backupStorageRedundancy":"Geo"}},"networkAclBypassResourceIds":[],"keysMetadata":{"primaryMasterKey":{"generationTime":"2023-03-13T18:45:36.4676472Z"},"secondaryMasterKey":{"generationTime":"2023-03-13T18:45:36.4676472Z"},"primaryReadonlyMasterKey":{"generationTime":"2023-03-13T18:45:36.4676472Z"},"secondaryReadonlyMasterKey":{"generationTime":"2023-03-13T18:45:36.4676472Z"}}},"identity":{"type":"None"}}'
=======
        US","type":"Microsoft.DocumentDB/databaseAccounts","kind":"GlobalDocumentDB","tags":{},"systemData":{"createdAt":"2023-06-08T17:54:52.247159Z"},"properties":{"provisioningState":"Succeeded","documentEndpoint":"https://cli000002.documents.azure.com:443/","sqlEndpoint":"https://cli000002.documents.azure.com:443/","publicNetworkAccess":"Enabled","enableAutomaticFailover":false,"enableMultipleWriteLocations":false,"enablePartitionKeyMonitor":false,"isVirtualNetworkFilterEnabled":false,"virtualNetworkRules":[],"EnabledApiTypes":"Sql","disableKeyBasedMetadataWriteAccess":false,"enableFreeTier":false,"enableAnalyticalStorage":false,"analyticalStorageConfiguration":{"schemaType":"WellDefined"},"instanceId":"bdbac751-efbb-48e9-aea7-56516d73110d","databaseAccountOfferType":"Standard","defaultIdentity":"FirstPartyIdentity","networkAclBypass":"None","disableLocalAuth":false,"enablePartitionMerge":false,"minimalTlsVersion":"Tls","consistencyPolicy":{"defaultConsistencyLevel":"Session","maxIntervalInSeconds":5,"maxStalenessPrefix":100},"configurationOverrides":{},"writeLocations":[{"id":"cli000002-westus","locationName":"West
        US","documentEndpoint":"https://cli000002-westus.documents.azure.com:443/","provisioningState":"Succeeded","failoverPriority":0,"isZoneRedundant":false}],"readLocations":[{"id":"cli000002-westus","locationName":"West
        US","documentEndpoint":"https://cli000002-westus.documents.azure.com:443/","provisioningState":"Succeeded","failoverPriority":0,"isZoneRedundant":false}],"locations":[{"id":"cli000002-westus","locationName":"West
        US","documentEndpoint":"https://cli000002-westus.documents.azure.com:443/","provisioningState":"Succeeded","failoverPriority":0,"isZoneRedundant":false}],"failoverPolicies":[{"id":"cli000002-westus","locationName":"West
        US","failoverPriority":0}],"cors":[],"capabilities":[],"ipRules":[],"backupPolicy":{"type":"Periodic","periodicModeProperties":{"backupIntervalInMinutes":240,"backupRetentionIntervalInHours":8,"backupStorageRedundancy":"Geo"}},"networkAclBypassResourceIds":[],"keysMetadata":{"primaryMasterKey":{"generationTime":"2023-06-08T17:54:52.247159Z"},"secondaryMasterKey":{"generationTime":"2023-06-08T17:54:52.247159Z"},"primaryReadonlyMasterKey":{"generationTime":"2023-06-08T17:54:52.247159Z"},"secondaryReadonlyMasterKey":{"generationTime":"2023-06-08T17:54:52.247159Z"}}},"identity":{"type":"None"}}'
>>>>>>> 5307e359
    headers:
      cache-control:
      - no-store, no-cache
      content-length:
      - '2578'
      content-type:
      - application/json
      date:
<<<<<<< HEAD
      - Mon, 13 Mar 2023 18:46:29 GMT
=======
      - Thu, 08 Jun 2023 17:55:32 GMT
>>>>>>> 5307e359
      pragma:
      - no-cache
      server:
      - Microsoft-HTTPAPI/2.0
      strict-transport-security:
      - max-age=31536000; includeSubDomains
      transfer-encoding:
      - chunked
      vary:
      - Accept-Encoding
      x-content-type-options:
      - nosniff
      x-ms-gatewayversion:
      - version=2.14.0
    status:
      code: 200
      message: Ok
- request:
    body: null
    headers:
      Accept:
      - application/json
      Accept-Encoding:
      - gzip, deflate
      CommandName:
      - cosmosdb create
      Connection:
      - keep-alive
      ParameterSetName:
      - -n -g
      User-Agent:
<<<<<<< HEAD
      - AZURECLI/2.46.0 azsdk-python-mgmt-cosmosdb/9.0.0 Python/3.10.10 (Linux-5.15.0-1033-azure-x86_64-with-glibc2.31)
        VSTS_7b238909-6802-4b65-b90d-184bca47f458_build_220_0
=======
      - AZURECLI/2.49.0 azsdk-python-mgmt-cosmosdb/9.2.0 Python/3.10.11 (Windows-10-10.0.22621-SP0)
>>>>>>> 5307e359
    method: GET
    uri: https://management.azure.com/subscriptions/00000000-0000-0000-0000-000000000000/resourceGroups/cli_test_cosmosdb_account000001/providers/Microsoft.DocumentDB/databaseAccounts/cli000002?api-version=2022-11-15
  response:
    body:
      string: '{"id":"/subscriptions/00000000-0000-0000-0000-000000000000/resourceGroups/cli_test_cosmosdb_account000001/providers/Microsoft.DocumentDB/databaseAccounts/cli000002","name":"cli000002","location":"West
<<<<<<< HEAD
        US","type":"Microsoft.DocumentDB/databaseAccounts","kind":"GlobalDocumentDB","tags":{},"systemData":{"createdAt":"2023-03-13T18:45:36.4676472Z"},"properties":{"provisioningState":"Succeeded","documentEndpoint":"https://cli000002.documents.azure.com:443/","sqlEndpoint":"https://cli000002.documents.azure.com:443/","publicNetworkAccess":"Enabled","enableAutomaticFailover":false,"enableMultipleWriteLocations":false,"enablePartitionKeyMonitor":false,"isVirtualNetworkFilterEnabled":false,"virtualNetworkRules":[],"EnabledApiTypes":"Sql","disableKeyBasedMetadataWriteAccess":false,"enableFreeTier":false,"enableAnalyticalStorage":false,"analyticalStorageConfiguration":{"schemaType":"WellDefined"},"instanceId":"d8c8096d-b336-4a4f-aac5-ec5991066e9f","databaseAccountOfferType":"Standard","defaultIdentity":"FirstPartyIdentity","networkAclBypass":"None","disableLocalAuth":false,"enablePartitionMerge":false,"minimalTlsVersion":"Tls","consistencyPolicy":{"defaultConsistencyLevel":"Session","maxIntervalInSeconds":5,"maxStalenessPrefix":100},"configurationOverrides":{},"writeLocations":[{"id":"cli000002-westus","locationName":"West
        US","documentEndpoint":"https://cli000002-westus.documents.azure.com:443/","provisioningState":"Succeeded","failoverPriority":0,"isZoneRedundant":false}],"readLocations":[{"id":"cli000002-westus","locationName":"West
        US","documentEndpoint":"https://cli000002-westus.documents.azure.com:443/","provisioningState":"Succeeded","failoverPriority":0,"isZoneRedundant":false}],"locations":[{"id":"cli000002-westus","locationName":"West
        US","documentEndpoint":"https://cli000002-westus.documents.azure.com:443/","provisioningState":"Succeeded","failoverPriority":0,"isZoneRedundant":false}],"failoverPolicies":[{"id":"cli000002-westus","locationName":"West
        US","failoverPriority":0}],"cors":[],"capabilities":[],"ipRules":[],"backupPolicy":{"type":"Periodic","periodicModeProperties":{"backupIntervalInMinutes":240,"backupRetentionIntervalInHours":8,"backupStorageRedundancy":"Geo"}},"networkAclBypassResourceIds":[],"keysMetadata":{"primaryMasterKey":{"generationTime":"2023-03-13T18:45:36.4676472Z"},"secondaryMasterKey":{"generationTime":"2023-03-13T18:45:36.4676472Z"},"primaryReadonlyMasterKey":{"generationTime":"2023-03-13T18:45:36.4676472Z"},"secondaryReadonlyMasterKey":{"generationTime":"2023-03-13T18:45:36.4676472Z"}}},"identity":{"type":"None"}}'
=======
        US","type":"Microsoft.DocumentDB/databaseAccounts","kind":"GlobalDocumentDB","tags":{},"systemData":{"createdAt":"2023-06-08T17:54:52.247159Z"},"properties":{"provisioningState":"Succeeded","documentEndpoint":"https://cli000002.documents.azure.com:443/","sqlEndpoint":"https://cli000002.documents.azure.com:443/","publicNetworkAccess":"Enabled","enableAutomaticFailover":false,"enableMultipleWriteLocations":false,"enablePartitionKeyMonitor":false,"isVirtualNetworkFilterEnabled":false,"virtualNetworkRules":[],"EnabledApiTypes":"Sql","disableKeyBasedMetadataWriteAccess":false,"enableFreeTier":false,"enableAnalyticalStorage":false,"analyticalStorageConfiguration":{"schemaType":"WellDefined"},"instanceId":"bdbac751-efbb-48e9-aea7-56516d73110d","databaseAccountOfferType":"Standard","defaultIdentity":"FirstPartyIdentity","networkAclBypass":"None","disableLocalAuth":false,"enablePartitionMerge":false,"minimalTlsVersion":"Tls","consistencyPolicy":{"defaultConsistencyLevel":"Session","maxIntervalInSeconds":5,"maxStalenessPrefix":100},"configurationOverrides":{},"writeLocations":[{"id":"cli000002-westus","locationName":"West
        US","documentEndpoint":"https://cli000002-westus.documents.azure.com:443/","provisioningState":"Succeeded","failoverPriority":0,"isZoneRedundant":false}],"readLocations":[{"id":"cli000002-westus","locationName":"West
        US","documentEndpoint":"https://cli000002-westus.documents.azure.com:443/","provisioningState":"Succeeded","failoverPriority":0,"isZoneRedundant":false}],"locations":[{"id":"cli000002-westus","locationName":"West
        US","documentEndpoint":"https://cli000002-westus.documents.azure.com:443/","provisioningState":"Succeeded","failoverPriority":0,"isZoneRedundant":false}],"failoverPolicies":[{"id":"cli000002-westus","locationName":"West
        US","failoverPriority":0}],"cors":[],"capabilities":[],"ipRules":[],"backupPolicy":{"type":"Periodic","periodicModeProperties":{"backupIntervalInMinutes":240,"backupRetentionIntervalInHours":8,"backupStorageRedundancy":"Geo"}},"networkAclBypassResourceIds":[],"keysMetadata":{"primaryMasterKey":{"generationTime":"2023-06-08T17:54:52.247159Z"},"secondaryMasterKey":{"generationTime":"2023-06-08T17:54:52.247159Z"},"primaryReadonlyMasterKey":{"generationTime":"2023-06-08T17:54:52.247159Z"},"secondaryReadonlyMasterKey":{"generationTime":"2023-06-08T17:54:52.247159Z"}}},"identity":{"type":"None"}}'
>>>>>>> 5307e359
    headers:
      cache-control:
      - no-store, no-cache
      content-length:
      - '2578'
      content-type:
      - application/json
      date:
<<<<<<< HEAD
      - Mon, 13 Mar 2023 18:46:29 GMT
=======
      - Thu, 08 Jun 2023 17:55:33 GMT
>>>>>>> 5307e359
      pragma:
      - no-cache
      server:
      - Microsoft-HTTPAPI/2.0
      strict-transport-security:
      - max-age=31536000; includeSubDomains
      transfer-encoding:
      - chunked
      vary:
      - Accept-Encoding
      x-content-type-options:
      - nosniff
      x-ms-gatewayversion:
      - version=2.14.0
    status:
      code: 200
      message: Ok
- request:
    body: null
    headers:
      Accept:
      - application/json
      Accept-Encoding:
      - gzip, deflate
      CommandName:
      - cosmosdb keys list
      Connection:
      - keep-alive
      Content-Length:
      - '0'
      ParameterSetName:
      - -n -g
      User-Agent:
<<<<<<< HEAD
      - AZURECLI/2.46.0 azsdk-python-mgmt-cosmosdb/9.0.0 Python/3.10.10 (Linux-5.15.0-1033-azure-x86_64-with-glibc2.31)
        VSTS_7b238909-6802-4b65-b90d-184bca47f458_build_220_0
=======
      - AZURECLI/2.49.0 azsdk-python-mgmt-cosmosdb/9.2.0 Python/3.10.11 (Windows-10-10.0.22621-SP0)
>>>>>>> 5307e359
    method: POST
    uri: https://management.azure.com/subscriptions/00000000-0000-0000-0000-000000000000/resourceGroups/cli_test_cosmosdb_account000001/providers/Microsoft.DocumentDB/databaseAccounts/cli000002/listKeys?api-version=2022-11-15
  response:
    body:
<<<<<<< HEAD
      string: '{"primaryMasterKey":"dsUM2zqtBAQwYA5dteLWjQJ3VGX9oadtxHXqDxB9HrAaH2nPdMximjKv1fAlMds2meDsHJlAVkkoACDb3DA06Q==","secondaryMasterKey":"8x0l5DjmY84ul3pRM7N6KwnLDbctJTJ4og6MlRz0JOIksjdJSDzqoOLHKvRXEWw8niOlxfMefHYmACDbvo0CXQ==","primaryReadonlyMasterKey":"kjhrS2d0Aq5WoaW4qwnAVfweMRuUEiO9FHBIm3O5b1KuuiXNhhgBiyaPNIOEHiwzfe5GnN7HlOn5ACDb0BOHrA==","secondaryReadonlyMasterKey":"QTtdkVnK2TvizzAq9mrBA1ME175TQEtSlCCLoUr2SBoXx9VwndLICs0TvoK7zqZv4xZTfFOjHgcqACDbFS1ZeQ=="}'
=======
      string: '{"primaryMasterKey":"UDblQi3SbRvPAeSkihyQGdYsqwHntHh3XendNiBCSBPAo4jFiIkCF6VxoJHiho5hWiixik2yZVDTACDbx9OfxA==","secondaryMasterKey":"WCoxvCUjE7MBROLwH1anxIiwCZWVmatj03feaxQSFkyEpfptj3nhgAvbG47RGfRAJcZbd3osnfryACDbnJlQwA==","primaryReadonlyMasterKey":"HVGoPzOWkTOxgBKfbtkWATcU8wLIiIYFu84bW3lal4V980B4A8Kt0Q3bQ4ArFRQ5rloidqVM9SYSACDbWXJZlg==","secondaryReadonlyMasterKey":"CahtIkzVT0CYSBB73LxvlrWZpwPRqZfX2gGoHLopTHe6D923ru2JlIu3W0ABV5pu1tgwsEZNWNbpACDb4zNp9A=="}'
>>>>>>> 5307e359
    headers:
      cache-control:
      - no-store, no-cache
      content-length:
      - '461'
      content-type:
      - application/json
      date:
<<<<<<< HEAD
      - Mon, 13 Mar 2023 18:46:30 GMT
=======
      - Thu, 08 Jun 2023 17:55:34 GMT
>>>>>>> 5307e359
      pragma:
      - no-cache
      server:
      - Microsoft-HTTPAPI/2.0
      strict-transport-security:
      - max-age=31536000; includeSubDomains
      transfer-encoding:
      - chunked
      vary:
      - Accept-Encoding
      x-content-type-options:
      - nosniff
      x-ms-gatewayversion:
      - version=2.14.0
      x-ms-ratelimit-remaining-subscription-resource-requests:
      - '149'
    status:
      code: 200
      message: Ok
- request:
    body: '{"keyKind": "primary"}'
    headers:
      Accept:
      - '*/*'
      Accept-Encoding:
      - gzip, deflate
      CommandName:
      - cosmosdb keys regenerate
      Connection:
      - keep-alive
      Content-Length:
      - '22'
      Content-Type:
      - application/json
      ParameterSetName:
      - -n -g --key-kind
      User-Agent:
<<<<<<< HEAD
      - AZURECLI/2.46.0 azsdk-python-mgmt-cosmosdb/9.0.0 Python/3.10.10 (Linux-5.15.0-1033-azure-x86_64-with-glibc2.31)
        VSTS_7b238909-6802-4b65-b90d-184bca47f458_build_220_0
=======
      - AZURECLI/2.49.0 azsdk-python-mgmt-cosmosdb/9.2.0 Python/3.10.11 (Windows-10-10.0.22621-SP0)
>>>>>>> 5307e359
    method: POST
    uri: https://management.azure.com/subscriptions/00000000-0000-0000-0000-000000000000/resourceGroups/cli_test_cosmosdb_account000001/providers/Microsoft.DocumentDB/databaseAccounts/cli000002/regenerateKey?api-version=2022-11-15
  response:
    body:
      string: '{"status":"Enqueued"}'
    headers:
      azure-asyncoperation:
<<<<<<< HEAD
      - https://management.azure.com/subscriptions/00000000-0000-0000-0000-000000000000/providers/Microsoft.DocumentDB/locations/westus/operationsStatus/7157fcc8-c92d-4ea4-8942-ecb575fd83bd?api-version=2022-11-15
=======
      - https://management.azure.com/subscriptions/00000000-0000-0000-0000-000000000000/providers/Microsoft.DocumentDB/locations/westus/operationsStatus/dce5e22d-9ecd-4d07-8ee8-7e536cc847b5?api-version=2023-04-15
>>>>>>> 5307e359
      cache-control:
      - no-store, no-cache
      content-length:
      - '21'
      content-type:
      - application/json
      date:
<<<<<<< HEAD
      - Mon, 13 Mar 2023 18:46:31 GMT
      location:
      - https://management.azure.com/subscriptions/00000000-0000-0000-0000-000000000000/resourceGroups/cli_test_cosmosdb_account000001/providers/Microsoft.DocumentDB/databaseAccounts/cli000002/regenerateKey/operationResults/7157fcc8-c92d-4ea4-8942-ecb575fd83bd?api-version=2022-11-15
=======
      - Thu, 08 Jun 2023 17:55:35 GMT
      location:
      - https://management.azure.com/subscriptions/00000000-0000-0000-0000-000000000000/resourceGroups/cli_test_cosmosdb_account000001/providers/Microsoft.DocumentDB/databaseAccounts/cli000002/regenerateKey/operationResults/dce5e22d-9ecd-4d07-8ee8-7e536cc847b5?api-version=2023-04-15
>>>>>>> 5307e359
      pragma:
      - no-cache
      server:
      - Microsoft-HTTPAPI/2.0
      strict-transport-security:
      - max-age=31536000; includeSubDomains
      x-content-type-options:
      - nosniff
      x-ms-gatewayversion:
      - version=2.14.0
      x-ms-ratelimit-remaining-subscription-writes:
      - '1199'
    status:
      code: 202
      message: Accepted
- request:
    body: null
    headers:
      Accept:
      - '*/*'
      Accept-Encoding:
      - gzip, deflate
      CommandName:
      - cosmosdb keys regenerate
      Connection:
      - keep-alive
      ParameterSetName:
      - -n -g --key-kind
      User-Agent:
<<<<<<< HEAD
      - AZURECLI/2.46.0 azsdk-python-mgmt-cosmosdb/9.0.0 Python/3.10.10 (Linux-5.15.0-1033-azure-x86_64-with-glibc2.31)
        VSTS_7b238909-6802-4b65-b90d-184bca47f458_build_220_0
    method: GET
    uri: https://management.azure.com/subscriptions/00000000-0000-0000-0000-000000000000/providers/Microsoft.DocumentDB/locations/westus/operationsStatus/7157fcc8-c92d-4ea4-8942-ecb575fd83bd?api-version=2022-11-15
=======
      - AZURECLI/2.49.0 azsdk-python-mgmt-cosmosdb/9.2.0 Python/3.10.11 (Windows-10-10.0.22621-SP0)
    method: GET
    uri: https://management.azure.com/subscriptions/00000000-0000-0000-0000-000000000000/providers/Microsoft.DocumentDB/locations/westus/operationsStatus/dce5e22d-9ecd-4d07-8ee8-7e536cc847b5?api-version=2023-04-15
  response:
    body:
      string: '{"status":"Enqueued"}'
    headers:
      cache-control:
      - no-store, no-cache
      content-length:
      - '21'
      content-type:
      - application/json
      date:
      - Thu, 08 Jun 2023 17:55:35 GMT
      pragma:
      - no-cache
      server:
      - Microsoft-HTTPAPI/2.0
      strict-transport-security:
      - max-age=31536000; includeSubDomains
      transfer-encoding:
      - chunked
      vary:
      - Accept-Encoding
      x-content-type-options:
      - nosniff
      x-ms-gatewayversion:
      - version=2.14.0
    status:
      code: 200
      message: Ok
- request:
    body: null
    headers:
      Accept:
      - '*/*'
      Accept-Encoding:
      - gzip, deflate
      CommandName:
      - cosmosdb keys regenerate
      Connection:
      - keep-alive
      ParameterSetName:
      - -n -g --key-kind
      User-Agent:
      - AZURECLI/2.49.0 azsdk-python-mgmt-cosmosdb/9.2.0 Python/3.10.11 (Windows-10-10.0.22621-SP0)
    method: GET
    uri: https://management.azure.com/subscriptions/00000000-0000-0000-0000-000000000000/providers/Microsoft.DocumentDB/locations/westus/operationsStatus/dce5e22d-9ecd-4d07-8ee8-7e536cc847b5?api-version=2023-04-15
  response:
    body:
      string: '{"status":"Dequeued"}'
    headers:
      cache-control:
      - no-store, no-cache
      content-length:
      - '21'
      content-type:
      - application/json
      date:
      - Thu, 08 Jun 2023 17:56:06 GMT
      pragma:
      - no-cache
      server:
      - Microsoft-HTTPAPI/2.0
      strict-transport-security:
      - max-age=31536000; includeSubDomains
      transfer-encoding:
      - chunked
      vary:
      - Accept-Encoding
      x-content-type-options:
      - nosniff
      x-ms-gatewayversion:
      - version=2.14.0
    status:
      code: 200
      message: Ok
- request:
    body: null
    headers:
      Accept:
      - '*/*'
      Accept-Encoding:
      - gzip, deflate
      CommandName:
      - cosmosdb keys regenerate
      Connection:
      - keep-alive
      ParameterSetName:
      - -n -g --key-kind
      User-Agent:
      - AZURECLI/2.49.0 azsdk-python-mgmt-cosmosdb/9.2.0 Python/3.10.11 (Windows-10-10.0.22621-SP0)
    method: GET
    uri: https://management.azure.com/subscriptions/00000000-0000-0000-0000-000000000000/providers/Microsoft.DocumentDB/locations/westus/operationsStatus/dce5e22d-9ecd-4d07-8ee8-7e536cc847b5?api-version=2023-04-15
>>>>>>> 5307e359
  response:
    body:
      string: '{"status":"Succeeded"}'
    headers:
      cache-control:
      - no-store, no-cache
      content-length:
      - '22'
      content-type:
      - application/json
      date:
<<<<<<< HEAD
      - Mon, 13 Mar 2023 18:47:02 GMT
=======
      - Thu, 08 Jun 2023 17:56:35 GMT
>>>>>>> 5307e359
      pragma:
      - no-cache
      server:
      - Microsoft-HTTPAPI/2.0
      strict-transport-security:
      - max-age=31536000; includeSubDomains
      transfer-encoding:
      - chunked
      vary:
      - Accept-Encoding
      x-content-type-options:
      - nosniff
      x-ms-gatewayversion:
      - version=2.14.0
    status:
      code: 200
      message: Ok
- request:
    body: null
    headers:
      Accept:
      - '*/*'
      Accept-Encoding:
      - gzip, deflate
      CommandName:
      - cosmosdb keys regenerate
      Connection:
      - keep-alive
      ParameterSetName:
      - -n -g --key-kind
      User-Agent:
<<<<<<< HEAD
      - AZURECLI/2.46.0 azsdk-python-mgmt-cosmosdb/9.0.0 Python/3.10.10 (Linux-5.15.0-1033-azure-x86_64-with-glibc2.31)
        VSTS_7b238909-6802-4b65-b90d-184bca47f458_build_220_0
    method: GET
    uri: https://management.azure.com/subscriptions/00000000-0000-0000-0000-000000000000/resourceGroups/cli_test_cosmosdb_account000001/providers/Microsoft.DocumentDB/databaseAccounts/cli000002/regenerateKey/operationResults/7157fcc8-c92d-4ea4-8942-ecb575fd83bd?api-version=2022-11-15
=======
      - AZURECLI/2.49.0 azsdk-python-mgmt-cosmosdb/9.2.0 Python/3.10.11 (Windows-10-10.0.22621-SP0)
    method: GET
    uri: https://management.azure.com/subscriptions/00000000-0000-0000-0000-000000000000/resourceGroups/cli_test_cosmosdb_account000001/providers/Microsoft.DocumentDB/databaseAccounts/cli000002/regenerateKey/operationResults/dce5e22d-9ecd-4d07-8ee8-7e536cc847b5?api-version=2023-04-15
>>>>>>> 5307e359
  response:
    body:
      string: '{"status":"Succeeded"}'
    headers:
      cache-control:
      - no-store, no-cache
      content-length:
      - '22'
      content-type:
      - application/json
      date:
<<<<<<< HEAD
      - Mon, 13 Mar 2023 18:47:02 GMT
=======
      - Thu, 08 Jun 2023 17:56:35 GMT
>>>>>>> 5307e359
      pragma:
      - no-cache
      server:
      - Microsoft-HTTPAPI/2.0
      strict-transport-security:
      - max-age=31536000; includeSubDomains
      transfer-encoding:
      - chunked
      vary:
      - Accept-Encoding
      x-content-type-options:
      - nosniff
      x-ms-gatewayversion:
      - version=2.14.0
    status:
      code: 200
      message: Ok
- request:
    body: '{"keyKind": "primaryReadonly"}'
    headers:
      Accept:
      - '*/*'
      Accept-Encoding:
      - gzip, deflate
      CommandName:
      - cosmosdb keys regenerate
      Connection:
      - keep-alive
      Content-Length:
      - '30'
      Content-Type:
      - application/json
      ParameterSetName:
      - -n -g --key-kind
      User-Agent:
<<<<<<< HEAD
      - AZURECLI/2.46.0 azsdk-python-mgmt-cosmosdb/9.0.0 Python/3.10.10 (Linux-5.15.0-1033-azure-x86_64-with-glibc2.31)
        VSTS_7b238909-6802-4b65-b90d-184bca47f458_build_220_0
=======
      - AZURECLI/2.49.0 azsdk-python-mgmt-cosmosdb/9.2.0 Python/3.10.11 (Windows-10-10.0.22621-SP0)
>>>>>>> 5307e359
    method: POST
    uri: https://management.azure.com/subscriptions/00000000-0000-0000-0000-000000000000/resourceGroups/cli_test_cosmosdb_account000001/providers/Microsoft.DocumentDB/databaseAccounts/cli000002/regenerateKey?api-version=2022-11-15
  response:
    body:
      string: '{"status":"Enqueued"}'
    headers:
      azure-asyncoperation:
<<<<<<< HEAD
      - https://management.azure.com/subscriptions/00000000-0000-0000-0000-000000000000/providers/Microsoft.DocumentDB/locations/westus/operationsStatus/84abdce0-b61a-4662-99ba-fb3ea43f4343?api-version=2022-11-15
=======
      - https://management.azure.com/subscriptions/00000000-0000-0000-0000-000000000000/providers/Microsoft.DocumentDB/locations/westus/operationsStatus/5f584b7a-c8e3-4260-8652-122256128849?api-version=2023-04-15
>>>>>>> 5307e359
      cache-control:
      - no-store, no-cache
      content-length:
      - '21'
      content-type:
      - application/json
      date:
<<<<<<< HEAD
      - Mon, 13 Mar 2023 18:47:04 GMT
      location:
      - https://management.azure.com/subscriptions/00000000-0000-0000-0000-000000000000/resourceGroups/cli_test_cosmosdb_account000001/providers/Microsoft.DocumentDB/databaseAccounts/cli000002/regenerateKey/operationResults/84abdce0-b61a-4662-99ba-fb3ea43f4343?api-version=2022-11-15
=======
      - Thu, 08 Jun 2023 17:56:38 GMT
      location:
      - https://management.azure.com/subscriptions/00000000-0000-0000-0000-000000000000/resourceGroups/cli_test_cosmosdb_account000001/providers/Microsoft.DocumentDB/databaseAccounts/cli000002/regenerateKey/operationResults/5f584b7a-c8e3-4260-8652-122256128849?api-version=2023-04-15
>>>>>>> 5307e359
      pragma:
      - no-cache
      server:
      - Microsoft-HTTPAPI/2.0
      strict-transport-security:
      - max-age=31536000; includeSubDomains
      x-content-type-options:
      - nosniff
      x-ms-gatewayversion:
      - version=2.14.0
      x-ms-ratelimit-remaining-subscription-writes:
      - '1199'
    status:
      code: 202
      message: Accepted
- request:
    body: null
    headers:
      Accept:
      - '*/*'
      Accept-Encoding:
      - gzip, deflate
      CommandName:
      - cosmosdb keys regenerate
      Connection:
      - keep-alive
      ParameterSetName:
      - -n -g --key-kind
      User-Agent:
<<<<<<< HEAD
      - AZURECLI/2.46.0 azsdk-python-mgmt-cosmosdb/9.0.0 Python/3.10.10 (Linux-5.15.0-1033-azure-x86_64-with-glibc2.31)
        VSTS_7b238909-6802-4b65-b90d-184bca47f458_build_220_0
    method: GET
    uri: https://management.azure.com/subscriptions/00000000-0000-0000-0000-000000000000/providers/Microsoft.DocumentDB/locations/westus/operationsStatus/84abdce0-b61a-4662-99ba-fb3ea43f4343?api-version=2022-11-15
=======
      - AZURECLI/2.49.0 azsdk-python-mgmt-cosmosdb/9.2.0 Python/3.10.11 (Windows-10-10.0.22621-SP0)
    method: GET
    uri: https://management.azure.com/subscriptions/00000000-0000-0000-0000-000000000000/providers/Microsoft.DocumentDB/locations/westus/operationsStatus/5f584b7a-c8e3-4260-8652-122256128849?api-version=2023-04-15
  response:
    body:
      string: '{"status":"Enqueued"}'
    headers:
      cache-control:
      - no-store, no-cache
      content-length:
      - '21'
      content-type:
      - application/json
      date:
      - Thu, 08 Jun 2023 17:56:38 GMT
      pragma:
      - no-cache
      server:
      - Microsoft-HTTPAPI/2.0
      strict-transport-security:
      - max-age=31536000; includeSubDomains
      transfer-encoding:
      - chunked
      vary:
      - Accept-Encoding
      x-content-type-options:
      - nosniff
      x-ms-gatewayversion:
      - version=2.14.0
    status:
      code: 200
      message: Ok
- request:
    body: null
    headers:
      Accept:
      - '*/*'
      Accept-Encoding:
      - gzip, deflate
      CommandName:
      - cosmosdb keys regenerate
      Connection:
      - keep-alive
      ParameterSetName:
      - -n -g --key-kind
      User-Agent:
      - AZURECLI/2.49.0 azsdk-python-mgmt-cosmosdb/9.2.0 Python/3.10.11 (Windows-10-10.0.22621-SP0)
    method: GET
    uri: https://management.azure.com/subscriptions/00000000-0000-0000-0000-000000000000/providers/Microsoft.DocumentDB/locations/westus/operationsStatus/5f584b7a-c8e3-4260-8652-122256128849?api-version=2023-04-15
  response:
    body:
      string: '{"status":"Dequeued"}'
    headers:
      cache-control:
      - no-store, no-cache
      content-length:
      - '21'
      content-type:
      - application/json
      date:
      - Thu, 08 Jun 2023 17:57:08 GMT
      pragma:
      - no-cache
      server:
      - Microsoft-HTTPAPI/2.0
      strict-transport-security:
      - max-age=31536000; includeSubDomains
      transfer-encoding:
      - chunked
      vary:
      - Accept-Encoding
      x-content-type-options:
      - nosniff
      x-ms-gatewayversion:
      - version=2.14.0
    status:
      code: 200
      message: Ok
- request:
    body: null
    headers:
      Accept:
      - '*/*'
      Accept-Encoding:
      - gzip, deflate
      CommandName:
      - cosmosdb keys regenerate
      Connection:
      - keep-alive
      ParameterSetName:
      - -n -g --key-kind
      User-Agent:
      - AZURECLI/2.49.0 azsdk-python-mgmt-cosmosdb/9.2.0 Python/3.10.11 (Windows-10-10.0.22621-SP0)
    method: GET
    uri: https://management.azure.com/subscriptions/00000000-0000-0000-0000-000000000000/providers/Microsoft.DocumentDB/locations/westus/operationsStatus/5f584b7a-c8e3-4260-8652-122256128849?api-version=2023-04-15
>>>>>>> 5307e359
  response:
    body:
      string: '{"status":"Succeeded"}'
    headers:
      cache-control:
      - no-store, no-cache
      content-length:
      - '22'
      content-type:
      - application/json
      date:
<<<<<<< HEAD
      - Mon, 13 Mar 2023 18:47:33 GMT
=======
      - Thu, 08 Jun 2023 17:57:38 GMT
>>>>>>> 5307e359
      pragma:
      - no-cache
      server:
      - Microsoft-HTTPAPI/2.0
      strict-transport-security:
      - max-age=31536000; includeSubDomains
      transfer-encoding:
      - chunked
      vary:
      - Accept-Encoding
      x-content-type-options:
      - nosniff
      x-ms-gatewayversion:
      - version=2.14.0
    status:
      code: 200
      message: Ok
- request:
    body: null
    headers:
      Accept:
      - '*/*'
      Accept-Encoding:
      - gzip, deflate
      CommandName:
      - cosmosdb keys regenerate
      Connection:
      - keep-alive
      ParameterSetName:
      - -n -g --key-kind
      User-Agent:
<<<<<<< HEAD
      - AZURECLI/2.46.0 azsdk-python-mgmt-cosmosdb/9.0.0 Python/3.10.10 (Linux-5.15.0-1033-azure-x86_64-with-glibc2.31)
        VSTS_7b238909-6802-4b65-b90d-184bca47f458_build_220_0
    method: GET
    uri: https://management.azure.com/subscriptions/00000000-0000-0000-0000-000000000000/resourceGroups/cli_test_cosmosdb_account000001/providers/Microsoft.DocumentDB/databaseAccounts/cli000002/regenerateKey/operationResults/84abdce0-b61a-4662-99ba-fb3ea43f4343?api-version=2022-11-15
=======
      - AZURECLI/2.49.0 azsdk-python-mgmt-cosmosdb/9.2.0 Python/3.10.11 (Windows-10-10.0.22621-SP0)
    method: GET
    uri: https://management.azure.com/subscriptions/00000000-0000-0000-0000-000000000000/resourceGroups/cli_test_cosmosdb_account000001/providers/Microsoft.DocumentDB/databaseAccounts/cli000002/regenerateKey/operationResults/5f584b7a-c8e3-4260-8652-122256128849?api-version=2023-04-15
>>>>>>> 5307e359
  response:
    body:
      string: '{"status":"Succeeded"}'
    headers:
      cache-control:
      - no-store, no-cache
      content-length:
      - '22'
      content-type:
      - application/json
      date:
<<<<<<< HEAD
      - Mon, 13 Mar 2023 18:47:34 GMT
=======
      - Thu, 08 Jun 2023 17:57:38 GMT
>>>>>>> 5307e359
      pragma:
      - no-cache
      server:
      - Microsoft-HTTPAPI/2.0
      strict-transport-security:
      - max-age=31536000; includeSubDomains
      transfer-encoding:
      - chunked
      vary:
      - Accept-Encoding
      x-content-type-options:
      - nosniff
      x-ms-gatewayversion:
      - version=2.14.0
    status:
      code: 200
      message: Ok
- request:
    body: '{"keyKind": "secondary"}'
    headers:
      Accept:
      - '*/*'
      Accept-Encoding:
      - gzip, deflate
      CommandName:
      - cosmosdb keys regenerate
      Connection:
      - keep-alive
      Content-Length:
      - '24'
      Content-Type:
      - application/json
      ParameterSetName:
      - -n -g --key-kind
      User-Agent:
<<<<<<< HEAD
      - AZURECLI/2.46.0 azsdk-python-mgmt-cosmosdb/9.0.0 Python/3.10.10 (Linux-5.15.0-1033-azure-x86_64-with-glibc2.31)
        VSTS_7b238909-6802-4b65-b90d-184bca47f458_build_220_0
=======
      - AZURECLI/2.49.0 azsdk-python-mgmt-cosmosdb/9.2.0 Python/3.10.11 (Windows-10-10.0.22621-SP0)
>>>>>>> 5307e359
    method: POST
    uri: https://management.azure.com/subscriptions/00000000-0000-0000-0000-000000000000/resourceGroups/cli_test_cosmosdb_account000001/providers/Microsoft.DocumentDB/databaseAccounts/cli000002/regenerateKey?api-version=2022-11-15
  response:
    body:
      string: '{"status":"Enqueued"}'
    headers:
      azure-asyncoperation:
<<<<<<< HEAD
      - https://management.azure.com/subscriptions/00000000-0000-0000-0000-000000000000/providers/Microsoft.DocumentDB/locations/westus/operationsStatus/ad3b7557-fd2c-448e-a698-911ffe367b94?api-version=2022-11-15
=======
      - https://management.azure.com/subscriptions/00000000-0000-0000-0000-000000000000/providers/Microsoft.DocumentDB/locations/westus/operationsStatus/3088603c-c490-44ab-b6d8-287d5cd5e7cb?api-version=2023-04-15
>>>>>>> 5307e359
      cache-control:
      - no-store, no-cache
      content-length:
      - '21'
      content-type:
      - application/json
      date:
<<<<<<< HEAD
      - Mon, 13 Mar 2023 18:47:36 GMT
      location:
      - https://management.azure.com/subscriptions/00000000-0000-0000-0000-000000000000/resourceGroups/cli_test_cosmosdb_account000001/providers/Microsoft.DocumentDB/databaseAccounts/cli000002/regenerateKey/operationResults/ad3b7557-fd2c-448e-a698-911ffe367b94?api-version=2022-11-15
=======
      - Thu, 08 Jun 2023 17:57:41 GMT
      location:
      - https://management.azure.com/subscriptions/00000000-0000-0000-0000-000000000000/resourceGroups/cli_test_cosmosdb_account000001/providers/Microsoft.DocumentDB/databaseAccounts/cli000002/regenerateKey/operationResults/3088603c-c490-44ab-b6d8-287d5cd5e7cb?api-version=2023-04-15
>>>>>>> 5307e359
      pragma:
      - no-cache
      server:
      - Microsoft-HTTPAPI/2.0
      strict-transport-security:
      - max-age=31536000; includeSubDomains
      x-content-type-options:
      - nosniff
      x-ms-gatewayversion:
      - version=2.14.0
      x-ms-ratelimit-remaining-subscription-writes:
      - '1199'
    status:
      code: 202
      message: Accepted
- request:
    body: null
    headers:
      Accept:
      - '*/*'
      Accept-Encoding:
      - gzip, deflate
      CommandName:
      - cosmosdb keys regenerate
      Connection:
      - keep-alive
      ParameterSetName:
      - -n -g --key-kind
      User-Agent:
<<<<<<< HEAD
      - AZURECLI/2.46.0 azsdk-python-mgmt-cosmosdb/9.0.0 Python/3.10.10 (Linux-5.15.0-1033-azure-x86_64-with-glibc2.31)
        VSTS_7b238909-6802-4b65-b90d-184bca47f458_build_220_0
    method: GET
    uri: https://management.azure.com/subscriptions/00000000-0000-0000-0000-000000000000/providers/Microsoft.DocumentDB/locations/westus/operationsStatus/ad3b7557-fd2c-448e-a698-911ffe367b94?api-version=2022-11-15
=======
      - AZURECLI/2.49.0 azsdk-python-mgmt-cosmosdb/9.2.0 Python/3.10.11 (Windows-10-10.0.22621-SP0)
    method: GET
    uri: https://management.azure.com/subscriptions/00000000-0000-0000-0000-000000000000/providers/Microsoft.DocumentDB/locations/westus/operationsStatus/3088603c-c490-44ab-b6d8-287d5cd5e7cb?api-version=2023-04-15
  response:
    body:
      string: '{"status":"Enqueued"}'
    headers:
      cache-control:
      - no-store, no-cache
      content-length:
      - '21'
      content-type:
      - application/json
      date:
      - Thu, 08 Jun 2023 17:57:41 GMT
      pragma:
      - no-cache
      server:
      - Microsoft-HTTPAPI/2.0
      strict-transport-security:
      - max-age=31536000; includeSubDomains
      transfer-encoding:
      - chunked
      vary:
      - Accept-Encoding
      x-content-type-options:
      - nosniff
      x-ms-gatewayversion:
      - version=2.14.0
    status:
      code: 200
      message: Ok
- request:
    body: null
    headers:
      Accept:
      - '*/*'
      Accept-Encoding:
      - gzip, deflate
      CommandName:
      - cosmosdb keys regenerate
      Connection:
      - keep-alive
      ParameterSetName:
      - -n -g --key-kind
      User-Agent:
      - AZURECLI/2.49.0 azsdk-python-mgmt-cosmosdb/9.2.0 Python/3.10.11 (Windows-10-10.0.22621-SP0)
    method: GET
    uri: https://management.azure.com/subscriptions/00000000-0000-0000-0000-000000000000/providers/Microsoft.DocumentDB/locations/westus/operationsStatus/3088603c-c490-44ab-b6d8-287d5cd5e7cb?api-version=2023-04-15
  response:
    body:
      string: '{"status":"Dequeued"}'
    headers:
      cache-control:
      - no-store, no-cache
      content-length:
      - '21'
      content-type:
      - application/json
      date:
      - Thu, 08 Jun 2023 17:58:10 GMT
      pragma:
      - no-cache
      server:
      - Microsoft-HTTPAPI/2.0
      strict-transport-security:
      - max-age=31536000; includeSubDomains
      transfer-encoding:
      - chunked
      vary:
      - Accept-Encoding
      x-content-type-options:
      - nosniff
      x-ms-gatewayversion:
      - version=2.14.0
    status:
      code: 200
      message: Ok
- request:
    body: null
    headers:
      Accept:
      - '*/*'
      Accept-Encoding:
      - gzip, deflate
      CommandName:
      - cosmosdb keys regenerate
      Connection:
      - keep-alive
      ParameterSetName:
      - -n -g --key-kind
      User-Agent:
      - AZURECLI/2.49.0 azsdk-python-mgmt-cosmosdb/9.2.0 Python/3.10.11 (Windows-10-10.0.22621-SP0)
    method: GET
    uri: https://management.azure.com/subscriptions/00000000-0000-0000-0000-000000000000/providers/Microsoft.DocumentDB/locations/westus/operationsStatus/3088603c-c490-44ab-b6d8-287d5cd5e7cb?api-version=2023-04-15
>>>>>>> 5307e359
  response:
    body:
      string: '{"status":"Succeeded"}'
    headers:
      cache-control:
      - no-store, no-cache
      content-length:
      - '22'
      content-type:
      - application/json
      date:
<<<<<<< HEAD
      - Mon, 13 Mar 2023 18:48:06 GMT
=======
      - Thu, 08 Jun 2023 17:58:41 GMT
>>>>>>> 5307e359
      pragma:
      - no-cache
      server:
      - Microsoft-HTTPAPI/2.0
      strict-transport-security:
      - max-age=31536000; includeSubDomains
      transfer-encoding:
      - chunked
      vary:
      - Accept-Encoding
      x-content-type-options:
      - nosniff
      x-ms-gatewayversion:
      - version=2.14.0
    status:
      code: 200
      message: Ok
- request:
    body: null
    headers:
      Accept:
      - '*/*'
      Accept-Encoding:
      - gzip, deflate
      CommandName:
      - cosmosdb keys regenerate
      Connection:
      - keep-alive
      ParameterSetName:
      - -n -g --key-kind
      User-Agent:
<<<<<<< HEAD
      - AZURECLI/2.46.0 azsdk-python-mgmt-cosmosdb/9.0.0 Python/3.10.10 (Linux-5.15.0-1033-azure-x86_64-with-glibc2.31)
        VSTS_7b238909-6802-4b65-b90d-184bca47f458_build_220_0
    method: GET
    uri: https://management.azure.com/subscriptions/00000000-0000-0000-0000-000000000000/resourceGroups/cli_test_cosmosdb_account000001/providers/Microsoft.DocumentDB/databaseAccounts/cli000002/regenerateKey/operationResults/ad3b7557-fd2c-448e-a698-911ffe367b94?api-version=2022-11-15
=======
      - AZURECLI/2.49.0 azsdk-python-mgmt-cosmosdb/9.2.0 Python/3.10.11 (Windows-10-10.0.22621-SP0)
    method: GET
    uri: https://management.azure.com/subscriptions/00000000-0000-0000-0000-000000000000/resourceGroups/cli_test_cosmosdb_account000001/providers/Microsoft.DocumentDB/databaseAccounts/cli000002/regenerateKey/operationResults/3088603c-c490-44ab-b6d8-287d5cd5e7cb?api-version=2023-04-15
>>>>>>> 5307e359
  response:
    body:
      string: '{"status":"Succeeded"}'
    headers:
      cache-control:
      - no-store, no-cache
      content-length:
      - '22'
      content-type:
      - application/json
      date:
<<<<<<< HEAD
      - Mon, 13 Mar 2023 18:48:06 GMT
=======
      - Thu, 08 Jun 2023 17:58:41 GMT
>>>>>>> 5307e359
      pragma:
      - no-cache
      server:
      - Microsoft-HTTPAPI/2.0
      strict-transport-security:
      - max-age=31536000; includeSubDomains
      transfer-encoding:
      - chunked
      vary:
      - Accept-Encoding
      x-content-type-options:
      - nosniff
      x-ms-gatewayversion:
      - version=2.14.0
    status:
      code: 200
      message: Ok
- request:
    body: '{"keyKind": "secondaryReadonly"}'
    headers:
      Accept:
      - '*/*'
      Accept-Encoding:
      - gzip, deflate
      CommandName:
      - cosmosdb keys regenerate
      Connection:
      - keep-alive
      Content-Length:
      - '32'
      Content-Type:
      - application/json
      ParameterSetName:
      - -n -g --key-kind
      User-Agent:
<<<<<<< HEAD
      - AZURECLI/2.46.0 azsdk-python-mgmt-cosmosdb/9.0.0 Python/3.10.10 (Linux-5.15.0-1033-azure-x86_64-with-glibc2.31)
        VSTS_7b238909-6802-4b65-b90d-184bca47f458_build_220_0
=======
      - AZURECLI/2.49.0 azsdk-python-mgmt-cosmosdb/9.2.0 Python/3.10.11 (Windows-10-10.0.22621-SP0)
>>>>>>> 5307e359
    method: POST
    uri: https://management.azure.com/subscriptions/00000000-0000-0000-0000-000000000000/resourceGroups/cli_test_cosmosdb_account000001/providers/Microsoft.DocumentDB/databaseAccounts/cli000002/regenerateKey?api-version=2022-11-15
  response:
    body:
      string: '{"status":"Enqueued"}'
    headers:
      azure-asyncoperation:
<<<<<<< HEAD
      - https://management.azure.com/subscriptions/00000000-0000-0000-0000-000000000000/providers/Microsoft.DocumentDB/locations/westus/operationsStatus/728f59ec-d619-4be0-97c0-8931a0b5ab08?api-version=2022-11-15
=======
      - https://management.azure.com/subscriptions/00000000-0000-0000-0000-000000000000/providers/Microsoft.DocumentDB/locations/westus/operationsStatus/0db7c1b4-57fa-4155-bb5d-e221d1cb965b?api-version=2023-04-15
>>>>>>> 5307e359
      cache-control:
      - no-store, no-cache
      content-length:
      - '21'
      content-type:
      - application/json
      date:
<<<<<<< HEAD
      - Mon, 13 Mar 2023 18:48:08 GMT
      location:
      - https://management.azure.com/subscriptions/00000000-0000-0000-0000-000000000000/resourceGroups/cli_test_cosmosdb_account000001/providers/Microsoft.DocumentDB/databaseAccounts/cli000002/regenerateKey/operationResults/728f59ec-d619-4be0-97c0-8931a0b5ab08?api-version=2022-11-15
=======
      - Thu, 08 Jun 2023 17:58:42 GMT
      location:
      - https://management.azure.com/subscriptions/00000000-0000-0000-0000-000000000000/resourceGroups/cli_test_cosmosdb_account000001/providers/Microsoft.DocumentDB/databaseAccounts/cli000002/regenerateKey/operationResults/0db7c1b4-57fa-4155-bb5d-e221d1cb965b?api-version=2023-04-15
>>>>>>> 5307e359
      pragma:
      - no-cache
      server:
      - Microsoft-HTTPAPI/2.0
      strict-transport-security:
      - max-age=31536000; includeSubDomains
      x-content-type-options:
      - nosniff
      x-ms-gatewayversion:
      - version=2.14.0
      x-ms-ratelimit-remaining-subscription-writes:
      - '1198'
    status:
      code: 202
      message: Accepted
- request:
    body: null
    headers:
      Accept:
      - '*/*'
      Accept-Encoding:
      - gzip, deflate
      CommandName:
      - cosmosdb keys regenerate
      Connection:
      - keep-alive
      ParameterSetName:
      - -n -g --key-kind
      User-Agent:
<<<<<<< HEAD
      - AZURECLI/2.46.0 azsdk-python-mgmt-cosmosdb/9.0.0 Python/3.10.10 (Linux-5.15.0-1033-azure-x86_64-with-glibc2.31)
        VSTS_7b238909-6802-4b65-b90d-184bca47f458_build_220_0
    method: GET
    uri: https://management.azure.com/subscriptions/00000000-0000-0000-0000-000000000000/providers/Microsoft.DocumentDB/locations/westus/operationsStatus/728f59ec-d619-4be0-97c0-8931a0b5ab08?api-version=2022-11-15
=======
      - AZURECLI/2.49.0 azsdk-python-mgmt-cosmosdb/9.2.0 Python/3.10.11 (Windows-10-10.0.22621-SP0)
    method: GET
    uri: https://management.azure.com/subscriptions/00000000-0000-0000-0000-000000000000/providers/Microsoft.DocumentDB/locations/westus/operationsStatus/0db7c1b4-57fa-4155-bb5d-e221d1cb965b?api-version=2023-04-15
  response:
    body:
      string: '{"status":"Enqueued"}'
    headers:
      cache-control:
      - no-store, no-cache
      content-length:
      - '21'
      content-type:
      - application/json
      date:
      - Thu, 08 Jun 2023 17:58:43 GMT
      pragma:
      - no-cache
      server:
      - Microsoft-HTTPAPI/2.0
      strict-transport-security:
      - max-age=31536000; includeSubDomains
      transfer-encoding:
      - chunked
      vary:
      - Accept-Encoding
      x-content-type-options:
      - nosniff
      x-ms-gatewayversion:
      - version=2.14.0
    status:
      code: 200
      message: Ok
- request:
    body: null
    headers:
      Accept:
      - '*/*'
      Accept-Encoding:
      - gzip, deflate
      CommandName:
      - cosmosdb keys regenerate
      Connection:
      - keep-alive
      ParameterSetName:
      - -n -g --key-kind
      User-Agent:
      - AZURECLI/2.49.0 azsdk-python-mgmt-cosmosdb/9.2.0 Python/3.10.11 (Windows-10-10.0.22621-SP0)
    method: GET
    uri: https://management.azure.com/subscriptions/00000000-0000-0000-0000-000000000000/providers/Microsoft.DocumentDB/locations/westus/operationsStatus/0db7c1b4-57fa-4155-bb5d-e221d1cb965b?api-version=2023-04-15
  response:
    body:
      string: '{"status":"Dequeued"}'
    headers:
      cache-control:
      - no-store, no-cache
      content-length:
      - '21'
      content-type:
      - application/json
      date:
      - Thu, 08 Jun 2023 17:59:14 GMT
      pragma:
      - no-cache
      server:
      - Microsoft-HTTPAPI/2.0
      strict-transport-security:
      - max-age=31536000; includeSubDomains
      transfer-encoding:
      - chunked
      vary:
      - Accept-Encoding
      x-content-type-options:
      - nosniff
      x-ms-gatewayversion:
      - version=2.14.0
    status:
      code: 200
      message: Ok
- request:
    body: null
    headers:
      Accept:
      - '*/*'
      Accept-Encoding:
      - gzip, deflate
      CommandName:
      - cosmosdb keys regenerate
      Connection:
      - keep-alive
      ParameterSetName:
      - -n -g --key-kind
      User-Agent:
      - AZURECLI/2.49.0 azsdk-python-mgmt-cosmosdb/9.2.0 Python/3.10.11 (Windows-10-10.0.22621-SP0)
    method: GET
    uri: https://management.azure.com/subscriptions/00000000-0000-0000-0000-000000000000/providers/Microsoft.DocumentDB/locations/westus/operationsStatus/0db7c1b4-57fa-4155-bb5d-e221d1cb965b?api-version=2023-04-15
>>>>>>> 5307e359
  response:
    body:
      string: '{"status":"Succeeded"}'
    headers:
      cache-control:
      - no-store, no-cache
      content-length:
      - '22'
      content-type:
      - application/json
      date:
<<<<<<< HEAD
      - Mon, 13 Mar 2023 18:48:38 GMT
=======
      - Thu, 08 Jun 2023 17:59:44 GMT
>>>>>>> 5307e359
      pragma:
      - no-cache
      server:
      - Microsoft-HTTPAPI/2.0
      strict-transport-security:
      - max-age=31536000; includeSubDomains
      transfer-encoding:
      - chunked
      vary:
      - Accept-Encoding
      x-content-type-options:
      - nosniff
      x-ms-gatewayversion:
      - version=2.14.0
    status:
      code: 200
      message: Ok
- request:
    body: null
    headers:
      Accept:
      - '*/*'
      Accept-Encoding:
      - gzip, deflate
      CommandName:
      - cosmosdb keys regenerate
      Connection:
      - keep-alive
      ParameterSetName:
      - -n -g --key-kind
      User-Agent:
<<<<<<< HEAD
      - AZURECLI/2.46.0 azsdk-python-mgmt-cosmosdb/9.0.0 Python/3.10.10 (Linux-5.15.0-1033-azure-x86_64-with-glibc2.31)
        VSTS_7b238909-6802-4b65-b90d-184bca47f458_build_220_0
    method: GET
    uri: https://management.azure.com/subscriptions/00000000-0000-0000-0000-000000000000/resourceGroups/cli_test_cosmosdb_account000001/providers/Microsoft.DocumentDB/databaseAccounts/cli000002/regenerateKey/operationResults/728f59ec-d619-4be0-97c0-8931a0b5ab08?api-version=2022-11-15
=======
      - AZURECLI/2.49.0 azsdk-python-mgmt-cosmosdb/9.2.0 Python/3.10.11 (Windows-10-10.0.22621-SP0)
    method: GET
    uri: https://management.azure.com/subscriptions/00000000-0000-0000-0000-000000000000/resourceGroups/cli_test_cosmosdb_account000001/providers/Microsoft.DocumentDB/databaseAccounts/cli000002/regenerateKey/operationResults/0db7c1b4-57fa-4155-bb5d-e221d1cb965b?api-version=2023-04-15
>>>>>>> 5307e359
  response:
    body:
      string: '{"status":"Succeeded"}'
    headers:
      cache-control:
      - no-store, no-cache
      content-length:
      - '22'
      content-type:
      - application/json
      date:
<<<<<<< HEAD
      - Mon, 13 Mar 2023 18:48:38 GMT
=======
      - Thu, 08 Jun 2023 17:59:44 GMT
>>>>>>> 5307e359
      pragma:
      - no-cache
      server:
      - Microsoft-HTTPAPI/2.0
      strict-transport-security:
      - max-age=31536000; includeSubDomains
      transfer-encoding:
      - chunked
      vary:
      - Accept-Encoding
      x-content-type-options:
      - nosniff
      x-ms-gatewayversion:
      - version=2.14.0
    status:
      code: 200
      message: Ok
- request:
    body: null
    headers:
      Accept:
      - application/json
      Accept-Encoding:
      - gzip, deflate
      CommandName:
      - cosmosdb keys list
      Connection:
      - keep-alive
      Content-Length:
      - '0'
      ParameterSetName:
      - -n -g
      User-Agent:
<<<<<<< HEAD
      - AZURECLI/2.46.0 azsdk-python-mgmt-cosmosdb/9.0.0 Python/3.10.10 (Linux-5.15.0-1033-azure-x86_64-with-glibc2.31)
        VSTS_7b238909-6802-4b65-b90d-184bca47f458_build_220_0
=======
      - AZURECLI/2.49.0 azsdk-python-mgmt-cosmosdb/9.2.0 Python/3.10.11 (Windows-10-10.0.22621-SP0)
>>>>>>> 5307e359
    method: POST
    uri: https://management.azure.com/subscriptions/00000000-0000-0000-0000-000000000000/resourceGroups/cli_test_cosmosdb_account000001/providers/Microsoft.DocumentDB/databaseAccounts/cli000002/listKeys?api-version=2022-11-15
  response:
    body:
<<<<<<< HEAD
      string: '{"primaryMasterKey":"xR0lJqTAZ8GaWdS8krWH7GVorOBnnwtSSKScDk3LuQHiRSwhGPfp1zeMoTiiOXNU9UXXDgcRbXfzACDblmnTrw==","secondaryMasterKey":"l8zcGhCx86pZ3NUYXLVzCcuLIi80QN8jfteMiXBFIsJtixuEtVcf58PVcqrLiJUscCB7RhA6L5ZlACDb9UBPNg==","primaryReadonlyMasterKey":"RCNuMW8C581CSbtuAeyecEB2bhbDgFm9Rh3j9N7jMDjIW9GKVrbOGLV2G1XAvlWGV2FtXce4raciACDbdOaZAg==","secondaryReadonlyMasterKey":"X0DLRudJET0jU2fug1eWR1c9a0hFkGLjvbTjW65kk2qeaIS1nw0xVLlxb8z0JrVMX7oKJNRRGzitACDbsDpoeQ=="}'
=======
      string: '{"primaryMasterKey":"PttqXwhabw4GynbmUUhz1vChReMkTl5BZqlWSOvYgy8IsUnOejdNKTWWDiTugFSN32OqasGPLNTlACDb4Uvhvg==","secondaryMasterKey":"w6a3Gr9kBYwHEM89whcjstoWpp2OI8wq1srmxlCs8MiTokqsDdDUGZvLMJSDyN9kuDE1YpcjRHOaACDbWrpHMQ==","primaryReadonlyMasterKey":"AQXqoiV944ONvFCPe5NKBfkY1sBeE6GsB9d3OQw6ePPv7xF0BKGAS4vNBitcvbOeyyuLlM0jhirSACDbuEfHfw==","secondaryReadonlyMasterKey":"j4TP26faMAv5k3JQeI0T5xMDcNqIgoWELWD78rGEiuvxtVru7Zt9Ib2qQo4A0cu7YSYWzv5zO2ZzACDblOhiWg=="}'
>>>>>>> 5307e359
    headers:
      cache-control:
      - no-store, no-cache
      content-length:
      - '461'
      content-type:
      - application/json
      date:
<<<<<<< HEAD
      - Mon, 13 Mar 2023 18:48:39 GMT
=======
      - Thu, 08 Jun 2023 17:59:45 GMT
>>>>>>> 5307e359
      pragma:
      - no-cache
      server:
      - Microsoft-HTTPAPI/2.0
      strict-transport-security:
      - max-age=31536000; includeSubDomains
      transfer-encoding:
      - chunked
      vary:
      - Accept-Encoding
      x-content-type-options:
      - nosniff
      x-ms-gatewayversion:
      - version=2.14.0
      x-ms-ratelimit-remaining-subscription-resource-requests:
      - '149'
    status:
      code: 200
      message: Ok
- request:
    body: null
    headers:
      Accept:
      - application/json
      Accept-Encoding:
      - gzip, deflate
      CommandName:
      - cosmosdb list-read-only-keys
      Connection:
      - keep-alive
      Content-Length:
      - '0'
      ParameterSetName:
      - -n -g
      User-Agent:
<<<<<<< HEAD
      - AZURECLI/2.46.0 azsdk-python-mgmt-cosmosdb/9.0.0 Python/3.10.10 (Linux-5.15.0-1033-azure-x86_64-with-glibc2.31)
        VSTS_7b238909-6802-4b65-b90d-184bca47f458_build_220_0
=======
      - AZURECLI/2.49.0 azsdk-python-mgmt-cosmosdb/9.2.0 Python/3.10.11 (Windows-10-10.0.22621-SP0)
>>>>>>> 5307e359
    method: POST
    uri: https://management.azure.com/subscriptions/00000000-0000-0000-0000-000000000000/resourceGroups/cli_test_cosmosdb_account000001/providers/Microsoft.DocumentDB/databaseAccounts/cli000002/readonlykeys?api-version=2022-11-15
  response:
    body:
<<<<<<< HEAD
      string: '{"primaryReadonlyMasterKey":"RCNuMW8C581CSbtuAeyecEB2bhbDgFm9Rh3j9N7jMDjIW9GKVrbOGLV2G1XAvlWGV2FtXce4raciACDbdOaZAg==","secondaryReadonlyMasterKey":"X0DLRudJET0jU2fug1eWR1c9a0hFkGLjvbTjW65kk2qeaIS1nw0xVLlxb8z0JrVMX7oKJNRRGzitACDbsDpoeQ=="}'
=======
      string: '{"primaryReadonlyMasterKey":"AQXqoiV944ONvFCPe5NKBfkY1sBeE6GsB9d3OQw6ePPv7xF0BKGAS4vNBitcvbOeyyuLlM0jhirSACDbuEfHfw==","secondaryReadonlyMasterKey":"j4TP26faMAv5k3JQeI0T5xMDcNqIgoWELWD78rGEiuvxtVru7Zt9Ib2qQo4A0cu7YSYWzv5zO2ZzACDblOhiWg=="}'
>>>>>>> 5307e359
    headers:
      cache-control:
      - no-store, no-cache
      content-length:
      - '239'
      content-type:
      - application/json
      date:
<<<<<<< HEAD
      - Mon, 13 Mar 2023 18:48:40 GMT
=======
      - Thu, 08 Jun 2023 17:59:46 GMT
>>>>>>> 5307e359
      pragma:
      - no-cache
      server:
      - Microsoft-HTTPAPI/2.0
      strict-transport-security:
      - max-age=31536000; includeSubDomains
      transfer-encoding:
      - chunked
      vary:
      - Accept-Encoding
      x-content-type-options:
      - nosniff
      x-ms-gatewayversion:
      - version=2.14.0
      x-ms-ratelimit-remaining-subscription-resource-requests:
      - '149'
    status:
      code: 200
      message: Ok
- request:
    body: null
    headers:
      Accept:
      - application/json
      Accept-Encoding:
      - gzip, deflate
      CommandName:
      - cosmosdb list-keys
      Connection:
      - keep-alive
      Content-Length:
      - '0'
      ParameterSetName:
      - -n -g
      User-Agent:
<<<<<<< HEAD
      - AZURECLI/2.46.0 azsdk-python-mgmt-cosmosdb/9.0.0 Python/3.10.10 (Linux-5.15.0-1033-azure-x86_64-with-glibc2.31)
        VSTS_7b238909-6802-4b65-b90d-184bca47f458_build_220_0
=======
      - AZURECLI/2.49.0 azsdk-python-mgmt-cosmosdb/9.2.0 Python/3.10.11 (Windows-10-10.0.22621-SP0)
>>>>>>> 5307e359
    method: POST
    uri: https://management.azure.com/subscriptions/00000000-0000-0000-0000-000000000000/resourceGroups/cli_test_cosmosdb_account000001/providers/Microsoft.DocumentDB/databaseAccounts/cli000002/listKeys?api-version=2022-11-15
  response:
    body:
<<<<<<< HEAD
      string: '{"primaryMasterKey":"xR0lJqTAZ8GaWdS8krWH7GVorOBnnwtSSKScDk3LuQHiRSwhGPfp1zeMoTiiOXNU9UXXDgcRbXfzACDblmnTrw==","secondaryMasterKey":"l8zcGhCx86pZ3NUYXLVzCcuLIi80QN8jfteMiXBFIsJtixuEtVcf58PVcqrLiJUscCB7RhA6L5ZlACDb9UBPNg==","primaryReadonlyMasterKey":"RCNuMW8C581CSbtuAeyecEB2bhbDgFm9Rh3j9N7jMDjIW9GKVrbOGLV2G1XAvlWGV2FtXce4raciACDbdOaZAg==","secondaryReadonlyMasterKey":"X0DLRudJET0jU2fug1eWR1c9a0hFkGLjvbTjW65kk2qeaIS1nw0xVLlxb8z0JrVMX7oKJNRRGzitACDbsDpoeQ=="}'
=======
      string: '{"primaryMasterKey":"PttqXwhabw4GynbmUUhz1vChReMkTl5BZqlWSOvYgy8IsUnOejdNKTWWDiTugFSN32OqasGPLNTlACDb4Uvhvg==","secondaryMasterKey":"w6a3Gr9kBYwHEM89whcjstoWpp2OI8wq1srmxlCs8MiTokqsDdDUGZvLMJSDyN9kuDE1YpcjRHOaACDbWrpHMQ==","primaryReadonlyMasterKey":"AQXqoiV944ONvFCPe5NKBfkY1sBeE6GsB9d3OQw6ePPv7xF0BKGAS4vNBitcvbOeyyuLlM0jhirSACDbuEfHfw==","secondaryReadonlyMasterKey":"j4TP26faMAv5k3JQeI0T5xMDcNqIgoWELWD78rGEiuvxtVru7Zt9Ib2qQo4A0cu7YSYWzv5zO2ZzACDblOhiWg=="}'
>>>>>>> 5307e359
    headers:
      cache-control:
      - no-store, no-cache
      content-length:
      - '461'
      content-type:
      - application/json
      date:
<<<<<<< HEAD
      - Mon, 13 Mar 2023 18:48:40 GMT
=======
      - Thu, 08 Jun 2023 17:59:46 GMT
>>>>>>> 5307e359
      pragma:
      - no-cache
      server:
      - Microsoft-HTTPAPI/2.0
      strict-transport-security:
      - max-age=31536000; includeSubDomains
      transfer-encoding:
      - chunked
      vary:
      - Accept-Encoding
      x-content-type-options:
      - nosniff
      x-ms-gatewayversion:
      - version=2.14.0
      x-ms-ratelimit-remaining-subscription-resource-requests:
      - '149'
    status:
      code: 200
      message: Ok
version: 1<|MERGE_RESOLUTION|>--- conflicted
+++ resolved
@@ -13,38 +13,21 @@
       ParameterSetName:
       - -n -g
       User-Agent:
-<<<<<<< HEAD
-      - AZURECLI/2.46.0 azsdk-python-azure-mgmt-resource/22.0.0 Python/3.10.10 (Linux-5.15.0-1033-azure-x86_64-with-glibc2.31)
-        VSTS_7b238909-6802-4b65-b90d-184bca47f458_build_220_0
-=======
       - AZURECLI/2.49.0 azsdk-python-azure-mgmt-resource/22.0.0 Python/3.10.11 (Windows-10-10.0.22621-SP0)
->>>>>>> 5307e359
     method: GET
     uri: https://management.azure.com/subscriptions/00000000-0000-0000-0000-000000000000/resourcegroups/cli_test_cosmosdb_account000001?api-version=2022-09-01
   response:
     body:
-<<<<<<< HEAD
-      string: '{"id":"/subscriptions/00000000-0000-0000-0000-000000000000/resourceGroups/cli_test_cosmosdb_account000001","name":"cli_test_cosmosdb_account000001","type":"Microsoft.Resources/resourceGroups","location":"westus","tags":{"product":"azurecli","cause":"automation","date":"2023-03-13T18:43:50Z"},"properties":{"provisioningState":"Succeeded"}}'
-=======
       string: '{"id":"/subscriptions/00000000-0000-0000-0000-000000000000/resourceGroups/cli_test_cosmosdb_account000001","name":"cli_test_cosmosdb_account000001","type":"Microsoft.Resources/resourceGroups","location":"westus","tags":{"product":"azurecli","cause":"automation","test":"test_keys_database_account","date":"2023-06-08T17:53:22Z","module":"cosmosdb"},"properties":{"provisioningState":"Succeeded"}}'
->>>>>>> 5307e359
-    headers:
-      cache-control:
-      - no-cache
-      content-length:
-<<<<<<< HEAD
-      - '340'
+    headers:
+      cache-control:
+      - no-cache
+      content-length:
+      - '396'
       content-type:
       - application/json; charset=utf-8
       date:
-      - Mon, 13 Mar 2023 18:43:51 GMT
-=======
-      - '396'
-      content-type:
-      - application/json; charset=utf-8
-      date:
       - Thu, 08 Jun 2023 17:53:25 GMT
->>>>>>> 5307e359
       expires:
       - '-1'
       pragma:
@@ -78,27 +61,12 @@
       ParameterSetName:
       - -n -g
       User-Agent:
-<<<<<<< HEAD
-      - AZURECLI/2.46.0 azsdk-python-mgmt-cosmosdb/9.0.0 Python/3.10.10 (Linux-5.15.0-1033-azure-x86_64-with-glibc2.31)
-        VSTS_7b238909-6802-4b65-b90d-184bca47f458_build_220_0
-=======
-      - AZURECLI/2.49.0 azsdk-python-mgmt-cosmosdb/9.2.0 Python/3.10.11 (Windows-10-10.0.22621-SP0)
->>>>>>> 5307e359
+      - AZURECLI/2.49.0 azsdk-python-mgmt-cosmosdb/9.2.0 Python/3.10.11 (Windows-10-10.0.22621-SP0)
     method: PUT
-    uri: https://management.azure.com/subscriptions/00000000-0000-0000-0000-000000000000/resourceGroups/cli_test_cosmosdb_account000001/providers/Microsoft.DocumentDB/databaseAccounts/cli000002?api-version=2022-11-15
+    uri: https://management.azure.com/subscriptions/00000000-0000-0000-0000-000000000000/resourceGroups/cli_test_cosmosdb_account000001/providers/Microsoft.DocumentDB/databaseAccounts/cli000002?api-version=2023-04-15
   response:
     body:
       string: '{"id":"/subscriptions/00000000-0000-0000-0000-000000000000/resourceGroups/cli_test_cosmosdb_account000001/providers/Microsoft.DocumentDB/databaseAccounts/cli000002","name":"cli000002","location":"West
-<<<<<<< HEAD
-        US","type":"Microsoft.DocumentDB/databaseAccounts","kind":"GlobalDocumentDB","tags":{},"systemData":{"createdAt":"2023-03-13T18:43:56.3862521Z"},"properties":{"provisioningState":"Creating","publicNetworkAccess":"Enabled","enableAutomaticFailover":false,"enableMultipleWriteLocations":false,"enablePartitionKeyMonitor":false,"isVirtualNetworkFilterEnabled":false,"virtualNetworkRules":[],"EnabledApiTypes":"Sql","disableKeyBasedMetadataWriteAccess":false,"enableFreeTier":false,"enableAnalyticalStorage":false,"analyticalStorageConfiguration":{"schemaType":"WellDefined"},"instanceId":"d8c8096d-b336-4a4f-aac5-ec5991066e9f","databaseAccountOfferType":"Standard","defaultIdentity":"","networkAclBypass":"None","disableLocalAuth":false,"enablePartitionMerge":false,"minimalTlsVersion":"Tls","consistencyPolicy":{"defaultConsistencyLevel":"Session","maxIntervalInSeconds":5,"maxStalenessPrefix":100},"configurationOverrides":{},"writeLocations":[{"id":"cli000002-westus","locationName":"West
-        US","provisioningState":"Creating","failoverPriority":0,"isZoneRedundant":false}],"readLocations":[{"id":"cli000002-westus","locationName":"West
-        US","provisioningState":"Creating","failoverPriority":0,"isZoneRedundant":false}],"locations":[{"id":"cli000002-westus","locationName":"West
-        US","provisioningState":"Creating","failoverPriority":0,"isZoneRedundant":false}],"failoverPolicies":[{"id":"cli000002-westus","locationName":"West
-        US","failoverPriority":0}],"cors":[],"capabilities":[],"ipRules":[],"backupPolicy":{"type":"Periodic","periodicModeProperties":{"backupIntervalInMinutes":240,"backupRetentionIntervalInHours":8,"backupStorageRedundancy":"Invalid"}},"networkAclBypassResourceIds":[],"keysMetadata":{"primaryMasterKey":{"generationTime":"2023-03-13T18:43:56.3862521Z"},"secondaryMasterKey":{"generationTime":"2023-03-13T18:43:56.3862521Z"},"primaryReadonlyMasterKey":{"generationTime":"2023-03-13T18:43:56.3862521Z"},"secondaryReadonlyMasterKey":{"generationTime":"2023-03-13T18:43:56.3862521Z"}}},"identity":{"type":"None"}}'
-    headers:
-      azure-asyncoperation:
-      - https://management.azure.com/subscriptions/00000000-0000-0000-0000-000000000000/providers/Microsoft.DocumentDB/locations/westus/operationsStatus/09e6af1b-fd8d-43b8-8663-97ea5805672c?api-version=2022-11-15
-=======
         US","type":"Microsoft.DocumentDB/databaseAccounts","kind":"GlobalDocumentDB","tags":{},"systemData":{"createdAt":"2023-06-08T17:53:30.3927636Z"},"properties":{"provisioningState":"Creating","publicNetworkAccess":"Enabled","enableAutomaticFailover":false,"enableMultipleWriteLocations":false,"enablePartitionKeyMonitor":false,"isVirtualNetworkFilterEnabled":false,"virtualNetworkRules":[],"EnabledApiTypes":"Sql","disableKeyBasedMetadataWriteAccess":false,"enableFreeTier":false,"enableAnalyticalStorage":false,"analyticalStorageConfiguration":{"schemaType":"WellDefined"},"instanceId":"bdbac751-efbb-48e9-aea7-56516d73110d","databaseAccountOfferType":"Standard","defaultIdentity":"","networkAclBypass":"None","disableLocalAuth":false,"enablePartitionMerge":false,"minimalTlsVersion":"Tls","consistencyPolicy":{"defaultConsistencyLevel":"Session","maxIntervalInSeconds":5,"maxStalenessPrefix":100},"configurationOverrides":{},"writeLocations":[{"id":"cli000002-westus","locationName":"West
         US","provisioningState":"Creating","failoverPriority":0,"isZoneRedundant":false}],"readLocations":[{"id":"cli000002-westus","locationName":"West
         US","provisioningState":"Creating","failoverPriority":0,"isZoneRedundant":false}],"locations":[{"id":"cli000002-westus","locationName":"West
@@ -107,7 +75,6 @@
     headers:
       azure-asyncoperation:
       - https://management.azure.com/subscriptions/00000000-0000-0000-0000-000000000000/providers/Microsoft.DocumentDB/locations/westus/operationsStatus/097afc22-f7ab-4e36-b477-1d6b36d0f10a?api-version=2023-04-15
->>>>>>> 5307e359
       cache-control:
       - no-store, no-cache
       content-length:
@@ -115,15 +82,9 @@
       content-type:
       - application/json
       date:
-<<<<<<< HEAD
-      - Mon, 13 Mar 2023 18:43:58 GMT
-      location:
-      - https://management.azure.com/subscriptions/00000000-0000-0000-0000-000000000000/resourceGroups/cli_test_cosmosdb_account000001/providers/Microsoft.DocumentDB/databaseAccounts/cli000002/operationResults/09e6af1b-fd8d-43b8-8663-97ea5805672c?api-version=2022-11-15
-=======
       - Thu, 08 Jun 2023 17:53:31 GMT
       location:
       - https://management.azure.com/subscriptions/00000000-0000-0000-0000-000000000000/resourceGroups/cli_test_cosmosdb_account000001/providers/Microsoft.DocumentDB/databaseAccounts/cli000002/operationResults/097afc22-f7ab-4e36-b477-1d6b36d0f10a?api-version=2023-04-15
->>>>>>> 5307e359
       pragma:
       - no-cache
       server:
@@ -157,16 +118,55 @@
       ParameterSetName:
       - -n -g
       User-Agent:
-<<<<<<< HEAD
-      - AZURECLI/2.46.0 azsdk-python-mgmt-cosmosdb/9.0.0 Python/3.10.10 (Linux-5.15.0-1033-azure-x86_64-with-glibc2.31)
-        VSTS_7b238909-6802-4b65-b90d-184bca47f458_build_220_0
-    method: GET
-    uri: https://management.azure.com/subscriptions/00000000-0000-0000-0000-000000000000/providers/Microsoft.DocumentDB/locations/westus/operationsStatus/09e6af1b-fd8d-43b8-8663-97ea5805672c?api-version=2022-11-15
-=======
       - AZURECLI/2.49.0 azsdk-python-mgmt-cosmosdb/9.2.0 Python/3.10.11 (Windows-10-10.0.22621-SP0)
     method: GET
     uri: https://management.azure.com/subscriptions/00000000-0000-0000-0000-000000000000/providers/Microsoft.DocumentDB/locations/westus/operationsStatus/097afc22-f7ab-4e36-b477-1d6b36d0f10a?api-version=2023-04-15
->>>>>>> 5307e359
+  response:
+    body:
+      string: '{"status":"Enqueued"}'
+    headers:
+      cache-control:
+      - no-store, no-cache
+      content-length:
+      - '21'
+      content-type:
+      - application/json
+      date:
+      - Thu, 08 Jun 2023 17:53:31 GMT
+      pragma:
+      - no-cache
+      server:
+      - Microsoft-HTTPAPI/2.0
+      strict-transport-security:
+      - max-age=31536000; includeSubDomains
+      transfer-encoding:
+      - chunked
+      vary:
+      - Accept-Encoding
+      x-content-type-options:
+      - nosniff
+      x-ms-gatewayversion:
+      - version=2.14.0
+    status:
+      code: 200
+      message: Ok
+- request:
+    body: null
+    headers:
+      Accept:
+      - '*/*'
+      Accept-Encoding:
+      - gzip, deflate
+      CommandName:
+      - cosmosdb create
+      Connection:
+      - keep-alive
+      ParameterSetName:
+      - -n -g
+      User-Agent:
+      - AZURECLI/2.49.0 azsdk-python-mgmt-cosmosdb/9.2.0 Python/3.10.11 (Windows-10-10.0.22621-SP0)
+    method: GET
+    uri: https://management.azure.com/subscriptions/00000000-0000-0000-0000-000000000000/providers/Microsoft.DocumentDB/locations/westus/operationsStatus/097afc22-f7ab-4e36-b477-1d6b36d0f10a?api-version=2023-04-15
   response:
     body:
       string: '{"status":"Dequeued"}'
@@ -178,11 +178,7 @@
       content-type:
       - application/json
       date:
-<<<<<<< HEAD
-      - Mon, 13 Mar 2023 18:44:29 GMT
-=======
-      - Thu, 08 Jun 2023 17:53:31 GMT
->>>>>>> 5307e359
+      - Thu, 08 Jun 2023 17:54:02 GMT
       pragma:
       - no-cache
       server:
@@ -214,16 +210,9 @@
       ParameterSetName:
       - -n -g
       User-Agent:
-<<<<<<< HEAD
-      - AZURECLI/2.46.0 azsdk-python-mgmt-cosmosdb/9.0.0 Python/3.10.10 (Linux-5.15.0-1033-azure-x86_64-with-glibc2.31)
-        VSTS_7b238909-6802-4b65-b90d-184bca47f458_build_220_0
-    method: GET
-    uri: https://management.azure.com/subscriptions/00000000-0000-0000-0000-000000000000/providers/Microsoft.DocumentDB/locations/westus/operationsStatus/09e6af1b-fd8d-43b8-8663-97ea5805672c?api-version=2022-11-15
-=======
       - AZURECLI/2.49.0 azsdk-python-mgmt-cosmosdb/9.2.0 Python/3.10.11 (Windows-10-10.0.22621-SP0)
     method: GET
     uri: https://management.azure.com/subscriptions/00000000-0000-0000-0000-000000000000/providers/Microsoft.DocumentDB/locations/westus/operationsStatus/097afc22-f7ab-4e36-b477-1d6b36d0f10a?api-version=2023-04-15
->>>>>>> 5307e359
   response:
     body:
       string: '{"status":"Dequeued"}'
@@ -235,11 +224,7 @@
       content-type:
       - application/json
       date:
-<<<<<<< HEAD
-      - Mon, 13 Mar 2023 18:44:58 GMT
-=======
-      - Thu, 08 Jun 2023 17:54:02 GMT
->>>>>>> 5307e359
+      - Thu, 08 Jun 2023 17:54:31 GMT
       pragma:
       - no-cache
       server:
@@ -271,16 +256,9 @@
       ParameterSetName:
       - -n -g
       User-Agent:
-<<<<<<< HEAD
-      - AZURECLI/2.46.0 azsdk-python-mgmt-cosmosdb/9.0.0 Python/3.10.10 (Linux-5.15.0-1033-azure-x86_64-with-glibc2.31)
-        VSTS_7b238909-6802-4b65-b90d-184bca47f458_build_220_0
-    method: GET
-    uri: https://management.azure.com/subscriptions/00000000-0000-0000-0000-000000000000/providers/Microsoft.DocumentDB/locations/westus/operationsStatus/09e6af1b-fd8d-43b8-8663-97ea5805672c?api-version=2022-11-15
-=======
       - AZURECLI/2.49.0 azsdk-python-mgmt-cosmosdb/9.2.0 Python/3.10.11 (Windows-10-10.0.22621-SP0)
     method: GET
     uri: https://management.azure.com/subscriptions/00000000-0000-0000-0000-000000000000/providers/Microsoft.DocumentDB/locations/westus/operationsStatus/097afc22-f7ab-4e36-b477-1d6b36d0f10a?api-version=2023-04-15
->>>>>>> 5307e359
   response:
     body:
       string: '{"status":"Dequeued"}'
@@ -292,11 +270,7 @@
       content-type:
       - application/json
       date:
-<<<<<<< HEAD
-      - Mon, 13 Mar 2023 18:45:29 GMT
-=======
-      - Thu, 08 Jun 2023 17:54:31 GMT
->>>>>>> 5307e359
+      - Thu, 08 Jun 2023 17:55:02 GMT
       pragma:
       - no-cache
       server:
@@ -328,32 +302,21 @@
       ParameterSetName:
       - -n -g
       User-Agent:
-<<<<<<< HEAD
-      - AZURECLI/2.46.0 azsdk-python-mgmt-cosmosdb/9.0.0 Python/3.10.10 (Linux-5.15.0-1033-azure-x86_64-with-glibc2.31)
-        VSTS_7b238909-6802-4b65-b90d-184bca47f458_build_220_0
-    method: GET
-    uri: https://management.azure.com/subscriptions/00000000-0000-0000-0000-000000000000/providers/Microsoft.DocumentDB/locations/westus/operationsStatus/09e6af1b-fd8d-43b8-8663-97ea5805672c?api-version=2022-11-15
-=======
       - AZURECLI/2.49.0 azsdk-python-mgmt-cosmosdb/9.2.0 Python/3.10.11 (Windows-10-10.0.22621-SP0)
     method: GET
     uri: https://management.azure.com/subscriptions/00000000-0000-0000-0000-000000000000/providers/Microsoft.DocumentDB/locations/westus/operationsStatus/097afc22-f7ab-4e36-b477-1d6b36d0f10a?api-version=2023-04-15
->>>>>>> 5307e359
-  response:
-    body:
-      string: '{"status":"Dequeued"}'
-    headers:
-      cache-control:
-      - no-store, no-cache
-      content-length:
-      - '21'
-      content-type:
-      - application/json
-      date:
-<<<<<<< HEAD
-      - Mon, 13 Mar 2023 18:45:59 GMT
-=======
-      - Thu, 08 Jun 2023 17:55:02 GMT
->>>>>>> 5307e359
+  response:
+    body:
+      string: '{"status":"Succeeded"}'
+    headers:
+      cache-control:
+      - no-store, no-cache
+      content-length:
+      - '22'
+      content-type:
+      - application/json
+      date:
+      - Thu, 08 Jun 2023 17:55:32 GMT
       pragma:
       - no-cache
       server:
@@ -385,87 +348,17 @@
       ParameterSetName:
       - -n -g
       User-Agent:
-<<<<<<< HEAD
-      - AZURECLI/2.46.0 azsdk-python-mgmt-cosmosdb/9.0.0 Python/3.10.10 (Linux-5.15.0-1033-azure-x86_64-with-glibc2.31)
-        VSTS_7b238909-6802-4b65-b90d-184bca47f458_build_220_0
-    method: GET
-    uri: https://management.azure.com/subscriptions/00000000-0000-0000-0000-000000000000/providers/Microsoft.DocumentDB/locations/westus/operationsStatus/09e6af1b-fd8d-43b8-8663-97ea5805672c?api-version=2022-11-15
-=======
-      - AZURECLI/2.49.0 azsdk-python-mgmt-cosmosdb/9.2.0 Python/3.10.11 (Windows-10-10.0.22621-SP0)
-    method: GET
-    uri: https://management.azure.com/subscriptions/00000000-0000-0000-0000-000000000000/providers/Microsoft.DocumentDB/locations/westus/operationsStatus/097afc22-f7ab-4e36-b477-1d6b36d0f10a?api-version=2023-04-15
->>>>>>> 5307e359
-  response:
-    body:
-      string: '{"status":"Succeeded"}'
-    headers:
-      cache-control:
-      - no-store, no-cache
-      content-length:
-      - '22'
-      content-type:
-      - application/json
-      date:
-<<<<<<< HEAD
-      - Mon, 13 Mar 2023 18:46:29 GMT
-=======
-      - Thu, 08 Jun 2023 17:55:32 GMT
->>>>>>> 5307e359
-      pragma:
-      - no-cache
-      server:
-      - Microsoft-HTTPAPI/2.0
-      strict-transport-security:
-      - max-age=31536000; includeSubDomains
-      transfer-encoding:
-      - chunked
-      vary:
-      - Accept-Encoding
-      x-content-type-options:
-      - nosniff
-      x-ms-gatewayversion:
-      - version=2.14.0
-    status:
-      code: 200
-      message: Ok
-- request:
-    body: null
-    headers:
-      Accept:
-      - '*/*'
-      Accept-Encoding:
-      - gzip, deflate
-      CommandName:
-      - cosmosdb create
-      Connection:
-      - keep-alive
-      ParameterSetName:
-      - -n -g
-      User-Agent:
-<<<<<<< HEAD
-      - AZURECLI/2.46.0 azsdk-python-mgmt-cosmosdb/9.0.0 Python/3.10.10 (Linux-5.15.0-1033-azure-x86_64-with-glibc2.31)
-        VSTS_7b238909-6802-4b65-b90d-184bca47f458_build_220_0
-=======
-      - AZURECLI/2.49.0 azsdk-python-mgmt-cosmosdb/9.2.0 Python/3.10.11 (Windows-10-10.0.22621-SP0)
->>>>>>> 5307e359
-    method: GET
-    uri: https://management.azure.com/subscriptions/00000000-0000-0000-0000-000000000000/resourceGroups/cli_test_cosmosdb_account000001/providers/Microsoft.DocumentDB/databaseAccounts/cli000002?api-version=2022-11-15
+      - AZURECLI/2.49.0 azsdk-python-mgmt-cosmosdb/9.2.0 Python/3.10.11 (Windows-10-10.0.22621-SP0)
+    method: GET
+    uri: https://management.azure.com/subscriptions/00000000-0000-0000-0000-000000000000/resourceGroups/cli_test_cosmosdb_account000001/providers/Microsoft.DocumentDB/databaseAccounts/cli000002?api-version=2023-04-15
   response:
     body:
       string: '{"id":"/subscriptions/00000000-0000-0000-0000-000000000000/resourceGroups/cli_test_cosmosdb_account000001/providers/Microsoft.DocumentDB/databaseAccounts/cli000002","name":"cli000002","location":"West
-<<<<<<< HEAD
-        US","type":"Microsoft.DocumentDB/databaseAccounts","kind":"GlobalDocumentDB","tags":{},"systemData":{"createdAt":"2023-03-13T18:45:36.4676472Z"},"properties":{"provisioningState":"Succeeded","documentEndpoint":"https://cli000002.documents.azure.com:443/","sqlEndpoint":"https://cli000002.documents.azure.com:443/","publicNetworkAccess":"Enabled","enableAutomaticFailover":false,"enableMultipleWriteLocations":false,"enablePartitionKeyMonitor":false,"isVirtualNetworkFilterEnabled":false,"virtualNetworkRules":[],"EnabledApiTypes":"Sql","disableKeyBasedMetadataWriteAccess":false,"enableFreeTier":false,"enableAnalyticalStorage":false,"analyticalStorageConfiguration":{"schemaType":"WellDefined"},"instanceId":"d8c8096d-b336-4a4f-aac5-ec5991066e9f","databaseAccountOfferType":"Standard","defaultIdentity":"FirstPartyIdentity","networkAclBypass":"None","disableLocalAuth":false,"enablePartitionMerge":false,"minimalTlsVersion":"Tls","consistencyPolicy":{"defaultConsistencyLevel":"Session","maxIntervalInSeconds":5,"maxStalenessPrefix":100},"configurationOverrides":{},"writeLocations":[{"id":"cli000002-westus","locationName":"West
-        US","documentEndpoint":"https://cli000002-westus.documents.azure.com:443/","provisioningState":"Succeeded","failoverPriority":0,"isZoneRedundant":false}],"readLocations":[{"id":"cli000002-westus","locationName":"West
-        US","documentEndpoint":"https://cli000002-westus.documents.azure.com:443/","provisioningState":"Succeeded","failoverPriority":0,"isZoneRedundant":false}],"locations":[{"id":"cli000002-westus","locationName":"West
-        US","documentEndpoint":"https://cli000002-westus.documents.azure.com:443/","provisioningState":"Succeeded","failoverPriority":0,"isZoneRedundant":false}],"failoverPolicies":[{"id":"cli000002-westus","locationName":"West
-        US","failoverPriority":0}],"cors":[],"capabilities":[],"ipRules":[],"backupPolicy":{"type":"Periodic","periodicModeProperties":{"backupIntervalInMinutes":240,"backupRetentionIntervalInHours":8,"backupStorageRedundancy":"Geo"}},"networkAclBypassResourceIds":[],"keysMetadata":{"primaryMasterKey":{"generationTime":"2023-03-13T18:45:36.4676472Z"},"secondaryMasterKey":{"generationTime":"2023-03-13T18:45:36.4676472Z"},"primaryReadonlyMasterKey":{"generationTime":"2023-03-13T18:45:36.4676472Z"},"secondaryReadonlyMasterKey":{"generationTime":"2023-03-13T18:45:36.4676472Z"}}},"identity":{"type":"None"}}'
-=======
         US","type":"Microsoft.DocumentDB/databaseAccounts","kind":"GlobalDocumentDB","tags":{},"systemData":{"createdAt":"2023-06-08T17:54:52.247159Z"},"properties":{"provisioningState":"Succeeded","documentEndpoint":"https://cli000002.documents.azure.com:443/","sqlEndpoint":"https://cli000002.documents.azure.com:443/","publicNetworkAccess":"Enabled","enableAutomaticFailover":false,"enableMultipleWriteLocations":false,"enablePartitionKeyMonitor":false,"isVirtualNetworkFilterEnabled":false,"virtualNetworkRules":[],"EnabledApiTypes":"Sql","disableKeyBasedMetadataWriteAccess":false,"enableFreeTier":false,"enableAnalyticalStorage":false,"analyticalStorageConfiguration":{"schemaType":"WellDefined"},"instanceId":"bdbac751-efbb-48e9-aea7-56516d73110d","databaseAccountOfferType":"Standard","defaultIdentity":"FirstPartyIdentity","networkAclBypass":"None","disableLocalAuth":false,"enablePartitionMerge":false,"minimalTlsVersion":"Tls","consistencyPolicy":{"defaultConsistencyLevel":"Session","maxIntervalInSeconds":5,"maxStalenessPrefix":100},"configurationOverrides":{},"writeLocations":[{"id":"cli000002-westus","locationName":"West
         US","documentEndpoint":"https://cli000002-westus.documents.azure.com:443/","provisioningState":"Succeeded","failoverPriority":0,"isZoneRedundant":false}],"readLocations":[{"id":"cli000002-westus","locationName":"West
         US","documentEndpoint":"https://cli000002-westus.documents.azure.com:443/","provisioningState":"Succeeded","failoverPriority":0,"isZoneRedundant":false}],"locations":[{"id":"cli000002-westus","locationName":"West
         US","documentEndpoint":"https://cli000002-westus.documents.azure.com:443/","provisioningState":"Succeeded","failoverPriority":0,"isZoneRedundant":false}],"failoverPolicies":[{"id":"cli000002-westus","locationName":"West
         US","failoverPriority":0}],"cors":[],"capabilities":[],"ipRules":[],"backupPolicy":{"type":"Periodic","periodicModeProperties":{"backupIntervalInMinutes":240,"backupRetentionIntervalInHours":8,"backupStorageRedundancy":"Geo"}},"networkAclBypassResourceIds":[],"keysMetadata":{"primaryMasterKey":{"generationTime":"2023-06-08T17:54:52.247159Z"},"secondaryMasterKey":{"generationTime":"2023-06-08T17:54:52.247159Z"},"primaryReadonlyMasterKey":{"generationTime":"2023-06-08T17:54:52.247159Z"},"secondaryReadonlyMasterKey":{"generationTime":"2023-06-08T17:54:52.247159Z"}}},"identity":{"type":"None"}}'
->>>>>>> 5307e359
     headers:
       cache-control:
       - no-store, no-cache
@@ -474,11 +367,7 @@
       content-type:
       - application/json
       date:
-<<<<<<< HEAD
-      - Mon, 13 Mar 2023 18:46:29 GMT
-=======
       - Thu, 08 Jun 2023 17:55:32 GMT
->>>>>>> 5307e359
       pragma:
       - no-cache
       server:
@@ -510,30 +399,17 @@
       ParameterSetName:
       - -n -g
       User-Agent:
-<<<<<<< HEAD
-      - AZURECLI/2.46.0 azsdk-python-mgmt-cosmosdb/9.0.0 Python/3.10.10 (Linux-5.15.0-1033-azure-x86_64-with-glibc2.31)
-        VSTS_7b238909-6802-4b65-b90d-184bca47f458_build_220_0
-=======
-      - AZURECLI/2.49.0 azsdk-python-mgmt-cosmosdb/9.2.0 Python/3.10.11 (Windows-10-10.0.22621-SP0)
->>>>>>> 5307e359
-    method: GET
-    uri: https://management.azure.com/subscriptions/00000000-0000-0000-0000-000000000000/resourceGroups/cli_test_cosmosdb_account000001/providers/Microsoft.DocumentDB/databaseAccounts/cli000002?api-version=2022-11-15
+      - AZURECLI/2.49.0 azsdk-python-mgmt-cosmosdb/9.2.0 Python/3.10.11 (Windows-10-10.0.22621-SP0)
+    method: GET
+    uri: https://management.azure.com/subscriptions/00000000-0000-0000-0000-000000000000/resourceGroups/cli_test_cosmosdb_account000001/providers/Microsoft.DocumentDB/databaseAccounts/cli000002?api-version=2023-04-15
   response:
     body:
       string: '{"id":"/subscriptions/00000000-0000-0000-0000-000000000000/resourceGroups/cli_test_cosmosdb_account000001/providers/Microsoft.DocumentDB/databaseAccounts/cli000002","name":"cli000002","location":"West
-<<<<<<< HEAD
-        US","type":"Microsoft.DocumentDB/databaseAccounts","kind":"GlobalDocumentDB","tags":{},"systemData":{"createdAt":"2023-03-13T18:45:36.4676472Z"},"properties":{"provisioningState":"Succeeded","documentEndpoint":"https://cli000002.documents.azure.com:443/","sqlEndpoint":"https://cli000002.documents.azure.com:443/","publicNetworkAccess":"Enabled","enableAutomaticFailover":false,"enableMultipleWriteLocations":false,"enablePartitionKeyMonitor":false,"isVirtualNetworkFilterEnabled":false,"virtualNetworkRules":[],"EnabledApiTypes":"Sql","disableKeyBasedMetadataWriteAccess":false,"enableFreeTier":false,"enableAnalyticalStorage":false,"analyticalStorageConfiguration":{"schemaType":"WellDefined"},"instanceId":"d8c8096d-b336-4a4f-aac5-ec5991066e9f","databaseAccountOfferType":"Standard","defaultIdentity":"FirstPartyIdentity","networkAclBypass":"None","disableLocalAuth":false,"enablePartitionMerge":false,"minimalTlsVersion":"Tls","consistencyPolicy":{"defaultConsistencyLevel":"Session","maxIntervalInSeconds":5,"maxStalenessPrefix":100},"configurationOverrides":{},"writeLocations":[{"id":"cli000002-westus","locationName":"West
-        US","documentEndpoint":"https://cli000002-westus.documents.azure.com:443/","provisioningState":"Succeeded","failoverPriority":0,"isZoneRedundant":false}],"readLocations":[{"id":"cli000002-westus","locationName":"West
-        US","documentEndpoint":"https://cli000002-westus.documents.azure.com:443/","provisioningState":"Succeeded","failoverPriority":0,"isZoneRedundant":false}],"locations":[{"id":"cli000002-westus","locationName":"West
-        US","documentEndpoint":"https://cli000002-westus.documents.azure.com:443/","provisioningState":"Succeeded","failoverPriority":0,"isZoneRedundant":false}],"failoverPolicies":[{"id":"cli000002-westus","locationName":"West
-        US","failoverPriority":0}],"cors":[],"capabilities":[],"ipRules":[],"backupPolicy":{"type":"Periodic","periodicModeProperties":{"backupIntervalInMinutes":240,"backupRetentionIntervalInHours":8,"backupStorageRedundancy":"Geo"}},"networkAclBypassResourceIds":[],"keysMetadata":{"primaryMasterKey":{"generationTime":"2023-03-13T18:45:36.4676472Z"},"secondaryMasterKey":{"generationTime":"2023-03-13T18:45:36.4676472Z"},"primaryReadonlyMasterKey":{"generationTime":"2023-03-13T18:45:36.4676472Z"},"secondaryReadonlyMasterKey":{"generationTime":"2023-03-13T18:45:36.4676472Z"}}},"identity":{"type":"None"}}'
-=======
         US","type":"Microsoft.DocumentDB/databaseAccounts","kind":"GlobalDocumentDB","tags":{},"systemData":{"createdAt":"2023-06-08T17:54:52.247159Z"},"properties":{"provisioningState":"Succeeded","documentEndpoint":"https://cli000002.documents.azure.com:443/","sqlEndpoint":"https://cli000002.documents.azure.com:443/","publicNetworkAccess":"Enabled","enableAutomaticFailover":false,"enableMultipleWriteLocations":false,"enablePartitionKeyMonitor":false,"isVirtualNetworkFilterEnabled":false,"virtualNetworkRules":[],"EnabledApiTypes":"Sql","disableKeyBasedMetadataWriteAccess":false,"enableFreeTier":false,"enableAnalyticalStorage":false,"analyticalStorageConfiguration":{"schemaType":"WellDefined"},"instanceId":"bdbac751-efbb-48e9-aea7-56516d73110d","databaseAccountOfferType":"Standard","defaultIdentity":"FirstPartyIdentity","networkAclBypass":"None","disableLocalAuth":false,"enablePartitionMerge":false,"minimalTlsVersion":"Tls","consistencyPolicy":{"defaultConsistencyLevel":"Session","maxIntervalInSeconds":5,"maxStalenessPrefix":100},"configurationOverrides":{},"writeLocations":[{"id":"cli000002-westus","locationName":"West
         US","documentEndpoint":"https://cli000002-westus.documents.azure.com:443/","provisioningState":"Succeeded","failoverPriority":0,"isZoneRedundant":false}],"readLocations":[{"id":"cli000002-westus","locationName":"West
         US","documentEndpoint":"https://cli000002-westus.documents.azure.com:443/","provisioningState":"Succeeded","failoverPriority":0,"isZoneRedundant":false}],"locations":[{"id":"cli000002-westus","locationName":"West
         US","documentEndpoint":"https://cli000002-westus.documents.azure.com:443/","provisioningState":"Succeeded","failoverPriority":0,"isZoneRedundant":false}],"failoverPolicies":[{"id":"cli000002-westus","locationName":"West
         US","failoverPriority":0}],"cors":[],"capabilities":[],"ipRules":[],"backupPolicy":{"type":"Periodic","periodicModeProperties":{"backupIntervalInMinutes":240,"backupRetentionIntervalInHours":8,"backupStorageRedundancy":"Geo"}},"networkAclBypassResourceIds":[],"keysMetadata":{"primaryMasterKey":{"generationTime":"2023-06-08T17:54:52.247159Z"},"secondaryMasterKey":{"generationTime":"2023-06-08T17:54:52.247159Z"},"primaryReadonlyMasterKey":{"generationTime":"2023-06-08T17:54:52.247159Z"},"secondaryReadonlyMasterKey":{"generationTime":"2023-06-08T17:54:52.247159Z"}}},"identity":{"type":"None"}}'
->>>>>>> 5307e359
     headers:
       cache-control:
       - no-store, no-cache
@@ -542,11 +418,7 @@
       content-type:
       - application/json
       date:
-<<<<<<< HEAD
-      - Mon, 13 Mar 2023 18:46:29 GMT
-=======
       - Thu, 08 Jun 2023 17:55:33 GMT
->>>>>>> 5307e359
       pragma:
       - no-cache
       server:
@@ -580,21 +452,12 @@
       ParameterSetName:
       - -n -g
       User-Agent:
-<<<<<<< HEAD
-      - AZURECLI/2.46.0 azsdk-python-mgmt-cosmosdb/9.0.0 Python/3.10.10 (Linux-5.15.0-1033-azure-x86_64-with-glibc2.31)
-        VSTS_7b238909-6802-4b65-b90d-184bca47f458_build_220_0
-=======
-      - AZURECLI/2.49.0 azsdk-python-mgmt-cosmosdb/9.2.0 Python/3.10.11 (Windows-10-10.0.22621-SP0)
->>>>>>> 5307e359
+      - AZURECLI/2.49.0 azsdk-python-mgmt-cosmosdb/9.2.0 Python/3.10.11 (Windows-10-10.0.22621-SP0)
     method: POST
-    uri: https://management.azure.com/subscriptions/00000000-0000-0000-0000-000000000000/resourceGroups/cli_test_cosmosdb_account000001/providers/Microsoft.DocumentDB/databaseAccounts/cli000002/listKeys?api-version=2022-11-15
-  response:
-    body:
-<<<<<<< HEAD
-      string: '{"primaryMasterKey":"dsUM2zqtBAQwYA5dteLWjQJ3VGX9oadtxHXqDxB9HrAaH2nPdMximjKv1fAlMds2meDsHJlAVkkoACDb3DA06Q==","secondaryMasterKey":"8x0l5DjmY84ul3pRM7N6KwnLDbctJTJ4og6MlRz0JOIksjdJSDzqoOLHKvRXEWw8niOlxfMefHYmACDbvo0CXQ==","primaryReadonlyMasterKey":"kjhrS2d0Aq5WoaW4qwnAVfweMRuUEiO9FHBIm3O5b1KuuiXNhhgBiyaPNIOEHiwzfe5GnN7HlOn5ACDb0BOHrA==","secondaryReadonlyMasterKey":"QTtdkVnK2TvizzAq9mrBA1ME175TQEtSlCCLoUr2SBoXx9VwndLICs0TvoK7zqZv4xZTfFOjHgcqACDbFS1ZeQ=="}'
-=======
+    uri: https://management.azure.com/subscriptions/00000000-0000-0000-0000-000000000000/resourceGroups/cli_test_cosmosdb_account000001/providers/Microsoft.DocumentDB/databaseAccounts/cli000002/listKeys?api-version=2023-04-15
+  response:
+    body:
       string: '{"primaryMasterKey":"UDblQi3SbRvPAeSkihyQGdYsqwHntHh3XendNiBCSBPAo4jFiIkCF6VxoJHiho5hWiixik2yZVDTACDbx9OfxA==","secondaryMasterKey":"WCoxvCUjE7MBROLwH1anxIiwCZWVmatj03feaxQSFkyEpfptj3nhgAvbG47RGfRAJcZbd3osnfryACDbnJlQwA==","primaryReadonlyMasterKey":"HVGoPzOWkTOxgBKfbtkWATcU8wLIiIYFu84bW3lal4V980B4A8Kt0Q3bQ4ArFRQ5rloidqVM9SYSACDbWXJZlg==","secondaryReadonlyMasterKey":"CahtIkzVT0CYSBB73LxvlrWZpwPRqZfX2gGoHLopTHe6D923ru2JlIu3W0ABV5pu1tgwsEZNWNbpACDb4zNp9A=="}'
->>>>>>> 5307e359
     headers:
       cache-control:
       - no-store, no-cache
@@ -603,11 +466,7 @@
       content-type:
       - application/json
       date:
-<<<<<<< HEAD
-      - Mon, 13 Mar 2023 18:46:30 GMT
-=======
       - Thu, 08 Jun 2023 17:55:34 GMT
->>>>>>> 5307e359
       pragma:
       - no-cache
       server:
@@ -645,24 +504,15 @@
       ParameterSetName:
       - -n -g --key-kind
       User-Agent:
-<<<<<<< HEAD
-      - AZURECLI/2.46.0 azsdk-python-mgmt-cosmosdb/9.0.0 Python/3.10.10 (Linux-5.15.0-1033-azure-x86_64-with-glibc2.31)
-        VSTS_7b238909-6802-4b65-b90d-184bca47f458_build_220_0
-=======
-      - AZURECLI/2.49.0 azsdk-python-mgmt-cosmosdb/9.2.0 Python/3.10.11 (Windows-10-10.0.22621-SP0)
->>>>>>> 5307e359
+      - AZURECLI/2.49.0 azsdk-python-mgmt-cosmosdb/9.2.0 Python/3.10.11 (Windows-10-10.0.22621-SP0)
     method: POST
-    uri: https://management.azure.com/subscriptions/00000000-0000-0000-0000-000000000000/resourceGroups/cli_test_cosmosdb_account000001/providers/Microsoft.DocumentDB/databaseAccounts/cli000002/regenerateKey?api-version=2022-11-15
+    uri: https://management.azure.com/subscriptions/00000000-0000-0000-0000-000000000000/resourceGroups/cli_test_cosmosdb_account000001/providers/Microsoft.DocumentDB/databaseAccounts/cli000002/regenerateKey?api-version=2023-04-15
   response:
     body:
       string: '{"status":"Enqueued"}'
     headers:
       azure-asyncoperation:
-<<<<<<< HEAD
-      - https://management.azure.com/subscriptions/00000000-0000-0000-0000-000000000000/providers/Microsoft.DocumentDB/locations/westus/operationsStatus/7157fcc8-c92d-4ea4-8942-ecb575fd83bd?api-version=2022-11-15
-=======
       - https://management.azure.com/subscriptions/00000000-0000-0000-0000-000000000000/providers/Microsoft.DocumentDB/locations/westus/operationsStatus/dce5e22d-9ecd-4d07-8ee8-7e536cc847b5?api-version=2023-04-15
->>>>>>> 5307e359
       cache-control:
       - no-store, no-cache
       content-length:
@@ -670,15 +520,9 @@
       content-type:
       - application/json
       date:
-<<<<<<< HEAD
-      - Mon, 13 Mar 2023 18:46:31 GMT
-      location:
-      - https://management.azure.com/subscriptions/00000000-0000-0000-0000-000000000000/resourceGroups/cli_test_cosmosdb_account000001/providers/Microsoft.DocumentDB/databaseAccounts/cli000002/regenerateKey/operationResults/7157fcc8-c92d-4ea4-8942-ecb575fd83bd?api-version=2022-11-15
-=======
       - Thu, 08 Jun 2023 17:55:35 GMT
       location:
       - https://management.azure.com/subscriptions/00000000-0000-0000-0000-000000000000/resourceGroups/cli_test_cosmosdb_account000001/providers/Microsoft.DocumentDB/databaseAccounts/cli000002/regenerateKey/operationResults/dce5e22d-9ecd-4d07-8ee8-7e536cc847b5?api-version=2023-04-15
->>>>>>> 5307e359
       pragma:
       - no-cache
       server:
@@ -708,12 +552,6 @@
       ParameterSetName:
       - -n -g --key-kind
       User-Agent:
-<<<<<<< HEAD
-      - AZURECLI/2.46.0 azsdk-python-mgmt-cosmosdb/9.0.0 Python/3.10.10 (Linux-5.15.0-1033-azure-x86_64-with-glibc2.31)
-        VSTS_7b238909-6802-4b65-b90d-184bca47f458_build_220_0
-    method: GET
-    uri: https://management.azure.com/subscriptions/00000000-0000-0000-0000-000000000000/providers/Microsoft.DocumentDB/locations/westus/operationsStatus/7157fcc8-c92d-4ea4-8942-ecb575fd83bd?api-version=2022-11-15
-=======
       - AZURECLI/2.49.0 azsdk-python-mgmt-cosmosdb/9.2.0 Python/3.10.11 (Windows-10-10.0.22621-SP0)
     method: GET
     uri: https://management.azure.com/subscriptions/00000000-0000-0000-0000-000000000000/providers/Microsoft.DocumentDB/locations/westus/operationsStatus/dce5e22d-9ecd-4d07-8ee8-7e536cc847b5?api-version=2023-04-15
@@ -809,7 +647,6 @@
       - AZURECLI/2.49.0 azsdk-python-mgmt-cosmosdb/9.2.0 Python/3.10.11 (Windows-10-10.0.22621-SP0)
     method: GET
     uri: https://management.azure.com/subscriptions/00000000-0000-0000-0000-000000000000/providers/Microsoft.DocumentDB/locations/westus/operationsStatus/dce5e22d-9ecd-4d07-8ee8-7e536cc847b5?api-version=2023-04-15
->>>>>>> 5307e359
   response:
     body:
       string: '{"status":"Succeeded"}'
@@ -821,52 +658,41 @@
       content-type:
       - application/json
       date:
-<<<<<<< HEAD
-      - Mon, 13 Mar 2023 18:47:02 GMT
-=======
       - Thu, 08 Jun 2023 17:56:35 GMT
->>>>>>> 5307e359
-      pragma:
-      - no-cache
-      server:
-      - Microsoft-HTTPAPI/2.0
-      strict-transport-security:
-      - max-age=31536000; includeSubDomains
-      transfer-encoding:
-      - chunked
-      vary:
-      - Accept-Encoding
-      x-content-type-options:
-      - nosniff
-      x-ms-gatewayversion:
-      - version=2.14.0
-    status:
-      code: 200
-      message: Ok
-- request:
-    body: null
-    headers:
-      Accept:
-      - '*/*'
-      Accept-Encoding:
-      - gzip, deflate
-      CommandName:
-      - cosmosdb keys regenerate
-      Connection:
-      - keep-alive
-      ParameterSetName:
-      - -n -g --key-kind
-      User-Agent:
-<<<<<<< HEAD
-      - AZURECLI/2.46.0 azsdk-python-mgmt-cosmosdb/9.0.0 Python/3.10.10 (Linux-5.15.0-1033-azure-x86_64-with-glibc2.31)
-        VSTS_7b238909-6802-4b65-b90d-184bca47f458_build_220_0
-    method: GET
-    uri: https://management.azure.com/subscriptions/00000000-0000-0000-0000-000000000000/resourceGroups/cli_test_cosmosdb_account000001/providers/Microsoft.DocumentDB/databaseAccounts/cli000002/regenerateKey/operationResults/7157fcc8-c92d-4ea4-8942-ecb575fd83bd?api-version=2022-11-15
-=======
+      pragma:
+      - no-cache
+      server:
+      - Microsoft-HTTPAPI/2.0
+      strict-transport-security:
+      - max-age=31536000; includeSubDomains
+      transfer-encoding:
+      - chunked
+      vary:
+      - Accept-Encoding
+      x-content-type-options:
+      - nosniff
+      x-ms-gatewayversion:
+      - version=2.14.0
+    status:
+      code: 200
+      message: Ok
+- request:
+    body: null
+    headers:
+      Accept:
+      - '*/*'
+      Accept-Encoding:
+      - gzip, deflate
+      CommandName:
+      - cosmosdb keys regenerate
+      Connection:
+      - keep-alive
+      ParameterSetName:
+      - -n -g --key-kind
+      User-Agent:
       - AZURECLI/2.49.0 azsdk-python-mgmt-cosmosdb/9.2.0 Python/3.10.11 (Windows-10-10.0.22621-SP0)
     method: GET
     uri: https://management.azure.com/subscriptions/00000000-0000-0000-0000-000000000000/resourceGroups/cli_test_cosmosdb_account000001/providers/Microsoft.DocumentDB/databaseAccounts/cli000002/regenerateKey/operationResults/dce5e22d-9ecd-4d07-8ee8-7e536cc847b5?api-version=2023-04-15
->>>>>>> 5307e359
   response:
     body:
       string: '{"status":"Succeeded"}'
@@ -878,11 +704,7 @@
       content-type:
       - application/json
       date:
-<<<<<<< HEAD
-      - Mon, 13 Mar 2023 18:47:02 GMT
-=======
       - Thu, 08 Jun 2023 17:56:35 GMT
->>>>>>> 5307e359
       pragma:
       - no-cache
       server:
@@ -918,24 +740,15 @@
       ParameterSetName:
       - -n -g --key-kind
       User-Agent:
-<<<<<<< HEAD
-      - AZURECLI/2.46.0 azsdk-python-mgmt-cosmosdb/9.0.0 Python/3.10.10 (Linux-5.15.0-1033-azure-x86_64-with-glibc2.31)
-        VSTS_7b238909-6802-4b65-b90d-184bca47f458_build_220_0
-=======
-      - AZURECLI/2.49.0 azsdk-python-mgmt-cosmosdb/9.2.0 Python/3.10.11 (Windows-10-10.0.22621-SP0)
->>>>>>> 5307e359
+      - AZURECLI/2.49.0 azsdk-python-mgmt-cosmosdb/9.2.0 Python/3.10.11 (Windows-10-10.0.22621-SP0)
     method: POST
-    uri: https://management.azure.com/subscriptions/00000000-0000-0000-0000-000000000000/resourceGroups/cli_test_cosmosdb_account000001/providers/Microsoft.DocumentDB/databaseAccounts/cli000002/regenerateKey?api-version=2022-11-15
+    uri: https://management.azure.com/subscriptions/00000000-0000-0000-0000-000000000000/resourceGroups/cli_test_cosmosdb_account000001/providers/Microsoft.DocumentDB/databaseAccounts/cli000002/regenerateKey?api-version=2023-04-15
   response:
     body:
       string: '{"status":"Enqueued"}'
     headers:
       azure-asyncoperation:
-<<<<<<< HEAD
-      - https://management.azure.com/subscriptions/00000000-0000-0000-0000-000000000000/providers/Microsoft.DocumentDB/locations/westus/operationsStatus/84abdce0-b61a-4662-99ba-fb3ea43f4343?api-version=2022-11-15
-=======
       - https://management.azure.com/subscriptions/00000000-0000-0000-0000-000000000000/providers/Microsoft.DocumentDB/locations/westus/operationsStatus/5f584b7a-c8e3-4260-8652-122256128849?api-version=2023-04-15
->>>>>>> 5307e359
       cache-control:
       - no-store, no-cache
       content-length:
@@ -943,15 +756,9 @@
       content-type:
       - application/json
       date:
-<<<<<<< HEAD
-      - Mon, 13 Mar 2023 18:47:04 GMT
-      location:
-      - https://management.azure.com/subscriptions/00000000-0000-0000-0000-000000000000/resourceGroups/cli_test_cosmosdb_account000001/providers/Microsoft.DocumentDB/databaseAccounts/cli000002/regenerateKey/operationResults/84abdce0-b61a-4662-99ba-fb3ea43f4343?api-version=2022-11-15
-=======
       - Thu, 08 Jun 2023 17:56:38 GMT
       location:
       - https://management.azure.com/subscriptions/00000000-0000-0000-0000-000000000000/resourceGroups/cli_test_cosmosdb_account000001/providers/Microsoft.DocumentDB/databaseAccounts/cli000002/regenerateKey/operationResults/5f584b7a-c8e3-4260-8652-122256128849?api-version=2023-04-15
->>>>>>> 5307e359
       pragma:
       - no-cache
       server:
@@ -981,12 +788,6 @@
       ParameterSetName:
       - -n -g --key-kind
       User-Agent:
-<<<<<<< HEAD
-      - AZURECLI/2.46.0 azsdk-python-mgmt-cosmosdb/9.0.0 Python/3.10.10 (Linux-5.15.0-1033-azure-x86_64-with-glibc2.31)
-        VSTS_7b238909-6802-4b65-b90d-184bca47f458_build_220_0
-    method: GET
-    uri: https://management.azure.com/subscriptions/00000000-0000-0000-0000-000000000000/providers/Microsoft.DocumentDB/locations/westus/operationsStatus/84abdce0-b61a-4662-99ba-fb3ea43f4343?api-version=2022-11-15
-=======
       - AZURECLI/2.49.0 azsdk-python-mgmt-cosmosdb/9.2.0 Python/3.10.11 (Windows-10-10.0.22621-SP0)
     method: GET
     uri: https://management.azure.com/subscriptions/00000000-0000-0000-0000-000000000000/providers/Microsoft.DocumentDB/locations/westus/operationsStatus/5f584b7a-c8e3-4260-8652-122256128849?api-version=2023-04-15
@@ -1082,7 +883,6 @@
       - AZURECLI/2.49.0 azsdk-python-mgmt-cosmosdb/9.2.0 Python/3.10.11 (Windows-10-10.0.22621-SP0)
     method: GET
     uri: https://management.azure.com/subscriptions/00000000-0000-0000-0000-000000000000/providers/Microsoft.DocumentDB/locations/westus/operationsStatus/5f584b7a-c8e3-4260-8652-122256128849?api-version=2023-04-15
->>>>>>> 5307e359
   response:
     body:
       string: '{"status":"Succeeded"}'
@@ -1094,52 +894,41 @@
       content-type:
       - application/json
       date:
-<<<<<<< HEAD
-      - Mon, 13 Mar 2023 18:47:33 GMT
-=======
       - Thu, 08 Jun 2023 17:57:38 GMT
->>>>>>> 5307e359
-      pragma:
-      - no-cache
-      server:
-      - Microsoft-HTTPAPI/2.0
-      strict-transport-security:
-      - max-age=31536000; includeSubDomains
-      transfer-encoding:
-      - chunked
-      vary:
-      - Accept-Encoding
-      x-content-type-options:
-      - nosniff
-      x-ms-gatewayversion:
-      - version=2.14.0
-    status:
-      code: 200
-      message: Ok
-- request:
-    body: null
-    headers:
-      Accept:
-      - '*/*'
-      Accept-Encoding:
-      - gzip, deflate
-      CommandName:
-      - cosmosdb keys regenerate
-      Connection:
-      - keep-alive
-      ParameterSetName:
-      - -n -g --key-kind
-      User-Agent:
-<<<<<<< HEAD
-      - AZURECLI/2.46.0 azsdk-python-mgmt-cosmosdb/9.0.0 Python/3.10.10 (Linux-5.15.0-1033-azure-x86_64-with-glibc2.31)
-        VSTS_7b238909-6802-4b65-b90d-184bca47f458_build_220_0
-    method: GET
-    uri: https://management.azure.com/subscriptions/00000000-0000-0000-0000-000000000000/resourceGroups/cli_test_cosmosdb_account000001/providers/Microsoft.DocumentDB/databaseAccounts/cli000002/regenerateKey/operationResults/84abdce0-b61a-4662-99ba-fb3ea43f4343?api-version=2022-11-15
-=======
+      pragma:
+      - no-cache
+      server:
+      - Microsoft-HTTPAPI/2.0
+      strict-transport-security:
+      - max-age=31536000; includeSubDomains
+      transfer-encoding:
+      - chunked
+      vary:
+      - Accept-Encoding
+      x-content-type-options:
+      - nosniff
+      x-ms-gatewayversion:
+      - version=2.14.0
+    status:
+      code: 200
+      message: Ok
+- request:
+    body: null
+    headers:
+      Accept:
+      - '*/*'
+      Accept-Encoding:
+      - gzip, deflate
+      CommandName:
+      - cosmosdb keys regenerate
+      Connection:
+      - keep-alive
+      ParameterSetName:
+      - -n -g --key-kind
+      User-Agent:
       - AZURECLI/2.49.0 azsdk-python-mgmt-cosmosdb/9.2.0 Python/3.10.11 (Windows-10-10.0.22621-SP0)
     method: GET
     uri: https://management.azure.com/subscriptions/00000000-0000-0000-0000-000000000000/resourceGroups/cli_test_cosmosdb_account000001/providers/Microsoft.DocumentDB/databaseAccounts/cli000002/regenerateKey/operationResults/5f584b7a-c8e3-4260-8652-122256128849?api-version=2023-04-15
->>>>>>> 5307e359
   response:
     body:
       string: '{"status":"Succeeded"}'
@@ -1151,11 +940,7 @@
       content-type:
       - application/json
       date:
-<<<<<<< HEAD
-      - Mon, 13 Mar 2023 18:47:34 GMT
-=======
       - Thu, 08 Jun 2023 17:57:38 GMT
->>>>>>> 5307e359
       pragma:
       - no-cache
       server:
@@ -1191,24 +976,15 @@
       ParameterSetName:
       - -n -g --key-kind
       User-Agent:
-<<<<<<< HEAD
-      - AZURECLI/2.46.0 azsdk-python-mgmt-cosmosdb/9.0.0 Python/3.10.10 (Linux-5.15.0-1033-azure-x86_64-with-glibc2.31)
-        VSTS_7b238909-6802-4b65-b90d-184bca47f458_build_220_0
-=======
-      - AZURECLI/2.49.0 azsdk-python-mgmt-cosmosdb/9.2.0 Python/3.10.11 (Windows-10-10.0.22621-SP0)
->>>>>>> 5307e359
+      - AZURECLI/2.49.0 azsdk-python-mgmt-cosmosdb/9.2.0 Python/3.10.11 (Windows-10-10.0.22621-SP0)
     method: POST
-    uri: https://management.azure.com/subscriptions/00000000-0000-0000-0000-000000000000/resourceGroups/cli_test_cosmosdb_account000001/providers/Microsoft.DocumentDB/databaseAccounts/cli000002/regenerateKey?api-version=2022-11-15
+    uri: https://management.azure.com/subscriptions/00000000-0000-0000-0000-000000000000/resourceGroups/cli_test_cosmosdb_account000001/providers/Microsoft.DocumentDB/databaseAccounts/cli000002/regenerateKey?api-version=2023-04-15
   response:
     body:
       string: '{"status":"Enqueued"}'
     headers:
       azure-asyncoperation:
-<<<<<<< HEAD
-      - https://management.azure.com/subscriptions/00000000-0000-0000-0000-000000000000/providers/Microsoft.DocumentDB/locations/westus/operationsStatus/ad3b7557-fd2c-448e-a698-911ffe367b94?api-version=2022-11-15
-=======
       - https://management.azure.com/subscriptions/00000000-0000-0000-0000-000000000000/providers/Microsoft.DocumentDB/locations/westus/operationsStatus/3088603c-c490-44ab-b6d8-287d5cd5e7cb?api-version=2023-04-15
->>>>>>> 5307e359
       cache-control:
       - no-store, no-cache
       content-length:
@@ -1216,15 +992,9 @@
       content-type:
       - application/json
       date:
-<<<<<<< HEAD
-      - Mon, 13 Mar 2023 18:47:36 GMT
-      location:
-      - https://management.azure.com/subscriptions/00000000-0000-0000-0000-000000000000/resourceGroups/cli_test_cosmosdb_account000001/providers/Microsoft.DocumentDB/databaseAccounts/cli000002/regenerateKey/operationResults/ad3b7557-fd2c-448e-a698-911ffe367b94?api-version=2022-11-15
-=======
       - Thu, 08 Jun 2023 17:57:41 GMT
       location:
       - https://management.azure.com/subscriptions/00000000-0000-0000-0000-000000000000/resourceGroups/cli_test_cosmosdb_account000001/providers/Microsoft.DocumentDB/databaseAccounts/cli000002/regenerateKey/operationResults/3088603c-c490-44ab-b6d8-287d5cd5e7cb?api-version=2023-04-15
->>>>>>> 5307e359
       pragma:
       - no-cache
       server:
@@ -1254,12 +1024,6 @@
       ParameterSetName:
       - -n -g --key-kind
       User-Agent:
-<<<<<<< HEAD
-      - AZURECLI/2.46.0 azsdk-python-mgmt-cosmosdb/9.0.0 Python/3.10.10 (Linux-5.15.0-1033-azure-x86_64-with-glibc2.31)
-        VSTS_7b238909-6802-4b65-b90d-184bca47f458_build_220_0
-    method: GET
-    uri: https://management.azure.com/subscriptions/00000000-0000-0000-0000-000000000000/providers/Microsoft.DocumentDB/locations/westus/operationsStatus/ad3b7557-fd2c-448e-a698-911ffe367b94?api-version=2022-11-15
-=======
       - AZURECLI/2.49.0 azsdk-python-mgmt-cosmosdb/9.2.0 Python/3.10.11 (Windows-10-10.0.22621-SP0)
     method: GET
     uri: https://management.azure.com/subscriptions/00000000-0000-0000-0000-000000000000/providers/Microsoft.DocumentDB/locations/westus/operationsStatus/3088603c-c490-44ab-b6d8-287d5cd5e7cb?api-version=2023-04-15
@@ -1355,7 +1119,6 @@
       - AZURECLI/2.49.0 azsdk-python-mgmt-cosmosdb/9.2.0 Python/3.10.11 (Windows-10-10.0.22621-SP0)
     method: GET
     uri: https://management.azure.com/subscriptions/00000000-0000-0000-0000-000000000000/providers/Microsoft.DocumentDB/locations/westus/operationsStatus/3088603c-c490-44ab-b6d8-287d5cd5e7cb?api-version=2023-04-15
->>>>>>> 5307e359
   response:
     body:
       string: '{"status":"Succeeded"}'
@@ -1367,52 +1130,41 @@
       content-type:
       - application/json
       date:
-<<<<<<< HEAD
-      - Mon, 13 Mar 2023 18:48:06 GMT
-=======
       - Thu, 08 Jun 2023 17:58:41 GMT
->>>>>>> 5307e359
-      pragma:
-      - no-cache
-      server:
-      - Microsoft-HTTPAPI/2.0
-      strict-transport-security:
-      - max-age=31536000; includeSubDomains
-      transfer-encoding:
-      - chunked
-      vary:
-      - Accept-Encoding
-      x-content-type-options:
-      - nosniff
-      x-ms-gatewayversion:
-      - version=2.14.0
-    status:
-      code: 200
-      message: Ok
-- request:
-    body: null
-    headers:
-      Accept:
-      - '*/*'
-      Accept-Encoding:
-      - gzip, deflate
-      CommandName:
-      - cosmosdb keys regenerate
-      Connection:
-      - keep-alive
-      ParameterSetName:
-      - -n -g --key-kind
-      User-Agent:
-<<<<<<< HEAD
-      - AZURECLI/2.46.0 azsdk-python-mgmt-cosmosdb/9.0.0 Python/3.10.10 (Linux-5.15.0-1033-azure-x86_64-with-glibc2.31)
-        VSTS_7b238909-6802-4b65-b90d-184bca47f458_build_220_0
-    method: GET
-    uri: https://management.azure.com/subscriptions/00000000-0000-0000-0000-000000000000/resourceGroups/cli_test_cosmosdb_account000001/providers/Microsoft.DocumentDB/databaseAccounts/cli000002/regenerateKey/operationResults/ad3b7557-fd2c-448e-a698-911ffe367b94?api-version=2022-11-15
-=======
+      pragma:
+      - no-cache
+      server:
+      - Microsoft-HTTPAPI/2.0
+      strict-transport-security:
+      - max-age=31536000; includeSubDomains
+      transfer-encoding:
+      - chunked
+      vary:
+      - Accept-Encoding
+      x-content-type-options:
+      - nosniff
+      x-ms-gatewayversion:
+      - version=2.14.0
+    status:
+      code: 200
+      message: Ok
+- request:
+    body: null
+    headers:
+      Accept:
+      - '*/*'
+      Accept-Encoding:
+      - gzip, deflate
+      CommandName:
+      - cosmosdb keys regenerate
+      Connection:
+      - keep-alive
+      ParameterSetName:
+      - -n -g --key-kind
+      User-Agent:
       - AZURECLI/2.49.0 azsdk-python-mgmt-cosmosdb/9.2.0 Python/3.10.11 (Windows-10-10.0.22621-SP0)
     method: GET
     uri: https://management.azure.com/subscriptions/00000000-0000-0000-0000-000000000000/resourceGroups/cli_test_cosmosdb_account000001/providers/Microsoft.DocumentDB/databaseAccounts/cli000002/regenerateKey/operationResults/3088603c-c490-44ab-b6d8-287d5cd5e7cb?api-version=2023-04-15
->>>>>>> 5307e359
   response:
     body:
       string: '{"status":"Succeeded"}'
@@ -1424,11 +1176,7 @@
       content-type:
       - application/json
       date:
-<<<<<<< HEAD
-      - Mon, 13 Mar 2023 18:48:06 GMT
-=======
       - Thu, 08 Jun 2023 17:58:41 GMT
->>>>>>> 5307e359
       pragma:
       - no-cache
       server:
@@ -1464,24 +1212,15 @@
       ParameterSetName:
       - -n -g --key-kind
       User-Agent:
-<<<<<<< HEAD
-      - AZURECLI/2.46.0 azsdk-python-mgmt-cosmosdb/9.0.0 Python/3.10.10 (Linux-5.15.0-1033-azure-x86_64-with-glibc2.31)
-        VSTS_7b238909-6802-4b65-b90d-184bca47f458_build_220_0
-=======
-      - AZURECLI/2.49.0 azsdk-python-mgmt-cosmosdb/9.2.0 Python/3.10.11 (Windows-10-10.0.22621-SP0)
->>>>>>> 5307e359
+      - AZURECLI/2.49.0 azsdk-python-mgmt-cosmosdb/9.2.0 Python/3.10.11 (Windows-10-10.0.22621-SP0)
     method: POST
-    uri: https://management.azure.com/subscriptions/00000000-0000-0000-0000-000000000000/resourceGroups/cli_test_cosmosdb_account000001/providers/Microsoft.DocumentDB/databaseAccounts/cli000002/regenerateKey?api-version=2022-11-15
+    uri: https://management.azure.com/subscriptions/00000000-0000-0000-0000-000000000000/resourceGroups/cli_test_cosmosdb_account000001/providers/Microsoft.DocumentDB/databaseAccounts/cli000002/regenerateKey?api-version=2023-04-15
   response:
     body:
       string: '{"status":"Enqueued"}'
     headers:
       azure-asyncoperation:
-<<<<<<< HEAD
-      - https://management.azure.com/subscriptions/00000000-0000-0000-0000-000000000000/providers/Microsoft.DocumentDB/locations/westus/operationsStatus/728f59ec-d619-4be0-97c0-8931a0b5ab08?api-version=2022-11-15
-=======
       - https://management.azure.com/subscriptions/00000000-0000-0000-0000-000000000000/providers/Microsoft.DocumentDB/locations/westus/operationsStatus/0db7c1b4-57fa-4155-bb5d-e221d1cb965b?api-version=2023-04-15
->>>>>>> 5307e359
       cache-control:
       - no-store, no-cache
       content-length:
@@ -1489,15 +1228,9 @@
       content-type:
       - application/json
       date:
-<<<<<<< HEAD
-      - Mon, 13 Mar 2023 18:48:08 GMT
-      location:
-      - https://management.azure.com/subscriptions/00000000-0000-0000-0000-000000000000/resourceGroups/cli_test_cosmosdb_account000001/providers/Microsoft.DocumentDB/databaseAccounts/cli000002/regenerateKey/operationResults/728f59ec-d619-4be0-97c0-8931a0b5ab08?api-version=2022-11-15
-=======
       - Thu, 08 Jun 2023 17:58:42 GMT
       location:
       - https://management.azure.com/subscriptions/00000000-0000-0000-0000-000000000000/resourceGroups/cli_test_cosmosdb_account000001/providers/Microsoft.DocumentDB/databaseAccounts/cli000002/regenerateKey/operationResults/0db7c1b4-57fa-4155-bb5d-e221d1cb965b?api-version=2023-04-15
->>>>>>> 5307e359
       pragma:
       - no-cache
       server:
@@ -1509,7 +1242,7 @@
       x-ms-gatewayversion:
       - version=2.14.0
       x-ms-ratelimit-remaining-subscription-writes:
-      - '1198'
+      - '1199'
     status:
       code: 202
       message: Accepted
@@ -1527,12 +1260,6 @@
       ParameterSetName:
       - -n -g --key-kind
       User-Agent:
-<<<<<<< HEAD
-      - AZURECLI/2.46.0 azsdk-python-mgmt-cosmosdb/9.0.0 Python/3.10.10 (Linux-5.15.0-1033-azure-x86_64-with-glibc2.31)
-        VSTS_7b238909-6802-4b65-b90d-184bca47f458_build_220_0
-    method: GET
-    uri: https://management.azure.com/subscriptions/00000000-0000-0000-0000-000000000000/providers/Microsoft.DocumentDB/locations/westus/operationsStatus/728f59ec-d619-4be0-97c0-8931a0b5ab08?api-version=2022-11-15
-=======
       - AZURECLI/2.49.0 azsdk-python-mgmt-cosmosdb/9.2.0 Python/3.10.11 (Windows-10-10.0.22621-SP0)
     method: GET
     uri: https://management.azure.com/subscriptions/00000000-0000-0000-0000-000000000000/providers/Microsoft.DocumentDB/locations/westus/operationsStatus/0db7c1b4-57fa-4155-bb5d-e221d1cb965b?api-version=2023-04-15
@@ -1628,7 +1355,6 @@
       - AZURECLI/2.49.0 azsdk-python-mgmt-cosmosdb/9.2.0 Python/3.10.11 (Windows-10-10.0.22621-SP0)
     method: GET
     uri: https://management.azure.com/subscriptions/00000000-0000-0000-0000-000000000000/providers/Microsoft.DocumentDB/locations/westus/operationsStatus/0db7c1b4-57fa-4155-bb5d-e221d1cb965b?api-version=2023-04-15
->>>>>>> 5307e359
   response:
     body:
       string: '{"status":"Succeeded"}'
@@ -1640,52 +1366,41 @@
       content-type:
       - application/json
       date:
-<<<<<<< HEAD
-      - Mon, 13 Mar 2023 18:48:38 GMT
-=======
       - Thu, 08 Jun 2023 17:59:44 GMT
->>>>>>> 5307e359
-      pragma:
-      - no-cache
-      server:
-      - Microsoft-HTTPAPI/2.0
-      strict-transport-security:
-      - max-age=31536000; includeSubDomains
-      transfer-encoding:
-      - chunked
-      vary:
-      - Accept-Encoding
-      x-content-type-options:
-      - nosniff
-      x-ms-gatewayversion:
-      - version=2.14.0
-    status:
-      code: 200
-      message: Ok
-- request:
-    body: null
-    headers:
-      Accept:
-      - '*/*'
-      Accept-Encoding:
-      - gzip, deflate
-      CommandName:
-      - cosmosdb keys regenerate
-      Connection:
-      - keep-alive
-      ParameterSetName:
-      - -n -g --key-kind
-      User-Agent:
-<<<<<<< HEAD
-      - AZURECLI/2.46.0 azsdk-python-mgmt-cosmosdb/9.0.0 Python/3.10.10 (Linux-5.15.0-1033-azure-x86_64-with-glibc2.31)
-        VSTS_7b238909-6802-4b65-b90d-184bca47f458_build_220_0
-    method: GET
-    uri: https://management.azure.com/subscriptions/00000000-0000-0000-0000-000000000000/resourceGroups/cli_test_cosmosdb_account000001/providers/Microsoft.DocumentDB/databaseAccounts/cli000002/regenerateKey/operationResults/728f59ec-d619-4be0-97c0-8931a0b5ab08?api-version=2022-11-15
-=======
+      pragma:
+      - no-cache
+      server:
+      - Microsoft-HTTPAPI/2.0
+      strict-transport-security:
+      - max-age=31536000; includeSubDomains
+      transfer-encoding:
+      - chunked
+      vary:
+      - Accept-Encoding
+      x-content-type-options:
+      - nosniff
+      x-ms-gatewayversion:
+      - version=2.14.0
+    status:
+      code: 200
+      message: Ok
+- request:
+    body: null
+    headers:
+      Accept:
+      - '*/*'
+      Accept-Encoding:
+      - gzip, deflate
+      CommandName:
+      - cosmosdb keys regenerate
+      Connection:
+      - keep-alive
+      ParameterSetName:
+      - -n -g --key-kind
+      User-Agent:
       - AZURECLI/2.49.0 azsdk-python-mgmt-cosmosdb/9.2.0 Python/3.10.11 (Windows-10-10.0.22621-SP0)
     method: GET
     uri: https://management.azure.com/subscriptions/00000000-0000-0000-0000-000000000000/resourceGroups/cli_test_cosmosdb_account000001/providers/Microsoft.DocumentDB/databaseAccounts/cli000002/regenerateKey/operationResults/0db7c1b4-57fa-4155-bb5d-e221d1cb965b?api-version=2023-04-15
->>>>>>> 5307e359
   response:
     body:
       string: '{"status":"Succeeded"}'
@@ -1697,11 +1412,7 @@
       content-type:
       - application/json
       date:
-<<<<<<< HEAD
-      - Mon, 13 Mar 2023 18:48:38 GMT
-=======
       - Thu, 08 Jun 2023 17:59:44 GMT
->>>>>>> 5307e359
       pragma:
       - no-cache
       server:
@@ -1735,21 +1446,12 @@
       ParameterSetName:
       - -n -g
       User-Agent:
-<<<<<<< HEAD
-      - AZURECLI/2.46.0 azsdk-python-mgmt-cosmosdb/9.0.0 Python/3.10.10 (Linux-5.15.0-1033-azure-x86_64-with-glibc2.31)
-        VSTS_7b238909-6802-4b65-b90d-184bca47f458_build_220_0
-=======
-      - AZURECLI/2.49.0 azsdk-python-mgmt-cosmosdb/9.2.0 Python/3.10.11 (Windows-10-10.0.22621-SP0)
->>>>>>> 5307e359
+      - AZURECLI/2.49.0 azsdk-python-mgmt-cosmosdb/9.2.0 Python/3.10.11 (Windows-10-10.0.22621-SP0)
     method: POST
-    uri: https://management.azure.com/subscriptions/00000000-0000-0000-0000-000000000000/resourceGroups/cli_test_cosmosdb_account000001/providers/Microsoft.DocumentDB/databaseAccounts/cli000002/listKeys?api-version=2022-11-15
-  response:
-    body:
-<<<<<<< HEAD
-      string: '{"primaryMasterKey":"xR0lJqTAZ8GaWdS8krWH7GVorOBnnwtSSKScDk3LuQHiRSwhGPfp1zeMoTiiOXNU9UXXDgcRbXfzACDblmnTrw==","secondaryMasterKey":"l8zcGhCx86pZ3NUYXLVzCcuLIi80QN8jfteMiXBFIsJtixuEtVcf58PVcqrLiJUscCB7RhA6L5ZlACDb9UBPNg==","primaryReadonlyMasterKey":"RCNuMW8C581CSbtuAeyecEB2bhbDgFm9Rh3j9N7jMDjIW9GKVrbOGLV2G1XAvlWGV2FtXce4raciACDbdOaZAg==","secondaryReadonlyMasterKey":"X0DLRudJET0jU2fug1eWR1c9a0hFkGLjvbTjW65kk2qeaIS1nw0xVLlxb8z0JrVMX7oKJNRRGzitACDbsDpoeQ=="}'
-=======
+    uri: https://management.azure.com/subscriptions/00000000-0000-0000-0000-000000000000/resourceGroups/cli_test_cosmosdb_account000001/providers/Microsoft.DocumentDB/databaseAccounts/cli000002/listKeys?api-version=2023-04-15
+  response:
+    body:
       string: '{"primaryMasterKey":"PttqXwhabw4GynbmUUhz1vChReMkTl5BZqlWSOvYgy8IsUnOejdNKTWWDiTugFSN32OqasGPLNTlACDb4Uvhvg==","secondaryMasterKey":"w6a3Gr9kBYwHEM89whcjstoWpp2OI8wq1srmxlCs8MiTokqsDdDUGZvLMJSDyN9kuDE1YpcjRHOaACDbWrpHMQ==","primaryReadonlyMasterKey":"AQXqoiV944ONvFCPe5NKBfkY1sBeE6GsB9d3OQw6ePPv7xF0BKGAS4vNBitcvbOeyyuLlM0jhirSACDbuEfHfw==","secondaryReadonlyMasterKey":"j4TP26faMAv5k3JQeI0T5xMDcNqIgoWELWD78rGEiuvxtVru7Zt9Ib2qQo4A0cu7YSYWzv5zO2ZzACDblOhiWg=="}'
->>>>>>> 5307e359
     headers:
       cache-control:
       - no-store, no-cache
@@ -1758,11 +1460,7 @@
       content-type:
       - application/json
       date:
-<<<<<<< HEAD
-      - Mon, 13 Mar 2023 18:48:39 GMT
-=======
       - Thu, 08 Jun 2023 17:59:45 GMT
->>>>>>> 5307e359
       pragma:
       - no-cache
       server:
@@ -1798,21 +1496,12 @@
       ParameterSetName:
       - -n -g
       User-Agent:
-<<<<<<< HEAD
-      - AZURECLI/2.46.0 azsdk-python-mgmt-cosmosdb/9.0.0 Python/3.10.10 (Linux-5.15.0-1033-azure-x86_64-with-glibc2.31)
-        VSTS_7b238909-6802-4b65-b90d-184bca47f458_build_220_0
-=======
-      - AZURECLI/2.49.0 azsdk-python-mgmt-cosmosdb/9.2.0 Python/3.10.11 (Windows-10-10.0.22621-SP0)
->>>>>>> 5307e359
+      - AZURECLI/2.49.0 azsdk-python-mgmt-cosmosdb/9.2.0 Python/3.10.11 (Windows-10-10.0.22621-SP0)
     method: POST
-    uri: https://management.azure.com/subscriptions/00000000-0000-0000-0000-000000000000/resourceGroups/cli_test_cosmosdb_account000001/providers/Microsoft.DocumentDB/databaseAccounts/cli000002/readonlykeys?api-version=2022-11-15
-  response:
-    body:
-<<<<<<< HEAD
-      string: '{"primaryReadonlyMasterKey":"RCNuMW8C581CSbtuAeyecEB2bhbDgFm9Rh3j9N7jMDjIW9GKVrbOGLV2G1XAvlWGV2FtXce4raciACDbdOaZAg==","secondaryReadonlyMasterKey":"X0DLRudJET0jU2fug1eWR1c9a0hFkGLjvbTjW65kk2qeaIS1nw0xVLlxb8z0JrVMX7oKJNRRGzitACDbsDpoeQ=="}'
-=======
+    uri: https://management.azure.com/subscriptions/00000000-0000-0000-0000-000000000000/resourceGroups/cli_test_cosmosdb_account000001/providers/Microsoft.DocumentDB/databaseAccounts/cli000002/readonlykeys?api-version=2023-04-15
+  response:
+    body:
       string: '{"primaryReadonlyMasterKey":"AQXqoiV944ONvFCPe5NKBfkY1sBeE6GsB9d3OQw6ePPv7xF0BKGAS4vNBitcvbOeyyuLlM0jhirSACDbuEfHfw==","secondaryReadonlyMasterKey":"j4TP26faMAv5k3JQeI0T5xMDcNqIgoWELWD78rGEiuvxtVru7Zt9Ib2qQo4A0cu7YSYWzv5zO2ZzACDblOhiWg=="}'
->>>>>>> 5307e359
     headers:
       cache-control:
       - no-store, no-cache
@@ -1821,11 +1510,7 @@
       content-type:
       - application/json
       date:
-<<<<<<< HEAD
-      - Mon, 13 Mar 2023 18:48:40 GMT
-=======
       - Thu, 08 Jun 2023 17:59:46 GMT
->>>>>>> 5307e359
       pragma:
       - no-cache
       server:
@@ -1861,21 +1546,12 @@
       ParameterSetName:
       - -n -g
       User-Agent:
-<<<<<<< HEAD
-      - AZURECLI/2.46.0 azsdk-python-mgmt-cosmosdb/9.0.0 Python/3.10.10 (Linux-5.15.0-1033-azure-x86_64-with-glibc2.31)
-        VSTS_7b238909-6802-4b65-b90d-184bca47f458_build_220_0
-=======
-      - AZURECLI/2.49.0 azsdk-python-mgmt-cosmosdb/9.2.0 Python/3.10.11 (Windows-10-10.0.22621-SP0)
->>>>>>> 5307e359
+      - AZURECLI/2.49.0 azsdk-python-mgmt-cosmosdb/9.2.0 Python/3.10.11 (Windows-10-10.0.22621-SP0)
     method: POST
-    uri: https://management.azure.com/subscriptions/00000000-0000-0000-0000-000000000000/resourceGroups/cli_test_cosmosdb_account000001/providers/Microsoft.DocumentDB/databaseAccounts/cli000002/listKeys?api-version=2022-11-15
-  response:
-    body:
-<<<<<<< HEAD
-      string: '{"primaryMasterKey":"xR0lJqTAZ8GaWdS8krWH7GVorOBnnwtSSKScDk3LuQHiRSwhGPfp1zeMoTiiOXNU9UXXDgcRbXfzACDblmnTrw==","secondaryMasterKey":"l8zcGhCx86pZ3NUYXLVzCcuLIi80QN8jfteMiXBFIsJtixuEtVcf58PVcqrLiJUscCB7RhA6L5ZlACDb9UBPNg==","primaryReadonlyMasterKey":"RCNuMW8C581CSbtuAeyecEB2bhbDgFm9Rh3j9N7jMDjIW9GKVrbOGLV2G1XAvlWGV2FtXce4raciACDbdOaZAg==","secondaryReadonlyMasterKey":"X0DLRudJET0jU2fug1eWR1c9a0hFkGLjvbTjW65kk2qeaIS1nw0xVLlxb8z0JrVMX7oKJNRRGzitACDbsDpoeQ=="}'
-=======
+    uri: https://management.azure.com/subscriptions/00000000-0000-0000-0000-000000000000/resourceGroups/cli_test_cosmosdb_account000001/providers/Microsoft.DocumentDB/databaseAccounts/cli000002/listKeys?api-version=2023-04-15
+  response:
+    body:
       string: '{"primaryMasterKey":"PttqXwhabw4GynbmUUhz1vChReMkTl5BZqlWSOvYgy8IsUnOejdNKTWWDiTugFSN32OqasGPLNTlACDb4Uvhvg==","secondaryMasterKey":"w6a3Gr9kBYwHEM89whcjstoWpp2OI8wq1srmxlCs8MiTokqsDdDUGZvLMJSDyN9kuDE1YpcjRHOaACDbWrpHMQ==","primaryReadonlyMasterKey":"AQXqoiV944ONvFCPe5NKBfkY1sBeE6GsB9d3OQw6ePPv7xF0BKGAS4vNBitcvbOeyyuLlM0jhirSACDbuEfHfw==","secondaryReadonlyMasterKey":"j4TP26faMAv5k3JQeI0T5xMDcNqIgoWELWD78rGEiuvxtVru7Zt9Ib2qQo4A0cu7YSYWzv5zO2ZzACDblOhiWg=="}'
->>>>>>> 5307e359
     headers:
       cache-control:
       - no-store, no-cache
@@ -1884,11 +1560,7 @@
       content-type:
       - application/json
       date:
-<<<<<<< HEAD
-      - Mon, 13 Mar 2023 18:48:40 GMT
-=======
       - Thu, 08 Jun 2023 17:59:46 GMT
->>>>>>> 5307e359
       pragma:
       - no-cache
       server:
