interactions:
- request:
    body: '{"location": "westus", "tags": {"product": "azurecli", "cause": "automation",
      "date": "2018-06-28T20:17:33Z"}}'
    headers:
      Accept: [application/json]
      Accept-Encoding: ['gzip, deflate']
      CommandName: [group create]
      Connection: [keep-alive]
      Content-Length: ['110']
      Content-Type: [application/json; charset=utf-8]
      User-Agent: [python/3.6.2 (Windows-10-10.0.17134-SP0) requests/2.18.4 msrest/0.4.29
          msrest_azure/0.4.31 resourcemanagementclient/1.2.1 Azure-SDK-For-Python
          AZURECLI/2.0.34]
      accept-language: [en-US]
    method: PUT
    uri: https://management.azure.com/subscriptions/00000000-0000-0000-0000-000000000000/resourcegroups/cli_test_vmss_encryption000001?api-version=2018-05-01
  response:
    body: {string: '{"id":"/subscriptions/00000000-0000-0000-0000-000000000000/resourceGroups/cli_test_vmss_encryption000001","name":"cli_test_vmss_encryption000001","location":"westus","tags":{"product":"azurecli","cause":"automation","date":"2018-06-28T20:17:33Z"},"properties":{"provisioningState":"Succeeded"}}'}
    headers:
      cache-control: [no-cache]
      content-length: ['384']
      content-type: [application/json; charset=utf-8]
      date: ['Thu, 28 Jun 2018 20:17:33 GMT']
      expires: ['-1']
      pragma: [no-cache]
      strict-transport-security: [max-age=31536000; includeSubDomains]
      x-content-type-options: [nosniff]
      x-ms-ratelimit-remaining-subscription-writes: ['1197']
    status: {code: 201, message: Created}
- request:
    body: null
    headers:
      Accept: [application/json]
      Accept-Encoding: ['gzip, deflate']
<<<<<<< HEAD
=======
      CommandName: [keyvault create]
      Connection: [keep-alive]
      Content-Type: [application/json; charset=utf-8]
      User-Agent: [python/3.5.4 (Windows-10-10.0.16299-SP0) requests/2.18.4 msrest/0.4.27
          msrest_azure/0.4.25 resourcemanagementclient/1.2.1 Azure-SDK-For-Python
          AZURECLI/2.0.32]
      accept-language: [en-US]
    method: GET
    uri: https://management.azure.com/subscriptions/00000000-0000-0000-0000-000000000000/resourcegroups/cli_test_vmss_encryption000001?api-version=2018-05-01
  response:
    body: {string: '{"id":"/subscriptions/00000000-0000-0000-0000-000000000000/resourceGroups/cli_test_vmss_encryption000001","name":"cli_test_vmss_encryption000001","location":"westus","tags":{"cause":"automation","product":"azurecli","date":"2018-04-22T05:32:42Z"},"properties":{"provisioningState":"Succeeded"}}'}
    headers:
      cache-control: [no-cache]
      content-length: ['384']
      content-type: [application/json; charset=utf-8]
      date: ['Sun, 22 Apr 2018 05:32:48 GMT']
      expires: ['-1']
      pragma: [no-cache]
      strict-transport-security: [max-age=31536000; includeSubDomains]
      vary: [Accept-Encoding]
      x-content-type-options: [nosniff]
    status: {code: 200, message: OK}
- request:
    body: null
    headers:
      Accept: [application/json]
      Accept-Encoding: ['gzip, deflate']
>>>>>>> c9139e9a
      Connection: [keep-alive]
      Content-Type: [application/json; charset=utf-8]
      User-Agent: [python/3.6.2 (Windows-10-10.0.17134-SP0) requests/2.18.4 msrest/0.4.29
          msrest_azure/0.4.31 azure-graphrbac/0.40.0 Azure-SDK-For-Python]
      accept-language: [en-US]
    method: GET
    uri: https://graph.windows.net/00000000-0000-0000-0000-000000000000/me?api-version=1.6
  response:
    body: {string: '{"odata.metadata":"https://graph.windows.net/00000000-0000-0000-0000-000000000000/$metadata#directoryObjects/Microsoft.DirectoryServices.User/@Element","odata.type":"Microsoft.DirectoryServices.User","objectType":"User","objectId":"6ff0a69b-8c04-4618-873e-4a1ee85e5296","deletionTimestamp":null,"accountEnabled":true,"ageGroup":null,"assignedLicenses":[{"disabledPlans":[],"skuId":"488ba24a-39a9-4473-8ee5-19291e71b002"},{"disabledPlans":[],"skuId":"b05e124f-c7cc-45a0-a6aa-8cf78c946968"},{"disabledPlans":["0b03f40b-c404-40c3-8651-2aceb74365fa","b650d915-9886-424b-a08d-633cede56f57","e95bec33-7c88-4a70-8e19-b10bd9d0c014","5dbe027f-2339-4123-9542-606e4d348a72","fe71d6c3-a2ea-4499-9778-da042bf08063","fafd7243-e5c1-4a3a-9e40-495efcb1d3c3"],"skuId":"ea126fc5-a19e-42e2-a731-da9d437bffcf"},{"disabledPlans":[],"skuId":"c7df2760-2c81-4ef7-b578-5b5392b571df"},{"disabledPlans":[],"skuId":"c5928f49-12ba-48f7-ada3-0d743a3601d5"},{"disabledPlans":["e95bec33-7c88-4a70-8e19-b10bd9d0c014","5dbe027f-2339-4123-9542-606e4d348a72"],"skuId":"f82a60b8-1ee3-4cfb-a4fe-1c6a53c2656c"},{"disabledPlans":[],"skuId":"d3b4fe1f-9992-4930-8acb-ca6ec609365e"},{"disabledPlans":[],"skuId":"c52ea49f-fe5d-4e95-93ba-1de91d380f89"}],"assignedPlans":[{"assignedTimestamp":"2018-04-24T02:39:03Z","capabilityStatus":"Enabled","service":"SharePoint","servicePlanId":"fe71d6c3-a2ea-4499-9778-da042bf08063"},{"assignedTimestamp":"2018-04-24T02:39:03Z","capabilityStatus":"Enabled","service":"SharePoint","servicePlanId":"2bdbaf8f-738f-4ac7-9234-3c3ee2ce7d0f"},{"assignedTimestamp":"2018-04-24T02:39:03Z","capabilityStatus":"Deleted","service":"SharePoint","servicePlanId":"2125cfd7-2110-4567-83c4-c1cd5275163d"},{"assignedTimestamp":"2018-04-24T02:39:03Z","capabilityStatus":"Enabled","service":"SharePoint","servicePlanId":"da792a53-cbc0-4184-a10d-e544dd34b3c1"},{"assignedTimestamp":"2018-04-24T02:39:03Z","capabilityStatus":"Deleted","service":"SharePoint","servicePlanId":"c4048e79-4474-4c74-ba9b-c31ff225e511"},{"assignedTimestamp":"2018-04-24T02:39:03Z","capabilityStatus":"Enabled","service":"SharePoint","servicePlanId":"e95bec33-7c88-4a70-8e19-b10bd9d0c014"},{"assignedTimestamp":"2018-04-24T02:39:03Z","capabilityStatus":"Enabled","service":"SharePoint","servicePlanId":"5dbe027f-2339-4123-9542-606e4d348a72"},{"assignedTimestamp":"2018-03-17T22:50:44Z","capabilityStatus":"Enabled","service":"MicrosoftOffice","servicePlanId":"fafd7243-e5c1-4a3a-9e40-495efcb1d3c3"},{"assignedTimestamp":"2018-03-17T05:59:32Z","capabilityStatus":"Enabled","service":"WindowsDefenderATP","servicePlanId":"871d91ec-ec1a-452b-a83f-bd76c7d770ef"},{"assignedTimestamp":"2018-03-17T05:59:32Z","capabilityStatus":"Enabled","service":"AzureAdvancedThreatAnalytics","servicePlanId":"14ab5db5-e6c4-4b20-b4bc-13e36fd2227f"},{"assignedTimestamp":"2018-03-17T05:59:32Z","capabilityStatus":"Enabled","service":"Windows","servicePlanId":"e7c91390-7625-45be-94e0-e16907e03118"},{"assignedTimestamp":"2018-01-09T10:41:20Z","capabilityStatus":"Enabled","service":"ProjectWorkManagement","servicePlanId":"b737dad2-2f6c-4c65-90e3-ca563267e8b9"},{"assignedTimestamp":"2017-12-31T22:19:35Z","capabilityStatus":"Enabled","service":"AADPremiumService","servicePlanId":"41781fb2-bc02-4b7c-bd55-b576c07bb09d"},{"assignedTimestamp":"2017-12-31T22:19:35Z","capabilityStatus":"Enabled","service":"MultiFactorService","servicePlanId":"8a256a2b-b617-496d-b51b-e76466e88db0"},{"assignedTimestamp":"2017-12-31T05:12:40Z","capabilityStatus":"Deleted","service":"Adallom","servicePlanId":"932ad362-64a8-4783-9106-97849a1a30b9"},{"assignedTimestamp":"2017-12-17T05:58:58Z","capabilityStatus":"Enabled","service":"To-Do","servicePlanId":"3fb82609-8c27-4f7b-bd51-30634711ee67"},{"assignedTimestamp":"2017-12-17T05:58:58Z","capabilityStatus":"Enabled","service":"RMSOnline","servicePlanId":"5689bec4-755d-4753-8b61-40975025187c"},{"assignedTimestamp":"2017-12-17T05:58:58Z","capabilityStatus":"Enabled","service":"Adallom","servicePlanId":"2e2ddb96-6af9-4b1d-a3f0-d6ecfd22edb2"},{"assignedTimestamp":"2017-01-26T06:07:42Z","capabilityStatus":"Enabled","service":"Adallom","servicePlanId":"8c098270-9dd4-4350-9b30-ba4703f3b36b"},{"assignedTimestamp":"2017-10-07T00:35:04Z","capabilityStatus":"Enabled","service":"Netbreeze","servicePlanId":"03acaee3-9492-4f40-aed4-bcb6b32981b6"},{"assignedTimestamp":"2017-10-07T00:35:04Z","capabilityStatus":"Enabled","service":"RMSOnline","servicePlanId":"bea4c11e-220a-4e6d-8eb8-8ea15d019f90"},{"assignedTimestamp":"2017-10-07T00:35:04Z","capabilityStatus":"Enabled","service":"RMSOnline","servicePlanId":"6c57d4b6-3b23-47a5-9bc9-69f17b4947b3"},{"assignedTimestamp":"2017-10-07T00:35:04Z","capabilityStatus":"Enabled","service":"CRM","servicePlanId":"d56f3deb-50d8-465a-bedb-f079817ccac1"},{"assignedTimestamp":"2017-07-06T20:16:37Z","capabilityStatus":"Enabled","service":"MicrosoftCommunicationsOnline","servicePlanId":"4828c8ec-dc2e-4779-b502-87ac9ce28ab7"},{"assignedTimestamp":"2017-07-06T20:16:37Z","capabilityStatus":"Enabled","service":"MicrosoftCommunicationsOnline","servicePlanId":"3e26ee1f-8a5f-4d52-aee2-b81ce45c8f40"},{"assignedTimestamp":"2017-07-06T20:16:36Z","capabilityStatus":"Enabled","service":"TeamspaceAPI","servicePlanId":"57ff2da0-773e-42df-b2af-ffb7a2317929"},{"assignedTimestamp":"2017-07-06T20:16:36Z","capabilityStatus":"Deleted","service":"ProcessSimple","servicePlanId":"76846ad7-7776-4c40-a281-a386362dd1b9"},{"assignedTimestamp":"2017-07-06T20:16:36Z","capabilityStatus":"Deleted","service":"PowerAppsService","servicePlanId":"c68f8d98-5534-41c8-bf36-22fa496fa792"},{"assignedTimestamp":"2017-07-06T20:16:36Z","capabilityStatus":"Enabled","service":"YammerEnterprise","servicePlanId":"7547a3fe-08ee-4ccb-b430-5077c5041653"},{"assignedTimestamp":"2017-07-06T20:16:36Z","capabilityStatus":"Enabled","service":"Sway","servicePlanId":"a23b959c-7ce8-4e57-9140-b90eb88a9e97"},{"assignedTimestamp":"2017-07-06T20:16:36Z","capabilityStatus":"Enabled","service":"MicrosoftCommunicationsOnline","servicePlanId":"0feaeb32-d00e-4d66-bd5a-43b5b83db82c"},{"assignedTimestamp":"2017-07-06T20:16:36Z","capabilityStatus":"Enabled","service":"Deskless","servicePlanId":"8c7d2df8-86f0-4902-b2ed-a0458298f3b3"},{"assignedTimestamp":"2017-07-06T20:16:36Z","capabilityStatus":"Deleted","service":"MicrosoftStream","servicePlanId":"9e700747-8b1d-45e5-ab8d-ef187ceec156"},{"assignedTimestamp":"2017-07-06T20:16:36Z","capabilityStatus":"Enabled","service":"exchange","servicePlanId":"efb87545-963c-4e0d-99df-69c6916d9eb0"},{"assignedTimestamp":"2017-07-06T20:16:36Z","capabilityStatus":"Enabled","service":"MicrosoftOffice","servicePlanId":"43de0ff5-c92c-492b-9116-175376d08c38"},{"assignedTimestamp":"2017-07-06T20:16:36Z","capabilityStatus":"Deleted","service":"OfficeForms","servicePlanId":"2789c901-c14e-48ab-a76a-be334d9d793a"},{"assignedTimestamp":"2017-07-06T20:16:35Z","capabilityStatus":"Enabled","service":"OfficeForms","servicePlanId":"e212cbc7-0961-4c40-9825-01117710dcb1"},{"assignedTimestamp":"2017-07-06T20:16:35Z","capabilityStatus":"Enabled","service":"OfficeForms","servicePlanId":"159f4cd6-e380-449f-a816-af1a9ef76344"},{"assignedTimestamp":"2017-06-12T01:37:17Z","capabilityStatus":"Enabled","service":"MicrosoftStream","servicePlanId":"6c6042f5-6f01-4d67-b8c1-eb99d36eed3e"},{"assignedTimestamp":"2017-06-12T01:37:17Z","capabilityStatus":"Enabled","service":"AADPremiumService","servicePlanId":"eec0eb4f-6444-4f95-aba0-50c24d67f998"},{"assignedTimestamp":"2017-06-12T01:37:17Z","capabilityStatus":"Enabled","service":"SCO","servicePlanId":"c1ec4a95-1f05-45b3-a911-aa3fa01094f5"},{"assignedTimestamp":"2017-05-13T00:29:58Z","capabilityStatus":"Enabled","service":"exchange","servicePlanId":"8e0c0a52-6a6c-4d40-8370-dd62790dcd70"},{"assignedTimestamp":"2017-01-26T06:07:42Z","capabilityStatus":"Enabled","service":"exchange","servicePlanId":"9f431833-0334-42de-a7dc-70aa40db46db"},{"assignedTimestamp":"2017-01-26T06:07:42Z","capabilityStatus":"Enabled","service":"PowerBI","servicePlanId":"70d33638-9c74-4d01-bfd3-562de28bd4ba"},{"assignedTimestamp":"2017-01-26T06:07:42Z","capabilityStatus":"Enabled","service":"exchange","servicePlanId":"4de31727-a228-4ec3-a5bf-8e45b5ca48cc"},{"assignedTimestamp":"2017-01-26T06:07:42Z","capabilityStatus":"Deleted","service":"AzureAnalysis","servicePlanId":"2049e525-b859-401b-b2a0-e0a31c4b1fe4"},{"assignedTimestamp":"2017-01-26T06:07:42Z","capabilityStatus":"Enabled","service":"exchange","servicePlanId":"34c0d7a0-a70f-4668-9238-47f9fc208882"},{"assignedTimestamp":"2016-12-19T03:37:31Z","capabilityStatus":"Deleted","service":"PowerBI","servicePlanId":"fc0a60aa-feee-4746-a0e3-aecfe81a38dd"},{"assignedTimestamp":"2016-11-18T19:22:29Z","capabilityStatus":"Enabled","service":"PowerAppsService","servicePlanId":"9c0dab89-a30c-4117-86e7-97bda240acd2"},{"assignedTimestamp":"2016-11-18T19:22:29Z","capabilityStatus":"Enabled","service":"ProcessSimple","servicePlanId":"07699545-9485-468e-95b6-2fca3738be01"},{"assignedTimestamp":"2012-10-30T00:30:38Z","capabilityStatus":"Enabled","service":"MicrosoftOffice","servicePlanId":"663a804f-1c30-4ff0-9915-9db84f0d1cea"},{"assignedTimestamp":"2015-07-30T05:48:04Z","capabilityStatus":"Enabled","service":"MicrosoftCommunicationsOnline","servicePlanId":"5a10155d-f5c1-411a-a8ec-e99aae125390"},{"assignedTimestamp":"2015-07-30T05:48:04Z","capabilityStatus":"Deleted","service":"MicrosoftCommunicationsOnline","servicePlanId":"27216c54-caf8-4d0d-97e2-517afb5c08f6"}],"city":"REDMOND","companyName":"MICROSOFT","consentProvidedForMinor":null,"country":null,"createdDateTime":null,"creationType":null,"department":"Azure
        Key Vault ENG","dirSyncEnabled":true,"displayName":"Scott Schaab","employeeId":null,"facsimileTelephoneNumber":null,"givenName":"Scott","immutableId":"267213","isCompromised":null,"jobTitle":"SENIOR
        SOFTWARE ENGINEER","lastDirSyncTime":"2018-06-11T16:52:13Z","legalAgeGroupClassification":null,"mail":"sschaab@microsoft.com","mailNickname":"sschaab","mobile":null,"onPremisesDistinguishedName":"CN=Scott
        Schaab,OU=UserAccounts,DC=redmond,DC=corp,DC=microsoft,DC=com","onPremisesSecurityIdentifier":"S-1-5-21-2127521184-1604012920-1887927527-2412997","otherMails":[],"passwordPolicies":"DisablePasswordExpiration","passwordProfile":null,"physicalDeliveryOfficeName":"27/2558","postalCode":null,"preferredLanguage":null,"provisionedPlans":[{"capabilityStatus":"Deleted","provisioningStatus":"Success","service":"SharePoint"},{"capabilityStatus":"Enabled","provisioningStatus":"Success","service":"SharePoint"},{"capabilityStatus":"Enabled","provisioningStatus":"Success","service":"SharePoint"},{"capabilityStatus":"Deleted","provisioningStatus":"Success","service":"SharePoint"},{"capabilityStatus":"Enabled","provisioningStatus":"Success","service":"SharePoint"},{"capabilityStatus":"Enabled","provisioningStatus":"Success","service":"SharePoint"},{"capabilityStatus":"Enabled","provisioningStatus":"Success","service":"SharePoint"},{"capabilityStatus":"Enabled","provisioningStatus":"Success","service":"Netbreeze"},{"capabilityStatus":"Enabled","provisioningStatus":"Success","service":"CRM"},{"capabilityStatus":"Enabled","provisioningStatus":"Success","service":"MicrosoftCommunicationsOnline"},{"capabilityStatus":"Enabled","provisioningStatus":"Success","service":"MicrosoftCommunicationsOnline"},{"capabilityStatus":"Enabled","provisioningStatus":"Success","service":"MicrosoftCommunicationsOnline"},{"capabilityStatus":"Enabled","provisioningStatus":"Success","service":"exchange"},{"capabilityStatus":"Enabled","provisioningStatus":"Success","service":"exchange"},{"capabilityStatus":"Enabled","provisioningStatus":"Success","service":"exchange"},{"capabilityStatus":"Enabled","provisioningStatus":"Success","service":"exchange"},{"capabilityStatus":"Enabled","provisioningStatus":"Success","service":"exchange"},{"capabilityStatus":"Enabled","provisioningStatus":"Success","service":"MicrosoftOffice"},{"capabilityStatus":"Enabled","provisioningStatus":"Success","service":"MicrosoftOffice"},{"capabilityStatus":"Enabled","provisioningStatus":"Success","service":"MicrosoftCommunicationsOnline"},{"capabilityStatus":"Deleted","provisioningStatus":"Success","service":"MicrosoftCommunicationsOnline"},{"capabilityStatus":"Enabled","provisioningStatus":"Success","service":"MicrosoftOffice"}],"provisioningErrors":[],"proxyAddresses":["X500:/O=Nokia/OU=HUB/cn=Recipients/cn=sschaab","X500:/O=microsoft/ou=External
        (FYDIBOHF25SPDLT)/cn=Recipients/cn=944cb790112943169ec88996419db2be","X500:/o=SDF/ou=Exchange
        Administrative Group (FYDIBOHF23SPDLT)/cn=Recipients/cn=sdflabs.com-51490-Scott
        Schaabdfa2a918","X500:/o=microsoft/ou=First Administrative Group/cn=Recipients/cn=sschaab","X500:/o=microsoft/ou=Exchange
        Administrative Group (FYDIBOHF23SPDLT)/cn=Recipients/cn=Scott Schaab","X500:/o=SDF/ou=Exchange
        Administrative Group (FYDIBOHF23SPDLT)/cn=Recipients/cn=sschaab_microsoft.comd412b5bf","X500:/o=SDF/ou=Exchange
        Administrative Group (FYDIBOHF23SPDLT)/cn=Recipients/cn=sdflabs.com-51490-Scott
        Schaab","X500:/o=SDF/ou=Exchange Administrative Group (FYDIBOHF23SPDLT)/cn=Recipients/cn=51490-sschaab_73c949efde","X500:/o=MSNBC/ou=Servers/cn=Recipients/cn=sschaab","X500:/o=ExchangeLabs/ou=Exchange
        Administrative Group (FYDIBOHF23SPDLT)/cn=Recipients/cn=sschaab93f6f89e09","X500:/o=ExchangeLabs/ou=Exchange
        Administrative Group (FYDIBOHF23SPDLT)/cn=Recipients/cn=microsoft.onmicrosoft.com-55760-Scott
        Schaab","X500:/O=microsoft/OU=northamerica/cn=Recipients/cn=sschaab","X500:/o=MMS/ou=Exchange
        Administrative Group (FYDIBOHF23SPDLT)/cn=Recipients/cn=Scott Schaab65cf6002-c6c1-4ed7-b2d3-2b2104a6be0f","SMTP:sschaab@microsoft.com","smtp:sschaab@Service.microsoft.com"],"refreshTokensValidFromDateTime":"2018-06-11T16:20:00Z","showInAddressList":true,"signInNames":[],"sipProxyAddress":"sschaab@microsoft.com","state":null,"streetAddress":null,"surname":"Schaab","telephoneNumber":"+1
        (425) 7055948","thumbnailPhoto@odata.mediaContentType":"image/Jpeg","usageLocation":"US","userIdentities":[],"userPrincipalName":"sschaab@microsoft.com","userType":null,"extension_18e31482d3fb4a8ea958aa96b662f508_SupervisorInd":"N","extension_18e31482d3fb4a8ea958aa96b662f508_ProfitCenterCode":"P10161081","extension_18e31482d3fb4a8ea958aa96b662f508_CostCenterCode":"10161081","extension_18e31482d3fb4a8ea958aa96b662f508_ReportsToPersonnelNbr":"86712","extension_18e31482d3fb4a8ea958aa96b662f508_ReportsToFullName":"Randall,
        Richard J.","extension_18e31482d3fb4a8ea958aa96b662f508_ReportsToEmailName":"RRANDALL","extension_18e31482d3fb4a8ea958aa96b662f508_PositionNumber":"91386158","extension_18e31482d3fb4a8ea958aa96b662f508_BuildingName":"27","extension_18e31482d3fb4a8ea958aa96b662f508_BuildingID":"25","extension_18e31482d3fb4a8ea958aa96b662f508_AddressLine1":"1
        Microsoft Way","extension_18e31482d3fb4a8ea958aa96b662f508_CityName":"REDMOND","extension_18e31482d3fb4a8ea958aa96b662f508_CompanyCode":"1010","extension_18e31482d3fb4a8ea958aa96b662f508_CountryShortCode":"US","extension_18e31482d3fb4a8ea958aa96b662f508_LocationAreaCode":"US","extension_18e31482d3fb4a8ea958aa96b662f508_PersonnelNumber":"267213","extension_18e31482d3fb4a8ea958aa96b662f508_StateProvinceCode":"WA","extension_18e31482d3fb4a8ea958aa96b662f508_ZipCode":"98052"}'}
    headers:
      access-control-allow-origin: ['*']
      cache-control: [no-cache]
      content-length: ['15221']
      content-type: [application/json; odata=minimalmetadata; streaming=true; charset=utf-8]
      dataserviceversion: [3.0;]
      date: ['Thu, 28 Jun 2018 20:17:34 GMT']
      duration: ['1118522']
      expires: ['-1']
      ocp-aad-diagnostics-server-name: [tqsvrwCmDhrCSNHu2t6CdV0LI4CjAgREZGXRcEu5W18=]
      ocp-aad-session-key: [27ku2RPvBLNLWXlXH5QqeJ1ZDvn-WX9RGQEQoT-HYWYTZeGXK2fPk5IM4tPbBLMN4eGg09MRaOBZPpjICvTLDjhR1MWrQoqzyH5CmOYj70gRfW_h4o4x1wpieBsYqeZy.tuiiuTTcYTcz7hOjBpnAMr9w2mDVK_vqOtVk2Nmbt0Q]
      pragma: [no-cache]
      request-id: [e44c0dd6-71a9-45c9-9574-8aed53a71c68]
      server: [Microsoft-IIS/10.0]
      strict-transport-security: [max-age=31536000; includeSubDomains]
      x-aspnet-version: [4.0.30319]
      x-content-type-options: [nosniff]
      x-ms-dirapi-data-contract-version: ['1.6']
      x-powered-by: [ASP.NET, ASP.NET]
    status: {code: 200, message: OK}
- request:
    body: '{"location": "eastus2", "properties": {"tenantId": "72f988bf-86f1-41af-91ab-2d7cd011db47",
      "sku": {"family": "A", "name": "standard"}, "accessPolicies": [{"tenantId":
      "72f988bf-86f1-41af-91ab-2d7cd011db47", "objectId": "6ff0a69b-8c04-4618-873e-4a1ee85e5296",
      "permissions": {"keys": ["get", "create", "delete", "list", "update", "import",
      "backup", "restore", "recover"], "secrets": ["get", "list", "set", "delete",
      "backup", "restore", "recover"], "certificates": ["get", "list", "delete", "create",
      "import", "update", "managecontacts", "getissuers", "listissuers", "setissuers",
      "deleteissuers", "manageissuers", "recover"], "storage": ["get", "list", "delete",
      "set", "update", "regeneratekey", "setsas", "listsas", "getsas", "deletesas"]}}],
      "enabledForDiskEncryption": true}}'
    headers:
      Accept: [application/json]
      Accept-Encoding: ['gzip, deflate']
      CommandName: [keyvault create]
      Connection: [keep-alive]
      Content-Length: ['781']
      Content-Type: [application/json; charset=utf-8]
      User-Agent: [python/3.6.2 (Windows-10-10.0.17134-SP0) requests/2.18.4 msrest/0.4.29
          msrest_azure/0.4.31 azure-mgmt-keyvault/1.0.0b1 Azure-SDK-For-Python AZURECLI/2.0.34]
      accept-language: [en-US]
    method: PUT
    uri: https://management.azure.com/subscriptions/00000000-0000-0000-0000-000000000000/resourceGroups/cli_test_vmss_encryption000001/providers/Microsoft.KeyVault/vaults/vault000002?api-version=2018-02-14
  response:
    body: {string: '{"id":"/subscriptions/00000000-0000-0000-0000-000000000000/resourceGroups/cli_test_vmss_encryption000001/providers/Microsoft.KeyVault/vaults/vault000002","name":"vault000002","type":"Microsoft.KeyVault/vaults","location":"eastus2","tags":{},"properties":{"sku":{"family":"A","name":"standard"},"tenantId":"72f988bf-86f1-41af-91ab-2d7cd011db47","accessPolicies":[{"tenantId":"72f988bf-86f1-41af-91ab-2d7cd011db47","objectId":"6ff0a69b-8c04-4618-873e-4a1ee85e5296","permissions":{"keys":["get","create","delete","list","update","import","backup","restore","recover"],"secrets":["get","list","set","delete","backup","restore","recover"],"certificates":["get","list","delete","create","import","update","managecontacts","getissuers","listissuers","setissuers","deleteissuers","manageissuers","recover"],"storage":["get","list","delete","set","update","regeneratekey","setsas","listsas","getsas","deletesas"]}}],"enabledForDeployment":false,"enabledForDiskEncryption":true,"vaultUri":"https://vault000002.vault.azure.net","provisioningState":"RegisteringDns"}}'}
    headers:
      cache-control: [no-cache]
      content-length: ['1097']
      content-type: [application/json; charset=utf-8]
      date: ['Thu, 28 Jun 2018 20:17:38 GMT']
      expires: ['-1']
      pragma: [no-cache]
      server: [Microsoft-IIS/10.0]
      strict-transport-security: [max-age=31536000; includeSubDomains]
      transfer-encoding: [chunked]
      vary: [Accept-Encoding]
      x-aspnet-version: [4.0.30319]
      x-content-type-options: [nosniff]
      x-ms-keyvault-service-version: [1.0.0.220]
      x-ms-ratelimit-remaining-subscription-writes: ['1195']
      x-powered-by: [ASP.NET]
    status: {code: 200, message: OK}
- request:
    body: null
    headers:
      Accept: [application/json]
      Accept-Encoding: ['gzip, deflate']
      CommandName: [keyvault create]
      Connection: [keep-alive]
      User-Agent: [python/3.6.2 (Windows-10-10.0.17134-SP0) requests/2.18.4 msrest/0.4.29
          msrest_azure/0.4.31 azure-mgmt-keyvault/1.0.0b1 Azure-SDK-For-Python AZURECLI/2.0.34]
    method: GET
<<<<<<< HEAD
    uri: https://management.azure.com/subscriptions/00000000-0000-0000-0000-000000000000/resourceGroups/cli_test_vmss_encryption000001/providers/Microsoft.KeyVault/vaults/vault000002?api-version=2018-02-14
=======
    uri: https://management.azure.com/subscriptions/00000000-0000-0000-0000-000000000000/resourcegroups/cli_test_vmss_encryption000001?api-version=2018-05-01
>>>>>>> c9139e9a
  response:
    body: {string: '{"id":"/subscriptions/00000000-0000-0000-0000-000000000000/resourceGroups/cli_test_vmss_encryption000001/providers/Microsoft.KeyVault/vaults/vault000002","name":"vault000002","type":"Microsoft.KeyVault/vaults","location":"eastus2","tags":{},"properties":{"sku":{"family":"A","name":"standard"},"tenantId":"72f988bf-86f1-41af-91ab-2d7cd011db47","accessPolicies":[{"tenantId":"72f988bf-86f1-41af-91ab-2d7cd011db47","objectId":"6ff0a69b-8c04-4618-873e-4a1ee85e5296","permissions":{"keys":["get","create","delete","list","update","import","backup","restore","recover"],"secrets":["get","list","set","delete","backup","restore","recover"],"certificates":["get","list","delete","create","import","update","managecontacts","getissuers","listissuers","setissuers","deleteissuers","manageissuers","recover"],"storage":["get","list","delete","set","update","regeneratekey","setsas","listsas","getsas","deletesas"]}}],"enabledForDeployment":false,"enabledForDiskEncryption":true,"vaultUri":"https://vault000002.vault.azure.net/","provisioningState":"Succeeded"}}'}
    headers:
      cache-control: [no-cache]
      content-length: ['1093']
      content-type: [application/json; charset=utf-8]
      date: ['Thu, 28 Jun 2018 20:18:08 GMT']
      expires: ['-1']
      pragma: [no-cache]
      server: [Microsoft-IIS/10.0]
      strict-transport-security: [max-age=31536000; includeSubDomains]
      transfer-encoding: [chunked]
      vary: [Accept-Encoding]
      x-aspnet-version: [4.0.30319]
      x-content-type-options: [nosniff]
      x-ms-keyvault-service-version: [1.0.0.220]
      x-powered-by: [ASP.NET]
    status: {code: 200, message: OK}
- request:
    body: null
    headers:
      Accept: ['*/*']
      Accept-Encoding: ['gzip, deflate']
      Connection: [keep-alive]
      User-Agent: [python-requests/2.18.4]
    method: GET
    uri: https://raw.githubusercontent.com/Azure/azure-rest-api-specs/master/arm-compute/quickstart-templates/aliases.json
  response:
    body: {string: "{\n  \"$schema\":\"http://schema.management.azure.com/schemas/2015-01-01/deploymentTemplate.json\"\
        ,\n  \"contentVersion\":\"1.0.0.0\",\n  \"parameters\":{},\n  \"variables\"\
        :{},\n  \"resources\":[],\n\n  \"outputs\":{\n    \"aliases\":{\n      \"\
        type\":\"object\",\n      \"value\":{\n\n        \"Linux\":{\n          \"\
        CentOS\":{\n            \"publisher\":\"OpenLogic\",\n            \"offer\"\
        :\"CentOS\",\n            \"sku\":\"7.3\",\n            \"version\":\"latest\"\
        \n          },\n          \"CoreOS\":{\n            \"publisher\":\"CoreOS\"\
        ,\n            \"offer\":\"CoreOS\",\n            \"sku\":\"Stable\",\n  \
        \          \"version\":\"latest\"\n          },\n          \"Debian\":{\n\
        \            \"publisher\":\"credativ\",\n            \"offer\":\"Debian\"\
        ,\n            \"sku\":\"8\",\n            \"version\":\"latest\"\n      \
        \    },\n          \"openSUSE-Leap\": {\n            \"publisher\":\"SUSE\"\
        ,\n            \"offer\":\"openSUSE-Leap\",\n            \"sku\":\"42.3\"\
        ,\n            \"version\": \"latest\"\n          },\n          \"RHEL\":{\n\
        \            \"publisher\":\"RedHat\",\n            \"offer\":\"RHEL\",\n\
        \            \"sku\":\"7.3\",\n            \"version\":\"latest\"\n      \
        \    },\n          \"SLES\":{\n            \"publisher\":\"SUSE\",\n     \
        \       \"offer\":\"SLES\",\n            \"sku\":\"12-SP2\",\n           \
        \ \"version\":\"latest\"\n          },\n          \"UbuntuLTS\":{\n      \
        \      \"publisher\":\"Canonical\",\n            \"offer\":\"UbuntuServer\"\
        ,\n            \"sku\":\"16.04-LTS\",\n            \"version\":\"latest\"\n\
        \          }\n        },\n\n        \"Windows\":{\n          \"Win2016Datacenter\"\
        :{\n            \"publisher\":\"MicrosoftWindowsServer\",\n            \"\
        offer\":\"WindowsServer\",\n            \"sku\":\"2016-Datacenter\",\n   \
        \         \"version\":\"latest\"\n          },\n          \"Win2012R2Datacenter\"\
        :{\n            \"publisher\":\"MicrosoftWindowsServer\",\n            \"\
        offer\":\"WindowsServer\",\n            \"sku\":\"2012-R2-Datacenter\",\n\
        \            \"version\":\"latest\"\n          },\n          \"Win2012Datacenter\"\
        :{\n            \"publisher\":\"MicrosoftWindowsServer\",\n            \"\
        offer\":\"WindowsServer\",\n            \"sku\":\"2012-Datacenter\",\n   \
        \         \"version\":\"latest\"\n          },\n          \"Win2008R2SP1\"\
        :{\n            \"publisher\":\"MicrosoftWindowsServer\",\n            \"\
        offer\":\"WindowsServer\",\n            \"sku\":\"2008-R2-SP1\",\n       \
        \     \"version\":\"latest\"\n          }\n        }\n      }\n    }\n  }\n\
        }\n"}
    headers:
      accept-ranges: [bytes]
      access-control-allow-origin: ['*']
      cache-control: [max-age=300]
      connection: [keep-alive]
      content-length: ['2235']
      content-security-policy: [default-src 'none'; style-src 'unsafe-inline'; sandbox]
      content-type: [text/plain; charset=utf-8]
      date: ['Thu, 28 Jun 2018 20:19:10 GMT']
      etag: ['"60d07919b4224266adafb81340896eea100dc887"']
      expires: ['Thu, 28 Jun 2018 20:24:10 GMT']
      source-age: ['166']
      strict-transport-security: [max-age=31536000]
      vary: ['Authorization,Accept-Encoding']
      via: [1.1 varnish]
      x-cache: [HIT]
      x-cache-hits: ['1']
      x-content-type-options: [nosniff]
      x-fastly-request-id: [321aafec6f168583e86337f89c35c65efed9d0f0]
      x-frame-options: [deny]
      x-geo-block-list: ['']
      x-github-request-id: ['9A2E:4C2A:F46BE:100C36:5B354217']
      x-served-by: [cache-dfw18637-DFW]
      x-timer: ['S1530217151.520331,VS0,VE0']
      x-xss-protection: [1; mode=block]
    status: {code: 200, message: OK}
- request:
    body: null
    headers:
      Accept: [application/json]
      Accept-Encoding: ['gzip, deflate']
      CommandName: [vmss create]
      Connection: [keep-alive]
      Content-Type: [application/json; charset=utf-8]
      User-Agent: [python/3.6.2 (Windows-10-10.0.17134-SP0) requests/2.18.4 msrest/0.4.29
          msrest_azure/0.4.31 networkmanagementclient/2.0.0rc2 Azure-SDK-For-Python
          AZURECLI/2.0.34]
      accept-language: [en-US]
    method: GET
    uri: https://management.azure.com/subscriptions/00000000-0000-0000-0000-000000000000/resourceGroups/cli_test_vmss_encryption000001/providers/Microsoft.Network/virtualNetworks?api-version=2018-01-01
  response:
    body: {string: '{"value":[]}'}
    headers:
      cache-control: [no-cache]
      content-length: ['12']
      content-type: [application/json; charset=utf-8]
      date: ['Thu, 28 Jun 2018 20:19:10 GMT']
      expires: ['-1']
      pragma: [no-cache]
      strict-transport-security: [max-age=31536000; includeSubDomains]
      vary: [Accept-Encoding]
      x-content-type-options: [nosniff]
    status: {code: 200, message: OK}
- request:
    body: 'b''{"properties": {"template": {"$schema": "https://schema.management.azure.com/schemas/2015-01-01/deploymentTemplate.json#",
      "contentVersion": "1.0.0.0", "parameters": {"adminPassword": {"type": "securestring",
      "metadata": {"description": "Secure adminPassword"}}}, "variables": {}, "resources":
      [{"name": "vmss1VNET", "type": "Microsoft.Network/virtualNetworks", "location":
      "eastus2", "apiVersion": "2015-06-15", "dependsOn": [], "tags": {}, "properties":
      {"addressSpace": {"addressPrefixes": ["10.0.0.0/16"]}, "subnets": [{"name":
      "vmss1Subnet", "properties": {"addressPrefix": "10.0.0.0/24"}}]}}, {"apiVersion":
      "2018-01-01", "type": "Microsoft.Network/publicIPAddresses", "name": "vmss1LBPublicIP",
      "location": "eastus2", "tags": {}, "dependsOn": [], "properties": {"publicIPAllocationMethod":
      "Dynamic"}}, {"type": "Microsoft.Network/loadBalancers", "name": "vmss1LB",
      "location": "eastus2", "tags": {}, "apiVersion": "2018-01-01", "dependsOn":
      ["Microsoft.Network/virtualNetworks/vmss1VNET", "Microsoft.Network/publicIpAddresses/vmss1LBPublicIP"],
      "properties": {"backendAddressPools": [{"name": "vmss1LBBEPool"}], "inboundNatPools":
      [{"name": "vmss1LBNatPool", "properties": {"frontendIPConfiguration": {"id":
      "[concat(resourceId(\''Microsoft.Network/loadBalancers\'', \''vmss1LB\''), \''/frontendIPConfigurations/\'',
      \''loadBalancerFrontEnd\'')]"}, "protocol": "tcp", "frontendPortRangeStart":
      "50000", "frontendPortRangeEnd": "50119", "backendPort": 3389}}], "frontendIPConfigurations":
      [{"name": "loadBalancerFrontEnd", "properties": {"publicIPAddress": {"id": "/subscriptions/00000000-0000-0000-0000-000000000000/resourceGroups/cli_test_vmss_encryption000001/providers/Microsoft.Network/publicIPAddresses/vmss1LBPublicIP"}}}]}},
      {"type": "Microsoft.Compute/virtualMachineScaleSets", "name": "vmss1", "location":
      "eastus2", "tags": {}, "apiVersion": "2017-12-01", "dependsOn": ["Microsoft.Network/virtualNetworks/vmss1VNET",
      "Microsoft.Network/loadBalancers/vmss1LB"], "sku": {"name": "Standard_D1_v2",
      "capacity": 1}, "properties": {"overprovision": true, "upgradePolicy": {"mode":
      "manual"}, "virtualMachineProfile": {"storageProfile": {"osDisk": {"createOption":
      "FromImage", "caching": "ReadWrite", "managedDisk": {"storageAccountType": null}},
      "imageReference": {"publisher": "MicrosoftWindowsServer", "offer": "WindowsServer",
      "sku": "2016-Datacenter", "version": "latest"}}, "osProfile": {"computerNamePrefix":
      "vmss174f7", "adminUsername": "clitester1", "adminPassword": "[parameters(\''adminPassword\'')]"},
      "networkProfile": {"networkInterfaceConfigurations": [{"name": "vmss174f7Nic",
      "properties": {"primary": "true", "ipConfigurations": [{"name": "vmss174f7IPConfig",
      "properties": {"subnet": {"id": "/subscriptions/00000000-0000-0000-0000-000000000000/resourceGroups/cli_test_vmss_encryption000001/providers/Microsoft.Network/virtualNetworks/vmss1VNET/subnets/vmss1Subnet"},
      "loadBalancerBackendAddressPools": [{"id": "/subscriptions/00000000-0000-0000-0000-000000000000/resourceGroups/cli_test_vmss_encryption000001/providers/Microsoft.Network/loadBalancers/vmss1LB/backendAddressPools/vmss1LBBEPool"}],
      "loadBalancerInboundNatPools": [{"id": "/subscriptions/00000000-0000-0000-0000-000000000000/resourceGroups/cli_test_vmss_encryption000001/providers/Microsoft.Network/loadBalancers/vmss1LB/inboundNatPools/vmss1LBNatPool"}]}}]}}]}},
      "singlePlacementGroup": null}}], "outputs": {"VMSS": {"type": "object", "value":
      "[reference(resourceId(\''Microsoft.Compute/virtualMachineScaleSets\'', \''vmss1\''),providers(\''Microsoft.Compute\'',
      \''virtualMachineScaleSets\'').apiVersions[0])]"}}}, "parameters": {"adminPassword":
      {"value": "Test123456789!"}}, "mode": "Incremental"}}'''
    headers:
      Accept: [application/json]
      Accept-Encoding: ['gzip, deflate']
      CommandName: [vmss create]
      Connection: [keep-alive]
      Content-Length: ['3843']
      Content-Type: [application/json; charset=utf-8]
      User-Agent: [python/3.6.2 (Windows-10-10.0.17134-SP0) requests/2.18.4 msrest/0.4.29
          msrest_azure/0.4.31 resourcemanagementclient/1.2.1 Azure-SDK-For-Python
          AZURECLI/2.0.34]
      accept-language: [en-US]
    method: PUT
    uri: https://management.azure.com/subscriptions/00000000-0000-0000-0000-000000000000/resourcegroups/cli_test_vmss_encryption000001/providers/Microsoft.Resources/deployments/mock-deployment?api-version=2018-05-01
  response:
<<<<<<< HEAD
    body: {string: '{"error":{"code":"InvalidTemplateDeployment","message":"The template
        deployment failed with error: ''The resource with id: ''/subscriptions/00000000-0000-0000-0000-000000000000/resourceGroups/cli_test_vmss_encryption000001/providers/Microsoft.Compute/virtualMachineScaleSets/vmss1''
        failed validation with message: ''The requested size for resource ''/subscriptions/00000000-0000-0000-0000-000000000000/resourceGroups/cli_test_vmss_encryption000001/providers/Microsoft.Compute/virtualMachineScaleSets/vmss1''
        is currently not available in location ''eastus2'' zones '''' for subscription
        ''6d8e19c2-3a60-481f-8ebb-118dc3007c5d''. Please try another size or deploy
        to a different location or zones. See https://aka.ms/azureskunotavailable
        for details.''.''."}}'}
=======
    body: {string: '{"id":"/subscriptions/00000000-0000-0000-0000-000000000000/resourceGroups/cli_test_vmss_encryption000001/providers/Microsoft.Resources/deployments/vmss_deploy_XtFCfVtM5nIhTF9lJg1znZXH1QIrzXbh","name":"vmss_deploy_XtFCfVtM5nIhTF9lJg1znZXH1QIrzXbh","properties":{"templateHash":"11626768805484738706","parameters":{"adminPassword":{"type":"SecureString"}},"mode":"Incremental","provisioningState":"Accepted","timestamp":"2018-04-22T05:32:57.9390481Z","duration":"PT0.9111427S","correlationId":"8b5712c1-d6a1-4dac-ad01-6afc8a7f4850","providers":[{"namespace":"Microsoft.Network","resourceTypes":[{"resourceType":"virtualNetworks","locations":["westus"]},{"resourceType":"publicIPAddresses","locations":["westus"]},{"resourceType":"loadBalancers","locations":["westus"]}]},{"namespace":"Microsoft.Compute","resourceTypes":[{"resourceType":"virtualMachineScaleSets","locations":["westus"]}]}],"dependencies":[{"dependsOn":[{"id":"/subscriptions/00000000-0000-0000-0000-000000000000/resourceGroups/cli_test_vmss_encryption000001/providers/Microsoft.Network/virtualNetworks/vmss1VNET","resourceType":"Microsoft.Network/virtualNetworks","resourceName":"vmss1VNET"},{"id":"/subscriptions/00000000-0000-0000-0000-000000000000/resourceGroups/cli_test_vmss_encryption000001/providers/Microsoft.Network/publicIPAddresses/vmss1LBPublicIP","resourceType":"Microsoft.Network/publicIPAddresses","resourceName":"vmss1LBPublicIP"}],"id":"/subscriptions/00000000-0000-0000-0000-000000000000/resourceGroups/cli_test_vmss_encryption000001/providers/Microsoft.Network/loadBalancers/vmss1LB","resourceType":"Microsoft.Network/loadBalancers","resourceName":"vmss1LB"},{"dependsOn":[{"id":"/subscriptions/00000000-0000-0000-0000-000000000000/resourceGroups/cli_test_vmss_encryption000001/providers/Microsoft.Network/virtualNetworks/vmss1VNET","resourceType":"Microsoft.Network/virtualNetworks","resourceName":"vmss1VNET"},{"id":"/subscriptions/00000000-0000-0000-0000-000000000000/resourceGroups/cli_test_vmss_encryption000001/providers/Microsoft.Network/loadBalancers/vmss1LB","resourceType":"Microsoft.Network/loadBalancers","resourceName":"vmss1LB"}],"id":"/subscriptions/00000000-0000-0000-0000-000000000000/resourceGroups/cli_test_vmss_encryption000001/providers/Microsoft.Compute/virtualMachineScaleSets/vmss1","resourceType":"Microsoft.Compute/virtualMachineScaleSets","resourceName":"vmss1"}]}}'}
    headers:
      azure-asyncoperation: ['https://management.azure.com/subscriptions/00000000-0000-0000-0000-000000000000/resourcegroups/cli_test_vmss_encryption000001/providers/Microsoft.Resources/deployments/vmss_deploy_XtFCfVtM5nIhTF9lJg1znZXH1QIrzXbh/operationStatuses/08586772317084497170?api-version=2018-05-01']
      cache-control: [no-cache]
      content-length: ['2691']
      content-type: [application/json; charset=utf-8]
      date: ['Sun, 22 Apr 2018 05:32:57 GMT']
      expires: ['-1']
      pragma: [no-cache]
      strict-transport-security: [max-age=31536000; includeSubDomains]
      x-content-type-options: [nosniff]
      x-ms-ratelimit-remaining-subscription-writes: ['1199']
    status: {code: 201, message: Created}
- request:
    body: null
    headers:
      Accept: [application/json]
      Accept-Encoding: ['gzip, deflate']
      CommandName: [vmss create]
      Connection: [keep-alive]
      Content-Type: [application/json; charset=utf-8]
      User-Agent: [python/3.5.4 (Windows-10-10.0.16299-SP0) requests/2.18.4 msrest/0.4.27
          msrest_azure/0.4.25 resourcemanagementclient/1.2.1 Azure-SDK-For-Python
          AZURECLI/2.0.32]
      accept-language: [en-US]
    method: GET
    uri: https://management.azure.com/subscriptions/00000000-0000-0000-0000-000000000000/resourcegroups/cli_test_vmss_encryption000001/providers/Microsoft.Resources/deployments/mock-deployment/operationStatuses/08586772317084497170?api-version=2018-05-01
  response:
    body: {string: '{"status":"Running"}'}
    headers:
      cache-control: [no-cache]
      content-length: ['20']
      content-type: [application/json; charset=utf-8]
      date: ['Sun, 22 Apr 2018 05:33:28 GMT']
      expires: ['-1']
      pragma: [no-cache]
      strict-transport-security: [max-age=31536000; includeSubDomains]
      vary: [Accept-Encoding]
      x-content-type-options: [nosniff]
    status: {code: 200, message: OK}
- request:
    body: null
    headers:
      Accept: [application/json]
      Accept-Encoding: ['gzip, deflate']
      CommandName: [vmss create]
      Connection: [keep-alive]
      Content-Type: [application/json; charset=utf-8]
      User-Agent: [python/3.5.4 (Windows-10-10.0.16299-SP0) requests/2.18.4 msrest/0.4.27
          msrest_azure/0.4.25 resourcemanagementclient/1.2.1 Azure-SDK-For-Python
          AZURECLI/2.0.32]
      accept-language: [en-US]
    method: GET
    uri: https://management.azure.com/subscriptions/00000000-0000-0000-0000-000000000000/resourcegroups/cli_test_vmss_encryption000001/providers/Microsoft.Resources/deployments/mock-deployment/operationStatuses/08586772317084497170?api-version=2018-05-01
  response:
    body: {string: '{"status":"Running"}'}
    headers:
      cache-control: [no-cache]
      content-length: ['20']
      content-type: [application/json; charset=utf-8]
      date: ['Sun, 22 Apr 2018 05:33:58 GMT']
      expires: ['-1']
      pragma: [no-cache]
      strict-transport-security: [max-age=31536000; includeSubDomains]
      vary: [Accept-Encoding]
      x-content-type-options: [nosniff]
    status: {code: 200, message: OK}
- request:
    body: null
    headers:
      Accept: [application/json]
      Accept-Encoding: ['gzip, deflate']
      CommandName: [vmss create]
      Connection: [keep-alive]
      Content-Type: [application/json; charset=utf-8]
      User-Agent: [python/3.5.4 (Windows-10-10.0.16299-SP0) requests/2.18.4 msrest/0.4.27
          msrest_azure/0.4.25 resourcemanagementclient/1.2.1 Azure-SDK-For-Python
          AZURECLI/2.0.32]
      accept-language: [en-US]
    method: GET
    uri: https://management.azure.com/subscriptions/00000000-0000-0000-0000-000000000000/resourcegroups/cli_test_vmss_encryption000001/providers/Microsoft.Resources/deployments/mock-deployment/operationStatuses/08586772317084497170?api-version=2018-05-01
  response:
    body: {string: '{"status":"Running"}'}
    headers:
      cache-control: [no-cache]
      content-length: ['20']
      content-type: [application/json; charset=utf-8]
      date: ['Sun, 22 Apr 2018 05:34:28 GMT']
      expires: ['-1']
      pragma: [no-cache]
      strict-transport-security: [max-age=31536000; includeSubDomains]
      vary: [Accept-Encoding]
      x-content-type-options: [nosniff]
    status: {code: 200, message: OK}
- request:
    body: null
    headers:
      Accept: [application/json]
      Accept-Encoding: ['gzip, deflate']
      CommandName: [vmss create]
      Connection: [keep-alive]
      Content-Type: [application/json; charset=utf-8]
      User-Agent: [python/3.5.4 (Windows-10-10.0.16299-SP0) requests/2.18.4 msrest/0.4.27
          msrest_azure/0.4.25 resourcemanagementclient/1.2.1 Azure-SDK-For-Python
          AZURECLI/2.0.32]
      accept-language: [en-US]
    method: GET
    uri: https://management.azure.com/subscriptions/00000000-0000-0000-0000-000000000000/resourcegroups/cli_test_vmss_encryption000001/providers/Microsoft.Resources/deployments/mock-deployment/operationStatuses/08586772317084497170?api-version=2018-05-01
  response:
    body: {string: '{"status":"Running"}'}
    headers:
      cache-control: [no-cache]
      content-length: ['20']
      content-type: [application/json; charset=utf-8]
      date: ['Sun, 22 Apr 2018 05:34:59 GMT']
      expires: ['-1']
      pragma: [no-cache]
      strict-transport-security: [max-age=31536000; includeSubDomains]
      vary: [Accept-Encoding]
      x-content-type-options: [nosniff]
    status: {code: 200, message: OK}
- request:
    body: null
    headers:
      Accept: [application/json]
      Accept-Encoding: ['gzip, deflate']
      CommandName: [vmss create]
      Connection: [keep-alive]
      Content-Type: [application/json; charset=utf-8]
      User-Agent: [python/3.5.4 (Windows-10-10.0.16299-SP0) requests/2.18.4 msrest/0.4.27
          msrest_azure/0.4.25 resourcemanagementclient/1.2.1 Azure-SDK-For-Python
          AZURECLI/2.0.32]
      accept-language: [en-US]
    method: GET
    uri: https://management.azure.com/subscriptions/00000000-0000-0000-0000-000000000000/resourcegroups/cli_test_vmss_encryption000001/providers/Microsoft.Resources/deployments/mock-deployment/operationStatuses/08586772317084497170?api-version=2018-05-01
  response:
    body: {string: '{"status":"Running"}'}
    headers:
      cache-control: [no-cache]
      content-length: ['20']
      content-type: [application/json; charset=utf-8]
      date: ['Sun, 22 Apr 2018 05:35:29 GMT']
      expires: ['-1']
      pragma: [no-cache]
      strict-transport-security: [max-age=31536000; includeSubDomains]
      vary: [Accept-Encoding]
      x-content-type-options: [nosniff]
    status: {code: 200, message: OK}
- request:
    body: null
    headers:
      Accept: [application/json]
      Accept-Encoding: ['gzip, deflate']
      CommandName: [vmss create]
      Connection: [keep-alive]
      Content-Type: [application/json; charset=utf-8]
      User-Agent: [python/3.5.4 (Windows-10-10.0.16299-SP0) requests/2.18.4 msrest/0.4.27
          msrest_azure/0.4.25 resourcemanagementclient/1.2.1 Azure-SDK-For-Python
          AZURECLI/2.0.32]
      accept-language: [en-US]
    method: GET
    uri: https://management.azure.com/subscriptions/00000000-0000-0000-0000-000000000000/resourcegroups/cli_test_vmss_encryption000001/providers/Microsoft.Resources/deployments/mock-deployment/operationStatuses/08586772317084497170?api-version=2018-05-01
  response:
    body: {string: '{"status":"Running"}'}
    headers:
      cache-control: [no-cache]
      content-length: ['20']
      content-type: [application/json; charset=utf-8]
      date: ['Sun, 22 Apr 2018 05:36:01 GMT']
      expires: ['-1']
      pragma: [no-cache]
      strict-transport-security: [max-age=31536000; includeSubDomains]
      vary: [Accept-Encoding]
      x-content-type-options: [nosniff]
    status: {code: 200, message: OK}
- request:
    body: null
    headers:
      Accept: [application/json]
      Accept-Encoding: ['gzip, deflate']
      CommandName: [vmss create]
      Connection: [keep-alive]
      Content-Type: [application/json; charset=utf-8]
      User-Agent: [python/3.5.4 (Windows-10-10.0.16299-SP0) requests/2.18.4 msrest/0.4.27
          msrest_azure/0.4.25 resourcemanagementclient/1.2.1 Azure-SDK-For-Python
          AZURECLI/2.0.32]
      accept-language: [en-US]
    method: GET
    uri: https://management.azure.com/subscriptions/00000000-0000-0000-0000-000000000000/resourcegroups/cli_test_vmss_encryption000001/providers/Microsoft.Resources/deployments/mock-deployment/operationStatuses/08586772317084497170?api-version=2018-05-01
  response:
    body: {string: '{"status":"Running"}'}
    headers:
      cache-control: [no-cache]
      content-length: ['20']
      content-type: [application/json; charset=utf-8]
      date: ['Sun, 22 Apr 2018 05:36:31 GMT']
      expires: ['-1']
      pragma: [no-cache]
      strict-transport-security: [max-age=31536000; includeSubDomains]
      vary: [Accept-Encoding]
      x-content-type-options: [nosniff]
    status: {code: 200, message: OK}
- request:
    body: null
    headers:
      Accept: [application/json]
      Accept-Encoding: ['gzip, deflate']
      CommandName: [vmss create]
      Connection: [keep-alive]
      Content-Type: [application/json; charset=utf-8]
      User-Agent: [python/3.5.4 (Windows-10-10.0.16299-SP0) requests/2.18.4 msrest/0.4.27
          msrest_azure/0.4.25 resourcemanagementclient/1.2.1 Azure-SDK-For-Python
          AZURECLI/2.0.32]
      accept-language: [en-US]
    method: GET
    uri: https://management.azure.com/subscriptions/00000000-0000-0000-0000-000000000000/resourcegroups/cli_test_vmss_encryption000001/providers/Microsoft.Resources/deployments/mock-deployment/operationStatuses/08586772317084497170?api-version=2018-05-01
  response:
    body: {string: '{"status":"Running"}'}
    headers:
      cache-control: [no-cache]
      content-length: ['20']
      content-type: [application/json; charset=utf-8]
      date: ['Sun, 22 Apr 2018 05:37:02 GMT']
      expires: ['-1']
      pragma: [no-cache]
      strict-transport-security: [max-age=31536000; includeSubDomains]
      vary: [Accept-Encoding]
      x-content-type-options: [nosniff]
    status: {code: 200, message: OK}
- request:
    body: null
    headers:
      Accept: [application/json]
      Accept-Encoding: ['gzip, deflate']
      CommandName: [vmss create]
      Connection: [keep-alive]
      Content-Type: [application/json; charset=utf-8]
      User-Agent: [python/3.5.4 (Windows-10-10.0.16299-SP0) requests/2.18.4 msrest/0.4.27
          msrest_azure/0.4.25 resourcemanagementclient/1.2.1 Azure-SDK-For-Python
          AZURECLI/2.0.32]
      accept-language: [en-US]
    method: GET
    uri: https://management.azure.com/subscriptions/00000000-0000-0000-0000-000000000000/resourcegroups/cli_test_vmss_encryption000001/providers/Microsoft.Resources/deployments/mock-deployment/operationStatuses/08586772317084497170?api-version=2018-05-01
  response:
    body: {string: '{"status":"Running"}'}
    headers:
      cache-control: [no-cache]
      content-length: ['20']
      content-type: [application/json; charset=utf-8]
      date: ['Sun, 22 Apr 2018 05:37:32 GMT']
      expires: ['-1']
      pragma: [no-cache]
      strict-transport-security: [max-age=31536000; includeSubDomains]
      vary: [Accept-Encoding]
      x-content-type-options: [nosniff]
    status: {code: 200, message: OK}
- request:
    body: null
    headers:
      Accept: [application/json]
      Accept-Encoding: ['gzip, deflate']
      CommandName: [vmss create]
      Connection: [keep-alive]
      Content-Type: [application/json; charset=utf-8]
      User-Agent: [python/3.5.4 (Windows-10-10.0.16299-SP0) requests/2.18.4 msrest/0.4.27
          msrest_azure/0.4.25 resourcemanagementclient/1.2.1 Azure-SDK-For-Python
          AZURECLI/2.0.32]
      accept-language: [en-US]
    method: GET
    uri: https://management.azure.com/subscriptions/00000000-0000-0000-0000-000000000000/resourcegroups/cli_test_vmss_encryption000001/providers/Microsoft.Resources/deployments/mock-deployment/operationStatuses/08586772317084497170?api-version=2018-05-01
  response:
    body: {string: '{"status":"Running"}'}
>>>>>>> c9139e9a
    headers:
      cache-control: [no-cache]
      content-length: ['835']
      content-type: [application/json; charset=utf-8]
      date: ['Thu, 28 Jun 2018 20:19:12 GMT']
      expires: ['-1']
      pragma: [no-cache]
      strict-transport-security: [max-age=31536000; includeSubDomains]
      x-content-type-options: [nosniff]
<<<<<<< HEAD
      x-ms-failure-cause: [gateway]
      x-ms-ratelimit-remaining-subscription-writes: ['1195']
    status: {code: 400, message: Bad Request}
=======
    status: {code: 200, message: OK}
- request:
    body: null
    headers:
      Accept: [application/json]
      Accept-Encoding: ['gzip, deflate']
      CommandName: [vmss create]
      Connection: [keep-alive]
      Content-Type: [application/json; charset=utf-8]
      User-Agent: [python/3.5.4 (Windows-10-10.0.16299-SP0) requests/2.18.4 msrest/0.4.27
          msrest_azure/0.4.25 resourcemanagementclient/1.2.1 Azure-SDK-For-Python
          AZURECLI/2.0.32]
      accept-language: [en-US]
    method: GET
    uri: https://management.azure.com/subscriptions/00000000-0000-0000-0000-000000000000/resourcegroups/cli_test_vmss_encryption000001/providers/Microsoft.Resources/deployments/mock-deployment/operationStatuses/08586772317084497170?api-version=2018-05-01
  response:
    body: {string: '{"status":"Succeeded"}'}
    headers:
      cache-control: [no-cache]
      content-length: ['22']
      content-type: [application/json; charset=utf-8]
      date: ['Sun, 22 Apr 2018 05:38:33 GMT']
      expires: ['-1']
      pragma: [no-cache]
      strict-transport-security: [max-age=31536000; includeSubDomains]
      vary: [Accept-Encoding]
      x-content-type-options: [nosniff]
    status: {code: 200, message: OK}
- request:
    body: null
    headers:
      Accept: [application/json]
      Accept-Encoding: ['gzip, deflate']
      CommandName: [vmss create]
      Connection: [keep-alive]
      Content-Type: [application/json; charset=utf-8]
      User-Agent: [python/3.5.4 (Windows-10-10.0.16299-SP0) requests/2.18.4 msrest/0.4.27
          msrest_azure/0.4.25 resourcemanagementclient/1.2.1 Azure-SDK-For-Python
          AZURECLI/2.0.32]
      accept-language: [en-US]
    method: GET
    uri: https://management.azure.com/subscriptions/00000000-0000-0000-0000-000000000000/resourcegroups/cli_test_vmss_encryption000001/providers/Microsoft.Resources/deployments/mock-deployment?api-version=2018-05-01
  response:
    body: {string: '{"id":"/subscriptions/00000000-0000-0000-0000-000000000000/resourceGroups/cli_test_vmss_encryption000001/providers/Microsoft.Resources/deployments/vmss_deploy_XtFCfVtM5nIhTF9lJg1znZXH1QIrzXbh","name":"vmss_deploy_XtFCfVtM5nIhTF9lJg1znZXH1QIrzXbh","properties":{"templateHash":"11626768805484738706","parameters":{"adminPassword":{"type":"SecureString"}},"mode":"Incremental","provisioningState":"Succeeded","timestamp":"2018-04-22T05:38:16.8083965Z","duration":"PT5M19.7804911S","correlationId":"8b5712c1-d6a1-4dac-ad01-6afc8a7f4850","providers":[{"namespace":"Microsoft.Network","resourceTypes":[{"resourceType":"virtualNetworks","locations":["westus"]},{"resourceType":"publicIPAddresses","locations":["westus"]},{"resourceType":"loadBalancers","locations":["westus"]}]},{"namespace":"Microsoft.Compute","resourceTypes":[{"resourceType":"virtualMachineScaleSets","locations":["westus"]}]}],"dependencies":[{"dependsOn":[{"id":"/subscriptions/00000000-0000-0000-0000-000000000000/resourceGroups/cli_test_vmss_encryption000001/providers/Microsoft.Network/virtualNetworks/vmss1VNET","resourceType":"Microsoft.Network/virtualNetworks","resourceName":"vmss1VNET"},{"id":"/subscriptions/00000000-0000-0000-0000-000000000000/resourceGroups/cli_test_vmss_encryption000001/providers/Microsoft.Network/publicIPAddresses/vmss1LBPublicIP","resourceType":"Microsoft.Network/publicIPAddresses","resourceName":"vmss1LBPublicIP"}],"id":"/subscriptions/00000000-0000-0000-0000-000000000000/resourceGroups/cli_test_vmss_encryption000001/providers/Microsoft.Network/loadBalancers/vmss1LB","resourceType":"Microsoft.Network/loadBalancers","resourceName":"vmss1LB"},{"dependsOn":[{"id":"/subscriptions/00000000-0000-0000-0000-000000000000/resourceGroups/cli_test_vmss_encryption000001/providers/Microsoft.Network/virtualNetworks/vmss1VNET","resourceType":"Microsoft.Network/virtualNetworks","resourceName":"vmss1VNET"},{"id":"/subscriptions/00000000-0000-0000-0000-000000000000/resourceGroups/cli_test_vmss_encryption000001/providers/Microsoft.Network/loadBalancers/vmss1LB","resourceType":"Microsoft.Network/loadBalancers","resourceName":"vmss1LB"}],"id":"/subscriptions/00000000-0000-0000-0000-000000000000/resourceGroups/cli_test_vmss_encryption000001/providers/Microsoft.Compute/virtualMachineScaleSets/vmss1","resourceType":"Microsoft.Compute/virtualMachineScaleSets","resourceName":"vmss1"}],"outputs":{"vmss":{"type":"Object","value":{"singlePlacementGroup":true,"upgradePolicy":{"mode":"Manual","automaticOSUpgrade":false},"virtualMachineProfile":{"osProfile":{"computerNamePrefix":"vmss1c833","adminUsername":"clitester1","windowsConfiguration":{"provisionVMAgent":true,"enableAutomaticUpdates":true},"secrets":[]},"storageProfile":{"osDisk":{"createOption":"FromImage","caching":"ReadWrite","managedDisk":{"storageAccountType":"Standard_LRS"}},"imageReference":{"publisher":"MicrosoftWindowsServer","offer":"WindowsServer","sku":"2016-Datacenter","version":"latest"}},"networkProfile":{"networkInterfaceConfigurations":[{"name":"vmss1c833Nic","properties":{"primary":true,"enableAcceleratedNetworking":false,"dnsSettings":{"dnsServers":[]},"enableIPForwarding":false,"ipConfigurations":[{"name":"vmss1c833IPConfig","properties":{"subnet":{"id":"/subscriptions/00000000-0000-0000-0000-000000000000/resourceGroups/cli_test_vmss_encryption000001/providers/Microsoft.Network/virtualNetworks/vmss1VNET/subnets/vmss1Subnet"},"privateIPAddressVersion":"IPv4","loadBalancerBackendAddressPools":[{"id":"/subscriptions/00000000-0000-0000-0000-000000000000/resourceGroups/cli_test_vmss_encryption000001/providers/Microsoft.Network/loadBalancers/vmss1LB/backendAddressPools/vmss1LBBEPool"}],"loadBalancerInboundNatPools":[{"id":"/subscriptions/00000000-0000-0000-0000-000000000000/resourceGroups/cli_test_vmss_encryption000001/providers/Microsoft.Network/loadBalancers/vmss1LB/inboundNatPools/vmss1LBNatPool"}]}}]}}]}},"provisioningState":"Succeeded","overprovision":true,"uniqueId":"a45f020e-6c88-4c81-a03c-5a910b381d9e"}}},"outputResources":[{"id":"/subscriptions/00000000-0000-0000-0000-000000000000/resourceGroups/cli_test_vmss_encryption000001/providers/Microsoft.Compute/virtualMachineScaleSets/vmss1"},{"id":"/subscriptions/00000000-0000-0000-0000-000000000000/resourceGroups/cli_test_vmss_encryption000001/providers/Microsoft.Network/loadBalancers/vmss1LB"},{"id":"/subscriptions/00000000-0000-0000-0000-000000000000/resourceGroups/cli_test_vmss_encryption000001/providers/Microsoft.Network/publicIPAddresses/vmss1LBPublicIP"},{"id":"/subscriptions/00000000-0000-0000-0000-000000000000/resourceGroups/cli_test_vmss_encryption000001/providers/Microsoft.Network/virtualNetworks/vmss1VNET"}]}}'}
    headers:
      cache-control: [no-cache]
      content-length: ['5307']
      content-type: [application/json; charset=utf-8]
      date: ['Sun, 22 Apr 2018 05:38:36 GMT']
      expires: ['-1']
      pragma: [no-cache]
      strict-transport-security: [max-age=31536000; includeSubDomains]
      vary: [Accept-Encoding]
      x-content-type-options: [nosniff]
    status: {code: 200, message: OK}
- request:
    body: null
    headers:
      Accept: [application/json]
      Accept-Encoding: ['gzip, deflate']
      CommandName: [vmss encryption enable]
      Connection: [keep-alive]
      Content-Type: [application/json; charset=utf-8]
      User-Agent: [python/3.5.4 (Windows-10-10.0.16299-SP0) requests/2.18.4 msrest/0.4.27
          msrest_azure/0.4.25 computemanagementclient/4.0.0rc1 Azure-SDK-For-Python
          AZURECLI/2.0.32]
      accept-language: [en-US]
    method: GET
    uri: https://management.azure.com/subscriptions/00000000-0000-0000-0000-000000000000/resourceGroups/cli_test_vmss_encryption000001/providers/Microsoft.Compute/virtualMachineScaleSets/vmss1?api-version=2017-12-01
  response:
    body: {string: "{\r\n  \"sku\": {\r\n    \"name\": \"Standard_D1_v2\",\r\n   \
        \ \"tier\": \"Standard\",\r\n    \"capacity\": 1\r\n  },\r\n  \"properties\"\
        : {\r\n    \"singlePlacementGroup\": true,\r\n    \"upgradePolicy\": {\r\n\
        \      \"mode\": \"Manual\",\r\n      \"automaticOSUpgrade\": false\r\n  \
        \  },\r\n    \"virtualMachineProfile\": {\r\n      \"osProfile\": {\r\n  \
        \      \"computerNamePrefix\": \"vmss1c833\",\r\n        \"adminUsername\"\
        : \"clitester1\",\r\n        \"windowsConfiguration\": {\r\n          \"provisionVMAgent\"\
        : true,\r\n          \"enableAutomaticUpdates\": true\r\n        },\r\n  \
        \      \"secrets\": []\r\n      },\r\n      \"storageProfile\": {\r\n    \
        \    \"osDisk\": {\r\n          \"createOption\": \"FromImage\",\r\n     \
        \     \"caching\": \"ReadWrite\",\r\n          \"managedDisk\": {\r\n    \
        \        \"storageAccountType\": \"Standard_LRS\"\r\n          }\r\n     \
        \   },\r\n        \"imageReference\": {\r\n          \"publisher\": \"MicrosoftWindowsServer\"\
        ,\r\n          \"offer\": \"WindowsServer\",\r\n          \"sku\": \"2016-Datacenter\"\
        ,\r\n          \"version\": \"latest\"\r\n        }\r\n      },\r\n      \"\
        networkProfile\": {\"networkInterfaceConfigurations\":[{\"name\":\"vmss1c833Nic\"\
        ,\"properties\":{\"primary\":true,\"enableAcceleratedNetworking\":false,\"\
        dnsSettings\":{\"dnsServers\":[]},\"enableIPForwarding\":false,\"ipConfigurations\"\
        :[{\"name\":\"vmss1c833IPConfig\",\"properties\":{\"subnet\":{\"id\":\"/subscriptions/00000000-0000-0000-0000-000000000000/resourceGroups/cli_test_vmss_encryption000001/providers/Microsoft.Network/virtualNetworks/vmss1VNET/subnets/vmss1Subnet\"\
        },\"privateIPAddressVersion\":\"IPv4\",\"loadBalancerBackendAddressPools\"\
        :[{\"id\":\"/subscriptions/00000000-0000-0000-0000-000000000000/resourceGroups/cli_test_vmss_encryption000001/providers/Microsoft.Network/loadBalancers/vmss1LB/backendAddressPools/vmss1LBBEPool\"\
        }],\"loadBalancerInboundNatPools\":[{\"id\":\"/subscriptions/00000000-0000-0000-0000-000000000000/resourceGroups/cli_test_vmss_encryption000001/providers/Microsoft.Network/loadBalancers/vmss1LB/inboundNatPools/vmss1LBNatPool\"\
        }]}}]}}]}\r\n    },\r\n    \"provisioningState\": \"Succeeded\",\r\n    \"\
        overprovision\": true,\r\n    \"uniqueId\": \"a45f020e-6c88-4c81-a03c-5a910b381d9e\"\
        \r\n  },\r\n  \"type\": \"Microsoft.Compute/virtualMachineScaleSets\",\r\n\
        \  \"location\": \"westus\",\r\n  \"tags\": {},\r\n  \"id\": \"/subscriptions/00000000-0000-0000-0000-000000000000/resourceGroups/cli_test_vmss_encryption000001/providers/Microsoft.Compute/virtualMachineScaleSets/vmss1\"\
        ,\r\n  \"name\": \"vmss1\"\r\n}"}
    headers:
      cache-control: [no-cache]
      content-length: ['2517']
      content-type: [application/json; charset=utf-8]
      date: ['Sun, 22 Apr 2018 05:38:38 GMT']
      expires: ['-1']
      pragma: [no-cache]
      server: [Microsoft-HTTPAPI/2.0, Microsoft-HTTPAPI/2.0]
      strict-transport-security: [max-age=31536000; includeSubDomains]
      transfer-encoding: [chunked]
      vary: [Accept-Encoding]
      x-content-type-options: [nosniff]
      x-ms-ratelimit-remaining-resource: ['Microsoft.Compute/GetVMScaleSet3Min;184,Microsoft.Compute/GetVMScaleSet30Min;1467']
    status: {code: 200, message: OK}
- request:
    body: null
    headers:
      Accept: [application/json]
      Accept-Encoding: ['gzip, deflate']
      CommandName: [vmss encryption enable]
      Connection: [keep-alive]
      Content-Type: [application/json; charset=utf-8]
      User-Agent: [python/3.5.4 (Windows-10-10.0.16299-SP0) requests/2.18.4 msrest/0.4.27
          msrest_azure/0.4.25 keyvaultmanagementclient/0.40.0 Azure-SDK-For-Python
          AZURECLI/2.0.32]
      accept-language: [en-US]
    method: GET
    uri: https://management.azure.com/subscriptions/00000000-0000-0000-0000-000000000000/resourceGroups/cli_test_vmss_encryption000001/providers/Microsoft.KeyVault/vaults/vault000002?api-version=2016-10-01
  response:
    body: {string: '{"id":"/subscriptions/00000000-0000-0000-0000-000000000000/resourceGroups/cli_test_vmss_encryption000001/providers/Microsoft.KeyVault/vaults/vault000002","name":"vault000002","type":"Microsoft.KeyVault/vaults","location":"westus","tags":{},"properties":{"sku":{"family":"A","name":"standard"},"tenantId":"72f988bf-86f1-41af-91ab-2d7cd011db47","accessPolicies":[{"tenantId":"72f988bf-86f1-41af-91ab-2d7cd011db47","objectId":"a30db067-cde1-49be-95bb-9619a8cc8617","permissions":{"secrets":["get","list","set","delete","backup","restore","recover"],"keys":["get","create","delete","list","update","import","backup","restore","recover"],"certificates":["get","list","delete","create","import","update","managecontacts","getissuers","listissuers","setissuers","deleteissuers","manageissuers","recover"],"storage":["get","list","delete","set","update","regeneratekey","setsas","listsas","getsas","deletesas"]}}],"enabledForDeployment":false,"enabledForDiskEncryption":true,"vaultUri":"https://vault000002.vault.azure.net/","provisioningState":"Succeeded"}}'}
    headers:
      cache-control: [no-cache]
      content-length: ['1092']
      content-type: [application/json; charset=utf-8]
      date: ['Sun, 22 Apr 2018 05:38:39 GMT']
      expires: ['-1']
      pragma: [no-cache]
      server: [Microsoft-IIS/10.0]
      strict-transport-security: [max-age=31536000; includeSubDomains]
      transfer-encoding: [chunked]
      vary: [Accept-Encoding]
      x-aspnet-version: [4.0.30319]
      x-content-type-options: [nosniff]
      x-ms-keyvault-service-version: [1.0.0.214]
      x-powered-by: [ASP.NET]
    status: {code: 200, message: OK}
- request:
    body: 'b''b\''{"tags": {}, "properties": {"overprovision": true, "upgradePolicy":
      {"mode": "Manual", "automaticOSUpgrade": false}, "singlePlacementGroup": true,
      "virtualMachineProfile": {"extensionProfile": {"extensions": [{"name": "AzureDiskEncryption",
      "properties": {"typeHandlerVersion": "2.2", "forceUpdateTag": "d989f460-fd2e-44b3-95a4-98f2ed80b7eb",
      "autoUpgradeMinorVersion": true, "publisher": "Microsoft.Azure.Security", "type":
      "AzureDiskEncryption", "settings": {"KeyEncryptionKeyURL": "", "VolumeType":
      "ALL", "EncryptionOperation": "EnableEncryption", "KeyVaultResourceId": "/subscriptions/00000000-0000-0000-0000-000000000000/resourceGroups/cli_test_vmss_encryption000001/providers/Microsoft.KeyVault/vaults/vault000002",
      "KeyEncryptionAlgorithm": "", "KeyVaultURL": "https://vault000002.vault.azure.net",
      "KekVaultResourceId": ""}}}]}, "networkProfile": {"networkInterfaceConfigurations":
      [{"name": "vmss1c833Nic", "properties": {"ipConfigurations": [{"name": "vmss1c833IPConfig",
      "properties": {"loadBalancerBackendAddressPools": [{"id": "/subscriptions/00000000-0000-0000-0000-000000000000/resourceGroups/cli_test_vmss_encryption000001/providers/Microsoft.Network/loadBalancers/vmss1LB/backendAddressPools/vmss1LBBEPool"}],
      "privateIPAddressVersion": "IPv4", "subnet": {"id": "/subscriptions/00000000-0000-0000-0000-000000000000/resourceGroups/cli_test_vmss_encryption000001/providers/Microsoft.Network/virtualNetworks/vmss1VNET/subnets/vmss1Subnet"},
      "loadBalancerInboundNatPools": [{"id": "/subscriptions/00000000-0000-0000-0000-000000000000/resourceGroups/cli_test_vmss_encryption000001/providers/Microsoft.Network/loadBalancers/vmss1LB/inboundNatPools/vmss1LBNatPool"}]}}],
      "primary": true, "enableIPForwarding": false, "enableAcceleratedNetworking":
      false, "dnsSettings": {"dnsServers": []}}}]}, "osProfile": {"secrets": [], "computerNamePrefix":
      "vmss1c833", "windowsConfiguration": {"provisionVMAgent": true, "enableAutomaticUpdates":
      true}, "adminUsername": "clitester1"}, "storageProfile": {"osDisk": {"managedDisk":
      {"storageAccountType": "Standard_LRS"}, "caching": "ReadWrite", "createOption":
      "FromImage"}, "imageReference": {"publisher": "MicrosoftWindowsServer", "sku":
      "2016-Datacenter", "version": "latest", "offer": "WindowsServer"}}}}, "location":
      "westus", "sku": {"capacity": 1, "name": "Standard_D1_v2", "tier": "Standard"}}\'''''
    headers:
      Accept: [application/json]
      Accept-Encoding: ['gzip, deflate']
      CommandName: [vmss encryption enable]
      Connection: [keep-alive]
      Content-Length: ['2528']
      Content-Type: [application/json; charset=utf-8]
      User-Agent: [python/3.5.4 (Windows-10-10.0.16299-SP0) requests/2.18.4 msrest/0.4.27
          msrest_azure/0.4.25 computemanagementclient/4.0.0rc1 Azure-SDK-For-Python
          AZURECLI/2.0.32]
      accept-language: [en-US]
    method: PUT
    uri: https://management.azure.com/subscriptions/00000000-0000-0000-0000-000000000000/resourceGroups/cli_test_vmss_encryption000001/providers/Microsoft.Compute/virtualMachineScaleSets/vmss1?api-version=2017-12-01
  response:
    body: {string: "{\r\n  \"sku\": {\r\n    \"name\": \"Standard_D1_v2\",\r\n   \
        \ \"tier\": \"Standard\",\r\n    \"capacity\": 1\r\n  },\r\n  \"properties\"\
        : {\r\n    \"singlePlacementGroup\": true,\r\n    \"upgradePolicy\": {\r\n\
        \      \"mode\": \"Manual\",\r\n      \"automaticOSUpgrade\": false\r\n  \
        \  },\r\n    \"virtualMachineProfile\": {\r\n      \"osProfile\": {\r\n  \
        \      \"computerNamePrefix\": \"vmss1c833\",\r\n        \"adminUsername\"\
        : \"clitester1\",\r\n        \"windowsConfiguration\": {\r\n          \"provisionVMAgent\"\
        : true,\r\n          \"enableAutomaticUpdates\": true\r\n        },\r\n  \
        \      \"secrets\": []\r\n      },\r\n      \"storageProfile\": {\r\n    \
        \    \"osDisk\": {\r\n          \"createOption\": \"FromImage\",\r\n     \
        \     \"caching\": \"ReadWrite\",\r\n          \"managedDisk\": {\r\n    \
        \        \"storageAccountType\": \"Standard_LRS\"\r\n          }\r\n     \
        \   },\r\n        \"imageReference\": {\r\n          \"publisher\": \"MicrosoftWindowsServer\"\
        ,\r\n          \"offer\": \"WindowsServer\",\r\n          \"sku\": \"2016-Datacenter\"\
        ,\r\n          \"version\": \"latest\"\r\n        }\r\n      },\r\n      \"\
        networkProfile\": {\"networkInterfaceConfigurations\":[{\"name\":\"vmss1c833Nic\"\
        ,\"properties\":{\"primary\":true,\"enableAcceleratedNetworking\":false,\"\
        dnsSettings\":{\"dnsServers\":[]},\"enableIPForwarding\":false,\"ipConfigurations\"\
        :[{\"name\":\"vmss1c833IPConfig\",\"properties\":{\"subnet\":{\"id\":\"/subscriptions/00000000-0000-0000-0000-000000000000/resourceGroups/cli_test_vmss_encryption000001/providers/Microsoft.Network/virtualNetworks/vmss1VNET/subnets/vmss1Subnet\"\
        },\"privateIPAddressVersion\":\"IPv4\",\"loadBalancerBackendAddressPools\"\
        :[{\"id\":\"/subscriptions/00000000-0000-0000-0000-000000000000/resourceGroups/cli_test_vmss_encryption000001/providers/Microsoft.Network/loadBalancers/vmss1LB/backendAddressPools/vmss1LBBEPool\"\
        }],\"loadBalancerInboundNatPools\":[{\"id\":\"/subscriptions/00000000-0000-0000-0000-000000000000/resourceGroups/cli_test_vmss_encryption000001/providers/Microsoft.Network/loadBalancers/vmss1LB/inboundNatPools/vmss1LBNatPool\"\
        }]}}]}}]},\r\n      \"extensionProfile\": {\r\n        \"extensions\": [\r\
        \n          {\r\n            \"properties\": {\r\n              \"publisher\"\
        : \"Microsoft.Azure.Security\",\r\n              \"type\": \"AzureDiskEncryption\"\
        ,\r\n              \"typeHandlerVersion\": \"2.2\",\r\n              \"autoUpgradeMinorVersion\"\
        : true,\r\n              \"settings\": {\"KeyEncryptionKeyURL\":\"\",\"VolumeType\"\
        :\"ALL\",\"EncryptionOperation\":\"EnableEncryption\",\"KeyVaultResourceId\"\
        :\"/subscriptions/00000000-0000-0000-0000-000000000000/resourceGroups/cli_test_vmss_encryption000001/providers/Microsoft.KeyVault/vaults/vault000002\"\
        ,\"KeyEncryptionAlgorithm\":\"\",\"KeyVaultURL\":\"https://vault000002.vault.azure.net\"\
        ,\"KekVaultResourceId\":\"\"},\r\n              \"forceUpdateTag\": \"d989f460-fd2e-44b3-95a4-98f2ed80b7eb\"\
        \r\n            },\r\n            \"name\": \"AzureDiskEncryption\"\r\n  \
        \        }\r\n        ]\r\n      }\r\n    },\r\n    \"provisioningState\"\
        : \"Updating\",\r\n    \"overprovision\": true,\r\n    \"uniqueId\": \"a45f020e-6c88-4c81-a03c-5a910b381d9e\"\
        \r\n  },\r\n  \"type\": \"Microsoft.Compute/virtualMachineScaleSets\",\r\n\
        \  \"location\": \"westus\",\r\n  \"tags\": {},\r\n  \"id\": \"/subscriptions/00000000-0000-0000-0000-000000000000/resourceGroups/cli_test_vmss_encryption000001/providers/Microsoft.Compute/virtualMachineScaleSets/vmss1\"\
        ,\r\n  \"name\": \"vmss1\"\r\n}"}
    headers:
      azure-asyncoperation: ['https://management.azure.com/subscriptions/00000000-0000-0000-0000-000000000000/providers/Microsoft.Compute/locations/westus/operations/e3cd40ba-3dcb-41ad-ae21-37474f0501d5?api-version=2017-12-01']
      cache-control: [no-cache]
      content-length: ['3402']
      content-type: [application/json; charset=utf-8]
      date: ['Sun, 22 Apr 2018 05:38:40 GMT']
      expires: ['-1']
      pragma: [no-cache]
      server: [Microsoft-HTTPAPI/2.0, Microsoft-HTTPAPI/2.0]
      strict-transport-security: [max-age=31536000; includeSubDomains]
      transfer-encoding: [chunked]
      vary: [Accept-Encoding]
      x-content-type-options: [nosniff]
      x-ms-ratelimit-remaining-resource: ['Microsoft.Compute/CreateVMScaleSet3Min;38,Microsoft.Compute/CreateVMScaleSet30Min;195,Microsoft.Compute/VmssQueuedVMOperations;4800']
      x-ms-ratelimit-remaining-subscription-writes: ['1199']
      x-ms-request-charge: ['0']
    status: {code: 200, message: OK}
- request:
    body: null
    headers:
      Accept: [application/json]
      Accept-Encoding: ['gzip, deflate']
      CommandName: [vmss encryption enable]
      Connection: [keep-alive]
      User-Agent: [python/3.5.4 (Windows-10-10.0.16299-SP0) requests/2.18.4 msrest/0.4.27
          msrest_azure/0.4.25 computemanagementclient/4.0.0rc1 Azure-SDK-For-Python
          AZURECLI/2.0.32]
    method: GET
    uri: https://management.azure.com/subscriptions/00000000-0000-0000-0000-000000000000/providers/Microsoft.Compute/locations/westus/operations/e3cd40ba-3dcb-41ad-ae21-37474f0501d5?api-version=2017-12-01
  response:
    body: {string: "{\r\n  \"startTime\": \"2018-04-22T05:38:40.5254191+00:00\",\r\
        \n  \"status\": \"InProgress\",\r\n  \"name\": \"e3cd40ba-3dcb-41ad-ae21-37474f0501d5\"\
        \r\n}"}
    headers:
      cache-control: [no-cache]
      content-length: ['134']
      content-type: [application/json; charset=utf-8]
      date: ['Sun, 22 Apr 2018 05:39:11 GMT']
      expires: ['-1']
      pragma: [no-cache]
      server: [Microsoft-HTTPAPI/2.0, Microsoft-HTTPAPI/2.0]
      strict-transport-security: [max-age=31536000; includeSubDomains]
      transfer-encoding: [chunked]
      vary: [Accept-Encoding]
      x-content-type-options: [nosniff]
      x-ms-ratelimit-remaining-resource: ['Microsoft.Compute/GetOperation3Min;14948,Microsoft.Compute/GetOperation30Min;29539']
    status: {code: 200, message: OK}
- request:
    body: null
    headers:
      Accept: [application/json]
      Accept-Encoding: ['gzip, deflate']
      CommandName: [vmss encryption enable]
      Connection: [keep-alive]
      User-Agent: [python/3.5.4 (Windows-10-10.0.16299-SP0) requests/2.18.4 msrest/0.4.27
          msrest_azure/0.4.25 computemanagementclient/4.0.0rc1 Azure-SDK-For-Python
          AZURECLI/2.0.32]
    method: GET
    uri: https://management.azure.com/subscriptions/00000000-0000-0000-0000-000000000000/providers/Microsoft.Compute/locations/westus/operations/e3cd40ba-3dcb-41ad-ae21-37474f0501d5?api-version=2017-12-01
  response:
    body: {string: "{\r\n  \"startTime\": \"2018-04-22T05:38:40.5254191+00:00\",\r\
        \n  \"endTime\": \"2018-04-22T05:39:30.3575531+00:00\",\r\n  \"status\": \"\
        Succeeded\",\r\n  \"name\": \"e3cd40ba-3dcb-41ad-ae21-37474f0501d5\"\r\n}"}
    headers:
      cache-control: [no-cache]
      content-length: ['184']
      content-type: [application/json; charset=utf-8]
      date: ['Sun, 22 Apr 2018 05:39:41 GMT']
      expires: ['-1']
      pragma: [no-cache]
      server: [Microsoft-HTTPAPI/2.0, Microsoft-HTTPAPI/2.0]
      strict-transport-security: [max-age=31536000; includeSubDomains]
      transfer-encoding: [chunked]
      vary: [Accept-Encoding]
      x-content-type-options: [nosniff]
      x-ms-ratelimit-remaining-resource: ['Microsoft.Compute/GetOperation3Min;14951,Microsoft.Compute/GetOperation30Min;29531']
    status: {code: 200, message: OK}
- request:
    body: null
    headers:
      Accept: [application/json]
      Accept-Encoding: ['gzip, deflate']
      CommandName: [vmss encryption enable]
      Connection: [keep-alive]
      User-Agent: [python/3.5.4 (Windows-10-10.0.16299-SP0) requests/2.18.4 msrest/0.4.27
          msrest_azure/0.4.25 computemanagementclient/4.0.0rc1 Azure-SDK-For-Python
          AZURECLI/2.0.32]
    method: GET
    uri: https://management.azure.com/subscriptions/00000000-0000-0000-0000-000000000000/resourceGroups/cli_test_vmss_encryption000001/providers/Microsoft.Compute/virtualMachineScaleSets/vmss1?api-version=2017-12-01
  response:
    body: {string: "{\r\n  \"sku\": {\r\n    \"name\": \"Standard_D1_v2\",\r\n   \
        \ \"tier\": \"Standard\",\r\n    \"capacity\": 1\r\n  },\r\n  \"properties\"\
        : {\r\n    \"singlePlacementGroup\": true,\r\n    \"upgradePolicy\": {\r\n\
        \      \"mode\": \"Manual\",\r\n      \"automaticOSUpgrade\": false\r\n  \
        \  },\r\n    \"virtualMachineProfile\": {\r\n      \"osProfile\": {\r\n  \
        \      \"computerNamePrefix\": \"vmss1c833\",\r\n        \"adminUsername\"\
        : \"clitester1\",\r\n        \"windowsConfiguration\": {\r\n          \"provisionVMAgent\"\
        : true,\r\n          \"enableAutomaticUpdates\": true\r\n        },\r\n  \
        \      \"secrets\": []\r\n      },\r\n      \"storageProfile\": {\r\n    \
        \    \"osDisk\": {\r\n          \"createOption\": \"FromImage\",\r\n     \
        \     \"caching\": \"ReadWrite\",\r\n          \"managedDisk\": {\r\n    \
        \        \"storageAccountType\": \"Standard_LRS\"\r\n          }\r\n     \
        \   },\r\n        \"imageReference\": {\r\n          \"publisher\": \"MicrosoftWindowsServer\"\
        ,\r\n          \"offer\": \"WindowsServer\",\r\n          \"sku\": \"2016-Datacenter\"\
        ,\r\n          \"version\": \"latest\"\r\n        }\r\n      },\r\n      \"\
        networkProfile\": {\"networkInterfaceConfigurations\":[{\"name\":\"vmss1c833Nic\"\
        ,\"properties\":{\"primary\":true,\"enableAcceleratedNetworking\":false,\"\
        dnsSettings\":{\"dnsServers\":[]},\"enableIPForwarding\":false,\"ipConfigurations\"\
        :[{\"name\":\"vmss1c833IPConfig\",\"properties\":{\"subnet\":{\"id\":\"/subscriptions/00000000-0000-0000-0000-000000000000/resourceGroups/cli_test_vmss_encryption000001/providers/Microsoft.Network/virtualNetworks/vmss1VNET/subnets/vmss1Subnet\"\
        },\"privateIPAddressVersion\":\"IPv4\",\"loadBalancerBackendAddressPools\"\
        :[{\"id\":\"/subscriptions/00000000-0000-0000-0000-000000000000/resourceGroups/cli_test_vmss_encryption000001/providers/Microsoft.Network/loadBalancers/vmss1LB/backendAddressPools/vmss1LBBEPool\"\
        }],\"loadBalancerInboundNatPools\":[{\"id\":\"/subscriptions/00000000-0000-0000-0000-000000000000/resourceGroups/cli_test_vmss_encryption000001/providers/Microsoft.Network/loadBalancers/vmss1LB/inboundNatPools/vmss1LBNatPool\"\
        }]}}]}}]},\r\n      \"extensionProfile\": {\r\n        \"extensions\": [\r\
        \n          {\r\n            \"properties\": {\r\n              \"publisher\"\
        : \"Microsoft.Azure.Security\",\r\n              \"type\": \"AzureDiskEncryption\"\
        ,\r\n              \"typeHandlerVersion\": \"2.2\",\r\n              \"autoUpgradeMinorVersion\"\
        : true,\r\n              \"settings\": {\"KeyEncryptionKeyURL\":\"\",\"VolumeType\"\
        :\"ALL\",\"EncryptionOperation\":\"EnableEncryption\",\"KeyVaultResourceId\"\
        :\"/subscriptions/00000000-0000-0000-0000-000000000000/resourceGroups/cli_test_vmss_encryption000001/providers/Microsoft.KeyVault/vaults/vault000002\"\
        ,\"KeyEncryptionAlgorithm\":\"\",\"KeyVaultURL\":\"https://vault000002.vault.azure.net\"\
        ,\"KekVaultResourceId\":\"\"},\r\n              \"forceUpdateTag\": \"d989f460-fd2e-44b3-95a4-98f2ed80b7eb\"\
        \r\n            },\r\n            \"name\": \"AzureDiskEncryption\"\r\n  \
        \        }\r\n        ]\r\n      }\r\n    },\r\n    \"provisioningState\"\
        : \"Succeeded\",\r\n    \"overprovision\": true,\r\n    \"uniqueId\": \"a45f020e-6c88-4c81-a03c-5a910b381d9e\"\
        \r\n  },\r\n  \"type\": \"Microsoft.Compute/virtualMachineScaleSets\",\r\n\
        \  \"location\": \"westus\",\r\n  \"tags\": {},\r\n  \"id\": \"/subscriptions/00000000-0000-0000-0000-000000000000/resourceGroups/cli_test_vmss_encryption000001/providers/Microsoft.Compute/virtualMachineScaleSets/vmss1\"\
        ,\r\n  \"name\": \"vmss1\"\r\n}"}
    headers:
      cache-control: [no-cache]
      content-length: ['3403']
      content-type: [application/json; charset=utf-8]
      date: ['Sun, 22 Apr 2018 05:39:41 GMT']
      expires: ['-1']
      pragma: [no-cache]
      server: [Microsoft-HTTPAPI/2.0, Microsoft-HTTPAPI/2.0]
      strict-transport-security: [max-age=31536000; includeSubDomains]
      transfer-encoding: [chunked]
      vary: [Accept-Encoding]
      x-content-type-options: [nosniff]
      x-ms-ratelimit-remaining-resource: ['Microsoft.Compute/GetVMScaleSet3Min;177,Microsoft.Compute/GetVMScaleSet30Min;1457']
    status: {code: 200, message: OK}
- request:
    body: '{"instanceIds": ["*"]}'
    headers:
      Accept: [application/json]
      Accept-Encoding: ['gzip, deflate']
      CommandName: [vmss update-instances]
      Connection: [keep-alive]
      Content-Length: ['22']
      Content-Type: [application/json; charset=utf-8]
      User-Agent: [python/3.5.4 (Windows-10-10.0.16299-SP0) requests/2.18.4 msrest/0.4.27
          msrest_azure/0.4.25 computemanagementclient/4.0.0rc1 Azure-SDK-For-Python
          AZURECLI/2.0.32]
      accept-language: [en-US]
    method: POST
    uri: https://management.azure.com/subscriptions/00000000-0000-0000-0000-000000000000/resourceGroups/cli_test_vmss_encryption000001/providers/Microsoft.Compute/virtualMachineScaleSets/vmss1/manualupgrade?api-version=2017-12-01
  response:
    body: {string: ''}
    headers:
      azure-asyncoperation: ['https://management.azure.com/subscriptions/00000000-0000-0000-0000-000000000000/providers/Microsoft.Compute/locations/westus/operations/47131638-6be9-47df-b438-341c266d2ebc?api-version=2017-12-01']
      cache-control: [no-cache]
      content-length: ['0']
      date: ['Sun, 22 Apr 2018 05:39:43 GMT']
      expires: ['-1']
      location: ['https://management.azure.com/subscriptions/00000000-0000-0000-0000-000000000000/providers/Microsoft.Compute/locations/westus/operations/47131638-6be9-47df-b438-341c266d2ebc?monitor=true&api-version=2017-12-01']
      pragma: [no-cache]
      server: [Microsoft-HTTPAPI/2.0, Microsoft-HTTPAPI/2.0]
      strict-transport-security: [max-age=31536000; includeSubDomains]
      x-content-type-options: [nosniff]
      x-ms-ratelimit-remaining-resource: ['Microsoft.Compute/VMScaleSetActions3Min;239,Microsoft.Compute/VMScaleSetActions30Min;1198,Microsoft.Compute/VMScaleSetBatchedVMRequests5Min;1193,Microsoft.Compute/VmssQueuedVMOperations;4799']
      x-ms-ratelimit-remaining-subscription-writes: ['1199']
      x-ms-request-charge: ['1']
    status: {code: 202, message: Accepted}
- request:
    body: null
    headers:
      Accept: [application/json]
      Accept-Encoding: ['gzip, deflate']
      CommandName: [vmss update-instances]
      Connection: [keep-alive]
      User-Agent: [python/3.5.4 (Windows-10-10.0.16299-SP0) requests/2.18.4 msrest/0.4.27
          msrest_azure/0.4.25 computemanagementclient/4.0.0rc1 Azure-SDK-For-Python
          AZURECLI/2.0.32]
    method: GET
    uri: https://management.azure.com/subscriptions/00000000-0000-0000-0000-000000000000/providers/Microsoft.Compute/locations/westus/operations/47131638-6be9-47df-b438-341c266d2ebc?api-version=2017-12-01
  response:
    body: {string: "{\r\n  \"startTime\": \"2018-04-22T05:39:43.7486959+00:00\",\r\
        \n  \"status\": \"InProgress\",\r\n  \"name\": \"47131638-6be9-47df-b438-341c266d2ebc\"\
        \r\n}"}
    headers:
      cache-control: [no-cache]
      content-length: ['134']
      content-type: [application/json; charset=utf-8]
      date: ['Sun, 22 Apr 2018 05:40:13 GMT']
      expires: ['-1']
      pragma: [no-cache]
      server: [Microsoft-HTTPAPI/2.0, Microsoft-HTTPAPI/2.0]
      strict-transport-security: [max-age=31536000; includeSubDomains]
      transfer-encoding: [chunked]
      vary: [Accept-Encoding]
      x-content-type-options: [nosniff]
      x-ms-ratelimit-remaining-resource: ['Microsoft.Compute/GetOperation3Min;14952,Microsoft.Compute/GetOperation30Min;29522']
    status: {code: 200, message: OK}
- request:
    body: null
    headers:
      Accept: [application/json]
      Accept-Encoding: ['gzip, deflate']
      CommandName: [vmss update-instances]
      Connection: [keep-alive]
      User-Agent: [python/3.5.4 (Windows-10-10.0.16299-SP0) requests/2.18.4 msrest/0.4.27
          msrest_azure/0.4.25 computemanagementclient/4.0.0rc1 Azure-SDK-For-Python
          AZURECLI/2.0.32]
    method: GET
    uri: https://management.azure.com/subscriptions/00000000-0000-0000-0000-000000000000/providers/Microsoft.Compute/locations/westus/operations/47131638-6be9-47df-b438-341c266d2ebc?api-version=2017-12-01
  response:
    body: {string: "{\r\n  \"startTime\": \"2018-04-22T05:39:43.7486959+00:00\",\r\
        \n  \"status\": \"InProgress\",\r\n  \"name\": \"47131638-6be9-47df-b438-341c266d2ebc\"\
        \r\n}"}
    headers:
      cache-control: [no-cache]
      content-length: ['134']
      content-type: [application/json; charset=utf-8]
      date: ['Sun, 22 Apr 2018 05:40:43 GMT']
      expires: ['-1']
      pragma: [no-cache]
      server: [Microsoft-HTTPAPI/2.0, Microsoft-HTTPAPI/2.0]
      strict-transport-security: [max-age=31536000; includeSubDomains]
      transfer-encoding: [chunked]
      vary: [Accept-Encoding]
      x-content-type-options: [nosniff]
      x-ms-ratelimit-remaining-resource: ['Microsoft.Compute/GetOperation3Min;14956,Microsoft.Compute/GetOperation30Min;29513']
    status: {code: 200, message: OK}
- request:
    body: null
    headers:
      Accept: [application/json]
      Accept-Encoding: ['gzip, deflate']
      CommandName: [vmss update-instances]
      Connection: [keep-alive]
      User-Agent: [python/3.5.4 (Windows-10-10.0.16299-SP0) requests/2.18.4 msrest/0.4.27
          msrest_azure/0.4.25 computemanagementclient/4.0.0rc1 Azure-SDK-For-Python
          AZURECLI/2.0.32]
    method: GET
    uri: https://management.azure.com/subscriptions/00000000-0000-0000-0000-000000000000/providers/Microsoft.Compute/locations/westus/operations/47131638-6be9-47df-b438-341c266d2ebc?api-version=2017-12-01
  response:
    body: {string: "{\r\n  \"startTime\": \"2018-04-22T05:39:43.7486959+00:00\",\r\
        \n  \"status\": \"InProgress\",\r\n  \"name\": \"47131638-6be9-47df-b438-341c266d2ebc\"\
        \r\n}"}
    headers:
      cache-control: [no-cache]
      content-length: ['134']
      content-type: [application/json; charset=utf-8]
      date: ['Sun, 22 Apr 2018 05:41:16 GMT']
      expires: ['-1']
      pragma: [no-cache]
      server: [Microsoft-HTTPAPI/2.0, Microsoft-HTTPAPI/2.0]
      strict-transport-security: [max-age=31536000; includeSubDomains]
      transfer-encoding: [chunked]
      vary: [Accept-Encoding]
      x-content-type-options: [nosniff]
      x-ms-ratelimit-remaining-resource: ['Microsoft.Compute/GetOperation3Min;14954,Microsoft.Compute/GetOperation30Min;29503']
    status: {code: 200, message: OK}
- request:
    body: null
    headers:
      Accept: [application/json]
      Accept-Encoding: ['gzip, deflate']
      CommandName: [vmss update-instances]
      Connection: [keep-alive]
      User-Agent: [python/3.5.4 (Windows-10-10.0.16299-SP0) requests/2.18.4 msrest/0.4.27
          msrest_azure/0.4.25 computemanagementclient/4.0.0rc1 Azure-SDK-For-Python
          AZURECLI/2.0.32]
    method: GET
    uri: https://management.azure.com/subscriptions/00000000-0000-0000-0000-000000000000/providers/Microsoft.Compute/locations/westus/operations/47131638-6be9-47df-b438-341c266d2ebc?api-version=2017-12-01
  response:
    body: {string: "{\r\n  \"startTime\": \"2018-04-22T05:39:43.7486959+00:00\",\r\
        \n  \"status\": \"InProgress\",\r\n  \"name\": \"47131638-6be9-47df-b438-341c266d2ebc\"\
        \r\n}"}
    headers:
      cache-control: [no-cache]
      content-length: ['134']
      content-type: [application/json; charset=utf-8]
      date: ['Sun, 22 Apr 2018 05:41:51 GMT']
      expires: ['-1']
      pragma: [no-cache]
      server: [Microsoft-HTTPAPI/2.0, Microsoft-HTTPAPI/2.0]
      strict-transport-security: [max-age=31536000; includeSubDomains]
      transfer-encoding: [chunked]
      vary: [Accept-Encoding]
      x-content-type-options: [nosniff]
      x-ms-ratelimit-remaining-resource: ['Microsoft.Compute/GetOperation3Min;14951,Microsoft.Compute/GetOperation30Min;29493']
    status: {code: 200, message: OK}
- request:
    body: null
    headers:
      Accept: [application/json]
      Accept-Encoding: ['gzip, deflate']
      CommandName: [vmss update-instances]
      Connection: [keep-alive]
      User-Agent: [python/3.5.4 (Windows-10-10.0.16299-SP0) requests/2.18.4 msrest/0.4.27
          msrest_azure/0.4.25 computemanagementclient/4.0.0rc1 Azure-SDK-For-Python
          AZURECLI/2.0.32]
    method: GET
    uri: https://management.azure.com/subscriptions/00000000-0000-0000-0000-000000000000/providers/Microsoft.Compute/locations/westus/operations/47131638-6be9-47df-b438-341c266d2ebc?api-version=2017-12-01
  response:
    body: {string: "{\r\n  \"startTime\": \"2018-04-22T05:39:43.7486959+00:00\",\r\
        \n  \"status\": \"InProgress\",\r\n  \"name\": \"47131638-6be9-47df-b438-341c266d2ebc\"\
        \r\n}"}
    headers:
      cache-control: [no-cache]
      content-length: ['134']
      content-type: [application/json; charset=utf-8]
      date: ['Sun, 22 Apr 2018 05:42:22 GMT']
      expires: ['-1']
      pragma: [no-cache]
      server: [Microsoft-HTTPAPI/2.0, Microsoft-HTTPAPI/2.0]
      strict-transport-security: [max-age=31536000; includeSubDomains]
      transfer-encoding: [chunked]
      vary: [Accept-Encoding]
      x-content-type-options: [nosniff]
      x-ms-ratelimit-remaining-resource: ['Microsoft.Compute/GetOperation3Min;14947,Microsoft.Compute/GetOperation30Min;29482']
    status: {code: 200, message: OK}
- request:
    body: null
    headers:
      Accept: [application/json]
      Accept-Encoding: ['gzip, deflate']
      CommandName: [vmss update-instances]
      Connection: [keep-alive]
      User-Agent: [python/3.5.4 (Windows-10-10.0.16299-SP0) requests/2.18.4 msrest/0.4.27
          msrest_azure/0.4.25 computemanagementclient/4.0.0rc1 Azure-SDK-For-Python
          AZURECLI/2.0.32]
    method: GET
    uri: https://management.azure.com/subscriptions/00000000-0000-0000-0000-000000000000/providers/Microsoft.Compute/locations/westus/operations/47131638-6be9-47df-b438-341c266d2ebc?api-version=2017-12-01
  response:
    body: {string: "{\r\n  \"startTime\": \"2018-04-22T05:39:43.7486959+00:00\",\r\
        \n  \"status\": \"InProgress\",\r\n  \"name\": \"47131638-6be9-47df-b438-341c266d2ebc\"\
        \r\n}"}
    headers:
      cache-control: [no-cache]
      content-length: ['134']
      content-type: [application/json; charset=utf-8]
      date: ['Sun, 22 Apr 2018 05:42:55 GMT']
      expires: ['-1']
      pragma: [no-cache]
      server: [Microsoft-HTTPAPI/2.0, Microsoft-HTTPAPI/2.0]
      strict-transport-security: [max-age=31536000; includeSubDomains]
      transfer-encoding: [chunked]
      vary: [Accept-Encoding]
      x-content-type-options: [nosniff]
      x-ms-ratelimit-remaining-resource: ['Microsoft.Compute/GetOperation3Min;14943,Microsoft.Compute/GetOperation30Min;29470']
    status: {code: 200, message: OK}
- request:
    body: null
    headers:
      Accept: [application/json]
      Accept-Encoding: ['gzip, deflate']
      CommandName: [vmss update-instances]
      Connection: [keep-alive]
      User-Agent: [python/3.5.4 (Windows-10-10.0.16299-SP0) requests/2.18.4 msrest/0.4.27
          msrest_azure/0.4.25 computemanagementclient/4.0.0rc1 Azure-SDK-For-Python
          AZURECLI/2.0.32]
    method: GET
    uri: https://management.azure.com/subscriptions/00000000-0000-0000-0000-000000000000/providers/Microsoft.Compute/locations/westus/operations/47131638-6be9-47df-b438-341c266d2ebc?api-version=2017-12-01
  response:
    body: {string: "{\r\n  \"startTime\": \"2018-04-22T05:39:43.7486959+00:00\",\r\
        \n  \"status\": \"InProgress\",\r\n  \"name\": \"47131638-6be9-47df-b438-341c266d2ebc\"\
        \r\n}"}
    headers:
      cache-control: [no-cache]
      content-length: ['134']
      content-type: [application/json; charset=utf-8]
      date: ['Sun, 22 Apr 2018 05:43:28 GMT']
      expires: ['-1']
      pragma: [no-cache]
      server: [Microsoft-HTTPAPI/2.0, Microsoft-HTTPAPI/2.0]
      strict-transport-security: [max-age=31536000; includeSubDomains]
      transfer-encoding: [chunked]
      vary: [Accept-Encoding]
      x-content-type-options: [nosniff]
      x-ms-ratelimit-remaining-resource: ['Microsoft.Compute/GetOperation3Min;14939,Microsoft.Compute/GetOperation30Min;29457']
    status: {code: 200, message: OK}
- request:
    body: null
    headers:
      Accept: [application/json]
      Accept-Encoding: ['gzip, deflate']
      CommandName: [vmss update-instances]
      Connection: [keep-alive]
      User-Agent: [python/3.5.4 (Windows-10-10.0.16299-SP0) requests/2.18.4 msrest/0.4.27
          msrest_azure/0.4.25 computemanagementclient/4.0.0rc1 Azure-SDK-For-Python
          AZURECLI/2.0.32]
    method: GET
    uri: https://management.azure.com/subscriptions/00000000-0000-0000-0000-000000000000/providers/Microsoft.Compute/locations/westus/operations/47131638-6be9-47df-b438-341c266d2ebc?api-version=2017-12-01
  response:
    body: {string: "{\r\n  \"startTime\": \"2018-04-22T05:39:43.7486959+00:00\",\r\
        \n  \"status\": \"InProgress\",\r\n  \"name\": \"47131638-6be9-47df-b438-341c266d2ebc\"\
        \r\n}"}
    headers:
      cache-control: [no-cache]
      content-length: ['134']
      content-type: [application/json; charset=utf-8]
      date: ['Sun, 22 Apr 2018 05:44:03 GMT']
      expires: ['-1']
      pragma: [no-cache]
      server: [Microsoft-HTTPAPI/2.0, Microsoft-HTTPAPI/2.0]
      strict-transport-security: [max-age=31536000; includeSubDomains]
      transfer-encoding: [chunked]
      vary: [Accept-Encoding]
      x-content-type-options: [nosniff]
      x-ms-ratelimit-remaining-resource: ['Microsoft.Compute/GetOperation3Min;14934,Microsoft.Compute/GetOperation30Min;29443']
    status: {code: 200, message: OK}
- request:
    body: null
    headers:
      Accept: [application/json]
      Accept-Encoding: ['gzip, deflate']
      CommandName: [vmss update-instances]
      Connection: [keep-alive]
      User-Agent: [python/3.5.4 (Windows-10-10.0.16299-SP0) requests/2.18.4 msrest/0.4.27
          msrest_azure/0.4.25 computemanagementclient/4.0.0rc1 Azure-SDK-For-Python
          AZURECLI/2.0.32]
    method: GET
    uri: https://management.azure.com/subscriptions/00000000-0000-0000-0000-000000000000/providers/Microsoft.Compute/locations/westus/operations/47131638-6be9-47df-b438-341c266d2ebc?api-version=2017-12-01
  response:
    body: {string: "{\r\n  \"startTime\": \"2018-04-22T05:39:43.7486959+00:00\",\r\
        \n  \"status\": \"InProgress\",\r\n  \"name\": \"47131638-6be9-47df-b438-341c266d2ebc\"\
        \r\n}"}
    headers:
      cache-control: [no-cache]
      content-length: ['134']
      content-type: [application/json; charset=utf-8]
      date: ['Sun, 22 Apr 2018 05:44:36 GMT']
      expires: ['-1']
      pragma: [no-cache]
      server: [Microsoft-HTTPAPI/2.0, Microsoft-HTTPAPI/2.0]
      strict-transport-security: [max-age=31536000; includeSubDomains]
      transfer-encoding: [chunked]
      vary: [Accept-Encoding]
      x-content-type-options: [nosniff]
      x-ms-ratelimit-remaining-resource: ['Microsoft.Compute/GetOperation3Min;14939,Microsoft.Compute/GetOperation30Min;29429']
    status: {code: 200, message: OK}
- request:
    body: null
    headers:
      Accept: [application/json]
      Accept-Encoding: ['gzip, deflate']
      CommandName: [vmss update-instances]
      Connection: [keep-alive]
      User-Agent: [python/3.5.4 (Windows-10-10.0.16299-SP0) requests/2.18.4 msrest/0.4.27
          msrest_azure/0.4.25 computemanagementclient/4.0.0rc1 Azure-SDK-For-Python
          AZURECLI/2.0.32]
    method: GET
    uri: https://management.azure.com/subscriptions/00000000-0000-0000-0000-000000000000/providers/Microsoft.Compute/locations/westus/operations/47131638-6be9-47df-b438-341c266d2ebc?api-version=2017-12-01
  response:
    body: {string: "{\r\n  \"startTime\": \"2018-04-22T05:39:43.7486959+00:00\",\r\
        \n  \"status\": \"InProgress\",\r\n  \"name\": \"47131638-6be9-47df-b438-341c266d2ebc\"\
        \r\n}"}
    headers:
      cache-control: [no-cache]
      content-length: ['134']
      content-type: [application/json; charset=utf-8]
      date: ['Sun, 22 Apr 2018 05:45:08 GMT']
      expires: ['-1']
      pragma: [no-cache]
      server: [Microsoft-HTTPAPI/2.0, Microsoft-HTTPAPI/2.0]
      strict-transport-security: [max-age=31536000; includeSubDomains]
      transfer-encoding: [chunked]
      vary: [Accept-Encoding]
      x-content-type-options: [nosniff]
      x-ms-ratelimit-remaining-resource: ['Microsoft.Compute/GetOperation3Min;14937,Microsoft.Compute/GetOperation30Min;29417']
    status: {code: 200, message: OK}
- request:
    body: null
    headers:
      Accept: [application/json]
      Accept-Encoding: ['gzip, deflate']
      CommandName: [vmss update-instances]
      Connection: [keep-alive]
      User-Agent: [python/3.5.4 (Windows-10-10.0.16299-SP0) requests/2.18.4 msrest/0.4.27
          msrest_azure/0.4.25 computemanagementclient/4.0.0rc1 Azure-SDK-For-Python
          AZURECLI/2.0.32]
    method: GET
    uri: https://management.azure.com/subscriptions/00000000-0000-0000-0000-000000000000/providers/Microsoft.Compute/locations/westus/operations/47131638-6be9-47df-b438-341c266d2ebc?api-version=2017-12-01
  response:
    body: {string: "{\r\n  \"startTime\": \"2018-04-22T05:39:43.7486959+00:00\",\r\
        \n  \"endTime\": \"2018-04-22T05:45:24.9920704+00:00\",\r\n  \"status\": \"\
        Succeeded\",\r\n  \"name\": \"47131638-6be9-47df-b438-341c266d2ebc\"\r\n}"}
    headers:
      cache-control: [no-cache]
      content-length: ['184']
      content-type: [application/json; charset=utf-8]
      date: ['Sun, 22 Apr 2018 05:45:48 GMT']
      expires: ['-1']
      pragma: [no-cache]
      server: [Microsoft-HTTPAPI/2.0, Microsoft-HTTPAPI/2.0]
      strict-transport-security: [max-age=31536000; includeSubDomains]
      transfer-encoding: [chunked]
      vary: [Accept-Encoding]
      x-content-type-options: [nosniff]
      x-ms-ratelimit-remaining-resource: ['Microsoft.Compute/GetOperation3Min;14932,Microsoft.Compute/GetOperation30Min;29401']
    status: {code: 200, message: OK}
- request:
    body: null
    headers:
      Accept: [application/json]
      Accept-Encoding: ['gzip, deflate']
      CommandName: [vmss encryption show]
      Connection: [keep-alive]
      Content-Type: [application/json; charset=utf-8]
      User-Agent: [python/3.5.4 (Windows-10-10.0.16299-SP0) requests/2.18.4 msrest/0.4.27
          msrest_azure/0.4.25 computemanagementclient/4.0.0rc1 Azure-SDK-For-Python
          AZURECLI/2.0.32]
      accept-language: [en-US]
    method: GET
    uri: https://management.azure.com/subscriptions/00000000-0000-0000-0000-000000000000/resourceGroups/cli_test_vmss_encryption000001/providers/Microsoft.Compute/virtualMachineScaleSets/vmss1/virtualMachines?$select=instanceView&$expand=instanceView&api-version=2017-12-01
  response:
    body: {string: "{\r\n  \"value\": [\r\n    {\r\n      \"instanceId\": \"1\",\r\
        \n      \"properties\": {\r\n        \"latestModelApplied\": false,\r\n  \
        \      \"instanceView\": {\r\n          \"placementGroupId\": \"553277d9-f1fa-4214-a489-e6eb8f2ae9e6\"\
        ,\r\n          \"platformUpdateDomain\": 1,\r\n          \"platformFaultDomain\"\
        : 1,\r\n          \"computerName\": \"vmss1c833000001\",\r\n          \"osName\"\
        : \"Windows Server 2016 Datacenter\",\r\n          \"osVersion\": \"Microsoft\
        \ Windows NT 6.3.9600.0\",\r\n          \"vmAgent\": {\r\n            \"vmAgentVersion\"\
        : \"2.7.41491.872\",\r\n            \"statuses\": [\r\n              {\r\n\
        \                \"code\": \"ProvisioningState/succeeded\",\r\n          \
        \      \"level\": \"Info\",\r\n                \"displayStatus\": \"Ready\"\
        ,\r\n                \"message\": \"GuestAgent is running and accepting new\
        \ configurations.\",\r\n                \"time\": \"2018-04-22T05:45:38+00:00\"\
        \r\n              }\r\n            ],\r\n            \"extensionHandlers\"\
        : [\r\n              {\r\n                \"type\": \"Microsoft.Azure.Security.AzureDiskEncryption\"\
        ,\r\n                \"typeHandlerVersion\": \"2.2.0.1\",\r\n            \
        \    \"status\": {\r\n                  \"code\": \"ProvisioningState/succeeded\"\
        ,\r\n                  \"level\": \"Info\",\r\n                  \"displayStatus\"\
        : \"Ready\"\r\n                }\r\n              }\r\n            ]\r\n \
        \         },\r\n          \"disks\": [\r\n            {\r\n              \"\
        name\": \"vmss1_vmss1_1_OsDisk_1_1dd4f41c66f443e2b963a961bad5011f\",\r\n \
        \             \"encryptionSettings\": [\r\n                {\r\n         \
        \         \"enabled\": true,\r\n                  \"diskEncryptionKey\": {\r\
        \n                    \"sourceVault\": {\r\n                      \"id\":\
        \ \"/subscriptions/00000000-0000-0000-0000-000000000000/resourceGroups/cli_test_vmss_encryption000001/providers/Microsoft.KeyVault/vaults/vault000002\"\
        \r\n                    },\r\n                    \"secretUrl\": \"https://vault000002.vault.azure.net/secrets/A9955D84-0665-4BF6-B3AF-082CA362A50C/c4601f8338424b1e84f7438c5954fe14\"\
        \r\n                  }\r\n                }\r\n              ],\r\n     \
        \         \"statuses\": [\r\n                {\r\n                  \"code\"\
        : \"ProvisioningState/succeeded\",\r\n                  \"level\": \"Info\"\
        ,\r\n                  \"displayStatus\": \"Provisioning succeeded\",\r\n\
        \                  \"time\": \"2018-04-22T05:45:24.913963+00:00\"\r\n    \
        \            },\r\n                {\r\n                  \"code\": \"EncryptionState/encrypted\"\
        ,\r\n                  \"level\": \"Info\",\r\n                  \"displayStatus\"\
        : \"Encryption is enabled on disk\"\r\n                }\r\n             \
        \ ]\r\n            }\r\n          ],\r\n          \"extensions\": [\r\n  \
        \          {\r\n              \"name\": \"AzureDiskEncryption\",\r\n     \
        \         \"type\": \"Microsoft.Azure.Security.AzureDiskEncryption\",\r\n\
        \              \"typeHandlerVersion\": \"2.2.0.1\",\r\n              \"statuses\"\
        : [\r\n                {\r\n                  \"code\": \"ProvisioningState/succeeded\"\
        ,\r\n                  \"level\": \"Info\",\r\n                  \"displayStatus\"\
        : \"Provisioning succeeded\",\r\n                  \"message\": \"\"\r\n \
        \               }\r\n              ]\r\n            }\r\n          ],\r\n\
        \          \"statuses\": [\r\n            {\r\n              \"code\": \"\
        ProvisioningState/succeeded\",\r\n              \"level\": \"Info\",\r\n \
        \             \"displayStatus\": \"Provisioning succeeded\",\r\n         \
        \     \"time\": \"2018-04-22T05:45:24.9608602+00:00\"\r\n            },\r\n\
        \            {\r\n              \"code\": \"PowerState/running\",\r\n    \
        \          \"level\": \"Info\",\r\n              \"displayStatus\": \"VM running\"\
        \r\n            }\r\n          ]\r\n        },\r\n        \"provisioningState\"\
        : 0\r\n      },\r\n      \"id\": \"/subscriptions/00000000-0000-0000-0000-000000000000/resourceGroups/CLI_TEST_VMSS_ENCRYPTIONO5RMXSAPNIOF7TUVQL3EOSBFNT6YP4LJ336ESGSB3EPRYSPRHLC/providers/Microsoft.Compute/virtualMachineScaleSets/vmss1/virtualMachines/1\"\
        \r\n    }\r\n  ]\r\n}"}
    headers:
      cache-control: [no-cache]
      content-length: ['3783']
      content-type: [application/json; charset=utf-8]
      date: ['Sun, 22 Apr 2018 05:45:49 GMT']
      expires: ['-1']
      pragma: [no-cache]
      server: [Microsoft-HTTPAPI/2.0, Microsoft-HTTPAPI/2.0]
      strict-transport-security: [max-age=31536000; includeSubDomains]
      transfer-encoding: [chunked]
      vary: [Accept-Encoding]
      x-content-type-options: [nosniff]
      x-ms-ratelimit-remaining-resource: ['Microsoft.Compute/HighCostGetVMScaleSet3Min;179,Microsoft.Compute/HighCostGetVMScaleSet30Min;885,Microsoft.Compute/VMScaleSetVMViews3Min;4999']
      x-ms-request-charge: ['1']
    status: {code: 200, message: OK}
- request:
    body: null
    headers:
      Accept: [application/json]
      Accept-Encoding: ['gzip, deflate']
      CommandName: [vmss show]
      Connection: [keep-alive]
      Content-Type: [application/json; charset=utf-8]
      User-Agent: [python/3.5.4 (Windows-10-10.0.16299-SP0) requests/2.18.4 msrest/0.4.27
          msrest_azure/0.4.25 computemanagementclient/4.0.0rc1 Azure-SDK-For-Python
          AZURECLI/2.0.32]
      accept-language: [en-US]
    method: GET
    uri: https://management.azure.com/subscriptions/00000000-0000-0000-0000-000000000000/resourceGroups/cli_test_vmss_encryption000001/providers/Microsoft.Compute/virtualMachineScaleSets/vmss1?api-version=2017-12-01
  response:
    body: {string: "{\r\n  \"sku\": {\r\n    \"name\": \"Standard_D1_v2\",\r\n   \
        \ \"tier\": \"Standard\",\r\n    \"capacity\": 1\r\n  },\r\n  \"properties\"\
        : {\r\n    \"singlePlacementGroup\": true,\r\n    \"upgradePolicy\": {\r\n\
        \      \"mode\": \"Manual\",\r\n      \"automaticOSUpgrade\": false\r\n  \
        \  },\r\n    \"virtualMachineProfile\": {\r\n      \"osProfile\": {\r\n  \
        \      \"computerNamePrefix\": \"vmss1c833\",\r\n        \"adminUsername\"\
        : \"clitester1\",\r\n        \"windowsConfiguration\": {\r\n          \"provisionVMAgent\"\
        : true,\r\n          \"enableAutomaticUpdates\": true\r\n        },\r\n  \
        \      \"secrets\": []\r\n      },\r\n      \"storageProfile\": {\r\n    \
        \    \"osDisk\": {\r\n          \"createOption\": \"FromImage\",\r\n     \
        \     \"caching\": \"ReadWrite\",\r\n          \"managedDisk\": {\r\n    \
        \        \"storageAccountType\": \"Standard_LRS\"\r\n          }\r\n     \
        \   },\r\n        \"imageReference\": {\r\n          \"publisher\": \"MicrosoftWindowsServer\"\
        ,\r\n          \"offer\": \"WindowsServer\",\r\n          \"sku\": \"2016-Datacenter\"\
        ,\r\n          \"version\": \"latest\"\r\n        }\r\n      },\r\n      \"\
        networkProfile\": {\"networkInterfaceConfigurations\":[{\"name\":\"vmss1c833Nic\"\
        ,\"properties\":{\"primary\":true,\"enableAcceleratedNetworking\":false,\"\
        dnsSettings\":{\"dnsServers\":[]},\"enableIPForwarding\":false,\"ipConfigurations\"\
        :[{\"name\":\"vmss1c833IPConfig\",\"properties\":{\"subnet\":{\"id\":\"/subscriptions/00000000-0000-0000-0000-000000000000/resourceGroups/cli_test_vmss_encryption000001/providers/Microsoft.Network/virtualNetworks/vmss1VNET/subnets/vmss1Subnet\"\
        },\"privateIPAddressVersion\":\"IPv4\",\"loadBalancerBackendAddressPools\"\
        :[{\"id\":\"/subscriptions/00000000-0000-0000-0000-000000000000/resourceGroups/cli_test_vmss_encryption000001/providers/Microsoft.Network/loadBalancers/vmss1LB/backendAddressPools/vmss1LBBEPool\"\
        }],\"loadBalancerInboundNatPools\":[{\"id\":\"/subscriptions/00000000-0000-0000-0000-000000000000/resourceGroups/cli_test_vmss_encryption000001/providers/Microsoft.Network/loadBalancers/vmss1LB/inboundNatPools/vmss1LBNatPool\"\
        }]}}]}}]},\r\n      \"extensionProfile\": {\r\n        \"extensions\": [\r\
        \n          {\r\n            \"properties\": {\r\n              \"publisher\"\
        : \"Microsoft.Azure.Security\",\r\n              \"type\": \"AzureDiskEncryption\"\
        ,\r\n              \"typeHandlerVersion\": \"2.2\",\r\n              \"autoUpgradeMinorVersion\"\
        : true,\r\n              \"settings\": {\"KeyEncryptionKeyURL\":\"\",\"VolumeType\"\
        :\"ALL\",\"EncryptionOperation\":\"EnableEncryption\",\"KeyVaultResourceId\"\
        :\"/subscriptions/00000000-0000-0000-0000-000000000000/resourceGroups/cli_test_vmss_encryption000001/providers/Microsoft.KeyVault/vaults/vault000002\"\
        ,\"KeyEncryptionAlgorithm\":\"\",\"KeyVaultURL\":\"https://vault000002.vault.azure.net\"\
        ,\"KekVaultResourceId\":\"\"},\r\n              \"forceUpdateTag\": \"d989f460-fd2e-44b3-95a4-98f2ed80b7eb\"\
        \r\n            },\r\n            \"name\": \"AzureDiskEncryption\"\r\n  \
        \        }\r\n        ]\r\n      }\r\n    },\r\n    \"provisioningState\"\
        : \"Succeeded\",\r\n    \"overprovision\": true,\r\n    \"uniqueId\": \"a45f020e-6c88-4c81-a03c-5a910b381d9e\"\
        \r\n  },\r\n  \"type\": \"Microsoft.Compute/virtualMachineScaleSets\",\r\n\
        \  \"location\": \"westus\",\r\n  \"tags\": {},\r\n  \"id\": \"/subscriptions/00000000-0000-0000-0000-000000000000/resourceGroups/cli_test_vmss_encryption000001/providers/Microsoft.Compute/virtualMachineScaleSets/vmss1\"\
        ,\r\n  \"name\": \"vmss1\"\r\n}"}
    headers:
      cache-control: [no-cache]
      content-length: ['3403']
      content-type: [application/json; charset=utf-8]
      date: ['Sun, 22 Apr 2018 05:45:49 GMT']
      expires: ['-1']
      pragma: [no-cache]
      server: [Microsoft-HTTPAPI/2.0, Microsoft-HTTPAPI/2.0]
      strict-transport-security: [max-age=31536000; includeSubDomains]
      transfer-encoding: [chunked]
      vary: [Accept-Encoding]
      x-content-type-options: [nosniff]
      x-ms-ratelimit-remaining-resource: ['Microsoft.Compute/GetVMScaleSet3Min;199,Microsoft.Compute/GetVMScaleSet30Min;1448']
    status: {code: 200, message: OK}
- request:
    body: null
    headers:
      Accept: [application/json]
      Accept-Encoding: ['gzip, deflate']
      CommandName: [vmss encryption disable]
      Connection: [keep-alive]
      Content-Type: [application/json; charset=utf-8]
      User-Agent: [python/3.5.4 (Windows-10-10.0.16299-SP0) requests/2.18.4 msrest/0.4.27
          msrest_azure/0.4.25 computemanagementclient/4.0.0rc1 Azure-SDK-For-Python
          AZURECLI/2.0.32]
      accept-language: [en-US]
    method: GET
    uri: https://management.azure.com/subscriptions/00000000-0000-0000-0000-000000000000/resourceGroups/cli_test_vmss_encryption000001/providers/Microsoft.Compute/virtualMachineScaleSets/vmss1?api-version=2017-12-01
  response:
    body: {string: "{\r\n  \"sku\": {\r\n    \"name\": \"Standard_D1_v2\",\r\n   \
        \ \"tier\": \"Standard\",\r\n    \"capacity\": 1\r\n  },\r\n  \"properties\"\
        : {\r\n    \"singlePlacementGroup\": true,\r\n    \"upgradePolicy\": {\r\n\
        \      \"mode\": \"Manual\",\r\n      \"automaticOSUpgrade\": false\r\n  \
        \  },\r\n    \"virtualMachineProfile\": {\r\n      \"osProfile\": {\r\n  \
        \      \"computerNamePrefix\": \"vmss1c833\",\r\n        \"adminUsername\"\
        : \"clitester1\",\r\n        \"windowsConfiguration\": {\r\n          \"provisionVMAgent\"\
        : true,\r\n          \"enableAutomaticUpdates\": true\r\n        },\r\n  \
        \      \"secrets\": []\r\n      },\r\n      \"storageProfile\": {\r\n    \
        \    \"osDisk\": {\r\n          \"createOption\": \"FromImage\",\r\n     \
        \     \"caching\": \"ReadWrite\",\r\n          \"managedDisk\": {\r\n    \
        \        \"storageAccountType\": \"Standard_LRS\"\r\n          }\r\n     \
        \   },\r\n        \"imageReference\": {\r\n          \"publisher\": \"MicrosoftWindowsServer\"\
        ,\r\n          \"offer\": \"WindowsServer\",\r\n          \"sku\": \"2016-Datacenter\"\
        ,\r\n          \"version\": \"latest\"\r\n        }\r\n      },\r\n      \"\
        networkProfile\": {\"networkInterfaceConfigurations\":[{\"name\":\"vmss1c833Nic\"\
        ,\"properties\":{\"primary\":true,\"enableAcceleratedNetworking\":false,\"\
        dnsSettings\":{\"dnsServers\":[]},\"enableIPForwarding\":false,\"ipConfigurations\"\
        :[{\"name\":\"vmss1c833IPConfig\",\"properties\":{\"subnet\":{\"id\":\"/subscriptions/00000000-0000-0000-0000-000000000000/resourceGroups/cli_test_vmss_encryption000001/providers/Microsoft.Network/virtualNetworks/vmss1VNET/subnets/vmss1Subnet\"\
        },\"privateIPAddressVersion\":\"IPv4\",\"loadBalancerBackendAddressPools\"\
        :[{\"id\":\"/subscriptions/00000000-0000-0000-0000-000000000000/resourceGroups/cli_test_vmss_encryption000001/providers/Microsoft.Network/loadBalancers/vmss1LB/backendAddressPools/vmss1LBBEPool\"\
        }],\"loadBalancerInboundNatPools\":[{\"id\":\"/subscriptions/00000000-0000-0000-0000-000000000000/resourceGroups/cli_test_vmss_encryption000001/providers/Microsoft.Network/loadBalancers/vmss1LB/inboundNatPools/vmss1LBNatPool\"\
        }]}}]}}]},\r\n      \"extensionProfile\": {\r\n        \"extensions\": [\r\
        \n          {\r\n            \"properties\": {\r\n              \"publisher\"\
        : \"Microsoft.Azure.Security\",\r\n              \"type\": \"AzureDiskEncryption\"\
        ,\r\n              \"typeHandlerVersion\": \"2.2\",\r\n              \"autoUpgradeMinorVersion\"\
        : true,\r\n              \"settings\": {\"KeyEncryptionKeyURL\":\"\",\"VolumeType\"\
        :\"ALL\",\"EncryptionOperation\":\"EnableEncryption\",\"KeyVaultResourceId\"\
        :\"/subscriptions/00000000-0000-0000-0000-000000000000/resourceGroups/cli_test_vmss_encryption000001/providers/Microsoft.KeyVault/vaults/vault000002\"\
        ,\"KeyEncryptionAlgorithm\":\"\",\"KeyVaultURL\":\"https://vault000002.vault.azure.net\"\
        ,\"KekVaultResourceId\":\"\"},\r\n              \"forceUpdateTag\": \"d989f460-fd2e-44b3-95a4-98f2ed80b7eb\"\
        \r\n            },\r\n            \"name\": \"AzureDiskEncryption\"\r\n  \
        \        }\r\n        ]\r\n      }\r\n    },\r\n    \"provisioningState\"\
        : \"Succeeded\",\r\n    \"overprovision\": true,\r\n    \"uniqueId\": \"a45f020e-6c88-4c81-a03c-5a910b381d9e\"\
        \r\n  },\r\n  \"type\": \"Microsoft.Compute/virtualMachineScaleSets\",\r\n\
        \  \"location\": \"westus\",\r\n  \"tags\": {},\r\n  \"id\": \"/subscriptions/00000000-0000-0000-0000-000000000000/resourceGroups/cli_test_vmss_encryption000001/providers/Microsoft.Compute/virtualMachineScaleSets/vmss1\"\
        ,\r\n  \"name\": \"vmss1\"\r\n}"}
    headers:
      cache-control: [no-cache]
      content-length: ['3403']
      content-type: [application/json; charset=utf-8]
      date: ['Sun, 22 Apr 2018 05:47:07 GMT']
      expires: ['-1']
      pragma: [no-cache]
      server: [Microsoft-HTTPAPI/2.0, Microsoft-HTTPAPI/2.0]
      strict-transport-security: [max-age=31536000; includeSubDomains]
      transfer-encoding: [chunked]
      vary: [Accept-Encoding]
      x-content-type-options: [nosniff]
      x-ms-ratelimit-remaining-resource: ['Microsoft.Compute/GetVMScaleSet3Min;198,Microsoft.Compute/GetVMScaleSet30Min;1447']
    status: {code: 200, message: OK}
- request:
    body: 'b''{"tags": {}, "properties": {"overprovision": true, "upgradePolicy":
      {"mode": "Manual", "automaticOSUpgrade": false}, "singlePlacementGroup": true,
      "virtualMachineProfile": {"extensionProfile": {"extensions": [{"name": "AzureDiskEncryption",
      "properties": {"typeHandlerVersion": "2.2", "forceUpdateTag": "46c0a068-69a5-4c5e-a33a-1dcc897b80c7",
      "autoUpgradeMinorVersion": true, "publisher": "Microsoft.Azure.Security", "type":
      "AzureDiskEncryption", "settings": {"VolumeType": "ALL", "EncryptionOperation":
      "DisableEncryption"}}}]}, "networkProfile": {"networkInterfaceConfigurations":
      [{"name": "vmss1c833Nic", "properties": {"ipConfigurations": [{"name": "vmss1c833IPConfig",
      "properties": {"loadBalancerBackendAddressPools": [{"id": "/subscriptions/00000000-0000-0000-0000-000000000000/resourceGroups/cli_test_vmss_encryption000001/providers/Microsoft.Network/loadBalancers/vmss1LB/backendAddressPools/vmss1LBBEPool"}],
      "privateIPAddressVersion": "IPv4", "subnet": {"id": "/subscriptions/00000000-0000-0000-0000-000000000000/resourceGroups/cli_test_vmss_encryption000001/providers/Microsoft.Network/virtualNetworks/vmss1VNET/subnets/vmss1Subnet"},
      "loadBalancerInboundNatPools": [{"id": "/subscriptions/00000000-0000-0000-0000-000000000000/resourceGroups/cli_test_vmss_encryption000001/providers/Microsoft.Network/loadBalancers/vmss1LB/inboundNatPools/vmss1LBNatPool"}]}}],
      "primary": true, "enableIPForwarding": false, "enableAcceleratedNetworking":
      false, "dnsSettings": {"dnsServers": []}}}]}, "osProfile": {"secrets": [], "computerNamePrefix":
      "vmss1c833", "windowsConfiguration": {"provisionVMAgent": true, "enableAutomaticUpdates":
      true}, "adminUsername": "clitester1"}, "storageProfile": {"osDisk": {"managedDisk":
      {"storageAccountType": "Standard_LRS"}, "caching": "ReadWrite", "createOption":
      "FromImage"}, "imageReference": {"publisher": "MicrosoftWindowsServer", "sku":
      "2016-Datacenter", "version": "latest", "offer": "WindowsServer"}}}}, "location":
      "westus", "sku": {"capacity": 1, "name": "Standard_D1_v2", "tier": "Standard"}}'''
    headers:
      Accept: [application/json]
      Accept-Encoding: ['gzip, deflate']
      CommandName: [vmss encryption disable]
      Connection: [keep-alive]
      Content-Length: ['2178']
      Content-Type: [application/json; charset=utf-8]
      User-Agent: [python/3.5.4 (Windows-10-10.0.16299-SP0) requests/2.18.4 msrest/0.4.27
          msrest_azure/0.4.25 computemanagementclient/4.0.0rc1 Azure-SDK-For-Python
          AZURECLI/2.0.32]
      accept-language: [en-US]
    method: PUT
    uri: https://management.azure.com/subscriptions/00000000-0000-0000-0000-000000000000/resourceGroups/cli_test_vmss_encryption000001/providers/Microsoft.Compute/virtualMachineScaleSets/vmss1?api-version=2017-12-01
  response:
    body: {string: "{\r\n  \"sku\": {\r\n    \"name\": \"Standard_D1_v2\",\r\n   \
        \ \"tier\": \"Standard\",\r\n    \"capacity\": 1\r\n  },\r\n  \"properties\"\
        : {\r\n    \"singlePlacementGroup\": true,\r\n    \"upgradePolicy\": {\r\n\
        \      \"mode\": \"Manual\",\r\n      \"automaticOSUpgrade\": false\r\n  \
        \  },\r\n    \"virtualMachineProfile\": {\r\n      \"osProfile\": {\r\n  \
        \      \"computerNamePrefix\": \"vmss1c833\",\r\n        \"adminUsername\"\
        : \"clitester1\",\r\n        \"windowsConfiguration\": {\r\n          \"provisionVMAgent\"\
        : true,\r\n          \"enableAutomaticUpdates\": true\r\n        },\r\n  \
        \      \"secrets\": []\r\n      },\r\n      \"storageProfile\": {\r\n    \
        \    \"osDisk\": {\r\n          \"createOption\": \"FromImage\",\r\n     \
        \     \"caching\": \"ReadWrite\",\r\n          \"managedDisk\": {\r\n    \
        \        \"storageAccountType\": \"Standard_LRS\"\r\n          }\r\n     \
        \   },\r\n        \"imageReference\": {\r\n          \"publisher\": \"MicrosoftWindowsServer\"\
        ,\r\n          \"offer\": \"WindowsServer\",\r\n          \"sku\": \"2016-Datacenter\"\
        ,\r\n          \"version\": \"latest\"\r\n        }\r\n      },\r\n      \"\
        networkProfile\": {\"networkInterfaceConfigurations\":[{\"name\":\"vmss1c833Nic\"\
        ,\"properties\":{\"primary\":true,\"enableAcceleratedNetworking\":false,\"\
        dnsSettings\":{\"dnsServers\":[]},\"enableIPForwarding\":false,\"ipConfigurations\"\
        :[{\"name\":\"vmss1c833IPConfig\",\"properties\":{\"subnet\":{\"id\":\"/subscriptions/00000000-0000-0000-0000-000000000000/resourceGroups/cli_test_vmss_encryption000001/providers/Microsoft.Network/virtualNetworks/vmss1VNET/subnets/vmss1Subnet\"\
        },\"privateIPAddressVersion\":\"IPv4\",\"loadBalancerBackendAddressPools\"\
        :[{\"id\":\"/subscriptions/00000000-0000-0000-0000-000000000000/resourceGroups/cli_test_vmss_encryption000001/providers/Microsoft.Network/loadBalancers/vmss1LB/backendAddressPools/vmss1LBBEPool\"\
        }],\"loadBalancerInboundNatPools\":[{\"id\":\"/subscriptions/00000000-0000-0000-0000-000000000000/resourceGroups/cli_test_vmss_encryption000001/providers/Microsoft.Network/loadBalancers/vmss1LB/inboundNatPools/vmss1LBNatPool\"\
        }]}}]}}]},\r\n      \"extensionProfile\": {\r\n        \"extensions\": [\r\
        \n          {\r\n            \"properties\": {\r\n              \"publisher\"\
        : \"Microsoft.Azure.Security\",\r\n              \"type\": \"AzureDiskEncryption\"\
        ,\r\n              \"typeHandlerVersion\": \"2.2\",\r\n              \"autoUpgradeMinorVersion\"\
        : true,\r\n              \"settings\": {\"VolumeType\":\"ALL\",\"EncryptionOperation\"\
        :\"DisableEncryption\"},\r\n              \"forceUpdateTag\": \"46c0a068-69a5-4c5e-a33a-1dcc897b80c7\"\
        \r\n            },\r\n            \"name\": \"AzureDiskEncryption\"\r\n  \
        \        }\r\n        ]\r\n      }\r\n    },\r\n    \"provisioningState\"\
        : \"Updating\",\r\n    \"overprovision\": true,\r\n    \"uniqueId\": \"a45f020e-6c88-4c81-a03c-5a910b381d9e\"\
        \r\n  },\r\n  \"type\": \"Microsoft.Compute/virtualMachineScaleSets\",\r\n\
        \  \"location\": \"westus\",\r\n  \"tags\": {},\r\n  \"id\": \"/subscriptions/00000000-0000-0000-0000-000000000000/resourceGroups/cli_test_vmss_encryption000001/providers/Microsoft.Compute/virtualMachineScaleSets/vmss1\"\
        ,\r\n  \"name\": \"vmss1\"\r\n}"}
    headers:
      azure-asyncoperation: ['https://management.azure.com/subscriptions/00000000-0000-0000-0000-000000000000/providers/Microsoft.Compute/locations/westus/operations/befc4a44-1989-4dfe-ba7e-7c203a79bb15?api-version=2017-12-01']
      cache-control: [no-cache]
      content-length: ['3062']
      content-type: [application/json; charset=utf-8]
      date: ['Sun, 22 Apr 2018 05:47:09 GMT']
      expires: ['-1']
      pragma: [no-cache]
      server: [Microsoft-HTTPAPI/2.0, Microsoft-HTTPAPI/2.0]
      strict-transport-security: [max-age=31536000; includeSubDomains]
      transfer-encoding: [chunked]
      vary: [Accept-Encoding]
      x-content-type-options: [nosniff]
      x-ms-ratelimit-remaining-resource: ['Microsoft.Compute/CreateVMScaleSet3Min;39,Microsoft.Compute/CreateVMScaleSet30Min;194,Microsoft.Compute/VmssQueuedVMOperations;4800']
      x-ms-ratelimit-remaining-subscription-writes: ['1199']
      x-ms-request-charge: ['0']
    status: {code: 200, message: OK}
- request:
    body: null
    headers:
      Accept: [application/json]
      Accept-Encoding: ['gzip, deflate']
      CommandName: [vmss encryption disable]
      Connection: [keep-alive]
      User-Agent: [python/3.5.4 (Windows-10-10.0.16299-SP0) requests/2.18.4 msrest/0.4.27
          msrest_azure/0.4.25 computemanagementclient/4.0.0rc1 Azure-SDK-For-Python
          AZURECLI/2.0.32]
    method: GET
    uri: https://management.azure.com/subscriptions/00000000-0000-0000-0000-000000000000/providers/Microsoft.Compute/locations/westus/operations/befc4a44-1989-4dfe-ba7e-7c203a79bb15?api-version=2017-12-01
  response:
    body: {string: "{\r\n  \"startTime\": \"2018-04-22T05:47:09.5626186+00:00\",\r\
        \n  \"endTime\": \"2018-04-22T05:47:09.8282361+00:00\",\r\n  \"status\": \"\
        Succeeded\",\r\n  \"name\": \"befc4a44-1989-4dfe-ba7e-7c203a79bb15\"\r\n}"}
    headers:
      cache-control: [no-cache]
      content-length: ['184']
      content-type: [application/json; charset=utf-8]
      date: ['Sun, 22 Apr 2018 05:47:40 GMT']
      expires: ['-1']
      pragma: [no-cache]
      server: [Microsoft-HTTPAPI/2.0, Microsoft-HTTPAPI/2.0]
      strict-transport-security: [max-age=31536000; includeSubDomains]
      transfer-encoding: [chunked]
      vary: [Accept-Encoding]
      x-content-type-options: [nosniff]
      x-ms-ratelimit-remaining-resource: ['Microsoft.Compute/GetOperation3Min;14952,Microsoft.Compute/GetOperation30Min;29373']
    status: {code: 200, message: OK}
- request:
    body: null
    headers:
      Accept: [application/json]
      Accept-Encoding: ['gzip, deflate']
      CommandName: [vmss encryption disable]
      Connection: [keep-alive]
      User-Agent: [python/3.5.4 (Windows-10-10.0.16299-SP0) requests/2.18.4 msrest/0.4.27
          msrest_azure/0.4.25 computemanagementclient/4.0.0rc1 Azure-SDK-For-Python
          AZURECLI/2.0.32]
    method: GET
    uri: https://management.azure.com/subscriptions/00000000-0000-0000-0000-000000000000/resourceGroups/cli_test_vmss_encryption000001/providers/Microsoft.Compute/virtualMachineScaleSets/vmss1?api-version=2017-12-01
  response:
    body: {string: "{\r\n  \"sku\": {\r\n    \"name\": \"Standard_D1_v2\",\r\n   \
        \ \"tier\": \"Standard\",\r\n    \"capacity\": 1\r\n  },\r\n  \"properties\"\
        : {\r\n    \"singlePlacementGroup\": true,\r\n    \"upgradePolicy\": {\r\n\
        \      \"mode\": \"Manual\",\r\n      \"automaticOSUpgrade\": false\r\n  \
        \  },\r\n    \"virtualMachineProfile\": {\r\n      \"osProfile\": {\r\n  \
        \      \"computerNamePrefix\": \"vmss1c833\",\r\n        \"adminUsername\"\
        : \"clitester1\",\r\n        \"windowsConfiguration\": {\r\n          \"provisionVMAgent\"\
        : true,\r\n          \"enableAutomaticUpdates\": true\r\n        },\r\n  \
        \      \"secrets\": []\r\n      },\r\n      \"storageProfile\": {\r\n    \
        \    \"osDisk\": {\r\n          \"createOption\": \"FromImage\",\r\n     \
        \     \"caching\": \"ReadWrite\",\r\n          \"managedDisk\": {\r\n    \
        \        \"storageAccountType\": \"Standard_LRS\"\r\n          }\r\n     \
        \   },\r\n        \"imageReference\": {\r\n          \"publisher\": \"MicrosoftWindowsServer\"\
        ,\r\n          \"offer\": \"WindowsServer\",\r\n          \"sku\": \"2016-Datacenter\"\
        ,\r\n          \"version\": \"latest\"\r\n        }\r\n      },\r\n      \"\
        networkProfile\": {\"networkInterfaceConfigurations\":[{\"name\":\"vmss1c833Nic\"\
        ,\"properties\":{\"primary\":true,\"enableAcceleratedNetworking\":false,\"\
        dnsSettings\":{\"dnsServers\":[]},\"enableIPForwarding\":false,\"ipConfigurations\"\
        :[{\"name\":\"vmss1c833IPConfig\",\"properties\":{\"subnet\":{\"id\":\"/subscriptions/00000000-0000-0000-0000-000000000000/resourceGroups/cli_test_vmss_encryption000001/providers/Microsoft.Network/virtualNetworks/vmss1VNET/subnets/vmss1Subnet\"\
        },\"privateIPAddressVersion\":\"IPv4\",\"loadBalancerBackendAddressPools\"\
        :[{\"id\":\"/subscriptions/00000000-0000-0000-0000-000000000000/resourceGroups/cli_test_vmss_encryption000001/providers/Microsoft.Network/loadBalancers/vmss1LB/backendAddressPools/vmss1LBBEPool\"\
        }],\"loadBalancerInboundNatPools\":[{\"id\":\"/subscriptions/00000000-0000-0000-0000-000000000000/resourceGroups/cli_test_vmss_encryption000001/providers/Microsoft.Network/loadBalancers/vmss1LB/inboundNatPools/vmss1LBNatPool\"\
        }]}}]}}]},\r\n      \"extensionProfile\": {\r\n        \"extensions\": [\r\
        \n          {\r\n            \"properties\": {\r\n              \"publisher\"\
        : \"Microsoft.Azure.Security\",\r\n              \"type\": \"AzureDiskEncryption\"\
        ,\r\n              \"typeHandlerVersion\": \"2.2\",\r\n              \"autoUpgradeMinorVersion\"\
        : true,\r\n              \"settings\": {\"VolumeType\":\"ALL\",\"EncryptionOperation\"\
        :\"DisableEncryption\"},\r\n              \"forceUpdateTag\": \"46c0a068-69a5-4c5e-a33a-1dcc897b80c7\"\
        \r\n            },\r\n            \"name\": \"AzureDiskEncryption\"\r\n  \
        \        }\r\n        ]\r\n      }\r\n    },\r\n    \"provisioningState\"\
        : \"Succeeded\",\r\n    \"overprovision\": true,\r\n    \"uniqueId\": \"a45f020e-6c88-4c81-a03c-5a910b381d9e\"\
        \r\n  },\r\n  \"type\": \"Microsoft.Compute/virtualMachineScaleSets\",\r\n\
        \  \"location\": \"westus\",\r\n  \"tags\": {},\r\n  \"id\": \"/subscriptions/00000000-0000-0000-0000-000000000000/resourceGroups/cli_test_vmss_encryption000001/providers/Microsoft.Compute/virtualMachineScaleSets/vmss1\"\
        ,\r\n  \"name\": \"vmss1\"\r\n}"}
    headers:
      cache-control: [no-cache]
      content-length: ['3063']
      content-type: [application/json; charset=utf-8]
      date: ['Sun, 22 Apr 2018 05:47:40 GMT']
      expires: ['-1']
      pragma: [no-cache]
      server: [Microsoft-HTTPAPI/2.0, Microsoft-HTTPAPI/2.0]
      strict-transport-security: [max-age=31536000; includeSubDomains]
      transfer-encoding: [chunked]
      vary: [Accept-Encoding]
      x-content-type-options: [nosniff]
      x-ms-ratelimit-remaining-resource: ['Microsoft.Compute/GetVMScaleSet3Min;191,Microsoft.Compute/GetVMScaleSet30Min;1440']
    status: {code: 200, message: OK}
- request:
    body: '{"instanceIds": ["*"]}'
    headers:
      Accept: [application/json]
      Accept-Encoding: ['gzip, deflate']
      CommandName: [vmss update-instances]
      Connection: [keep-alive]
      Content-Length: ['22']
      Content-Type: [application/json; charset=utf-8]
      User-Agent: [python/3.5.4 (Windows-10-10.0.16299-SP0) requests/2.18.4 msrest/0.4.27
          msrest_azure/0.4.25 computemanagementclient/4.0.0rc1 Azure-SDK-For-Python
          AZURECLI/2.0.32]
      accept-language: [en-US]
    method: POST
    uri: https://management.azure.com/subscriptions/00000000-0000-0000-0000-000000000000/resourceGroups/cli_test_vmss_encryption000001/providers/Microsoft.Compute/virtualMachineScaleSets/vmss1/manualupgrade?api-version=2017-12-01
  response:
    body: {string: ''}
    headers:
      azure-asyncoperation: ['https://management.azure.com/subscriptions/00000000-0000-0000-0000-000000000000/providers/Microsoft.Compute/locations/westus/operations/c43184ba-c9df-4cc6-a9f3-a29799cbc314?api-version=2017-12-01']
      cache-control: [no-cache]
      content-length: ['0']
      date: ['Sun, 22 Apr 2018 05:47:41 GMT']
      expires: ['-1']
      location: ['https://management.azure.com/subscriptions/00000000-0000-0000-0000-000000000000/providers/Microsoft.Compute/locations/westus/operations/c43184ba-c9df-4cc6-a9f3-a29799cbc314?monitor=true&api-version=2017-12-01']
      pragma: [no-cache]
      server: [Microsoft-HTTPAPI/2.0, Microsoft-HTTPAPI/2.0]
      strict-transport-security: [max-age=31536000; includeSubDomains]
      x-content-type-options: [nosniff]
      x-ms-ratelimit-remaining-resource: ['Microsoft.Compute/VMScaleSetActions3Min;238,Microsoft.Compute/VMScaleSetActions30Min;1196,Microsoft.Compute/VMScaleSetBatchedVMRequests5Min;1196,Microsoft.Compute/VmssQueuedVMOperations;4799']
      x-ms-ratelimit-remaining-subscription-writes: ['1199']
      x-ms-request-charge: ['1']
    status: {code: 202, message: Accepted}
- request:
    body: null
    headers:
      Accept: [application/json]
      Accept-Encoding: ['gzip, deflate']
      CommandName: [vmss update-instances]
      Connection: [keep-alive]
      User-Agent: [python/3.5.4 (Windows-10-10.0.16299-SP0) requests/2.18.4 msrest/0.4.27
          msrest_azure/0.4.25 computemanagementclient/4.0.0rc1 Azure-SDK-For-Python
          AZURECLI/2.0.32]
    method: GET
    uri: https://management.azure.com/subscriptions/00000000-0000-0000-0000-000000000000/providers/Microsoft.Compute/locations/westus/operations/c43184ba-c9df-4cc6-a9f3-a29799cbc314?api-version=2017-12-01
  response:
    body: {string: "{\r\n  \"startTime\": \"2018-04-22T05:47:41.6419433+00:00\",\r\
        \n  \"status\": \"InProgress\",\r\n  \"name\": \"c43184ba-c9df-4cc6-a9f3-a29799cbc314\"\
        \r\n}"}
    headers:
      cache-control: [no-cache]
      content-length: ['134']
      content-type: [application/json; charset=utf-8]
      date: ['Sun, 22 Apr 2018 05:48:11 GMT']
      expires: ['-1']
      pragma: [no-cache]
      server: [Microsoft-HTTPAPI/2.0, Microsoft-HTTPAPI/2.0]
      strict-transport-security: [max-age=31536000; includeSubDomains]
      transfer-encoding: [chunked]
      vary: [Accept-Encoding]
      x-content-type-options: [nosniff]
      x-ms-ratelimit-remaining-resource: ['Microsoft.Compute/GetOperation3Min;14954,Microsoft.Compute/GetOperation30Min;29364']
    status: {code: 200, message: OK}
- request:
    body: null
    headers:
      Accept: [application/json]
      Accept-Encoding: ['gzip, deflate']
      CommandName: [vmss update-instances]
      Connection: [keep-alive]
      User-Agent: [python/3.5.4 (Windows-10-10.0.16299-SP0) requests/2.18.4 msrest/0.4.27
          msrest_azure/0.4.25 computemanagementclient/4.0.0rc1 Azure-SDK-For-Python
          AZURECLI/2.0.32]
    method: GET
    uri: https://management.azure.com/subscriptions/00000000-0000-0000-0000-000000000000/providers/Microsoft.Compute/locations/westus/operations/c43184ba-c9df-4cc6-a9f3-a29799cbc314?api-version=2017-12-01
  response:
    body: {string: "{\r\n  \"startTime\": \"2018-04-22T05:47:41.6419433+00:00\",\r\
        \n  \"endTime\": \"2018-04-22T05:48:18.3933742+00:00\",\r\n  \"status\": \"\
        Succeeded\",\r\n  \"name\": \"c43184ba-c9df-4cc6-a9f3-a29799cbc314\"\r\n}"}
    headers:
      cache-control: [no-cache]
      content-length: ['184']
      content-type: [application/json; charset=utf-8]
      date: ['Sun, 22 Apr 2018 05:48:42 GMT']
      expires: ['-1']
      pragma: [no-cache]
      server: [Microsoft-HTTPAPI/2.0, Microsoft-HTTPAPI/2.0]
      strict-transport-security: [max-age=31536000; includeSubDomains]
      transfer-encoding: [chunked]
      vary: [Accept-Encoding]
      x-content-type-options: [nosniff]
      x-ms-ratelimit-remaining-resource: ['Microsoft.Compute/GetOperation3Min;14957,Microsoft.Compute/GetOperation30Min;29356']
    status: {code: 200, message: OK}
- request:
    body: null
    headers:
      Accept: [application/json]
      Accept-Encoding: ['gzip, deflate']
      CommandName: [vmss encryption show]
      Connection: [keep-alive]
      Content-Type: [application/json; charset=utf-8]
      User-Agent: [python/3.5.4 (Windows-10-10.0.16299-SP0) requests/2.18.4 msrest/0.4.27
          msrest_azure/0.4.25 computemanagementclient/4.0.0rc1 Azure-SDK-For-Python
          AZURECLI/2.0.32]
      accept-language: [en-US]
    method: GET
    uri: https://management.azure.com/subscriptions/00000000-0000-0000-0000-000000000000/resourceGroups/cli_test_vmss_encryption000001/providers/Microsoft.Compute/virtualMachineScaleSets/vmss1/virtualMachines?$select=instanceView&$expand=instanceView&api-version=2017-12-01
  response:
    body: {string: "{\r\n  \"value\": [\r\n    {\r\n      \"instanceId\": \"1\",\r\
        \n      \"properties\": {\r\n        \"latestModelApplied\": false,\r\n  \
        \      \"instanceView\": {\r\n          \"placementGroupId\": \"553277d9-f1fa-4214-a489-e6eb8f2ae9e6\"\
        ,\r\n          \"platformUpdateDomain\": 1,\r\n          \"platformFaultDomain\"\
        : 1,\r\n          \"computerName\": \"vmss1c833000001\",\r\n          \"osName\"\
        : \"Windows Server 2016 Datacenter\",\r\n          \"osVersion\": \"Microsoft\
        \ Windows NT 6.3.9600.0\",\r\n          \"vmAgent\": {\r\n            \"vmAgentVersion\"\
        : \"2.7.41491.872\",\r\n            \"statuses\": [\r\n              {\r\n\
        \                \"code\": \"ProvisioningState/succeeded\",\r\n          \
        \      \"level\": \"Info\",\r\n                \"displayStatus\": \"Ready\"\
        ,\r\n                \"message\": \"GuestAgent is running and accepting new\
        \ configurations.\",\r\n                \"time\": \"2018-04-22T05:48:25+00:00\"\
        \r\n              }\r\n            ],\r\n            \"extensionHandlers\"\
        : [\r\n              {\r\n                \"type\": \"Microsoft.Azure.Security.AzureDiskEncryption\"\
        ,\r\n                \"typeHandlerVersion\": \"2.2.0.1\",\r\n            \
        \    \"status\": {\r\n                  \"code\": \"ProvisioningState/succeeded\"\
        ,\r\n                  \"level\": \"Info\",\r\n                  \"displayStatus\"\
        : \"Ready\"\r\n                }\r\n              }\r\n            ]\r\n \
        \         },\r\n          \"disks\": [\r\n            {\r\n              \"\
        name\": \"vmss1_vmss1_1_OsDisk_1_1dd4f41c66f443e2b963a961bad5011f\",\r\n \
        \             \"encryptionSettings\": [\r\n                {\r\n         \
        \         \"enabled\": false\r\n                }\r\n              ],\r\n\
        \              \"statuses\": [\r\n                {\r\n                  \"\
        code\": \"ProvisioningState/succeeded\",\r\n                  \"level\": \"\
        Info\",\r\n                  \"displayStatus\": \"Provisioning succeeded\"\
        ,\r\n                  \"time\": \"2018-04-22T05:48:18.3465018+00:00\"\r\n\
        \                },\r\n                {\r\n                  \"code\": \"\
        EncryptionState/notEncrypted\",\r\n                  \"level\": \"Info\",\r\
        \n                  \"displayStatus\": \"Disk is not encrypted\"\r\n     \
        \           }\r\n              ]\r\n            }\r\n          ],\r\n    \
        \      \"extensions\": [\r\n            {\r\n              \"name\": \"AzureDiskEncryption\"\
        ,\r\n              \"type\": \"Microsoft.Azure.Security.AzureDiskEncryption\"\
        ,\r\n              \"typeHandlerVersion\": \"2.2.0.1\",\r\n              \"\
        statuses\": [\r\n                {\r\n                  \"code\": \"ProvisioningState/succeeded\"\
        ,\r\n                  \"level\": \"Info\",\r\n                  \"displayStatus\"\
        : \"Provisioning succeeded\",\r\n                  \"message\": \"Disable\
        \ Encryption completed successfully\"\r\n                }\r\n           \
        \   ]\r\n            }\r\n          ],\r\n          \"statuses\": [\r\n  \
        \          {\r\n              \"code\": \"ProvisioningState/succeeded\",\r\
        \n              \"level\": \"Info\",\r\n              \"displayStatus\": \"\
        Provisioning succeeded\",\r\n              \"time\": \"2018-04-22T05:48:18.3777735+00:00\"\
        \r\n            },\r\n            {\r\n              \"code\": \"PowerState/running\"\
        ,\r\n              \"level\": \"Info\",\r\n              \"displayStatus\"\
        : \"VM running\"\r\n            }\r\n          ]\r\n        },\r\n       \
        \ \"provisioningState\": 0\r\n      },\r\n      \"id\": \"/subscriptions/00000000-0000-0000-0000-000000000000/resourceGroups/CLI_TEST_VMSS_ENCRYPTIONO5RMXSAPNIOF7TUVQL3EOSBFNT6YP4LJ336ESGSB3EPRYSPRHLC/providers/Microsoft.Compute/virtualMachineScaleSets/vmss1/virtualMachines/1\"\
        \r\n    }\r\n  ]\r\n}"}
    headers:
      cache-control: [no-cache]
      content-length: ['3325']
      content-type: [application/json; charset=utf-8]
      date: ['Sun, 22 Apr 2018 05:48:43 GMT']
      expires: ['-1']
      pragma: [no-cache]
      server: [Microsoft-HTTPAPI/2.0, Microsoft-HTTPAPI/2.0]
      strict-transport-security: [max-age=31536000; includeSubDomains]
      transfer-encoding: [chunked]
      vary: [Accept-Encoding]
      x-content-type-options: [nosniff]
      x-ms-ratelimit-remaining-resource: ['Microsoft.Compute/HighCostGetVMScaleSet3Min;177,Microsoft.Compute/HighCostGetVMScaleSet30Min;882,Microsoft.Compute/VMScaleSetVMViews3Min;4997']
      x-ms-request-charge: ['1']
    status: {code: 200, message: OK}
- request:
    body: null
    headers:
      Accept: [application/json]
      Accept-Encoding: ['gzip, deflate']
      CommandName: [vmss show]
      Connection: [keep-alive]
      Content-Type: [application/json; charset=utf-8]
      User-Agent: [python/3.5.4 (Windows-10-10.0.16299-SP0) requests/2.18.4 msrest/0.4.27
          msrest_azure/0.4.25 computemanagementclient/4.0.0rc1 Azure-SDK-For-Python
          AZURECLI/2.0.32]
      accept-language: [en-US]
    method: GET
    uri: https://management.azure.com/subscriptions/00000000-0000-0000-0000-000000000000/resourceGroups/cli_test_vmss_encryption000001/providers/Microsoft.Compute/virtualMachineScaleSets/vmss1?api-version=2017-12-01
  response:
    body: {string: "{\r\n  \"sku\": {\r\n    \"name\": \"Standard_D1_v2\",\r\n   \
        \ \"tier\": \"Standard\",\r\n    \"capacity\": 1\r\n  },\r\n  \"properties\"\
        : {\r\n    \"singlePlacementGroup\": true,\r\n    \"upgradePolicy\": {\r\n\
        \      \"mode\": \"Manual\",\r\n      \"automaticOSUpgrade\": false\r\n  \
        \  },\r\n    \"virtualMachineProfile\": {\r\n      \"osProfile\": {\r\n  \
        \      \"computerNamePrefix\": \"vmss1c833\",\r\n        \"adminUsername\"\
        : \"clitester1\",\r\n        \"windowsConfiguration\": {\r\n          \"provisionVMAgent\"\
        : true,\r\n          \"enableAutomaticUpdates\": true\r\n        },\r\n  \
        \      \"secrets\": []\r\n      },\r\n      \"storageProfile\": {\r\n    \
        \    \"osDisk\": {\r\n          \"createOption\": \"FromImage\",\r\n     \
        \     \"caching\": \"ReadWrite\",\r\n          \"managedDisk\": {\r\n    \
        \        \"storageAccountType\": \"Standard_LRS\"\r\n          }\r\n     \
        \   },\r\n        \"imageReference\": {\r\n          \"publisher\": \"MicrosoftWindowsServer\"\
        ,\r\n          \"offer\": \"WindowsServer\",\r\n          \"sku\": \"2016-Datacenter\"\
        ,\r\n          \"version\": \"latest\"\r\n        }\r\n      },\r\n      \"\
        networkProfile\": {\"networkInterfaceConfigurations\":[{\"name\":\"vmss1c833Nic\"\
        ,\"properties\":{\"primary\":true,\"enableAcceleratedNetworking\":false,\"\
        dnsSettings\":{\"dnsServers\":[]},\"enableIPForwarding\":false,\"ipConfigurations\"\
        :[{\"name\":\"vmss1c833IPConfig\",\"properties\":{\"subnet\":{\"id\":\"/subscriptions/00000000-0000-0000-0000-000000000000/resourceGroups/cli_test_vmss_encryption000001/providers/Microsoft.Network/virtualNetworks/vmss1VNET/subnets/vmss1Subnet\"\
        },\"privateIPAddressVersion\":\"IPv4\",\"loadBalancerBackendAddressPools\"\
        :[{\"id\":\"/subscriptions/00000000-0000-0000-0000-000000000000/resourceGroups/cli_test_vmss_encryption000001/providers/Microsoft.Network/loadBalancers/vmss1LB/backendAddressPools/vmss1LBBEPool\"\
        }],\"loadBalancerInboundNatPools\":[{\"id\":\"/subscriptions/00000000-0000-0000-0000-000000000000/resourceGroups/cli_test_vmss_encryption000001/providers/Microsoft.Network/loadBalancers/vmss1LB/inboundNatPools/vmss1LBNatPool\"\
        }]}}]}}]},\r\n      \"extensionProfile\": {\r\n        \"extensions\": [\r\
        \n          {\r\n            \"properties\": {\r\n              \"publisher\"\
        : \"Microsoft.Azure.Security\",\r\n              \"type\": \"AzureDiskEncryption\"\
        ,\r\n              \"typeHandlerVersion\": \"2.2\",\r\n              \"autoUpgradeMinorVersion\"\
        : true,\r\n              \"settings\": {\"VolumeType\":\"ALL\",\"EncryptionOperation\"\
        :\"DisableEncryption\"},\r\n              \"forceUpdateTag\": \"46c0a068-69a5-4c5e-a33a-1dcc897b80c7\"\
        \r\n            },\r\n            \"name\": \"AzureDiskEncryption\"\r\n  \
        \        }\r\n        ]\r\n      }\r\n    },\r\n    \"provisioningState\"\
        : \"Succeeded\",\r\n    \"overprovision\": true,\r\n    \"uniqueId\": \"a45f020e-6c88-4c81-a03c-5a910b381d9e\"\
        \r\n  },\r\n  \"type\": \"Microsoft.Compute/virtualMachineScaleSets\",\r\n\
        \  \"location\": \"westus\",\r\n  \"tags\": {},\r\n  \"id\": \"/subscriptions/00000000-0000-0000-0000-000000000000/resourceGroups/cli_test_vmss_encryption000001/providers/Microsoft.Compute/virtualMachineScaleSets/vmss1\"\
        ,\r\n  \"name\": \"vmss1\"\r\n}"}
    headers:
      cache-control: [no-cache]
      content-length: ['3063']
      content-type: [application/json; charset=utf-8]
      date: ['Sun, 22 Apr 2018 05:48:43 GMT']
      expires: ['-1']
      pragma: [no-cache]
      server: [Microsoft-HTTPAPI/2.0, Microsoft-HTTPAPI/2.0]
      strict-transport-security: [max-age=31536000; includeSubDomains]
      transfer-encoding: [chunked]
      vary: [Accept-Encoding]
      x-content-type-options: [nosniff]
      x-ms-ratelimit-remaining-resource: ['Microsoft.Compute/GetVMScaleSet3Min;191,Microsoft.Compute/GetVMScaleSet30Min;1439']
    status: {code: 200, message: OK}
>>>>>>> c9139e9a
- request:
    body: null
    headers:
      Accept: [application/json]
      Accept-Encoding: ['gzip, deflate']
      CommandName: [group delete]
      Connection: [keep-alive]
      Content-Length: ['0']
      Content-Type: [application/json; charset=utf-8]
      User-Agent: [python/3.6.2 (Windows-10-10.0.17134-SP0) requests/2.18.4 msrest/0.4.29
          msrest_azure/0.4.31 resourcemanagementclient/1.2.1 Azure-SDK-For-Python
          AZURECLI/2.0.34]
      accept-language: [en-US]
    method: DELETE
    uri: https://management.azure.com/subscriptions/00000000-0000-0000-0000-000000000000/resourcegroups/cli_test_vmss_encryption000001?api-version=2018-05-01
  response:
    body: {string: ''}
    headers:
      cache-control: [no-cache]
      content-length: ['0']
      date: ['Thu, 28 Jun 2018 20:19:13 GMT']
      expires: ['-1']
<<<<<<< HEAD
      location: ['https://management.azure.com/subscriptions/00000000-0000-0000-0000-000000000000/operationresults/eyJqb2JJZCI6IlJFU09VUkNFR1JPVVBERUxFVElPTkpPQi1DTEk6NUZURVNUOjVGVk1TUzo1RkVOQ1JZUFRJT05WNFlMU1VEUlFYSlIyVDJEM3w3ODc0MTcyMDkzRDJENTFGLVdFU1RVUyIsImpvYkxvY2F0aW9uIjoid2VzdHVzIn0?api-version=2017-05-10']
=======
      location: ['https://management.azure.com/subscriptions/00000000-0000-0000-0000-000000000000/operationresults/eyJqb2JJZCI6IlJFU09VUkNFR1JPVVBERUxFVElPTkpPQi1DTEk6NUZURVNUOjVGVk1TUzo1RkVOQ1JZUFRJT05PNVJNWFNBUE5JT0Y3VFVWUXxGMTZDRDQ0MzRFQUFFMzlELVdFU1RVUyIsImpvYkxvY2F0aW9uIjoid2VzdHVzIn0?api-version=2018-05-01']
>>>>>>> c9139e9a
      pragma: [no-cache]
      strict-transport-security: [max-age=31536000; includeSubDomains]
      x-content-type-options: [nosniff]
      x-ms-ratelimit-remaining-subscription-deletes: ['14999']
    status: {code: 202, message: Accepted}
version: 1<|MERGE_RESOLUTION|>--- conflicted
+++ resolved
@@ -16,7 +16,7 @@
     method: PUT
     uri: https://management.azure.com/subscriptions/00000000-0000-0000-0000-000000000000/resourcegroups/cli_test_vmss_encryption000001?api-version=2018-05-01
   response:
-    body: {string: '{"id":"/subscriptions/00000000-0000-0000-0000-000000000000/resourceGroups/cli_test_vmss_encryption000001","name":"cli_test_vmss_encryption000001","location":"westus","tags":{"product":"azurecli","cause":"automation","date":"2018-06-28T20:17:33Z"},"properties":{"provisioningState":"Succeeded"}}'}
+    body: {string: '{"id":"/subscriptions/00000000-0000-0000-0000-000000000000/resourceGroups/cli_test_vmss_encryption000001","name":"cli_test_vmss_encryption000001","location":"westus","tags":{"cause":"automation","product":"azurecli","date":"2018-04-22T05:32:42Z"},"properties":{"provisioningState":"Succeeded"}}'}
     headers:
       cache-control: [no-cache]
       content-length: ['384']
@@ -33,9 +33,6 @@
     headers:
       Accept: [application/json]
       Accept-Encoding: ['gzip, deflate']
-<<<<<<< HEAD
-=======
-      CommandName: [keyvault create]
       Connection: [keep-alive]
       Content-Type: [application/json; charset=utf-8]
       User-Agent: [python/3.5.4 (Windows-10-10.0.16299-SP0) requests/2.18.4 msrest/0.4.27
@@ -62,11 +59,10 @@
     headers:
       Accept: [application/json]
       Accept-Encoding: ['gzip, deflate']
->>>>>>> c9139e9a
-      Connection: [keep-alive]
-      Content-Type: [application/json; charset=utf-8]
-      User-Agent: [python/3.6.2 (Windows-10-10.0.17134-SP0) requests/2.18.4 msrest/0.4.29
-          msrest_azure/0.4.31 azure-graphrbac/0.40.0 Azure-SDK-For-Python]
+      Connection: [keep-alive]
+      Content-Type: [application/json; charset=utf-8]
+      User-Agent: [python/3.5.4 (Windows-10-10.0.16299-SP0) requests/2.18.4 msrest/0.4.27
+          msrest_azure/0.4.25 azure-graphrbac/0.40.0 Azure-SDK-For-Python]
       accept-language: [en-US]
     method: GET
     uri: https://graph.windows.net/00000000-0000-0000-0000-000000000000/me?api-version=1.6
@@ -156,18 +152,17 @@
     headers:
       Accept: [application/json]
       Accept-Encoding: ['gzip, deflate']
-      CommandName: [keyvault create]
-      Connection: [keep-alive]
-      User-Agent: [python/3.6.2 (Windows-10-10.0.17134-SP0) requests/2.18.4 msrest/0.4.29
-          msrest_azure/0.4.31 azure-mgmt-keyvault/1.0.0b1 Azure-SDK-For-Python AZURECLI/2.0.34]
-    method: GET
-<<<<<<< HEAD
-    uri: https://management.azure.com/subscriptions/00000000-0000-0000-0000-000000000000/resourceGroups/cli_test_vmss_encryption000001/providers/Microsoft.KeyVault/vaults/vault000002?api-version=2018-02-14
-=======
+      CommandName: [vmss create]
+      Connection: [keep-alive]
+      Content-Type: [application/json; charset=utf-8]
+      User-Agent: [python/3.5.4 (Windows-10-10.0.16299-SP0) requests/2.18.4 msrest/0.4.27
+          msrest_azure/0.4.25 resourcemanagementclient/1.2.1 Azure-SDK-For-Python
+          AZURECLI/2.0.32]
+      accept-language: [en-US]
+    method: GET
     uri: https://management.azure.com/subscriptions/00000000-0000-0000-0000-000000000000/resourcegroups/cli_test_vmss_encryption000001?api-version=2018-05-01
->>>>>>> c9139e9a
-  response:
-    body: {string: '{"id":"/subscriptions/00000000-0000-0000-0000-000000000000/resourceGroups/cli_test_vmss_encryption000001/providers/Microsoft.KeyVault/vaults/vault000002","name":"vault000002","type":"Microsoft.KeyVault/vaults","location":"eastus2","tags":{},"properties":{"sku":{"family":"A","name":"standard"},"tenantId":"72f988bf-86f1-41af-91ab-2d7cd011db47","accessPolicies":[{"tenantId":"72f988bf-86f1-41af-91ab-2d7cd011db47","objectId":"6ff0a69b-8c04-4618-873e-4a1ee85e5296","permissions":{"keys":["get","create","delete","list","update","import","backup","restore","recover"],"secrets":["get","list","set","delete","backup","restore","recover"],"certificates":["get","list","delete","create","import","update","managecontacts","getissuers","listissuers","setissuers","deleteissuers","manageissuers","recover"],"storage":["get","list","delete","set","update","regeneratekey","setsas","listsas","getsas","deletesas"]}}],"enabledForDeployment":false,"enabledForDiskEncryption":true,"vaultUri":"https://vault000002.vault.azure.net/","provisioningState":"Succeeded"}}'}
+  response:
+    body: {string: '{"id":"/subscriptions/00000000-0000-0000-0000-000000000000/resourceGroups/cli_test_vmss_encryption000001","name":"cli_test_vmss_encryption000001","location":"westus","tags":{"cause":"automation","product":"azurecli","date":"2018-04-22T05:32:42Z"},"properties":{"provisioningState":"Succeeded"}}'}
     headers:
       cache-control: [no-cache]
       content-length: ['1093']
@@ -333,15 +328,6 @@
     method: PUT
     uri: https://management.azure.com/subscriptions/00000000-0000-0000-0000-000000000000/resourcegroups/cli_test_vmss_encryption000001/providers/Microsoft.Resources/deployments/mock-deployment?api-version=2018-05-01
   response:
-<<<<<<< HEAD
-    body: {string: '{"error":{"code":"InvalidTemplateDeployment","message":"The template
-        deployment failed with error: ''The resource with id: ''/subscriptions/00000000-0000-0000-0000-000000000000/resourceGroups/cli_test_vmss_encryption000001/providers/Microsoft.Compute/virtualMachineScaleSets/vmss1''
-        failed validation with message: ''The requested size for resource ''/subscriptions/00000000-0000-0000-0000-000000000000/resourceGroups/cli_test_vmss_encryption000001/providers/Microsoft.Compute/virtualMachineScaleSets/vmss1''
-        is currently not available in location ''eastus2'' zones '''' for subscription
-        ''6d8e19c2-3a60-481f-8ebb-118dc3007c5d''. Please try another size or deploy
-        to a different location or zones. See https://aka.ms/azureskunotavailable
-        for details.''.''."}}'}
-=======
     body: {string: '{"id":"/subscriptions/00000000-0000-0000-0000-000000000000/resourceGroups/cli_test_vmss_encryption000001/providers/Microsoft.Resources/deployments/vmss_deploy_XtFCfVtM5nIhTF9lJg1znZXH1QIrzXbh","name":"vmss_deploy_XtFCfVtM5nIhTF9lJg1znZXH1QIrzXbh","properties":{"templateHash":"11626768805484738706","parameters":{"adminPassword":{"type":"SecureString"}},"mode":"Incremental","provisioningState":"Accepted","timestamp":"2018-04-22T05:32:57.9390481Z","duration":"PT0.9111427S","correlationId":"8b5712c1-d6a1-4dac-ad01-6afc8a7f4850","providers":[{"namespace":"Microsoft.Network","resourceTypes":[{"resourceType":"virtualNetworks","locations":["westus"]},{"resourceType":"publicIPAddresses","locations":["westus"]},{"resourceType":"loadBalancers","locations":["westus"]}]},{"namespace":"Microsoft.Compute","resourceTypes":[{"resourceType":"virtualMachineScaleSets","locations":["westus"]}]}],"dependencies":[{"dependsOn":[{"id":"/subscriptions/00000000-0000-0000-0000-000000000000/resourceGroups/cli_test_vmss_encryption000001/providers/Microsoft.Network/virtualNetworks/vmss1VNET","resourceType":"Microsoft.Network/virtualNetworks","resourceName":"vmss1VNET"},{"id":"/subscriptions/00000000-0000-0000-0000-000000000000/resourceGroups/cli_test_vmss_encryption000001/providers/Microsoft.Network/publicIPAddresses/vmss1LBPublicIP","resourceType":"Microsoft.Network/publicIPAddresses","resourceName":"vmss1LBPublicIP"}],"id":"/subscriptions/00000000-0000-0000-0000-000000000000/resourceGroups/cli_test_vmss_encryption000001/providers/Microsoft.Network/loadBalancers/vmss1LB","resourceType":"Microsoft.Network/loadBalancers","resourceName":"vmss1LB"},{"dependsOn":[{"id":"/subscriptions/00000000-0000-0000-0000-000000000000/resourceGroups/cli_test_vmss_encryption000001/providers/Microsoft.Network/virtualNetworks/vmss1VNET","resourceType":"Microsoft.Network/virtualNetworks","resourceName":"vmss1VNET"},{"id":"/subscriptions/00000000-0000-0000-0000-000000000000/resourceGroups/cli_test_vmss_encryption000001/providers/Microsoft.Network/loadBalancers/vmss1LB","resourceType":"Microsoft.Network/loadBalancers","resourceName":"vmss1LB"}],"id":"/subscriptions/00000000-0000-0000-0000-000000000000/resourceGroups/cli_test_vmss_encryption000001/providers/Microsoft.Compute/virtualMachineScaleSets/vmss1","resourceType":"Microsoft.Compute/virtualMachineScaleSets","resourceName":"vmss1"}]}}'}
     headers:
       azure-asyncoperation: ['https://management.azure.com/subscriptions/00000000-0000-0000-0000-000000000000/resourcegroups/cli_test_vmss_encryption000001/providers/Microsoft.Resources/deployments/vmss_deploy_XtFCfVtM5nIhTF9lJg1znZXH1QIrzXbh/operationStatuses/08586772317084497170?api-version=2018-05-01']
@@ -614,21 +600,16 @@
     uri: https://management.azure.com/subscriptions/00000000-0000-0000-0000-000000000000/resourcegroups/cli_test_vmss_encryption000001/providers/Microsoft.Resources/deployments/mock-deployment/operationStatuses/08586772317084497170?api-version=2018-05-01
   response:
     body: {string: '{"status":"Running"}'}
->>>>>>> c9139e9a
-    headers:
-      cache-control: [no-cache]
-      content-length: ['835']
-      content-type: [application/json; charset=utf-8]
-      date: ['Thu, 28 Jun 2018 20:19:12 GMT']
-      expires: ['-1']
-      pragma: [no-cache]
-      strict-transport-security: [max-age=31536000; includeSubDomains]
-      x-content-type-options: [nosniff]
-<<<<<<< HEAD
-      x-ms-failure-cause: [gateway]
-      x-ms-ratelimit-remaining-subscription-writes: ['1195']
-    status: {code: 400, message: Bad Request}
-=======
+    headers:
+      cache-control: [no-cache]
+      content-length: ['20']
+      content-type: [application/json; charset=utf-8]
+      date: ['Sun, 22 Apr 2018 05:38:03 GMT']
+      expires: ['-1']
+      pragma: [no-cache]
+      strict-transport-security: [max-age=31536000; includeSubDomains]
+      vary: [Accept-Encoding]
+      x-content-type-options: [nosniff]
     status: {code: 200, message: OK}
 - request:
     body: null
@@ -1636,338 +1617,11 @@
       date: ['Sun, 22 Apr 2018 05:47:09 GMT']
       expires: ['-1']
       pragma: [no-cache]
-      server: [Microsoft-HTTPAPI/2.0, Microsoft-HTTPAPI/2.0]
-      strict-transport-security: [max-age=31536000; includeSubDomains]
-      transfer-encoding: [chunked]
-      vary: [Accept-Encoding]
-      x-content-type-options: [nosniff]
-      x-ms-ratelimit-remaining-resource: ['Microsoft.Compute/CreateVMScaleSet3Min;39,Microsoft.Compute/CreateVMScaleSet30Min;194,Microsoft.Compute/VmssQueuedVMOperations;4800']
-      x-ms-ratelimit-remaining-subscription-writes: ['1199']
-      x-ms-request-charge: ['0']
-    status: {code: 200, message: OK}
-- request:
-    body: null
-    headers:
-      Accept: [application/json]
-      Accept-Encoding: ['gzip, deflate']
-      CommandName: [vmss encryption disable]
-      Connection: [keep-alive]
-      User-Agent: [python/3.5.4 (Windows-10-10.0.16299-SP0) requests/2.18.4 msrest/0.4.27
-          msrest_azure/0.4.25 computemanagementclient/4.0.0rc1 Azure-SDK-For-Python
-          AZURECLI/2.0.32]
-    method: GET
-    uri: https://management.azure.com/subscriptions/00000000-0000-0000-0000-000000000000/providers/Microsoft.Compute/locations/westus/operations/befc4a44-1989-4dfe-ba7e-7c203a79bb15?api-version=2017-12-01
-  response:
-    body: {string: "{\r\n  \"startTime\": \"2018-04-22T05:47:09.5626186+00:00\",\r\
-        \n  \"endTime\": \"2018-04-22T05:47:09.8282361+00:00\",\r\n  \"status\": \"\
-        Succeeded\",\r\n  \"name\": \"befc4a44-1989-4dfe-ba7e-7c203a79bb15\"\r\n}"}
-    headers:
-      cache-control: [no-cache]
-      content-length: ['184']
-      content-type: [application/json; charset=utf-8]
-      date: ['Sun, 22 Apr 2018 05:47:40 GMT']
-      expires: ['-1']
-      pragma: [no-cache]
-      server: [Microsoft-HTTPAPI/2.0, Microsoft-HTTPAPI/2.0]
-      strict-transport-security: [max-age=31536000; includeSubDomains]
-      transfer-encoding: [chunked]
-      vary: [Accept-Encoding]
-      x-content-type-options: [nosniff]
-      x-ms-ratelimit-remaining-resource: ['Microsoft.Compute/GetOperation3Min;14952,Microsoft.Compute/GetOperation30Min;29373']
-    status: {code: 200, message: OK}
-- request:
-    body: null
-    headers:
-      Accept: [application/json]
-      Accept-Encoding: ['gzip, deflate']
-      CommandName: [vmss encryption disable]
-      Connection: [keep-alive]
-      User-Agent: [python/3.5.4 (Windows-10-10.0.16299-SP0) requests/2.18.4 msrest/0.4.27
-          msrest_azure/0.4.25 computemanagementclient/4.0.0rc1 Azure-SDK-For-Python
-          AZURECLI/2.0.32]
-    method: GET
-    uri: https://management.azure.com/subscriptions/00000000-0000-0000-0000-000000000000/resourceGroups/cli_test_vmss_encryption000001/providers/Microsoft.Compute/virtualMachineScaleSets/vmss1?api-version=2017-12-01
-  response:
-    body: {string: "{\r\n  \"sku\": {\r\n    \"name\": \"Standard_D1_v2\",\r\n   \
-        \ \"tier\": \"Standard\",\r\n    \"capacity\": 1\r\n  },\r\n  \"properties\"\
-        : {\r\n    \"singlePlacementGroup\": true,\r\n    \"upgradePolicy\": {\r\n\
-        \      \"mode\": \"Manual\",\r\n      \"automaticOSUpgrade\": false\r\n  \
-        \  },\r\n    \"virtualMachineProfile\": {\r\n      \"osProfile\": {\r\n  \
-        \      \"computerNamePrefix\": \"vmss1c833\",\r\n        \"adminUsername\"\
-        : \"clitester1\",\r\n        \"windowsConfiguration\": {\r\n          \"provisionVMAgent\"\
-        : true,\r\n          \"enableAutomaticUpdates\": true\r\n        },\r\n  \
-        \      \"secrets\": []\r\n      },\r\n      \"storageProfile\": {\r\n    \
-        \    \"osDisk\": {\r\n          \"createOption\": \"FromImage\",\r\n     \
-        \     \"caching\": \"ReadWrite\",\r\n          \"managedDisk\": {\r\n    \
-        \        \"storageAccountType\": \"Standard_LRS\"\r\n          }\r\n     \
-        \   },\r\n        \"imageReference\": {\r\n          \"publisher\": \"MicrosoftWindowsServer\"\
-        ,\r\n          \"offer\": \"WindowsServer\",\r\n          \"sku\": \"2016-Datacenter\"\
-        ,\r\n          \"version\": \"latest\"\r\n        }\r\n      },\r\n      \"\
-        networkProfile\": {\"networkInterfaceConfigurations\":[{\"name\":\"vmss1c833Nic\"\
-        ,\"properties\":{\"primary\":true,\"enableAcceleratedNetworking\":false,\"\
-        dnsSettings\":{\"dnsServers\":[]},\"enableIPForwarding\":false,\"ipConfigurations\"\
-        :[{\"name\":\"vmss1c833IPConfig\",\"properties\":{\"subnet\":{\"id\":\"/subscriptions/00000000-0000-0000-0000-000000000000/resourceGroups/cli_test_vmss_encryption000001/providers/Microsoft.Network/virtualNetworks/vmss1VNET/subnets/vmss1Subnet\"\
-        },\"privateIPAddressVersion\":\"IPv4\",\"loadBalancerBackendAddressPools\"\
-        :[{\"id\":\"/subscriptions/00000000-0000-0000-0000-000000000000/resourceGroups/cli_test_vmss_encryption000001/providers/Microsoft.Network/loadBalancers/vmss1LB/backendAddressPools/vmss1LBBEPool\"\
-        }],\"loadBalancerInboundNatPools\":[{\"id\":\"/subscriptions/00000000-0000-0000-0000-000000000000/resourceGroups/cli_test_vmss_encryption000001/providers/Microsoft.Network/loadBalancers/vmss1LB/inboundNatPools/vmss1LBNatPool\"\
-        }]}}]}}]},\r\n      \"extensionProfile\": {\r\n        \"extensions\": [\r\
-        \n          {\r\n            \"properties\": {\r\n              \"publisher\"\
-        : \"Microsoft.Azure.Security\",\r\n              \"type\": \"AzureDiskEncryption\"\
-        ,\r\n              \"typeHandlerVersion\": \"2.2\",\r\n              \"autoUpgradeMinorVersion\"\
-        : true,\r\n              \"settings\": {\"VolumeType\":\"ALL\",\"EncryptionOperation\"\
-        :\"DisableEncryption\"},\r\n              \"forceUpdateTag\": \"46c0a068-69a5-4c5e-a33a-1dcc897b80c7\"\
-        \r\n            },\r\n            \"name\": \"AzureDiskEncryption\"\r\n  \
-        \        }\r\n        ]\r\n      }\r\n    },\r\n    \"provisioningState\"\
-        : \"Succeeded\",\r\n    \"overprovision\": true,\r\n    \"uniqueId\": \"a45f020e-6c88-4c81-a03c-5a910b381d9e\"\
-        \r\n  },\r\n  \"type\": \"Microsoft.Compute/virtualMachineScaleSets\",\r\n\
-        \  \"location\": \"westus\",\r\n  \"tags\": {},\r\n  \"id\": \"/subscriptions/00000000-0000-0000-0000-000000000000/resourceGroups/cli_test_vmss_encryption000001/providers/Microsoft.Compute/virtualMachineScaleSets/vmss1\"\
-        ,\r\n  \"name\": \"vmss1\"\r\n}"}
-    headers:
-      cache-control: [no-cache]
-      content-length: ['3063']
-      content-type: [application/json; charset=utf-8]
-      date: ['Sun, 22 Apr 2018 05:47:40 GMT']
-      expires: ['-1']
-      pragma: [no-cache]
-      server: [Microsoft-HTTPAPI/2.0, Microsoft-HTTPAPI/2.0]
-      strict-transport-security: [max-age=31536000; includeSubDomains]
-      transfer-encoding: [chunked]
-      vary: [Accept-Encoding]
-      x-content-type-options: [nosniff]
-      x-ms-ratelimit-remaining-resource: ['Microsoft.Compute/GetVMScaleSet3Min;191,Microsoft.Compute/GetVMScaleSet30Min;1440']
-    status: {code: 200, message: OK}
-- request:
-    body: '{"instanceIds": ["*"]}'
-    headers:
-      Accept: [application/json]
-      Accept-Encoding: ['gzip, deflate']
-      CommandName: [vmss update-instances]
-      Connection: [keep-alive]
-      Content-Length: ['22']
-      Content-Type: [application/json; charset=utf-8]
-      User-Agent: [python/3.5.4 (Windows-10-10.0.16299-SP0) requests/2.18.4 msrest/0.4.27
-          msrest_azure/0.4.25 computemanagementclient/4.0.0rc1 Azure-SDK-For-Python
-          AZURECLI/2.0.32]
-      accept-language: [en-US]
-    method: POST
-    uri: https://management.azure.com/subscriptions/00000000-0000-0000-0000-000000000000/resourceGroups/cli_test_vmss_encryption000001/providers/Microsoft.Compute/virtualMachineScaleSets/vmss1/manualupgrade?api-version=2017-12-01
-  response:
-    body: {string: ''}
-    headers:
-      azure-asyncoperation: ['https://management.azure.com/subscriptions/00000000-0000-0000-0000-000000000000/providers/Microsoft.Compute/locations/westus/operations/c43184ba-c9df-4cc6-a9f3-a29799cbc314?api-version=2017-12-01']
-      cache-control: [no-cache]
-      content-length: ['0']
-      date: ['Sun, 22 Apr 2018 05:47:41 GMT']
-      expires: ['-1']
-      location: ['https://management.azure.com/subscriptions/00000000-0000-0000-0000-000000000000/providers/Microsoft.Compute/locations/westus/operations/c43184ba-c9df-4cc6-a9f3-a29799cbc314?monitor=true&api-version=2017-12-01']
-      pragma: [no-cache]
-      server: [Microsoft-HTTPAPI/2.0, Microsoft-HTTPAPI/2.0]
-      strict-transport-security: [max-age=31536000; includeSubDomains]
-      x-content-type-options: [nosniff]
-      x-ms-ratelimit-remaining-resource: ['Microsoft.Compute/VMScaleSetActions3Min;238,Microsoft.Compute/VMScaleSetActions30Min;1196,Microsoft.Compute/VMScaleSetBatchedVMRequests5Min;1196,Microsoft.Compute/VmssQueuedVMOperations;4799']
-      x-ms-ratelimit-remaining-subscription-writes: ['1199']
-      x-ms-request-charge: ['1']
-    status: {code: 202, message: Accepted}
-- request:
-    body: null
-    headers:
-      Accept: [application/json]
-      Accept-Encoding: ['gzip, deflate']
-      CommandName: [vmss update-instances]
-      Connection: [keep-alive]
-      User-Agent: [python/3.5.4 (Windows-10-10.0.16299-SP0) requests/2.18.4 msrest/0.4.27
-          msrest_azure/0.4.25 computemanagementclient/4.0.0rc1 Azure-SDK-For-Python
-          AZURECLI/2.0.32]
-    method: GET
-    uri: https://management.azure.com/subscriptions/00000000-0000-0000-0000-000000000000/providers/Microsoft.Compute/locations/westus/operations/c43184ba-c9df-4cc6-a9f3-a29799cbc314?api-version=2017-12-01
-  response:
-    body: {string: "{\r\n  \"startTime\": \"2018-04-22T05:47:41.6419433+00:00\",\r\
-        \n  \"status\": \"InProgress\",\r\n  \"name\": \"c43184ba-c9df-4cc6-a9f3-a29799cbc314\"\
-        \r\n}"}
-    headers:
-      cache-control: [no-cache]
-      content-length: ['134']
-      content-type: [application/json; charset=utf-8]
-      date: ['Sun, 22 Apr 2018 05:48:11 GMT']
-      expires: ['-1']
-      pragma: [no-cache]
-      server: [Microsoft-HTTPAPI/2.0, Microsoft-HTTPAPI/2.0]
-      strict-transport-security: [max-age=31536000; includeSubDomains]
-      transfer-encoding: [chunked]
-      vary: [Accept-Encoding]
-      x-content-type-options: [nosniff]
-      x-ms-ratelimit-remaining-resource: ['Microsoft.Compute/GetOperation3Min;14954,Microsoft.Compute/GetOperation30Min;29364']
-    status: {code: 200, message: OK}
-- request:
-    body: null
-    headers:
-      Accept: [application/json]
-      Accept-Encoding: ['gzip, deflate']
-      CommandName: [vmss update-instances]
-      Connection: [keep-alive]
-      User-Agent: [python/3.5.4 (Windows-10-10.0.16299-SP0) requests/2.18.4 msrest/0.4.27
-          msrest_azure/0.4.25 computemanagementclient/4.0.0rc1 Azure-SDK-For-Python
-          AZURECLI/2.0.32]
-    method: GET
-    uri: https://management.azure.com/subscriptions/00000000-0000-0000-0000-000000000000/providers/Microsoft.Compute/locations/westus/operations/c43184ba-c9df-4cc6-a9f3-a29799cbc314?api-version=2017-12-01
-  response:
-    body: {string: "{\r\n  \"startTime\": \"2018-04-22T05:47:41.6419433+00:00\",\r\
-        \n  \"endTime\": \"2018-04-22T05:48:18.3933742+00:00\",\r\n  \"status\": \"\
-        Succeeded\",\r\n  \"name\": \"c43184ba-c9df-4cc6-a9f3-a29799cbc314\"\r\n}"}
-    headers:
-      cache-control: [no-cache]
-      content-length: ['184']
-      content-type: [application/json; charset=utf-8]
-      date: ['Sun, 22 Apr 2018 05:48:42 GMT']
-      expires: ['-1']
-      pragma: [no-cache]
-      server: [Microsoft-HTTPAPI/2.0, Microsoft-HTTPAPI/2.0]
-      strict-transport-security: [max-age=31536000; includeSubDomains]
-      transfer-encoding: [chunked]
-      vary: [Accept-Encoding]
-      x-content-type-options: [nosniff]
-      x-ms-ratelimit-remaining-resource: ['Microsoft.Compute/GetOperation3Min;14957,Microsoft.Compute/GetOperation30Min;29356']
-    status: {code: 200, message: OK}
-- request:
-    body: null
-    headers:
-      Accept: [application/json]
-      Accept-Encoding: ['gzip, deflate']
-      CommandName: [vmss encryption show]
-      Connection: [keep-alive]
-      Content-Type: [application/json; charset=utf-8]
-      User-Agent: [python/3.5.4 (Windows-10-10.0.16299-SP0) requests/2.18.4 msrest/0.4.27
-          msrest_azure/0.4.25 computemanagementclient/4.0.0rc1 Azure-SDK-For-Python
-          AZURECLI/2.0.32]
-      accept-language: [en-US]
-    method: GET
-    uri: https://management.azure.com/subscriptions/00000000-0000-0000-0000-000000000000/resourceGroups/cli_test_vmss_encryption000001/providers/Microsoft.Compute/virtualMachineScaleSets/vmss1/virtualMachines?$select=instanceView&$expand=instanceView&api-version=2017-12-01
-  response:
-    body: {string: "{\r\n  \"value\": [\r\n    {\r\n      \"instanceId\": \"1\",\r\
-        \n      \"properties\": {\r\n        \"latestModelApplied\": false,\r\n  \
-        \      \"instanceView\": {\r\n          \"placementGroupId\": \"553277d9-f1fa-4214-a489-e6eb8f2ae9e6\"\
-        ,\r\n          \"platformUpdateDomain\": 1,\r\n          \"platformFaultDomain\"\
-        : 1,\r\n          \"computerName\": \"vmss1c833000001\",\r\n          \"osName\"\
-        : \"Windows Server 2016 Datacenter\",\r\n          \"osVersion\": \"Microsoft\
-        \ Windows NT 6.3.9600.0\",\r\n          \"vmAgent\": {\r\n            \"vmAgentVersion\"\
-        : \"2.7.41491.872\",\r\n            \"statuses\": [\r\n              {\r\n\
-        \                \"code\": \"ProvisioningState/succeeded\",\r\n          \
-        \      \"level\": \"Info\",\r\n                \"displayStatus\": \"Ready\"\
-        ,\r\n                \"message\": \"GuestAgent is running and accepting new\
-        \ configurations.\",\r\n                \"time\": \"2018-04-22T05:48:25+00:00\"\
-        \r\n              }\r\n            ],\r\n            \"extensionHandlers\"\
-        : [\r\n              {\r\n                \"type\": \"Microsoft.Azure.Security.AzureDiskEncryption\"\
-        ,\r\n                \"typeHandlerVersion\": \"2.2.0.1\",\r\n            \
-        \    \"status\": {\r\n                  \"code\": \"ProvisioningState/succeeded\"\
-        ,\r\n                  \"level\": \"Info\",\r\n                  \"displayStatus\"\
-        : \"Ready\"\r\n                }\r\n              }\r\n            ]\r\n \
-        \         },\r\n          \"disks\": [\r\n            {\r\n              \"\
-        name\": \"vmss1_vmss1_1_OsDisk_1_1dd4f41c66f443e2b963a961bad5011f\",\r\n \
-        \             \"encryptionSettings\": [\r\n                {\r\n         \
-        \         \"enabled\": false\r\n                }\r\n              ],\r\n\
-        \              \"statuses\": [\r\n                {\r\n                  \"\
-        code\": \"ProvisioningState/succeeded\",\r\n                  \"level\": \"\
-        Info\",\r\n                  \"displayStatus\": \"Provisioning succeeded\"\
-        ,\r\n                  \"time\": \"2018-04-22T05:48:18.3465018+00:00\"\r\n\
-        \                },\r\n                {\r\n                  \"code\": \"\
-        EncryptionState/notEncrypted\",\r\n                  \"level\": \"Info\",\r\
-        \n                  \"displayStatus\": \"Disk is not encrypted\"\r\n     \
-        \           }\r\n              ]\r\n            }\r\n          ],\r\n    \
-        \      \"extensions\": [\r\n            {\r\n              \"name\": \"AzureDiskEncryption\"\
-        ,\r\n              \"type\": \"Microsoft.Azure.Security.AzureDiskEncryption\"\
-        ,\r\n              \"typeHandlerVersion\": \"2.2.0.1\",\r\n              \"\
-        statuses\": [\r\n                {\r\n                  \"code\": \"ProvisioningState/succeeded\"\
-        ,\r\n                  \"level\": \"Info\",\r\n                  \"displayStatus\"\
-        : \"Provisioning succeeded\",\r\n                  \"message\": \"Disable\
-        \ Encryption completed successfully\"\r\n                }\r\n           \
-        \   ]\r\n            }\r\n          ],\r\n          \"statuses\": [\r\n  \
-        \          {\r\n              \"code\": \"ProvisioningState/succeeded\",\r\
-        \n              \"level\": \"Info\",\r\n              \"displayStatus\": \"\
-        Provisioning succeeded\",\r\n              \"time\": \"2018-04-22T05:48:18.3777735+00:00\"\
-        \r\n            },\r\n            {\r\n              \"code\": \"PowerState/running\"\
-        ,\r\n              \"level\": \"Info\",\r\n              \"displayStatus\"\
-        : \"VM running\"\r\n            }\r\n          ]\r\n        },\r\n       \
-        \ \"provisioningState\": 0\r\n      },\r\n      \"id\": \"/subscriptions/00000000-0000-0000-0000-000000000000/resourceGroups/CLI_TEST_VMSS_ENCRYPTIONO5RMXSAPNIOF7TUVQL3EOSBFNT6YP4LJ336ESGSB3EPRYSPRHLC/providers/Microsoft.Compute/virtualMachineScaleSets/vmss1/virtualMachines/1\"\
-        \r\n    }\r\n  ]\r\n}"}
-    headers:
-      cache-control: [no-cache]
-      content-length: ['3325']
-      content-type: [application/json; charset=utf-8]
-      date: ['Sun, 22 Apr 2018 05:48:43 GMT']
-      expires: ['-1']
-      pragma: [no-cache]
-      server: [Microsoft-HTTPAPI/2.0, Microsoft-HTTPAPI/2.0]
-      strict-transport-security: [max-age=31536000; includeSubDomains]
-      transfer-encoding: [chunked]
-      vary: [Accept-Encoding]
-      x-content-type-options: [nosniff]
-      x-ms-ratelimit-remaining-resource: ['Microsoft.Compute/HighCostGetVMScaleSet3Min;177,Microsoft.Compute/HighCostGetVMScaleSet30Min;882,Microsoft.Compute/VMScaleSetVMViews3Min;4997']
-      x-ms-request-charge: ['1']
-    status: {code: 200, message: OK}
-- request:
-    body: null
-    headers:
-      Accept: [application/json]
-      Accept-Encoding: ['gzip, deflate']
-      CommandName: [vmss show]
-      Connection: [keep-alive]
-      Content-Type: [application/json; charset=utf-8]
-      User-Agent: [python/3.5.4 (Windows-10-10.0.16299-SP0) requests/2.18.4 msrest/0.4.27
-          msrest_azure/0.4.25 computemanagementclient/4.0.0rc1 Azure-SDK-For-Python
-          AZURECLI/2.0.32]
-      accept-language: [en-US]
-    method: GET
-    uri: https://management.azure.com/subscriptions/00000000-0000-0000-0000-000000000000/resourceGroups/cli_test_vmss_encryption000001/providers/Microsoft.Compute/virtualMachineScaleSets/vmss1?api-version=2017-12-01
-  response:
-    body: {string: "{\r\n  \"sku\": {\r\n    \"name\": \"Standard_D1_v2\",\r\n   \
-        \ \"tier\": \"Standard\",\r\n    \"capacity\": 1\r\n  },\r\n  \"properties\"\
-        : {\r\n    \"singlePlacementGroup\": true,\r\n    \"upgradePolicy\": {\r\n\
-        \      \"mode\": \"Manual\",\r\n      \"automaticOSUpgrade\": false\r\n  \
-        \  },\r\n    \"virtualMachineProfile\": {\r\n      \"osProfile\": {\r\n  \
-        \      \"computerNamePrefix\": \"vmss1c833\",\r\n        \"adminUsername\"\
-        : \"clitester1\",\r\n        \"windowsConfiguration\": {\r\n          \"provisionVMAgent\"\
-        : true,\r\n          \"enableAutomaticUpdates\": true\r\n        },\r\n  \
-        \      \"secrets\": []\r\n      },\r\n      \"storageProfile\": {\r\n    \
-        \    \"osDisk\": {\r\n          \"createOption\": \"FromImage\",\r\n     \
-        \     \"caching\": \"ReadWrite\",\r\n          \"managedDisk\": {\r\n    \
-        \        \"storageAccountType\": \"Standard_LRS\"\r\n          }\r\n     \
-        \   },\r\n        \"imageReference\": {\r\n          \"publisher\": \"MicrosoftWindowsServer\"\
-        ,\r\n          \"offer\": \"WindowsServer\",\r\n          \"sku\": \"2016-Datacenter\"\
-        ,\r\n          \"version\": \"latest\"\r\n        }\r\n      },\r\n      \"\
-        networkProfile\": {\"networkInterfaceConfigurations\":[{\"name\":\"vmss1c833Nic\"\
-        ,\"properties\":{\"primary\":true,\"enableAcceleratedNetworking\":false,\"\
-        dnsSettings\":{\"dnsServers\":[]},\"enableIPForwarding\":false,\"ipConfigurations\"\
-        :[{\"name\":\"vmss1c833IPConfig\",\"properties\":{\"subnet\":{\"id\":\"/subscriptions/00000000-0000-0000-0000-000000000000/resourceGroups/cli_test_vmss_encryption000001/providers/Microsoft.Network/virtualNetworks/vmss1VNET/subnets/vmss1Subnet\"\
-        },\"privateIPAddressVersion\":\"IPv4\",\"loadBalancerBackendAddressPools\"\
-        :[{\"id\":\"/subscriptions/00000000-0000-0000-0000-000000000000/resourceGroups/cli_test_vmss_encryption000001/providers/Microsoft.Network/loadBalancers/vmss1LB/backendAddressPools/vmss1LBBEPool\"\
-        }],\"loadBalancerInboundNatPools\":[{\"id\":\"/subscriptions/00000000-0000-0000-0000-000000000000/resourceGroups/cli_test_vmss_encryption000001/providers/Microsoft.Network/loadBalancers/vmss1LB/inboundNatPools/vmss1LBNatPool\"\
-        }]}}]}}]},\r\n      \"extensionProfile\": {\r\n        \"extensions\": [\r\
-        \n          {\r\n            \"properties\": {\r\n              \"publisher\"\
-        : \"Microsoft.Azure.Security\",\r\n              \"type\": \"AzureDiskEncryption\"\
-        ,\r\n              \"typeHandlerVersion\": \"2.2\",\r\n              \"autoUpgradeMinorVersion\"\
-        : true,\r\n              \"settings\": {\"VolumeType\":\"ALL\",\"EncryptionOperation\"\
-        :\"DisableEncryption\"},\r\n              \"forceUpdateTag\": \"46c0a068-69a5-4c5e-a33a-1dcc897b80c7\"\
-        \r\n            },\r\n            \"name\": \"AzureDiskEncryption\"\r\n  \
-        \        }\r\n        ]\r\n      }\r\n    },\r\n    \"provisioningState\"\
-        : \"Succeeded\",\r\n    \"overprovision\": true,\r\n    \"uniqueId\": \"a45f020e-6c88-4c81-a03c-5a910b381d9e\"\
-        \r\n  },\r\n  \"type\": \"Microsoft.Compute/virtualMachineScaleSets\",\r\n\
-        \  \"location\": \"westus\",\r\n  \"tags\": {},\r\n  \"id\": \"/subscriptions/00000000-0000-0000-0000-000000000000/resourceGroups/cli_test_vmss_encryption000001/providers/Microsoft.Compute/virtualMachineScaleSets/vmss1\"\
-        ,\r\n  \"name\": \"vmss1\"\r\n}"}
-    headers:
-      cache-control: [no-cache]
-      content-length: ['3063']
-      content-type: [application/json; charset=utf-8]
-      date: ['Sun, 22 Apr 2018 05:48:43 GMT']
-      expires: ['-1']
-      pragma: [no-cache]
-      server: [Microsoft-HTTPAPI/2.0, Microsoft-HTTPAPI/2.0]
-      strict-transport-security: [max-age=31536000; includeSubDomains]
-      transfer-encoding: [chunked]
-      vary: [Accept-Encoding]
-      x-content-type-options: [nosniff]
-      x-ms-ratelimit-remaining-resource: ['Microsoft.Compute/GetVMScaleSet3Min;191,Microsoft.Compute/GetVMScaleSet30Min;1439']
-    status: {code: 200, message: OK}
->>>>>>> c9139e9a
+      strict-transport-security: [max-age=31536000; includeSubDomains]
+      x-content-type-options: [nosniff]
+      x-ms-failure-cause: [gateway]
+      x-ms-ratelimit-remaining-subscription-writes: ['1195']
+    status: {code: 400, message: Bad Request}
 - request:
     body: null
     headers:
@@ -1988,13 +1642,9 @@
     headers:
       cache-control: [no-cache]
       content-length: ['0']
-      date: ['Thu, 28 Jun 2018 20:19:13 GMT']
-      expires: ['-1']
-<<<<<<< HEAD
-      location: ['https://management.azure.com/subscriptions/00000000-0000-0000-0000-000000000000/operationresults/eyJqb2JJZCI6IlJFU09VUkNFR1JPVVBERUxFVElPTkpPQi1DTEk6NUZURVNUOjVGVk1TUzo1RkVOQ1JZUFRJT05WNFlMU1VEUlFYSlIyVDJEM3w3ODc0MTcyMDkzRDJENTFGLVdFU1RVUyIsImpvYkxvY2F0aW9uIjoid2VzdHVzIn0?api-version=2017-05-10']
-=======
+      date: ['Sun, 22 Apr 2018 05:48:43 GMT']
+      expires: ['-1']
       location: ['https://management.azure.com/subscriptions/00000000-0000-0000-0000-000000000000/operationresults/eyJqb2JJZCI6IlJFU09VUkNFR1JPVVBERUxFVElPTkpPQi1DTEk6NUZURVNUOjVGVk1TUzo1RkVOQ1JZUFRJT05PNVJNWFNBUE5JT0Y3VFVWUXxGMTZDRDQ0MzRFQUFFMzlELVdFU1RVUyIsImpvYkxvY2F0aW9uIjoid2VzdHVzIn0?api-version=2018-05-01']
->>>>>>> c9139e9a
       pragma: [no-cache]
       strict-transport-security: [max-age=31536000; includeSubDomains]
       x-content-type-options: [nosniff]
