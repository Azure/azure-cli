interactions:
- request:
    body: null
    headers:
      Accept:
      - application/json
      Accept-Encoding:
      - gzip, deflate
      CommandName:
      - appservice plan create
      Connection:
      - keep-alive
      ParameterSetName:
      - -g -n --sku
      User-Agent:
<<<<<<< HEAD
      - AZURECLI/2.75.0 azsdk-python-core/1.31.0 Python/3.10.11 (Windows-10-10.0.26100-SP0)
=======
      - AZURECLI/2.75.0 azsdk-python-core/1.35.0 Python/3.10.11 (Windows-10-10.0.26100-SP0)
>>>>>>> db8472d2
    method: GET
    uri: https://management.azure.com/subscriptions/00000000-0000-0000-0000-000000000000/resourcegroups/clitest.rg000001?api-version=2025-04-01
  response:
    body:
<<<<<<< HEAD
      string: '{"id":"/subscriptions/00000000-0000-0000-0000-000000000000/resourceGroups/clitest.rg000001","name":"clitest.rg000001","type":"Microsoft.Resources/resourceGroups","location":"westeurope","tags":{"product":"azurecli","cause":"automation","test":"test_webapp_create_with_vnet_no_vnet","date":"2025-07-07T09:11:50Z","module":"appservice"},"properties":{"provisioningState":"Succeeded"}}'
=======
      string: '{"id":"/subscriptions/00000000-0000-0000-0000-000000000000/resourceGroups/clitest.rg000001","name":"clitest.rg000001","type":"Microsoft.Resources/resourceGroups","location":"westeurope","tags":{"product":"azurecli","cause":"automation","test":"test_webapp_create_with_vnet_no_vnet","date":"2025-07-14T23:27:51Z","module":"appservice"},"properties":{"provisioningState":"Succeeded"}}'
>>>>>>> db8472d2
    headers:
      cache-control:
      - no-cache
      content-length:
      - '382'
      content-type:
      - application/json; charset=utf-8
      date:
<<<<<<< HEAD
      - Mon, 07 Jul 2025 09:11:52 GMT
=======
      - Mon, 14 Jul 2025 23:27:53 GMT
>>>>>>> db8472d2
      expires:
      - '-1'
      pragma:
      - no-cache
      strict-transport-security:
      - max-age=31536000; includeSubDomains
      x-cache:
      - CONFIG_NOCACHE
      x-content-type-options:
      - nosniff
      x-ms-ratelimit-remaining-subscription-global-reads:
      - '16499'
      x-msedge-ref:
<<<<<<< HEAD
      - 'Ref A: 783EF79D64A44569BA30E2918EDEA83C Ref B: TYO201100117011 Ref C: 2025-07-07T09:11:52Z'
=======
      - 'Ref A: 9ADBBDD88C3142ABA0BFE150C006A541 Ref B: CO6AA3150217027 Ref C: 2025-07-14T23:27:53Z'
>>>>>>> db8472d2
    status:
      code: 200
      message: OK
- request:
    body: '{"location": "westeurope", "sku": {"name": "P1V2", "tier": "PREMIUMV2",
      "capacity": 1}, "properties": {"perSiteScaling": false, "isXenon": false, "zoneRedundant":
      false}}'
    headers:
      Accept:
      - application/json
      Accept-Encoding:
      - gzip, deflate
      CommandName:
      - appservice plan create
      Connection:
      - keep-alive
      Content-Length:
      - '170'
      Content-Type:
      - application/json
      ParameterSetName:
      - -g -n --sku
      User-Agent:
<<<<<<< HEAD
      - AZURECLI/2.75.0 azsdk-python-core/1.31.0 Python/3.10.11 (Windows-10-10.0.26100-SP0)
=======
      - AZURECLI/2.75.0 azsdk-python-core/1.35.0 Python/3.10.11 (Windows-10-10.0.26100-SP0)
>>>>>>> db8472d2
    method: PUT
    uri: https://management.azure.com/subscriptions/00000000-0000-0000-0000-000000000000/resourceGroups/clitest.rg000001/providers/Microsoft.Web/serverfarms/vnetplan000003?api-version=2024-11-01
  response:
    body:
<<<<<<< HEAD
      string: '{"id":"/subscriptions/00000000-0000-0000-0000-000000000000/resourceGroups/clitest.rg000001/providers/Microsoft.Web/serverfarms/vnetplan000003","name":"vnetplan000003","type":"Microsoft.Web/serverfarms","kind":"app","location":"westeurope","properties":{"serverFarmId":94044,"name":"vnetplan000003","sku":{"name":"P1v2","tier":"PremiumV2","size":"P1v2","family":"Pv2","capacity":1},"workerSize":"D1","workerSizeId":3,"workerTierName":null,"numberOfWorkers":1,"currentWorkerSize":"D1","currentWorkerSizeId":3,"currentNumberOfWorkers":1,"status":"Ready","webSpace":"clitest.rg000001-WestEuropewebspace","subscription":"0b1f6471-1bf0-4dda-aec3-cb9272f09590","adminSiteName":null,"hostingEnvironment":null,"hostingEnvironmentProfile":null,"maximumNumberOfWorkers":0,"planName":"VirtualDedicatedPlan","adminRuntimeSiteName":null,"computeMode":"Dedicated","siteMode":null,"geoRegion":"West
        Europe","perSiteScaling":false,"elasticScaleEnabled":false,"maximumElasticWorkerCount":1,"numberOfSites":0,"hostingEnvironmentId":null,"isSpot":false,"spotExpirationTime":null,"freeOfferExpirationTime":null,"tags":null,"kind":"app","resourceGroup":"clitest.rg000001","reserved":false,"isXenon":false,"hyperV":false,"mdmId":"waws-prod-am2-109_94044","targetWorkerCount":0,"targetWorkerSizeId":0,"provisioningState":"Succeeded","webSiteId":null,"existingServerFarmIds":null,"kubeEnvironmentProfile":null,"zoneRedundant":false,"maximumNumberOfZones":1,"currentNumberOfZonesUtilized":1,"migrateToVMSS":null,"vnetConnectionsUsed":null,"vnetConnectionsMax":null,"createdTime":"2025-07-07T09:12:00.3933333","asyncScalingEnabled":false},"sku":{"name":"P1v2","tier":"PremiumV2","size":"P1v2","family":"Pv2","capacity":1}}'
=======
      string: '{"id":"/subscriptions/00000000-0000-0000-0000-000000000000/resourceGroups/clitest.rg000001/providers/Microsoft.Web/serverfarms/vnetplan000003","name":"vnetplan000003","type":"Microsoft.Web/serverfarms","kind":"app","location":"westeurope","properties":{"serverFarmId":58889,"name":"vnetplan000003","sku":{"name":"P1v2","tier":"PremiumV2","size":"P1v2","family":"Pv2","capacity":1},"workerSize":"D1","workerSizeId":3,"workerTierName":null,"numberOfWorkers":1,"currentWorkerSize":"D1","currentWorkerSizeId":3,"currentNumberOfWorkers":1,"status":"Ready","webSpace":"clitest.rg000001-WestEuropewebspace","subscription":"50821c37-1271-4210-8e1f-568acc6ecc66","adminSiteName":null,"hostingEnvironment":null,"hostingEnvironmentProfile":null,"maximumNumberOfWorkers":0,"planName":"VirtualDedicatedPlan","adminRuntimeSiteName":null,"computeMode":"Dedicated","siteMode":null,"geoRegion":"West
        Europe","perSiteScaling":false,"elasticScaleEnabled":false,"maximumElasticWorkerCount":1,"numberOfSites":0,"hostingEnvironmentId":null,"isSpot":false,"spotExpirationTime":null,"freeOfferExpirationTime":null,"tags":null,"kind":"app","resourceGroup":"clitest.rg000001","reserved":false,"isXenon":false,"hyperV":false,"mdmId":"waws-prod-am2-007_58889","targetWorkerCount":0,"targetWorkerSizeId":0,"provisioningState":"Succeeded","webSiteId":null,"existingServerFarmIds":null,"kubeEnvironmentProfile":null,"zoneRedundant":false,"maximumNumberOfZones":3,"currentNumberOfZonesUtilized":1,"migrateToVMSS":null,"vnetConnectionsUsed":null,"vnetConnectionsMax":null,"createdTime":"2025-07-14T23:28:00.023","asyncScalingEnabled":false},"sku":{"name":"P1v2","tier":"PremiumV2","size":"P1v2","family":"Pv2","capacity":1}}'
>>>>>>> db8472d2
    headers:
      cache-control:
      - no-cache
      content-length:
<<<<<<< HEAD
      - '1695'
      content-type:
      - application/json
      date:
      - Mon, 07 Jul 2025 09:12:03 GMT
      etag:
      - '"1DBEF1F32DE91B5"'
=======
      - '1691'
      content-type:
      - application/json
      date:
      - Mon, 14 Jul 2025 23:28:03 GMT
      etag:
      - '"1DBF516F0C09480"'
>>>>>>> db8472d2
      expires:
      - '-1'
      pragma:
      - no-cache
      strict-transport-security:
      - max-age=31536000; includeSubDomains
      x-aspnet-version:
      - 4.0.30319
      x-cache:
      - CONFIG_NOCACHE
      x-content-type-options:
      - nosniff
      x-ms-operation-identifier:
<<<<<<< HEAD
      - tenantId=54826b22-38d6-4fb2-bad9-b7b93a3e9c5a,objectId=d44a2991-98c6-47c3-b59b-2b30d72cfcc2/japaneast/8abe33b3-478c-49ae-888c-02065d3ea702
=======
      - tenantId=72f988bf-86f1-41af-91ab-2d7cd011db47,objectId=7338c4fc-37a1-4728-972b-2d0fafc043ea/francecentral/8f2121d1-c898-49ea-850a-97c7ac2e5629
>>>>>>> db8472d2
      x-ms-ratelimit-remaining-subscription-global-writes:
      - '12000'
      x-ms-ratelimit-remaining-subscription-writes:
      - '800'
      x-msedge-ref:
<<<<<<< HEAD
      - 'Ref A: C56F0ADA679E4C84BFDE1680D2473137 Ref B: TYO201151005054 Ref C: 2025-07-07T09:11:53Z'
=======
      - 'Ref A: 1EF9E865FF4945D78F02C2EAF51A7579 Ref B: MWH011020808025 Ref C: 2025-07-14T23:27:54Z'
>>>>>>> db8472d2
      x-powered-by:
      - ASP.NET
    status:
      code: 200
      message: OK
- request:
    body: null
    headers:
      Accept:
      - application/json
      Accept-Encoding:
      - gzip, deflate
      CommandName:
      - webapp create
      Connection:
      - keep-alive
      ParameterSetName:
      - -g -n --plan --vnet --subnet
      User-Agent:
<<<<<<< HEAD
      - AZURECLI/2.75.0 azsdk-python-core/1.31.0 Python/3.10.11 (Windows-10-10.0.26100-SP0)
=======
      - AZURECLI/2.75.0 azsdk-python-core/1.35.0 Python/3.10.11 (Windows-10-10.0.26100-SP0)
>>>>>>> db8472d2
    method: GET
    uri: https://management.azure.com/subscriptions/00000000-0000-0000-0000-000000000000/resourceGroups/clitest.rg000001/providers/Microsoft.Web/serverfarms/vnetplan000003?api-version=2024-11-01
  response:
    body:
      string: '{"id":"/subscriptions/00000000-0000-0000-0000-000000000000/resourceGroups/clitest.rg000001/providers/Microsoft.Web/serverfarms/vnetplan000003","name":"vnetplan000003","type":"Microsoft.Web/serverfarms","kind":"app","location":"West
<<<<<<< HEAD
        Europe","properties":{"serverFarmId":94044,"name":"vnetplan000003","workerSize":"D1","workerSizeId":3,"workerTierName":null,"numberOfWorkers":1,"currentWorkerSize":"D1","currentWorkerSizeId":3,"currentNumberOfWorkers":1,"status":"Ready","webSpace":"clitest.rg000001-WestEuropewebspace","subscription":"0b1f6471-1bf0-4dda-aec3-cb9272f09590","adminSiteName":null,"hostingEnvironment":null,"hostingEnvironmentProfile":null,"maximumNumberOfWorkers":30,"planName":"VirtualDedicatedPlan","adminRuntimeSiteName":null,"computeMode":"Dedicated","siteMode":null,"geoRegion":"West
        Europe","perSiteScaling":false,"elasticScaleEnabled":false,"maximumElasticWorkerCount":1,"numberOfSites":0,"hostingEnvironmentId":null,"isSpot":false,"spotExpirationTime":null,"freeOfferExpirationTime":null,"tags":null,"kind":"app","resourceGroup":"clitest.rg000001","reserved":false,"isXenon":false,"hyperV":false,"mdmId":"waws-prod-am2-109_94044","targetWorkerCount":0,"targetWorkerSizeId":0,"provisioningState":"Succeeded","webSiteId":null,"existingServerFarmIds":null,"kubeEnvironmentProfile":null,"zoneRedundant":false,"maximumNumberOfZones":1,"currentNumberOfZonesUtilized":1,"migrateToVMSS":null,"vnetConnectionsUsed":0,"vnetConnectionsMax":2,"createdTime":"2025-07-07T09:12:00.3933333","asyncScalingEnabled":false},"sku":{"name":"P1v2","tier":"PremiumV2","size":"P1v2","family":"Pv2","capacity":1}}'
=======
        Europe","properties":{"serverFarmId":58889,"name":"vnetplan000003","workerSize":"D1","workerSizeId":3,"workerTierName":null,"numberOfWorkers":1,"currentWorkerSize":"D1","currentWorkerSizeId":3,"currentNumberOfWorkers":1,"status":"Ready","webSpace":"clitest.rg000001-WestEuropewebspace","subscription":"50821c37-1271-4210-8e1f-568acc6ecc66","adminSiteName":null,"hostingEnvironment":null,"hostingEnvironmentProfile":null,"maximumNumberOfWorkers":30,"planName":"VirtualDedicatedPlan","adminRuntimeSiteName":null,"computeMode":"Dedicated","siteMode":null,"geoRegion":"West
        Europe","perSiteScaling":false,"elasticScaleEnabled":false,"maximumElasticWorkerCount":1,"numberOfSites":0,"hostingEnvironmentId":null,"isSpot":false,"spotExpirationTime":null,"freeOfferExpirationTime":null,"tags":null,"kind":"app","resourceGroup":"clitest.rg000001","reserved":false,"isXenon":false,"hyperV":false,"mdmId":"waws-prod-am2-007_58889","targetWorkerCount":0,"targetWorkerSizeId":0,"provisioningState":"Succeeded","webSiteId":null,"existingServerFarmIds":null,"kubeEnvironmentProfile":null,"zoneRedundant":false,"maximumNumberOfZones":3,"currentNumberOfZonesUtilized":1,"migrateToVMSS":null,"vnetConnectionsUsed":0,"vnetConnectionsMax":2,"createdTime":"2025-07-14T23:28:00.023","asyncScalingEnabled":false},"sku":{"name":"P1v2","tier":"PremiumV2","size":"P1v2","family":"Pv2","capacity":1}}'
>>>>>>> db8472d2
    headers:
      cache-control:
      - no-cache
      content-length:
<<<<<<< HEAD
      - '1608'
      content-type:
      - application/json
      date:
      - Mon, 07 Jul 2025 09:12:05 GMT
=======
      - '1604'
      content-type:
      - application/json
      date:
      - Mon, 14 Jul 2025 23:28:04 GMT
>>>>>>> db8472d2
      expires:
      - '-1'
      pragma:
      - no-cache
      strict-transport-security:
      - max-age=31536000; includeSubDomains
      x-aspnet-version:
      - 4.0.30319
      x-cache:
      - CONFIG_NOCACHE
      x-content-type-options:
      - nosniff
      x-ms-ratelimit-remaining-subscription-global-reads:
      - '16499'
      x-msedge-ref:
<<<<<<< HEAD
      - 'Ref A: 19244322366B4540A37BA30E02D2F31C Ref B: TYO201151001052 Ref C: 2025-07-07T09:12:04Z'
=======
      - 'Ref A: DE00C22240E14DA48F078B11E6E4620A Ref B: CO6AA3150218011 Ref C: 2025-07-14T23:28:03Z'
>>>>>>> db8472d2
      x-powered-by:
      - ASP.NET
    status:
      code: 200
      message: OK
- request:
    body: null
    headers:
      Accept:
      - application/json
      Accept-Encoding:
      - gzip, deflate
      CommandName:
      - webapp create
      Connection:
      - keep-alive
      ParameterSetName:
      - -g -n --plan --vnet --subnet
      User-Agent:
<<<<<<< HEAD
      - AZURECLI/2.75.0 azsdk-python-core/1.31.0 Python/3.10.11 (Windows-10-10.0.26100-SP0)
=======
      - AZURECLI/2.75.0 azsdk-python-core/1.35.0 Python/3.10.11 (Windows-10-10.0.26100-SP0)
>>>>>>> db8472d2
    method: GET
    uri: https://management.azure.com/subscriptions/00000000-0000-0000-0000-000000000000/resourceGroups/clitest.rg000001/providers/Microsoft.Web/serverfarms/vnetplan000003?api-version=2024-11-01
  response:
    body:
      string: '{"id":"/subscriptions/00000000-0000-0000-0000-000000000000/resourceGroups/clitest.rg000001/providers/Microsoft.Web/serverfarms/vnetplan000003","name":"vnetplan000003","type":"Microsoft.Web/serverfarms","kind":"app","location":"West
<<<<<<< HEAD
        Europe","properties":{"serverFarmId":94044,"name":"vnetplan000003","workerSize":"D1","workerSizeId":3,"workerTierName":null,"numberOfWorkers":1,"currentWorkerSize":"D1","currentWorkerSizeId":3,"currentNumberOfWorkers":1,"status":"Ready","webSpace":"clitest.rg000001-WestEuropewebspace","subscription":"0b1f6471-1bf0-4dda-aec3-cb9272f09590","adminSiteName":null,"hostingEnvironment":null,"hostingEnvironmentProfile":null,"maximumNumberOfWorkers":30,"planName":"VirtualDedicatedPlan","adminRuntimeSiteName":null,"computeMode":"Dedicated","siteMode":null,"geoRegion":"West
        Europe","perSiteScaling":false,"elasticScaleEnabled":false,"maximumElasticWorkerCount":1,"numberOfSites":0,"hostingEnvironmentId":null,"isSpot":false,"spotExpirationTime":null,"freeOfferExpirationTime":null,"tags":null,"kind":"app","resourceGroup":"clitest.rg000001","reserved":false,"isXenon":false,"hyperV":false,"mdmId":"waws-prod-am2-109_94044","targetWorkerCount":0,"targetWorkerSizeId":0,"provisioningState":"Succeeded","webSiteId":null,"existingServerFarmIds":null,"kubeEnvironmentProfile":null,"zoneRedundant":false,"maximumNumberOfZones":1,"currentNumberOfZonesUtilized":1,"migrateToVMSS":null,"vnetConnectionsUsed":0,"vnetConnectionsMax":2,"createdTime":"2025-07-07T09:12:00.3933333","asyncScalingEnabled":false},"sku":{"name":"P1v2","tier":"PremiumV2","size":"P1v2","family":"Pv2","capacity":1}}'
=======
        Europe","properties":{"serverFarmId":58889,"name":"vnetplan000003","workerSize":"D1","workerSizeId":3,"workerTierName":null,"numberOfWorkers":1,"currentWorkerSize":"D1","currentWorkerSizeId":3,"currentNumberOfWorkers":1,"status":"Ready","webSpace":"clitest.rg000001-WestEuropewebspace","subscription":"50821c37-1271-4210-8e1f-568acc6ecc66","adminSiteName":null,"hostingEnvironment":null,"hostingEnvironmentProfile":null,"maximumNumberOfWorkers":30,"planName":"VirtualDedicatedPlan","adminRuntimeSiteName":null,"computeMode":"Dedicated","siteMode":null,"geoRegion":"West
        Europe","perSiteScaling":false,"elasticScaleEnabled":false,"maximumElasticWorkerCount":1,"numberOfSites":0,"hostingEnvironmentId":null,"isSpot":false,"spotExpirationTime":null,"freeOfferExpirationTime":null,"tags":null,"kind":"app","resourceGroup":"clitest.rg000001","reserved":false,"isXenon":false,"hyperV":false,"mdmId":"waws-prod-am2-007_58889","targetWorkerCount":0,"targetWorkerSizeId":0,"provisioningState":"Succeeded","webSiteId":null,"existingServerFarmIds":null,"kubeEnvironmentProfile":null,"zoneRedundant":false,"maximumNumberOfZones":3,"currentNumberOfZonesUtilized":1,"migrateToVMSS":null,"vnetConnectionsUsed":0,"vnetConnectionsMax":2,"createdTime":"2025-07-14T23:28:00.023","asyncScalingEnabled":false},"sku":{"name":"P1v2","tier":"PremiumV2","size":"P1v2","family":"Pv2","capacity":1}}'
>>>>>>> db8472d2
    headers:
      cache-control:
      - no-cache
      content-length:
<<<<<<< HEAD
      - '1608'
      content-type:
      - application/json
      date:
      - Mon, 07 Jul 2025 09:12:06 GMT
=======
      - '1604'
      content-type:
      - application/json
      date:
      - Mon, 14 Jul 2025 23:28:04 GMT
>>>>>>> db8472d2
      expires:
      - '-1'
      pragma:
      - no-cache
      strict-transport-security:
      - max-age=31536000; includeSubDomains
      x-aspnet-version:
      - 4.0.30319
      x-cache:
      - CONFIG_NOCACHE
      x-content-type-options:
      - nosniff
      x-ms-ratelimit-remaining-subscription-global-reads:
      - '16499'
      x-msedge-ref:
<<<<<<< HEAD
      - 'Ref A: 1D7C0A5571974E48B6A9F59AABE5D53D Ref B: TYO201100117049 Ref C: 2025-07-07T09:12:05Z'
=======
      - 'Ref A: 79F01FBA9715402DAFD311BB142735B0 Ref B: CO6AA3150220025 Ref C: 2025-07-14T23:28:04Z'
>>>>>>> db8472d2
      x-powered-by:
      - ASP.NET
    status:
      code: 200
      message: OK
- request:
    body: '{"name": "vnetwebapp000002", "type": "Site"}'
    headers:
      Accept:
      - application/json
      Accept-Encoding:
      - gzip, deflate
      CommandName:
      - webapp create
      Connection:
      - keep-alive
      Content-Length:
      - '44'
      Content-Type:
      - application/json
      ParameterSetName:
      - -g -n --plan --vnet --subnet
      User-Agent:
<<<<<<< HEAD
      - AZURECLI/2.75.0 azsdk-python-core/1.31.0 Python/3.10.11 (Windows-10-10.0.26100-SP0)
=======
      - AZURECLI/2.75.0 azsdk-python-core/1.35.0 Python/3.10.11 (Windows-10-10.0.26100-SP0)
>>>>>>> db8472d2
    method: POST
    uri: https://management.azure.com/subscriptions/00000000-0000-0000-0000-000000000000/providers/Microsoft.Web/checknameavailability?api-version=2024-11-01
  response:
    body:
      string: '{"nameAvailable":true,"reason":"","message":""}'
    headers:
      cache-control:
      - no-cache
      content-length:
      - '47'
      content-type:
      - application/json
      date:
<<<<<<< HEAD
      - Mon, 07 Jul 2025 09:12:06 GMT
=======
      - Mon, 14 Jul 2025 23:28:05 GMT
>>>>>>> db8472d2
      expires:
      - '-1'
      pragma:
      - no-cache
      strict-transport-security:
      - max-age=31536000; includeSubDomains
      x-aspnet-version:
      - 4.0.30319
      x-cache:
      - CONFIG_NOCACHE
      x-content-type-options:
      - nosniff
      x-ms-operation-identifier:
<<<<<<< HEAD
      - tenantId=54826b22-38d6-4fb2-bad9-b7b93a3e9c5a,objectId=d44a2991-98c6-47c3-b59b-2b30d72cfcc2/japaneast/78907ee1-cee4-46f2-bbda-7ab5a8289d6f
=======
      - tenantId=72f988bf-86f1-41af-91ab-2d7cd011db47,objectId=7338c4fc-37a1-4728-972b-2d0fafc043ea/eastus2/d6a6e981-fea3-481a-a021-8f397c07738f
>>>>>>> db8472d2
      x-ms-ratelimit-remaining-subscription-global-reads:
      - '16499'
      x-msedge-ref:
<<<<<<< HEAD
      - 'Ref A: 2496FFD9A00C45A4BBB88C401FA66E40 Ref B: TYO201151006042 Ref C: 2025-07-07T09:12:06Z'
=======
      - 'Ref A: 9763317BE03748CCBDC344762FBDD776 Ref B: CO6AA3150217033 Ref C: 2025-07-14T23:28:04Z'
>>>>>>> db8472d2
      x-powered-by:
      - ASP.NET
    status:
      code: 200
      message: OK
- request:
    body: null
    headers:
      Accept:
      - application/json
      Accept-Encoding:
      - gzip, deflate
      CommandName:
      - webapp create
      Connection:
      - keep-alive
      ParameterSetName:
      - -g -n --plan --vnet --subnet
      User-Agent:
<<<<<<< HEAD
      - AZURECLI/2.75.0 azsdk-python-core/1.31.0 Python/3.10.11 (Windows-10-10.0.26100-SP0)
=======
      - AZURECLI/2.75.0 azsdk-python-core/1.35.0 Python/3.10.11 (Windows-10-10.0.26100-SP0)
>>>>>>> db8472d2
    method: GET
    uri: https://management.azure.com/subscriptions/00000000-0000-0000-0000-000000000000/resourceGroups/clitest.rg000001/providers/Microsoft.Network/virtualNetworks/vnet000005?api-version=2022-01-01
  response:
    body:
      string: '{"error":{"code":"ResourceNotFound","message":"The Resource ''Microsoft.Network/virtualNetworks/vnet000005''
        under resource group ''clitest.rg000001'' was not found. For more details
        please go to https://aka.ms/ARMResourceNotFoundFix"}}'
    headers:
      cache-control:
      - no-cache
      content-length:
      - '232'
      content-type:
      - application/json; charset=utf-8
      date:
<<<<<<< HEAD
      - Mon, 07 Jul 2025 09:12:07 GMT
=======
      - Mon, 14 Jul 2025 23:28:04 GMT
>>>>>>> db8472d2
      expires:
      - '-1'
      pragma:
      - no-cache
      strict-transport-security:
      - max-age=31536000; includeSubDomains
      x-cache:
      - CONFIG_NOCACHE
      x-content-type-options:
      - nosniff
      x-ms-failure-cause:
      - gateway
      x-msedge-ref:
<<<<<<< HEAD
      - 'Ref A: C9C68DE56DE1401DB7A9F4CB8BE0DEF1 Ref B: TYO201151005062 Ref C: 2025-07-07T09:12:07Z'
=======
      - 'Ref A: CD66115B85BD40B4B0D1B0187AD66F8D Ref B: CO6AA3150218031 Ref C: 2025-07-14T23:28:05Z'
>>>>>>> db8472d2
    status:
      code: 404
      message: Not Found
version: 1<|MERGE_RESOLUTION|>--- conflicted
+++ resolved
@@ -13,20 +13,12 @@
       ParameterSetName:
       - -g -n --sku
       User-Agent:
-<<<<<<< HEAD
-      - AZURECLI/2.75.0 azsdk-python-core/1.31.0 Python/3.10.11 (Windows-10-10.0.26100-SP0)
-=======
-      - AZURECLI/2.75.0 azsdk-python-core/1.35.0 Python/3.10.11 (Windows-10-10.0.26100-SP0)
->>>>>>> db8472d2
+      - AZURECLI/2.75.0 azsdk-python-core/1.35.0 Python/3.10.11 (Windows-10-10.0.26100-SP0)
     method: GET
-    uri: https://management.azure.com/subscriptions/00000000-0000-0000-0000-000000000000/resourcegroups/clitest.rg000001?api-version=2025-04-01
-  response:
-    body:
-<<<<<<< HEAD
-      string: '{"id":"/subscriptions/00000000-0000-0000-0000-000000000000/resourceGroups/clitest.rg000001","name":"clitest.rg000001","type":"Microsoft.Resources/resourceGroups","location":"westeurope","tags":{"product":"azurecli","cause":"automation","test":"test_webapp_create_with_vnet_no_vnet","date":"2025-07-07T09:11:50Z","module":"appservice"},"properties":{"provisioningState":"Succeeded"}}'
-=======
+    uri: https://management.azure.com/subscriptions/00000000-0000-0000-0000-000000000000/resourcegroups/clitest.rg000001?api-version=2024-11-01
+  response:
+    body:
       string: '{"id":"/subscriptions/00000000-0000-0000-0000-000000000000/resourceGroups/clitest.rg000001","name":"clitest.rg000001","type":"Microsoft.Resources/resourceGroups","location":"westeurope","tags":{"product":"azurecli","cause":"automation","test":"test_webapp_create_with_vnet_no_vnet","date":"2025-07-14T23:27:51Z","module":"appservice"},"properties":{"provisioningState":"Succeeded"}}'
->>>>>>> db8472d2
     headers:
       cache-control:
       - no-cache
@@ -35,11 +27,7 @@
       content-type:
       - application/json; charset=utf-8
       date:
-<<<<<<< HEAD
-      - Mon, 07 Jul 2025 09:11:52 GMT
-=======
       - Mon, 14 Jul 2025 23:27:53 GMT
->>>>>>> db8472d2
       expires:
       - '-1'
       pragma:
@@ -53,11 +41,7 @@
       x-ms-ratelimit-remaining-subscription-global-reads:
       - '16499'
       x-msedge-ref:
-<<<<<<< HEAD
-      - 'Ref A: 783EF79D64A44569BA30E2918EDEA83C Ref B: TYO201100117011 Ref C: 2025-07-07T09:11:52Z'
-=======
       - 'Ref A: 9ADBBDD88C3142ABA0BFE150C006A541 Ref B: CO6AA3150217027 Ref C: 2025-07-14T23:27:53Z'
->>>>>>> db8472d2
     status:
       code: 200
       message: OK
@@ -81,35 +65,17 @@
       ParameterSetName:
       - -g -n --sku
       User-Agent:
-<<<<<<< HEAD
-      - AZURECLI/2.75.0 azsdk-python-core/1.31.0 Python/3.10.11 (Windows-10-10.0.26100-SP0)
-=======
-      - AZURECLI/2.75.0 azsdk-python-core/1.35.0 Python/3.10.11 (Windows-10-10.0.26100-SP0)
->>>>>>> db8472d2
+      - AZURECLI/2.75.0 azsdk-python-core/1.35.0 Python/3.10.11 (Windows-10-10.0.26100-SP0)
     method: PUT
     uri: https://management.azure.com/subscriptions/00000000-0000-0000-0000-000000000000/resourceGroups/clitest.rg000001/providers/Microsoft.Web/serverfarms/vnetplan000003?api-version=2024-11-01
   response:
     body:
-<<<<<<< HEAD
-      string: '{"id":"/subscriptions/00000000-0000-0000-0000-000000000000/resourceGroups/clitest.rg000001/providers/Microsoft.Web/serverfarms/vnetplan000003","name":"vnetplan000003","type":"Microsoft.Web/serverfarms","kind":"app","location":"westeurope","properties":{"serverFarmId":94044,"name":"vnetplan000003","sku":{"name":"P1v2","tier":"PremiumV2","size":"P1v2","family":"Pv2","capacity":1},"workerSize":"D1","workerSizeId":3,"workerTierName":null,"numberOfWorkers":1,"currentWorkerSize":"D1","currentWorkerSizeId":3,"currentNumberOfWorkers":1,"status":"Ready","webSpace":"clitest.rg000001-WestEuropewebspace","subscription":"0b1f6471-1bf0-4dda-aec3-cb9272f09590","adminSiteName":null,"hostingEnvironment":null,"hostingEnvironmentProfile":null,"maximumNumberOfWorkers":0,"planName":"VirtualDedicatedPlan","adminRuntimeSiteName":null,"computeMode":"Dedicated","siteMode":null,"geoRegion":"West
-        Europe","perSiteScaling":false,"elasticScaleEnabled":false,"maximumElasticWorkerCount":1,"numberOfSites":0,"hostingEnvironmentId":null,"isSpot":false,"spotExpirationTime":null,"freeOfferExpirationTime":null,"tags":null,"kind":"app","resourceGroup":"clitest.rg000001","reserved":false,"isXenon":false,"hyperV":false,"mdmId":"waws-prod-am2-109_94044","targetWorkerCount":0,"targetWorkerSizeId":0,"provisioningState":"Succeeded","webSiteId":null,"existingServerFarmIds":null,"kubeEnvironmentProfile":null,"zoneRedundant":false,"maximumNumberOfZones":1,"currentNumberOfZonesUtilized":1,"migrateToVMSS":null,"vnetConnectionsUsed":null,"vnetConnectionsMax":null,"createdTime":"2025-07-07T09:12:00.3933333","asyncScalingEnabled":false},"sku":{"name":"P1v2","tier":"PremiumV2","size":"P1v2","family":"Pv2","capacity":1}}'
-=======
       string: '{"id":"/subscriptions/00000000-0000-0000-0000-000000000000/resourceGroups/clitest.rg000001/providers/Microsoft.Web/serverfarms/vnetplan000003","name":"vnetplan000003","type":"Microsoft.Web/serverfarms","kind":"app","location":"westeurope","properties":{"serverFarmId":58889,"name":"vnetplan000003","sku":{"name":"P1v2","tier":"PremiumV2","size":"P1v2","family":"Pv2","capacity":1},"workerSize":"D1","workerSizeId":3,"workerTierName":null,"numberOfWorkers":1,"currentWorkerSize":"D1","currentWorkerSizeId":3,"currentNumberOfWorkers":1,"status":"Ready","webSpace":"clitest.rg000001-WestEuropewebspace","subscription":"50821c37-1271-4210-8e1f-568acc6ecc66","adminSiteName":null,"hostingEnvironment":null,"hostingEnvironmentProfile":null,"maximumNumberOfWorkers":0,"planName":"VirtualDedicatedPlan","adminRuntimeSiteName":null,"computeMode":"Dedicated","siteMode":null,"geoRegion":"West
         Europe","perSiteScaling":false,"elasticScaleEnabled":false,"maximumElasticWorkerCount":1,"numberOfSites":0,"hostingEnvironmentId":null,"isSpot":false,"spotExpirationTime":null,"freeOfferExpirationTime":null,"tags":null,"kind":"app","resourceGroup":"clitest.rg000001","reserved":false,"isXenon":false,"hyperV":false,"mdmId":"waws-prod-am2-007_58889","targetWorkerCount":0,"targetWorkerSizeId":0,"provisioningState":"Succeeded","webSiteId":null,"existingServerFarmIds":null,"kubeEnvironmentProfile":null,"zoneRedundant":false,"maximumNumberOfZones":3,"currentNumberOfZonesUtilized":1,"migrateToVMSS":null,"vnetConnectionsUsed":null,"vnetConnectionsMax":null,"createdTime":"2025-07-14T23:28:00.023","asyncScalingEnabled":false},"sku":{"name":"P1v2","tier":"PremiumV2","size":"P1v2","family":"Pv2","capacity":1}}'
->>>>>>> db8472d2
-    headers:
-      cache-control:
-      - no-cache
-      content-length:
-<<<<<<< HEAD
-      - '1695'
-      content-type:
-      - application/json
-      date:
-      - Mon, 07 Jul 2025 09:12:03 GMT
-      etag:
-      - '"1DBEF1F32DE91B5"'
-=======
+    headers:
+      cache-control:
+      - no-cache
+      content-length:
       - '1691'
       content-type:
       - application/json
@@ -117,7 +83,6 @@
       - Mon, 14 Jul 2025 23:28:03 GMT
       etag:
       - '"1DBF516F0C09480"'
->>>>>>> db8472d2
       expires:
       - '-1'
       pragma:
@@ -131,21 +96,13 @@
       x-content-type-options:
       - nosniff
       x-ms-operation-identifier:
-<<<<<<< HEAD
-      - tenantId=54826b22-38d6-4fb2-bad9-b7b93a3e9c5a,objectId=d44a2991-98c6-47c3-b59b-2b30d72cfcc2/japaneast/8abe33b3-478c-49ae-888c-02065d3ea702
-=======
       - tenantId=72f988bf-86f1-41af-91ab-2d7cd011db47,objectId=7338c4fc-37a1-4728-972b-2d0fafc043ea/francecentral/8f2121d1-c898-49ea-850a-97c7ac2e5629
->>>>>>> db8472d2
       x-ms-ratelimit-remaining-subscription-global-writes:
       - '12000'
       x-ms-ratelimit-remaining-subscription-writes:
       - '800'
       x-msedge-ref:
-<<<<<<< HEAD
-      - 'Ref A: C56F0ADA679E4C84BFDE1680D2473137 Ref B: TYO201151005054 Ref C: 2025-07-07T09:11:53Z'
-=======
       - 'Ref A: 1EF9E865FF4945D78F02C2EAF51A7579 Ref B: MWH011020808025 Ref C: 2025-07-14T23:27:54Z'
->>>>>>> db8472d2
       x-powered-by:
       - ASP.NET
     status:
@@ -165,40 +122,23 @@
       ParameterSetName:
       - -g -n --plan --vnet --subnet
       User-Agent:
-<<<<<<< HEAD
-      - AZURECLI/2.75.0 azsdk-python-core/1.31.0 Python/3.10.11 (Windows-10-10.0.26100-SP0)
-=======
-      - AZURECLI/2.75.0 azsdk-python-core/1.35.0 Python/3.10.11 (Windows-10-10.0.26100-SP0)
->>>>>>> db8472d2
+      - AZURECLI/2.75.0 azsdk-python-core/1.35.0 Python/3.10.11 (Windows-10-10.0.26100-SP0)
     method: GET
     uri: https://management.azure.com/subscriptions/00000000-0000-0000-0000-000000000000/resourceGroups/clitest.rg000001/providers/Microsoft.Web/serverfarms/vnetplan000003?api-version=2024-11-01
   response:
     body:
       string: '{"id":"/subscriptions/00000000-0000-0000-0000-000000000000/resourceGroups/clitest.rg000001/providers/Microsoft.Web/serverfarms/vnetplan000003","name":"vnetplan000003","type":"Microsoft.Web/serverfarms","kind":"app","location":"West
-<<<<<<< HEAD
-        Europe","properties":{"serverFarmId":94044,"name":"vnetplan000003","workerSize":"D1","workerSizeId":3,"workerTierName":null,"numberOfWorkers":1,"currentWorkerSize":"D1","currentWorkerSizeId":3,"currentNumberOfWorkers":1,"status":"Ready","webSpace":"clitest.rg000001-WestEuropewebspace","subscription":"0b1f6471-1bf0-4dda-aec3-cb9272f09590","adminSiteName":null,"hostingEnvironment":null,"hostingEnvironmentProfile":null,"maximumNumberOfWorkers":30,"planName":"VirtualDedicatedPlan","adminRuntimeSiteName":null,"computeMode":"Dedicated","siteMode":null,"geoRegion":"West
-        Europe","perSiteScaling":false,"elasticScaleEnabled":false,"maximumElasticWorkerCount":1,"numberOfSites":0,"hostingEnvironmentId":null,"isSpot":false,"spotExpirationTime":null,"freeOfferExpirationTime":null,"tags":null,"kind":"app","resourceGroup":"clitest.rg000001","reserved":false,"isXenon":false,"hyperV":false,"mdmId":"waws-prod-am2-109_94044","targetWorkerCount":0,"targetWorkerSizeId":0,"provisioningState":"Succeeded","webSiteId":null,"existingServerFarmIds":null,"kubeEnvironmentProfile":null,"zoneRedundant":false,"maximumNumberOfZones":1,"currentNumberOfZonesUtilized":1,"migrateToVMSS":null,"vnetConnectionsUsed":0,"vnetConnectionsMax":2,"createdTime":"2025-07-07T09:12:00.3933333","asyncScalingEnabled":false},"sku":{"name":"P1v2","tier":"PremiumV2","size":"P1v2","family":"Pv2","capacity":1}}'
-=======
         Europe","properties":{"serverFarmId":58889,"name":"vnetplan000003","workerSize":"D1","workerSizeId":3,"workerTierName":null,"numberOfWorkers":1,"currentWorkerSize":"D1","currentWorkerSizeId":3,"currentNumberOfWorkers":1,"status":"Ready","webSpace":"clitest.rg000001-WestEuropewebspace","subscription":"50821c37-1271-4210-8e1f-568acc6ecc66","adminSiteName":null,"hostingEnvironment":null,"hostingEnvironmentProfile":null,"maximumNumberOfWorkers":30,"planName":"VirtualDedicatedPlan","adminRuntimeSiteName":null,"computeMode":"Dedicated","siteMode":null,"geoRegion":"West
         Europe","perSiteScaling":false,"elasticScaleEnabled":false,"maximumElasticWorkerCount":1,"numberOfSites":0,"hostingEnvironmentId":null,"isSpot":false,"spotExpirationTime":null,"freeOfferExpirationTime":null,"tags":null,"kind":"app","resourceGroup":"clitest.rg000001","reserved":false,"isXenon":false,"hyperV":false,"mdmId":"waws-prod-am2-007_58889","targetWorkerCount":0,"targetWorkerSizeId":0,"provisioningState":"Succeeded","webSiteId":null,"existingServerFarmIds":null,"kubeEnvironmentProfile":null,"zoneRedundant":false,"maximumNumberOfZones":3,"currentNumberOfZonesUtilized":1,"migrateToVMSS":null,"vnetConnectionsUsed":0,"vnetConnectionsMax":2,"createdTime":"2025-07-14T23:28:00.023","asyncScalingEnabled":false},"sku":{"name":"P1v2","tier":"PremiumV2","size":"P1v2","family":"Pv2","capacity":1}}'
->>>>>>> db8472d2
-    headers:
-      cache-control:
-      - no-cache
-      content-length:
-<<<<<<< HEAD
-      - '1608'
-      content-type:
-      - application/json
-      date:
-      - Mon, 07 Jul 2025 09:12:05 GMT
-=======
+    headers:
+      cache-control:
+      - no-cache
+      content-length:
       - '1604'
       content-type:
       - application/json
       date:
       - Mon, 14 Jul 2025 23:28:04 GMT
->>>>>>> db8472d2
       expires:
       - '-1'
       pragma:
@@ -214,11 +154,7 @@
       x-ms-ratelimit-remaining-subscription-global-reads:
       - '16499'
       x-msedge-ref:
-<<<<<<< HEAD
-      - 'Ref A: 19244322366B4540A37BA30E02D2F31C Ref B: TYO201151001052 Ref C: 2025-07-07T09:12:04Z'
-=======
       - 'Ref A: DE00C22240E14DA48F078B11E6E4620A Ref B: CO6AA3150218011 Ref C: 2025-07-14T23:28:03Z'
->>>>>>> db8472d2
       x-powered-by:
       - ASP.NET
     status:
@@ -238,40 +174,23 @@
       ParameterSetName:
       - -g -n --plan --vnet --subnet
       User-Agent:
-<<<<<<< HEAD
-      - AZURECLI/2.75.0 azsdk-python-core/1.31.0 Python/3.10.11 (Windows-10-10.0.26100-SP0)
-=======
-      - AZURECLI/2.75.0 azsdk-python-core/1.35.0 Python/3.10.11 (Windows-10-10.0.26100-SP0)
->>>>>>> db8472d2
+      - AZURECLI/2.75.0 azsdk-python-core/1.35.0 Python/3.10.11 (Windows-10-10.0.26100-SP0)
     method: GET
     uri: https://management.azure.com/subscriptions/00000000-0000-0000-0000-000000000000/resourceGroups/clitest.rg000001/providers/Microsoft.Web/serverfarms/vnetplan000003?api-version=2024-11-01
   response:
     body:
       string: '{"id":"/subscriptions/00000000-0000-0000-0000-000000000000/resourceGroups/clitest.rg000001/providers/Microsoft.Web/serverfarms/vnetplan000003","name":"vnetplan000003","type":"Microsoft.Web/serverfarms","kind":"app","location":"West
-<<<<<<< HEAD
-        Europe","properties":{"serverFarmId":94044,"name":"vnetplan000003","workerSize":"D1","workerSizeId":3,"workerTierName":null,"numberOfWorkers":1,"currentWorkerSize":"D1","currentWorkerSizeId":3,"currentNumberOfWorkers":1,"status":"Ready","webSpace":"clitest.rg000001-WestEuropewebspace","subscription":"0b1f6471-1bf0-4dda-aec3-cb9272f09590","adminSiteName":null,"hostingEnvironment":null,"hostingEnvironmentProfile":null,"maximumNumberOfWorkers":30,"planName":"VirtualDedicatedPlan","adminRuntimeSiteName":null,"computeMode":"Dedicated","siteMode":null,"geoRegion":"West
-        Europe","perSiteScaling":false,"elasticScaleEnabled":false,"maximumElasticWorkerCount":1,"numberOfSites":0,"hostingEnvironmentId":null,"isSpot":false,"spotExpirationTime":null,"freeOfferExpirationTime":null,"tags":null,"kind":"app","resourceGroup":"clitest.rg000001","reserved":false,"isXenon":false,"hyperV":false,"mdmId":"waws-prod-am2-109_94044","targetWorkerCount":0,"targetWorkerSizeId":0,"provisioningState":"Succeeded","webSiteId":null,"existingServerFarmIds":null,"kubeEnvironmentProfile":null,"zoneRedundant":false,"maximumNumberOfZones":1,"currentNumberOfZonesUtilized":1,"migrateToVMSS":null,"vnetConnectionsUsed":0,"vnetConnectionsMax":2,"createdTime":"2025-07-07T09:12:00.3933333","asyncScalingEnabled":false},"sku":{"name":"P1v2","tier":"PremiumV2","size":"P1v2","family":"Pv2","capacity":1}}'
-=======
         Europe","properties":{"serverFarmId":58889,"name":"vnetplan000003","workerSize":"D1","workerSizeId":3,"workerTierName":null,"numberOfWorkers":1,"currentWorkerSize":"D1","currentWorkerSizeId":3,"currentNumberOfWorkers":1,"status":"Ready","webSpace":"clitest.rg000001-WestEuropewebspace","subscription":"50821c37-1271-4210-8e1f-568acc6ecc66","adminSiteName":null,"hostingEnvironment":null,"hostingEnvironmentProfile":null,"maximumNumberOfWorkers":30,"planName":"VirtualDedicatedPlan","adminRuntimeSiteName":null,"computeMode":"Dedicated","siteMode":null,"geoRegion":"West
         Europe","perSiteScaling":false,"elasticScaleEnabled":false,"maximumElasticWorkerCount":1,"numberOfSites":0,"hostingEnvironmentId":null,"isSpot":false,"spotExpirationTime":null,"freeOfferExpirationTime":null,"tags":null,"kind":"app","resourceGroup":"clitest.rg000001","reserved":false,"isXenon":false,"hyperV":false,"mdmId":"waws-prod-am2-007_58889","targetWorkerCount":0,"targetWorkerSizeId":0,"provisioningState":"Succeeded","webSiteId":null,"existingServerFarmIds":null,"kubeEnvironmentProfile":null,"zoneRedundant":false,"maximumNumberOfZones":3,"currentNumberOfZonesUtilized":1,"migrateToVMSS":null,"vnetConnectionsUsed":0,"vnetConnectionsMax":2,"createdTime":"2025-07-14T23:28:00.023","asyncScalingEnabled":false},"sku":{"name":"P1v2","tier":"PremiumV2","size":"P1v2","family":"Pv2","capacity":1}}'
->>>>>>> db8472d2
-    headers:
-      cache-control:
-      - no-cache
-      content-length:
-<<<<<<< HEAD
-      - '1608'
-      content-type:
-      - application/json
-      date:
-      - Mon, 07 Jul 2025 09:12:06 GMT
-=======
+    headers:
+      cache-control:
+      - no-cache
+      content-length:
       - '1604'
       content-type:
       - application/json
       date:
       - Mon, 14 Jul 2025 23:28:04 GMT
->>>>>>> db8472d2
       expires:
       - '-1'
       pragma:
@@ -287,11 +206,7 @@
       x-ms-ratelimit-remaining-subscription-global-reads:
       - '16499'
       x-msedge-ref:
-<<<<<<< HEAD
-      - 'Ref A: 1D7C0A5571974E48B6A9F59AABE5D53D Ref B: TYO201100117049 Ref C: 2025-07-07T09:12:05Z'
-=======
       - 'Ref A: 79F01FBA9715402DAFD311BB142735B0 Ref B: CO6AA3150220025 Ref C: 2025-07-14T23:28:04Z'
->>>>>>> db8472d2
       x-powered-by:
       - ASP.NET
     status:
@@ -315,11 +230,7 @@
       ParameterSetName:
       - -g -n --plan --vnet --subnet
       User-Agent:
-<<<<<<< HEAD
-      - AZURECLI/2.75.0 azsdk-python-core/1.31.0 Python/3.10.11 (Windows-10-10.0.26100-SP0)
-=======
-      - AZURECLI/2.75.0 azsdk-python-core/1.35.0 Python/3.10.11 (Windows-10-10.0.26100-SP0)
->>>>>>> db8472d2
+      - AZURECLI/2.75.0 azsdk-python-core/1.35.0 Python/3.10.11 (Windows-10-10.0.26100-SP0)
     method: POST
     uri: https://management.azure.com/subscriptions/00000000-0000-0000-0000-000000000000/providers/Microsoft.Web/checknameavailability?api-version=2024-11-01
   response:
@@ -333,11 +244,7 @@
       content-type:
       - application/json
       date:
-<<<<<<< HEAD
-      - Mon, 07 Jul 2025 09:12:06 GMT
-=======
       - Mon, 14 Jul 2025 23:28:05 GMT
->>>>>>> db8472d2
       expires:
       - '-1'
       pragma:
@@ -351,19 +258,11 @@
       x-content-type-options:
       - nosniff
       x-ms-operation-identifier:
-<<<<<<< HEAD
-      - tenantId=54826b22-38d6-4fb2-bad9-b7b93a3e9c5a,objectId=d44a2991-98c6-47c3-b59b-2b30d72cfcc2/japaneast/78907ee1-cee4-46f2-bbda-7ab5a8289d6f
-=======
       - tenantId=72f988bf-86f1-41af-91ab-2d7cd011db47,objectId=7338c4fc-37a1-4728-972b-2d0fafc043ea/eastus2/d6a6e981-fea3-481a-a021-8f397c07738f
->>>>>>> db8472d2
       x-ms-ratelimit-remaining-subscription-global-reads:
       - '16499'
       x-msedge-ref:
-<<<<<<< HEAD
-      - 'Ref A: 2496FFD9A00C45A4BBB88C401FA66E40 Ref B: TYO201151006042 Ref C: 2025-07-07T09:12:06Z'
-=======
       - 'Ref A: 9763317BE03748CCBDC344762FBDD776 Ref B: CO6AA3150217033 Ref C: 2025-07-14T23:28:04Z'
->>>>>>> db8472d2
       x-powered-by:
       - ASP.NET
     status:
@@ -383,11 +282,7 @@
       ParameterSetName:
       - -g -n --plan --vnet --subnet
       User-Agent:
-<<<<<<< HEAD
-      - AZURECLI/2.75.0 azsdk-python-core/1.31.0 Python/3.10.11 (Windows-10-10.0.26100-SP0)
-=======
-      - AZURECLI/2.75.0 azsdk-python-core/1.35.0 Python/3.10.11 (Windows-10-10.0.26100-SP0)
->>>>>>> db8472d2
+      - AZURECLI/2.75.0 azsdk-python-core/1.35.0 Python/3.10.11 (Windows-10-10.0.26100-SP0)
     method: GET
     uri: https://management.azure.com/subscriptions/00000000-0000-0000-0000-000000000000/resourceGroups/clitest.rg000001/providers/Microsoft.Network/virtualNetworks/vnet000005?api-version=2022-01-01
   response:
@@ -403,11 +298,7 @@
       content-type:
       - application/json; charset=utf-8
       date:
-<<<<<<< HEAD
-      - Mon, 07 Jul 2025 09:12:07 GMT
-=======
       - Mon, 14 Jul 2025 23:28:04 GMT
->>>>>>> db8472d2
       expires:
       - '-1'
       pragma:
@@ -421,11 +312,7 @@
       x-ms-failure-cause:
       - gateway
       x-msedge-ref:
-<<<<<<< HEAD
-      - 'Ref A: C9C68DE56DE1401DB7A9F4CB8BE0DEF1 Ref B: TYO201151005062 Ref C: 2025-07-07T09:12:07Z'
-=======
       - 'Ref A: CD66115B85BD40B4B0D1B0187AD66F8D Ref B: CO6AA3150218031 Ref C: 2025-07-14T23:28:05Z'
->>>>>>> db8472d2
     status:
       code: 404
       message: Not Found
