--- conflicted
+++ resolved
@@ -70,15 +70,9 @@
 	raise CLIError("No install location specified and it could not be determined from the current platform '{}'".format(system)
     file_url = ''
     if system == 'Windows':
-<<<<<<< HEAD
-        file_url = 'https://downloads.dcos.io/binaries/cli/windows/x86-64/dcos-1.8/dcos.exe'
+        file_url = 'https://downloads.dcos.io/binaries/cli/windows/x86-64/dcos-{}/dcos.exe'.format(client_version)
     elif system == 'Linux':
-        file_url = 'https://downloads.dcos.io/binaries/cli/linux/x86-64/dcos-1.8/dcos'
-=======
-        file_url = 'https://downloads.dcos.io/binaries/cli/windows/x86-64/dcos-{}/dcos.exe'.format(client_version)
-    elif system == 'Linux' or system == 'Darwin':
         file_url = 'https://downloads.dcos.io/binaries/cli/linux/x86-64/dcos-{}/dcos'.format(client_version)
->>>>>>> ed3d1160
     elif system == 'Darwin':
         file_url = 'https://downloads.dcos.io/binaries/cli/darwin/x86-64/dcos-{}/dcos'.format(client_version)
     else:
