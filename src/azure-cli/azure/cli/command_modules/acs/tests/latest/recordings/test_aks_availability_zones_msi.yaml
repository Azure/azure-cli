interactions:
- request:
    body: null
    headers:
      Accept:
      - application/json
      Accept-Encoding:
      - gzip, deflate
      CommandName:
      - aks create
      Connection:
      - keep-alive
      ParameterSetName:
      - --resource-group --name --location --dns-name-prefix --node-count --ssh-key-value
        --zones
      User-Agent:
<<<<<<< HEAD
      - AZURECLI/2.48.1 azsdk-python-azure-mgmt-containerservice/22.1.0 Python/3.8.10
        (Linux-5.15.0-1033-azure-x86_64-with-glibc2.29)
=======
      - AZURECLI/2.49.0 azsdk-python-azure-mgmt-containerservice/23.0.0 Python/3.8.16
        (macOS-13.4-arm64-arm-64bit)
>>>>>>> 27d920ec
    method: GET
    uri: https://management.azure.com/subscriptions/00000000-0000-0000-0000-000000000000/resourceGroups/clitest000001/providers/Microsoft.ContainerService/managedClusters/cliakstest000001?api-version=2023-05-01
  response:
    body:
      string: '{"error":{"code":"ResourceNotFound","message":"The Resource ''Microsoft.ContainerService/managedClusters/cliakstest000001''
        under resource group ''clitest000001'' was not found. For more details please
        go to https://aka.ms/ARMResourceNotFoundFix"}}'
    headers:
      cache-control:
      - no-cache
      content-length:
      - '244'
      content-type:
      - application/json; charset=utf-8
      date:
<<<<<<< HEAD
      - Sat, 29 Apr 2023 09:13:50 GMT
=======
      - Wed, 14 Jun 2023 17:46:27 GMT
>>>>>>> 27d920ec
      expires:
      - '-1'
      pragma:
      - no-cache
      strict-transport-security:
      - max-age=31536000; includeSubDomains
      x-content-type-options:
      - nosniff
      x-ms-failure-cause:
      - gateway
    status:
      code: 404
      message: Not Found
- request:
    body: '{"location": "eastus", "identity": {"type": "SystemAssigned"}, "properties":
      {"kubernetesVersion": "", "dnsPrefix": "cliaksdns000002", "agentPoolProfiles":
      [{"count": 3, "vmSize": "Standard_DS2_v2", "osDiskSizeGB": 0, "osType": "Linux",
      "enableAutoScaling": false, "type": "VirtualMachineScaleSets", "mode": "System",
      "orchestratorVersion": "", "upgradeSettings": {}, "availabilityZones": ["1",
      "2", "3"], "enableNodePublicIP": false, "scaleSetPriority": "Regular", "scaleSetEvictionPolicy":
      "Delete", "spotMaxPrice": -1.0, "nodeTaints": [], "enableEncryptionAtHost":
      false, "enableUltraSSD": false, "enableFIPS": false, "name": "nodepool1"}],
      "linuxProfile": {"adminUsername": "azureuser", "ssh": {"publicKeys": [{"keyData":
<<<<<<< HEAD
      "ssh-rsa AAAAB3NzaC1yc2EAAAADAQABAAABAQCvBk9v4/Qo7XJWIY7AItmm8ohKhV9Y2z/SA5RKWk4BUCpK4ElHu8ia+QREfb7nmO5LtydRi7glVKNjUWUeaSC1PTmk2Z421whqvLRgF6XquFUcEC+VZG54EiS7j6hc2G3Af76vCZQQIQ7fKB8gngJXVb4QjbKVkoORamBKaSQ5MoAPF9GeSPfDesETM/jcE60BguHKjSTXhfsvgs6/iuUSPQ7duXwFtlpQy8WwA6ymGj4ehF0y8NXP6fjEajHDhPjPDkyuKBFTScflrLRryURmRyyICLt40vd+gaiyYCmREJxZNT/7J1pKmlpLNJejqDgXJ97xeyv4flTL7XRSgWV5
      azcli_aks_live_test@example.com\n"}]}}, "addonProfiles": {}, "enableRBAC": true,
      "networkProfile": {"networkPlugin": "kubenet", "podCidr": "10.244.0.0/16", "serviceCidr":
      "10.0.0.0/16", "dnsServiceIP": "10.0.0.10", "dockerBridgeCidr": "172.17.0.1/16",
      "outboundType": "loadBalancer", "loadBalancerSku": "standard"}, "disableLocalAccounts":
      false, "storageProfile": {}}}'
=======
      "ssh-rsa AAAAB3NzaC1yc2EAAAADAQABAAACAQCbIg1guRHbI0lV11wWDt1r2cUdcNd27CJsg+SfgC7miZeubtwUhbsPdhMQsfDyhOWHq1+ZL0M+nJZV63d/1dhmhtgyOqejUwrPlzKhydsbrsdUor+JmNJDdW01v7BXHyuymT8G4s09jCasNOwiufbP/qp72ruu0bIA1nySsvlf9pCQAuFkAnVnf/rFhUlOkhtRpwcq8SUNY2zRHR/EKb/4NWY1JzR4sa3q2fWIJdrrX0DvLoa5g9bIEd4Df79ba7v+yiUBOS0zT2ll+z4g9izHK3EO5d8hL4jYxcjKs+wcslSYRWrascfscLgMlMGh0CdKeNTDjHpGPncaf3Z+FwwwjWeuiNBxv7bJo13/8B/098KlVDl4GZqsoBCEjPyJfV6hO0y/LkRGkk7oHWKgeWAfKtfLItRp00eZ4fcJNK9kCaSMmEugoZWcI7NGbZXzqFWqbpRI7NcDP9+WIQ+i9U5vqWsqd/zng4kbuAJ6UuKqIzB0upYrLShfQE3SAck8oaLhJqqq56VfDuASNpJKidV+zq27HfSBmbXnkR/5AK337dc3MXKJypoK/QPMLKUAP5XLPbs+NddJQV7EZXd29DLgp+fRIg3edpKdO7ZErWhv7d+3Kws+e1Y+ypmR2WIVSwVyBEUfgv2C8Ts9gnTF4pNcEY/S2aBicz5Ew2+jdyGNQQ==
      test@example.com\n"}]}}, "addonProfiles": {}, "enableRBAC": true, "networkProfile":
      {"networkPlugin": "kubenet", "podCidr": "10.244.0.0/16", "serviceCidr": "10.0.0.0/16",
      "dnsServiceIP": "10.0.0.10", "outboundType": "loadBalancer", "loadBalancerSku":
      "standard"}, "disableLocalAccounts": false, "storageProfile": {}}}'
>>>>>>> 27d920ec
    headers:
      Accept:
      - application/json
      Accept-Encoding:
      - gzip, deflate
      CommandName:
      - aks create
      Connection:
      - keep-alive
      Content-Length:
      - '1769'
      Content-Type:
      - application/json
      ParameterSetName:
      - --resource-group --name --location --dns-name-prefix --node-count --ssh-key-value
        --zones
      User-Agent:
<<<<<<< HEAD
      - AZURECLI/2.48.1 azsdk-python-azure-mgmt-containerservice/22.1.0 Python/3.8.10
        (Linux-5.15.0-1033-azure-x86_64-with-glibc2.29)
=======
      - AZURECLI/2.49.0 azsdk-python-azure-mgmt-containerservice/23.0.0 Python/3.8.16
        (macOS-13.4-arm64-arm-64bit)
>>>>>>> 27d920ec
    method: PUT
    uri: https://management.azure.com/subscriptions/00000000-0000-0000-0000-000000000000/resourceGroups/clitest000001/providers/Microsoft.ContainerService/managedClusters/cliakstest000001?api-version=2023-05-01
  response:
    body:
<<<<<<< HEAD
      string: "{\n  \"id\": \"/subscriptions/00000000-0000-0000-0000-000000000000/resourcegroups/clitest000001/providers/Microsoft.ContainerService/managedClusters/cliakstest000001\",\n
        \ \"location\": \"eastus\",\n  \"name\": \"cliakstest000001\",\n  \"type\":
        \"Microsoft.ContainerService/ManagedClusters\",\n  \"properties\": {\n   \"provisioningState\":
        \"Creating\",\n   \"powerState\": {\n    \"code\": \"Running\"\n   },\n   \"kubernetesVersion\":
        \"1.25.6\",\n   \"currentKubernetesVersion\": \"1.25.6\",\n   \"dnsPrefix\":
        \"cliaksdns000002\",\n   \"fqdn\": \"cliaksdns000002-4m5553k6.hcp.eastus.azmk8s.io\",\n
        \  \"azurePortalFQDN\": \"cliaksdns000002-4m5553k6.portal.hcp.eastus.azmk8s.io\",\n
        \  \"agentPoolProfiles\": [\n    {\n     \"name\": \"nodepool1\",\n     \"count\":
        3,\n     \"vmSize\": \"Standard_DS2_v2\",\n     \"osDiskSizeGB\": 128,\n     \"osDiskType\":
        \"Managed\",\n     \"kubeletDiskType\": \"OS\",\n     \"maxPods\": 110,\n
        \    \"type\": \"VirtualMachineScaleSets\",\n     \"availabilityZones\": [\n
        \     \"1\",\n      \"2\",\n      \"3\"\n     ],\n     \"enableAutoScaling\":
        false,\n     \"provisioningState\": \"Creating\",\n     \"powerState\": {\n
        \     \"code\": \"Running\"\n     },\n     \"orchestratorVersion\": \"1.25.6\",\n
        \    \"currentOrchestratorVersion\": \"1.25.6\",\n     \"enableNodePublicIP\":
        false,\n     \"mode\": \"System\",\n     \"enableEncryptionAtHost\": false,\n
        \    \"enableUltraSSD\": false,\n     \"osType\": \"Linux\",\n     \"osSKU\":
        \"Ubuntu\",\n     \"nodeImageVersion\": \"AKSUbuntu-2204gen2containerd-202304.20.0\",\n
        \    \"upgradeSettings\": {},\n     \"enableFIPS\": false\n    }\n   ],\n
        \  \"linuxProfile\": {\n    \"adminUsername\": \"azureuser\",\n    \"ssh\":
        {\n     \"publicKeys\": [\n      {\n       \"keyData\": \"ssh-rsa AAAAB3NzaC1yc2EAAAADAQABAAABAQCvBk9v4/Qo7XJWIY7AItmm8ohKhV9Y2z/SA5RKWk4BUCpK4ElHu8ia+QREfb7nmO5LtydRi7glVKNjUWUeaSC1PTmk2Z421whqvLRgF6XquFUcEC+VZG54EiS7j6hc2G3Af76vCZQQIQ7fKB8gngJXVb4QjbKVkoORamBKaSQ5MoAPF9GeSPfDesETM/jcE60BguHKjSTXhfsvgs6/iuUSPQ7duXwFtlpQy8WwA6ymGj4ehF0y8NXP6fjEajHDhPjPDkyuKBFTScflrLRryURmRyyICLt40vd+gaiyYCmREJxZNT/7J1pKmlpLNJejqDgXJ97xeyv4flTL7XRSgWV5
        azcli_aks_live_test@example.com\\n\"\n      }\n     ]\n    }\n   },\n   \"servicePrincipalProfile\":
        {\n    \"clientId\":\"00000000-0000-0000-0000-000000000001\"\n   },\n   \"nodeResourceGroup\":
        \"MC_clitest000001_cliakstest000001_eastus\",\n   \"enableRBAC\": true,\n
        \  \"enableLTS\": \"KubernetesOfficial\",\n   \"networkProfile\": {\n    \"networkPlugin\":
        \"kubenet\",\n    \"loadBalancerSku\": \"standard\",\n    \"loadBalancerProfile\":
        {\n     \"managedOutboundIPs\": {\n      \"count\": 1\n     }\n    },\n    \"podCidr\":
        \"10.244.0.0/16\",\n    \"serviceCidr\": \"10.0.0.0/16\",\n    \"dnsServiceIP\":
        \"10.0.0.10\",\n    \"dockerBridgeCidr\": \"172.17.0.1/16\",\n    \"outboundType\":
        \"loadBalancer\",\n    \"podCidrs\": [\n     \"10.244.0.0/16\"\n    ],\n    \"serviceCidrs\":
        [\n     \"10.0.0.0/16\"\n    ],\n    \"ipFamilies\": [\n     \"IPv4\"\n    ]\n
        \  },\n   \"maxAgentPools\": 100,\n   \"disableLocalAccounts\": false,\n   \"securityProfile\":
        {},\n   \"storageProfile\": {\n    \"diskCSIDriver\": {\n     \"enabled\":
        true\n    },\n    \"fileCSIDriver\": {\n     \"enabled\": true\n    },\n    \"snapshotController\":
        {\n     \"enabled\": true\n    }\n   },\n   \"oidcIssuerProfile\": {\n    \"enabled\":
        false\n   },\n   \"workloadAutoScalerProfile\": {}\n  },\n  \"identity\":
        {\n   \"type\": \"SystemAssigned\",\n   \"principalId\":\"00000000-0000-0000-0000-000000000001\",\n
        \  \"tenantId\": \"72f988bf-86f1-41af-91ab-2d7cd011db47\"\n  },\n  \"sku\":
        {\n   \"name\": \"Base\",\n   \"tier\": \"Free\"\n  }\n }"
    headers:
      azure-asyncoperation:
      - https://management.azure.com/subscriptions/00000000-0000-0000-0000-000000000000/providers/Microsoft.ContainerService/locations/eastus/operations/033ab225-532c-49b2-aec4-6ae03b9cba73?api-version=2017-08-31
      cache-control:
      - no-cache
      content-length:
      - '3313'
      content-type:
      - application/json
      date:
      - Sat, 29 Apr 2023 09:13:56 GMT
=======
      string: "{\n  \"id\": \"/subscriptions/00000000-0000-0000-0000-000000000000/resourcegroups/clitest000001/providers/Microsoft.ContainerService/managedClusters/cliakstest000001\"\
        ,\n  \"location\": \"eastus\",\n  \"name\": \"cliakstest000001\",\n  \"type\"\
        : \"Microsoft.ContainerService/ManagedClusters\",\n  \"properties\": {\n \
        \  \"provisioningState\": \"Creating\",\n   \"powerState\": {\n    \"code\"\
        : \"Running\"\n   },\n   \"kubernetesVersion\": \"1.25.6\",\n   \"currentKubernetesVersion\"\
        : \"1.25.6\",\n   \"dnsPrefix\": \"cliaksdns000002\",\n   \"fqdn\": \"cliaksdns000002-jkqfmvwl.hcp.eastus.azmk8s.io\"\
        ,\n   \"azurePortalFQDN\": \"cliaksdns000002-jkqfmvwl.portal.hcp.eastus.azmk8s.io\"\
        ,\n   \"agentPoolProfiles\": [\n    {\n     \"name\": \"nodepool1\",\n   \
        \  \"count\": 3,\n     \"vmSize\": \"Standard_DS2_v2\",\n     \"osDiskSizeGB\"\
        : 128,\n     \"osDiskType\": \"Managed\",\n     \"kubeletDiskType\": \"OS\"\
        ,\n     \"maxPods\": 110,\n     \"type\": \"VirtualMachineScaleSets\",\n \
        \    \"availabilityZones\": [\n      \"1\",\n      \"2\",\n      \"3\"\n \
        \    ],\n     \"enableAutoScaling\": false,\n     \"provisioningState\": \"\
        Creating\",\n     \"powerState\": {\n      \"code\": \"Running\"\n     },\n\
        \     \"orchestratorVersion\": \"1.25.6\",\n     \"currentOrchestratorVersion\"\
        : \"1.25.6\",\n     \"enableNodePublicIP\": false,\n     \"mode\": \"System\"\
        ,\n     \"enableEncryptionAtHost\": false,\n     \"enableUltraSSD\": false,\n\
        \     \"osType\": \"Linux\",\n     \"osSKU\": \"Ubuntu\",\n     \"nodeImageVersion\"\
        : \"AKSUbuntu-2204gen2containerd-202306.01.0\",\n     \"upgradeSettings\"\
        : {},\n     \"enableFIPS\": false\n    }\n   ],\n   \"linuxProfile\": {\n\
        \    \"adminUsername\": \"azureuser\",\n    \"ssh\": {\n     \"publicKeys\"\
        : [\n      {\n       \"keyData\": \"ssh-rsa AAAAB3NzaC1yc2EAAAADAQABAAACAQCbIg1guRHbI0lV11wWDt1r2cUdcNd27CJsg+SfgC7miZeubtwUhbsPdhMQsfDyhOWHq1+ZL0M+nJZV63d/1dhmhtgyOqejUwrPlzKhydsbrsdUor+JmNJDdW01v7BXHyuymT8G4s09jCasNOwiufbP/qp72ruu0bIA1nySsvlf9pCQAuFkAnVnf/rFhUlOkhtRpwcq8SUNY2zRHR/EKb/4NWY1JzR4sa3q2fWIJdrrX0DvLoa5g9bIEd4Df79ba7v+yiUBOS0zT2ll+z4g9izHK3EO5d8hL4jYxcjKs+wcslSYRWrascfscLgMlMGh0CdKeNTDjHpGPncaf3Z+FwwwjWeuiNBxv7bJo13/8B/098KlVDl4GZqsoBCEjPyJfV6hO0y/LkRGkk7oHWKgeWAfKtfLItRp00eZ4fcJNK9kCaSMmEugoZWcI7NGbZXzqFWqbpRI7NcDP9+WIQ+i9U5vqWsqd/zng4kbuAJ6UuKqIzB0upYrLShfQE3SAck8oaLhJqqq56VfDuASNpJKidV+zq27HfSBmbXnkR/5AK337dc3MXKJypoK/QPMLKUAP5XLPbs+NddJQV7EZXd29DLgp+fRIg3edpKdO7ZErWhv7d+3Kws+e1Y+ypmR2WIVSwVyBEUfgv2C8Ts9gnTF4pNcEY/S2aBicz5Ew2+jdyGNQQ==\
        \ test@example.com\\n\"\n      }\n     ]\n    }\n   },\n   \"servicePrincipalProfile\"\
        : {\n    \"clientId\":\"00000000-0000-0000-0000-000000000001\"\n   },\n  \
        \ \"nodeResourceGroup\": \"MC_clitest000001_cliakstest000001_eastus\",\n \
        \  \"enableRBAC\": true,\n   \"supportPlan\": \"KubernetesOfficial\",\n  \
        \ \"networkProfile\": {\n    \"networkPlugin\": \"kubenet\",\n    \"loadBalancerSku\"\
        : \"standard\",\n    \"loadBalancerProfile\": {\n     \"managedOutboundIPs\"\
        : {\n      \"count\": 1\n     }\n    },\n    \"podCidr\": \"10.244.0.0/16\"\
        ,\n    \"serviceCidr\": \"10.0.0.0/16\",\n    \"dnsServiceIP\": \"10.0.0.10\"\
        ,\n    \"outboundType\": \"loadBalancer\",\n    \"podCidrs\": [\n     \"10.244.0.0/16\"\
        \n    ],\n    \"serviceCidrs\": [\n     \"10.0.0.0/16\"\n    ],\n    \"ipFamilies\"\
        : [\n     \"IPv4\"\n    ]\n   },\n   \"maxAgentPools\": 100,\n   \"disableLocalAccounts\"\
        : false,\n   \"securityProfile\": {},\n   \"storageProfile\": {\n    \"diskCSIDriver\"\
        : {\n     \"enabled\": true\n    },\n    \"fileCSIDriver\": {\n     \"enabled\"\
        : true\n    },\n    \"snapshotController\": {\n     \"enabled\": true\n  \
        \  }\n   },\n   \"oidcIssuerProfile\": {\n    \"enabled\": false\n   },\n\
        \   \"workloadAutoScalerProfile\": {}\n  },\n  \"identity\": {\n   \"type\"\
        : \"SystemAssigned\",\n   \"principalId\":\"00000000-0000-0000-0000-000000000001\"\
        ,\n   \"tenantId\": \"72f988bf-86f1-41af-91ab-2d7cd011db47\"\n  },\n  \"sku\"\
        : {\n   \"name\": \"Base\",\n   \"tier\": \"Free\"\n  }\n }"
    headers:
      azure-asyncoperation:
      - https://management.azure.com/subscriptions/00000000-0000-0000-0000-000000000000/providers/Microsoft.ContainerService/locations/eastus/operations/dc2f9ac9-ad63-4830-9d61-3b608234b4fa?api-version=2017-08-31
      cache-control:
      - no-cache
      content-length:
      - '3603'
      content-type:
      - application/json
      date:
      - Wed, 14 Jun 2023 17:46:32 GMT
>>>>>>> 27d920ec
      expires:
      - '-1'
      pragma:
      - no-cache
      server:
      - nginx
      strict-transport-security:
      - max-age=31536000; includeSubDomains
      x-content-type-options:
      - nosniff
      x-ms-ratelimit-remaining-subscription-writes:
<<<<<<< HEAD
      - '1198'
=======
      - '1199'
>>>>>>> 27d920ec
    status:
      code: 201
      message: Created
- request:
    body: null
    headers:
      Accept:
      - '*/*'
      Accept-Encoding:
      - gzip, deflate
      CommandName:
      - aks create
      Connection:
      - keep-alive
      ParameterSetName:
      - --resource-group --name --location --dns-name-prefix --node-count --ssh-key-value
        --zones
      User-Agent:
<<<<<<< HEAD
      - AZURECLI/2.48.1 azsdk-python-azure-mgmt-containerservice/22.1.0 Python/3.8.10
        (Linux-5.15.0-1033-azure-x86_64-with-glibc2.29)
    method: GET
    uri: https://management.azure.com/subscriptions/00000000-0000-0000-0000-000000000000/providers/Microsoft.ContainerService/locations/eastus/operations/033ab225-532c-49b2-aec4-6ae03b9cba73?api-version=2017-08-31
  response:
    body:
      string: "{\n  \"name\": \"25b23a03-2c53-b249-aec4-6ae03b9cba73\",\n  \"status\":
        \"InProgress\",\n  \"startTime\": \"2023-04-29T09:13:56.3774657Z\"\n }"
=======
      - AZURECLI/2.49.0 azsdk-python-azure-mgmt-containerservice/23.0.0 Python/3.8.16
        (macOS-13.4-arm64-arm-64bit)
    method: GET
    uri: https://management.azure.com/subscriptions/00000000-0000-0000-0000-000000000000/providers/Microsoft.ContainerService/locations/eastus/operations/dc2f9ac9-ad63-4830-9d61-3b608234b4fa?api-version=2017-08-31
  response:
    body:
      string: "{\n  \"name\": \"c99a2fdc-63ad-3048-9d61-3b608234b4fa\",\n  \"status\"\
        : \"InProgress\",\n  \"startTime\": \"2023-06-14T17:46:33.2728631Z\"\n }"
>>>>>>> 27d920ec
    headers:
      cache-control:
      - no-cache
      content-length:
      - '126'
      content-type:
      - application/json
      date:
<<<<<<< HEAD
      - Sat, 29 Apr 2023 09:13:56 GMT
=======
      - Wed, 14 Jun 2023 17:46:33 GMT
>>>>>>> 27d920ec
      expires:
      - '-1'
      pragma:
      - no-cache
      server:
      - nginx
      strict-transport-security:
      - max-age=31536000; includeSubDomains
      transfer-encoding:
      - chunked
      vary:
      - Accept-Encoding
      x-content-type-options:
      - nosniff
    status:
      code: 200
      message: OK
- request:
    body: null
    headers:
      Accept:
      - '*/*'
      Accept-Encoding:
      - gzip, deflate
      CommandName:
      - aks create
      Connection:
      - keep-alive
      ParameterSetName:
      - --resource-group --name --location --dns-name-prefix --node-count --ssh-key-value
        --zones
      User-Agent:
<<<<<<< HEAD
      - AZURECLI/2.48.1 azsdk-python-azure-mgmt-containerservice/22.1.0 Python/3.8.10
        (Linux-5.15.0-1033-azure-x86_64-with-glibc2.29)
    method: GET
    uri: https://management.azure.com/subscriptions/00000000-0000-0000-0000-000000000000/providers/Microsoft.ContainerService/locations/eastus/operations/033ab225-532c-49b2-aec4-6ae03b9cba73?api-version=2017-08-31
  response:
    body:
      string: "{\n  \"name\": \"25b23a03-2c53-b249-aec4-6ae03b9cba73\",\n  \"status\":
        \"InProgress\",\n  \"startTime\": \"2023-04-29T09:13:56.3774657Z\"\n }"
    headers:
      cache-control:
      - no-cache
      content-length:
      - '126'
      content-type:
      - application/json
      date:
      - Sat, 29 Apr 2023 09:14:26 GMT
      expires:
      - '-1'
      pragma:
      - no-cache
      server:
      - nginx
      strict-transport-security:
      - max-age=31536000; includeSubDomains
      transfer-encoding:
      - chunked
      vary:
      - Accept-Encoding
      x-content-type-options:
      - nosniff
    status:
      code: 200
      message: OK
- request:
    body: null
    headers:
      Accept:
      - '*/*'
      Accept-Encoding:
      - gzip, deflate
      CommandName:
      - aks create
      Connection:
      - keep-alive
      ParameterSetName:
      - --resource-group --name --location --dns-name-prefix --node-count --ssh-key-value
        --zones
      User-Agent:
      - AZURECLI/2.48.1 azsdk-python-azure-mgmt-containerservice/22.1.0 Python/3.8.10
        (Linux-5.15.0-1033-azure-x86_64-with-glibc2.29)
    method: GET
    uri: https://management.azure.com/subscriptions/00000000-0000-0000-0000-000000000000/providers/Microsoft.ContainerService/locations/eastus/operations/033ab225-532c-49b2-aec4-6ae03b9cba73?api-version=2017-08-31
  response:
    body:
      string: "{\n  \"name\": \"25b23a03-2c53-b249-aec4-6ae03b9cba73\",\n  \"status\":
        \"InProgress\",\n  \"startTime\": \"2023-04-29T09:13:56.3774657Z\"\n }"
    headers:
      cache-control:
      - no-cache
      content-length:
      - '126'
      content-type:
      - application/json
      date:
      - Sat, 29 Apr 2023 09:14:56 GMT
      expires:
      - '-1'
      pragma:
      - no-cache
      server:
      - nginx
      strict-transport-security:
      - max-age=31536000; includeSubDomains
      transfer-encoding:
      - chunked
      vary:
      - Accept-Encoding
      x-content-type-options:
      - nosniff
    status:
      code: 200
      message: OK
- request:
    body: null
    headers:
      Accept:
      - '*/*'
      Accept-Encoding:
      - gzip, deflate
      CommandName:
      - aks create
      Connection:
      - keep-alive
      ParameterSetName:
      - --resource-group --name --location --dns-name-prefix --node-count --ssh-key-value
        --zones
      User-Agent:
      - AZURECLI/2.48.1 azsdk-python-azure-mgmt-containerservice/22.1.0 Python/3.8.10
        (Linux-5.15.0-1033-azure-x86_64-with-glibc2.29)
    method: GET
    uri: https://management.azure.com/subscriptions/00000000-0000-0000-0000-000000000000/providers/Microsoft.ContainerService/locations/eastus/operations/033ab225-532c-49b2-aec4-6ae03b9cba73?api-version=2017-08-31
  response:
    body:
      string: "{\n  \"name\": \"25b23a03-2c53-b249-aec4-6ae03b9cba73\",\n  \"status\":
        \"InProgress\",\n  \"startTime\": \"2023-04-29T09:13:56.3774657Z\"\n }"
    headers:
      cache-control:
      - no-cache
      content-length:
      - '126'
      content-type:
      - application/json
      date:
      - Sat, 29 Apr 2023 09:15:27 GMT
      expires:
      - '-1'
      pragma:
      - no-cache
      server:
      - nginx
      strict-transport-security:
      - max-age=31536000; includeSubDomains
      transfer-encoding:
      - chunked
      vary:
      - Accept-Encoding
      x-content-type-options:
      - nosniff
    status:
      code: 200
      message: OK
- request:
    body: null
    headers:
      Accept:
      - '*/*'
      Accept-Encoding:
      - gzip, deflate
      CommandName:
      - aks create
      Connection:
      - keep-alive
      ParameterSetName:
      - --resource-group --name --location --dns-name-prefix --node-count --ssh-key-value
        --zones
      User-Agent:
      - AZURECLI/2.48.1 azsdk-python-azure-mgmt-containerservice/22.1.0 Python/3.8.10
        (Linux-5.15.0-1033-azure-x86_64-with-glibc2.29)
    method: GET
    uri: https://management.azure.com/subscriptions/00000000-0000-0000-0000-000000000000/providers/Microsoft.ContainerService/locations/eastus/operations/033ab225-532c-49b2-aec4-6ae03b9cba73?api-version=2017-08-31
  response:
    body:
      string: "{\n  \"name\": \"25b23a03-2c53-b249-aec4-6ae03b9cba73\",\n  \"status\":
        \"InProgress\",\n  \"startTime\": \"2023-04-29T09:13:56.3774657Z\"\n }"
    headers:
      cache-control:
      - no-cache
      content-length:
      - '126'
      content-type:
      - application/json
      date:
      - Sat, 29 Apr 2023 09:15:57 GMT
      expires:
      - '-1'
      pragma:
      - no-cache
      server:
      - nginx
      strict-transport-security:
      - max-age=31536000; includeSubDomains
      transfer-encoding:
      - chunked
      vary:
      - Accept-Encoding
      x-content-type-options:
      - nosniff
    status:
      code: 200
      message: OK
- request:
    body: null
    headers:
      Accept:
      - '*/*'
      Accept-Encoding:
      - gzip, deflate
      CommandName:
      - aks create
      Connection:
      - keep-alive
      ParameterSetName:
      - --resource-group --name --location --dns-name-prefix --node-count --ssh-key-value
        --zones
      User-Agent:
      - AZURECLI/2.48.1 azsdk-python-azure-mgmt-containerservice/22.1.0 Python/3.8.10
        (Linux-5.15.0-1033-azure-x86_64-with-glibc2.29)
    method: GET
    uri: https://management.azure.com/subscriptions/00000000-0000-0000-0000-000000000000/providers/Microsoft.ContainerService/locations/eastus/operations/033ab225-532c-49b2-aec4-6ae03b9cba73?api-version=2017-08-31
  response:
    body:
      string: "{\n  \"name\": \"25b23a03-2c53-b249-aec4-6ae03b9cba73\",\n  \"status\":
        \"InProgress\",\n  \"startTime\": \"2023-04-29T09:13:56.3774657Z\"\n }"
    headers:
      cache-control:
      - no-cache
      content-length:
      - '126'
      content-type:
      - application/json
      date:
      - Sat, 29 Apr 2023 09:16:27 GMT
      expires:
      - '-1'
      pragma:
      - no-cache
      server:
      - nginx
      strict-transport-security:
      - max-age=31536000; includeSubDomains
      transfer-encoding:
      - chunked
      vary:
      - Accept-Encoding
      x-content-type-options:
      - nosniff
    status:
      code: 200
      message: OK
- request:
    body: null
    headers:
      Accept:
      - '*/*'
      Accept-Encoding:
      - gzip, deflate
      CommandName:
      - aks create
      Connection:
      - keep-alive
      ParameterSetName:
      - --resource-group --name --location --dns-name-prefix --node-count --ssh-key-value
        --zones
      User-Agent:
      - AZURECLI/2.48.1 azsdk-python-azure-mgmt-containerservice/22.1.0 Python/3.8.10
        (Linux-5.15.0-1033-azure-x86_64-with-glibc2.29)
    method: GET
    uri: https://management.azure.com/subscriptions/00000000-0000-0000-0000-000000000000/providers/Microsoft.ContainerService/locations/eastus/operations/033ab225-532c-49b2-aec4-6ae03b9cba73?api-version=2017-08-31
  response:
    body:
      string: "{\n  \"name\": \"25b23a03-2c53-b249-aec4-6ae03b9cba73\",\n  \"status\":
        \"InProgress\",\n  \"startTime\": \"2023-04-29T09:13:56.3774657Z\"\n }"
    headers:
      cache-control:
      - no-cache
      content-length:
      - '126'
      content-type:
      - application/json
      date:
      - Sat, 29 Apr 2023 09:16:57 GMT
      expires:
      - '-1'
      pragma:
      - no-cache
      server:
      - nginx
      strict-transport-security:
      - max-age=31536000; includeSubDomains
      transfer-encoding:
      - chunked
      vary:
      - Accept-Encoding
      x-content-type-options:
      - nosniff
    status:
      code: 200
      message: OK
- request:
    body: null
    headers:
      Accept:
      - '*/*'
      Accept-Encoding:
      - gzip, deflate
      CommandName:
      - aks create
      Connection:
      - keep-alive
      ParameterSetName:
      - --resource-group --name --location --dns-name-prefix --node-count --ssh-key-value
        --zones
      User-Agent:
      - AZURECLI/2.48.1 azsdk-python-azure-mgmt-containerservice/22.1.0 Python/3.8.10
        (Linux-5.15.0-1033-azure-x86_64-with-glibc2.29)
    method: GET
    uri: https://management.azure.com/subscriptions/00000000-0000-0000-0000-000000000000/providers/Microsoft.ContainerService/locations/eastus/operations/033ab225-532c-49b2-aec4-6ae03b9cba73?api-version=2017-08-31
  response:
    body:
      string: "{\n  \"name\": \"25b23a03-2c53-b249-aec4-6ae03b9cba73\",\n  \"status\":
        \"InProgress\",\n  \"startTime\": \"2023-04-29T09:13:56.3774657Z\"\n }"
    headers:
      cache-control:
      - no-cache
      content-length:
      - '126'
      content-type:
      - application/json
      date:
      - Sat, 29 Apr 2023 09:17:28 GMT
      expires:
      - '-1'
      pragma:
      - no-cache
      server:
      - nginx
      strict-transport-security:
      - max-age=31536000; includeSubDomains
      transfer-encoding:
      - chunked
      vary:
      - Accept-Encoding
      x-content-type-options:
      - nosniff
    status:
      code: 200
      message: OK
- request:
    body: null
    headers:
      Accept:
      - '*/*'
      Accept-Encoding:
      - gzip, deflate
      CommandName:
      - aks create
      Connection:
      - keep-alive
      ParameterSetName:
      - --resource-group --name --location --dns-name-prefix --node-count --ssh-key-value
        --zones
      User-Agent:
      - AZURECLI/2.48.1 azsdk-python-azure-mgmt-containerservice/22.1.0 Python/3.8.10
        (Linux-5.15.0-1033-azure-x86_64-with-glibc2.29)
    method: GET
    uri: https://management.azure.com/subscriptions/00000000-0000-0000-0000-000000000000/providers/Microsoft.ContainerService/locations/eastus/operations/033ab225-532c-49b2-aec4-6ae03b9cba73?api-version=2017-08-31
  response:
    body:
      string: "{\n  \"name\": \"25b23a03-2c53-b249-aec4-6ae03b9cba73\",\n  \"status\":
        \"InProgress\",\n  \"startTime\": \"2023-04-29T09:13:56.3774657Z\"\n }"
    headers:
      cache-control:
      - no-cache
      content-length:
      - '126'
      content-type:
      - application/json
      date:
      - Sat, 29 Apr 2023 09:17:57 GMT
      expires:
      - '-1'
      pragma:
      - no-cache
      server:
      - nginx
      strict-transport-security:
      - max-age=31536000; includeSubDomains
      transfer-encoding:
      - chunked
      vary:
      - Accept-Encoding
      x-content-type-options:
      - nosniff
    status:
      code: 200
      message: OK
- request:
    body: null
    headers:
      Accept:
      - '*/*'
      Accept-Encoding:
      - gzip, deflate
      CommandName:
      - aks create
      Connection:
      - keep-alive
      ParameterSetName:
      - --resource-group --name --location --dns-name-prefix --node-count --ssh-key-value
        --zones
      User-Agent:
      - AZURECLI/2.48.1 azsdk-python-azure-mgmt-containerservice/22.1.0 Python/3.8.10
        (Linux-5.15.0-1033-azure-x86_64-with-glibc2.29)
    method: GET
    uri: https://management.azure.com/subscriptions/00000000-0000-0000-0000-000000000000/providers/Microsoft.ContainerService/locations/eastus/operations/033ab225-532c-49b2-aec4-6ae03b9cba73?api-version=2017-08-31
  response:
    body:
      string: "{\n  \"name\": \"25b23a03-2c53-b249-aec4-6ae03b9cba73\",\n  \"status\":
        \"InProgress\",\n  \"startTime\": \"2023-04-29T09:13:56.3774657Z\"\n }"
    headers:
      cache-control:
      - no-cache
      content-length:
      - '126'
      content-type:
      - application/json
      date:
      - Sat, 29 Apr 2023 09:18:27 GMT
      expires:
      - '-1'
      pragma:
      - no-cache
      server:
      - nginx
      strict-transport-security:
      - max-age=31536000; includeSubDomains
      transfer-encoding:
      - chunked
      vary:
      - Accept-Encoding
      x-content-type-options:
      - nosniff
    status:
      code: 200
      message: OK
- request:
    body: null
    headers:
      Accept:
      - '*/*'
      Accept-Encoding:
      - gzip, deflate
      CommandName:
      - aks create
      Connection:
      - keep-alive
      ParameterSetName:
      - --resource-group --name --location --dns-name-prefix --node-count --ssh-key-value
        --zones
      User-Agent:
      - AZURECLI/2.48.1 azsdk-python-azure-mgmt-containerservice/22.1.0 Python/3.8.10
        (Linux-5.15.0-1033-azure-x86_64-with-glibc2.29)
    method: GET
    uri: https://management.azure.com/subscriptions/00000000-0000-0000-0000-000000000000/providers/Microsoft.ContainerService/locations/eastus/operations/033ab225-532c-49b2-aec4-6ae03b9cba73?api-version=2017-08-31
  response:
    body:
      string: "{\n  \"name\": \"25b23a03-2c53-b249-aec4-6ae03b9cba73\",\n  \"status\":
        \"InProgress\",\n  \"startTime\": \"2023-04-29T09:13:56.3774657Z\"\n }"
    headers:
      cache-control:
      - no-cache
      content-length:
      - '126'
      content-type:
      - application/json
      date:
      - Sat, 29 Apr 2023 09:18:57 GMT
      expires:
      - '-1'
      pragma:
      - no-cache
      server:
      - nginx
      strict-transport-security:
      - max-age=31536000; includeSubDomains
      transfer-encoding:
      - chunked
      vary:
      - Accept-Encoding
      x-content-type-options:
      - nosniff
    status:
      code: 200
      message: OK
- request:
    body: null
    headers:
      Accept:
      - '*/*'
      Accept-Encoding:
      - gzip, deflate
      CommandName:
      - aks create
      Connection:
      - keep-alive
      ParameterSetName:
      - --resource-group --name --location --dns-name-prefix --node-count --ssh-key-value
        --zones
      User-Agent:
      - AZURECLI/2.48.1 azsdk-python-azure-mgmt-containerservice/22.1.0 Python/3.8.10
        (Linux-5.15.0-1033-azure-x86_64-with-glibc2.29)
    method: GET
    uri: https://management.azure.com/subscriptions/00000000-0000-0000-0000-000000000000/providers/Microsoft.ContainerService/locations/eastus/operations/033ab225-532c-49b2-aec4-6ae03b9cba73?api-version=2017-08-31
  response:
    body:
      string: "{\n  \"name\": \"25b23a03-2c53-b249-aec4-6ae03b9cba73\",\n  \"status\":
        \"Succeeded\",\n  \"startTime\": \"2023-04-29T09:13:56.3774657Z\",\n  \"endTime\":
        \"2023-04-29T09:19:09.2366831Z\"\n }"
=======
      - AZURECLI/2.49.0 azsdk-python-azure-mgmt-containerservice/23.0.0 Python/3.8.16
        (macOS-13.4-arm64-arm-64bit)
    method: GET
    uri: https://management.azure.com/subscriptions/00000000-0000-0000-0000-000000000000/providers/Microsoft.ContainerService/locations/eastus/operations/dc2f9ac9-ad63-4830-9d61-3b608234b4fa?api-version=2017-08-31
  response:
    body:
      string: "{\n  \"name\": \"c99a2fdc-63ad-3048-9d61-3b608234b4fa\",\n  \"status\"\
        : \"Succeeded\",\n  \"startTime\": \"2023-06-14T17:46:33.2728631Z\",\n  \"\
        endTime\": \"2023-06-14T17:50:00.0063041Z\"\n }"
>>>>>>> 27d920ec
    headers:
      cache-control:
      - no-cache
      content-length:
      - '170'
      content-type:
      - application/json
      date:
<<<<<<< HEAD
      - Sat, 29 Apr 2023 09:19:28 GMT
=======
      - Wed, 14 Jun 2023 17:52:28 GMT
>>>>>>> 27d920ec
      expires:
      - '-1'
      pragma:
      - no-cache
      server:
      - nginx
      strict-transport-security:
      - max-age=31536000; includeSubDomains
      transfer-encoding:
      - chunked
      vary:
      - Accept-Encoding
      x-content-type-options:
      - nosniff
    status:
      code: 200
      message: OK
- request:
    body: null
    headers:
      Accept:
      - '*/*'
      Accept-Encoding:
      - gzip, deflate
      CommandName:
      - aks create
      Connection:
      - keep-alive
      ParameterSetName:
      - --resource-group --name --location --dns-name-prefix --node-count --ssh-key-value
        --zones
      User-Agent:
<<<<<<< HEAD
      - AZURECLI/2.48.1 azsdk-python-azure-mgmt-containerservice/22.1.0 Python/3.8.10
        (Linux-5.15.0-1033-azure-x86_64-with-glibc2.29)
=======
      - AZURECLI/2.49.0 azsdk-python-azure-mgmt-containerservice/23.0.0 Python/3.8.16
        (macOS-13.4-arm64-arm-64bit)
>>>>>>> 27d920ec
    method: GET
    uri: https://management.azure.com/subscriptions/00000000-0000-0000-0000-000000000000/resourceGroups/clitest000001/providers/Microsoft.ContainerService/managedClusters/cliakstest000001?api-version=2023-05-01
  response:
    body:
<<<<<<< HEAD
      string: "{\n  \"id\": \"/subscriptions/00000000-0000-0000-0000-000000000000/resourcegroups/clitest000001/providers/Microsoft.ContainerService/managedClusters/cliakstest000001\",\n
        \ \"location\": \"eastus\",\n  \"name\": \"cliakstest000001\",\n  \"type\":
        \"Microsoft.ContainerService/ManagedClusters\",\n  \"properties\": {\n   \"provisioningState\":
        \"Succeeded\",\n   \"powerState\": {\n    \"code\": \"Running\"\n   },\n   \"kubernetesVersion\":
        \"1.25.6\",\n   \"currentKubernetesVersion\": \"1.25.6\",\n   \"dnsPrefix\":
        \"cliaksdns000002\",\n   \"fqdn\": \"cliaksdns000002-4m5553k6.hcp.eastus.azmk8s.io\",\n
        \  \"azurePortalFQDN\": \"cliaksdns000002-4m5553k6.portal.hcp.eastus.azmk8s.io\",\n
        \  \"agentPoolProfiles\": [\n    {\n     \"name\": \"nodepool1\",\n     \"count\":
        3,\n     \"vmSize\": \"Standard_DS2_v2\",\n     \"osDiskSizeGB\": 128,\n     \"osDiskType\":
        \"Managed\",\n     \"kubeletDiskType\": \"OS\",\n     \"maxPods\": 110,\n
        \    \"type\": \"VirtualMachineScaleSets\",\n     \"availabilityZones\": [\n
        \     \"1\",\n      \"2\",\n      \"3\"\n     ],\n     \"enableAutoScaling\":
        false,\n     \"provisioningState\": \"Succeeded\",\n     \"powerState\": {\n
        \     \"code\": \"Running\"\n     },\n     \"orchestratorVersion\": \"1.25.6\",\n
        \    \"currentOrchestratorVersion\": \"1.25.6\",\n     \"enableNodePublicIP\":
        false,\n     \"mode\": \"System\",\n     \"enableEncryptionAtHost\": false,\n
        \    \"enableUltraSSD\": false,\n     \"osType\": \"Linux\",\n     \"osSKU\":
        \"Ubuntu\",\n     \"nodeImageVersion\": \"AKSUbuntu-2204gen2containerd-202304.20.0\",\n
        \    \"upgradeSettings\": {},\n     \"enableFIPS\": false\n    }\n   ],\n
        \  \"linuxProfile\": {\n    \"adminUsername\": \"azureuser\",\n    \"ssh\":
        {\n     \"publicKeys\": [\n      {\n       \"keyData\": \"ssh-rsa AAAAB3NzaC1yc2EAAAADAQABAAABAQCvBk9v4/Qo7XJWIY7AItmm8ohKhV9Y2z/SA5RKWk4BUCpK4ElHu8ia+QREfb7nmO5LtydRi7glVKNjUWUeaSC1PTmk2Z421whqvLRgF6XquFUcEC+VZG54EiS7j6hc2G3Af76vCZQQIQ7fKB8gngJXVb4QjbKVkoORamBKaSQ5MoAPF9GeSPfDesETM/jcE60BguHKjSTXhfsvgs6/iuUSPQ7duXwFtlpQy8WwA6ymGj4ehF0y8NXP6fjEajHDhPjPDkyuKBFTScflrLRryURmRyyICLt40vd+gaiyYCmREJxZNT/7J1pKmlpLNJejqDgXJ97xeyv4flTL7XRSgWV5
        azcli_aks_live_test@example.com\\n\"\n      }\n     ]\n    }\n   },\n   \"servicePrincipalProfile\":
        {\n    \"clientId\":\"00000000-0000-0000-0000-000000000001\"\n   },\n   \"nodeResourceGroup\":
        \"MC_clitest000001_cliakstest000001_eastus\",\n   \"enableRBAC\": true,\n
        \  \"enableLTS\": \"KubernetesOfficial\",\n   \"networkProfile\": {\n    \"networkPlugin\":
        \"kubenet\",\n    \"loadBalancerSku\": \"Standard\",\n    \"loadBalancerProfile\":
        {\n     \"managedOutboundIPs\": {\n      \"count\": 1\n     },\n     \"effectiveOutboundIPs\":
        [\n      {\n       \"id\": \"/subscriptions/00000000-0000-0000-0000-000000000000/resourceGroups/MC_clitest000001_cliakstest000001_eastus/providers/Microsoft.Network/publicIPAddresses/8f612579-f094-4c0d-beeb-99b5506e901e\"\n
        \     }\n     ]\n    },\n    \"podCidr\": \"10.244.0.0/16\",\n    \"serviceCidr\":
        \"10.0.0.0/16\",\n    \"dnsServiceIP\": \"10.0.0.10\",\n    \"dockerBridgeCidr\":
        \"172.17.0.1/16\",\n    \"outboundType\": \"loadBalancer\",\n    \"podCidrs\":
        [\n     \"10.244.0.0/16\"\n    ],\n    \"serviceCidrs\": [\n     \"10.0.0.0/16\"\n
        \   ],\n    \"ipFamilies\": [\n     \"IPv4\"\n    ]\n   },\n   \"maxAgentPools\":
        100,\n   \"identityProfile\": {\n    \"kubeletidentity\": {\n     \"resourceId\":
        \"/subscriptions/00000000-0000-0000-0000-000000000000/resourcegroups/MC_clitest000001_cliakstest000001_eastus/providers/Microsoft.ManagedIdentity/userAssignedIdentities/cliakstest000001-agentpool\",\n
        \    \"clientId\":\"00000000-0000-0000-0000-000000000001\",\n     \"objectId\":\"00000000-0000-0000-0000-000000000001\"\n
        \   }\n   },\n   \"disableLocalAccounts\": false,\n   \"securityProfile\":
        {},\n   \"storageProfile\": {\n    \"diskCSIDriver\": {\n     \"enabled\":
        true\n    },\n    \"fileCSIDriver\": {\n     \"enabled\": true\n    },\n    \"snapshotController\":
        {\n     \"enabled\": true\n    }\n   },\n   \"oidcIssuerProfile\": {\n    \"enabled\":
        false\n   },\n   \"workloadAutoScalerProfile\": {}\n  },\n  \"identity\":
        {\n   \"type\": \"SystemAssigned\",\n   \"principalId\":\"00000000-0000-0000-0000-000000000001\",\n
        \  \"tenantId\": \"72f988bf-86f1-41af-91ab-2d7cd011db47\"\n  },\n  \"sku\":
        {\n   \"name\": \"Base\",\n   \"tier\": \"Free\"\n  }\n }"
=======
      string: "{\n  \"id\": \"/subscriptions/00000000-0000-0000-0000-000000000000/resourcegroups/clitest000001/providers/Microsoft.ContainerService/managedClusters/cliakstest000001\"\
        ,\n  \"location\": \"eastus\",\n  \"name\": \"cliakstest000001\",\n  \"type\"\
        : \"Microsoft.ContainerService/ManagedClusters\",\n  \"properties\": {\n \
        \  \"provisioningState\": \"Succeeded\",\n   \"powerState\": {\n    \"code\"\
        : \"Running\"\n   },\n   \"kubernetesVersion\": \"1.25.6\",\n   \"currentKubernetesVersion\"\
        : \"1.25.6\",\n   \"dnsPrefix\": \"cliaksdns000002\",\n   \"fqdn\": \"cliaksdns000002-jkqfmvwl.hcp.eastus.azmk8s.io\"\
        ,\n   \"azurePortalFQDN\": \"cliaksdns000002-jkqfmvwl.portal.hcp.eastus.azmk8s.io\"\
        ,\n   \"agentPoolProfiles\": [\n    {\n     \"name\": \"nodepool1\",\n   \
        \  \"count\": 3,\n     \"vmSize\": \"Standard_DS2_v2\",\n     \"osDiskSizeGB\"\
        : 128,\n     \"osDiskType\": \"Managed\",\n     \"kubeletDiskType\": \"OS\"\
        ,\n     \"maxPods\": 110,\n     \"type\": \"VirtualMachineScaleSets\",\n \
        \    \"availabilityZones\": [\n      \"1\",\n      \"2\",\n      \"3\"\n \
        \    ],\n     \"enableAutoScaling\": false,\n     \"provisioningState\": \"\
        Succeeded\",\n     \"powerState\": {\n      \"code\": \"Running\"\n     },\n\
        \     \"orchestratorVersion\": \"1.25.6\",\n     \"currentOrchestratorVersion\"\
        : \"1.25.6\",\n     \"enableNodePublicIP\": false,\n     \"mode\": \"System\"\
        ,\n     \"enableEncryptionAtHost\": false,\n     \"enableUltraSSD\": false,\n\
        \     \"osType\": \"Linux\",\n     \"osSKU\": \"Ubuntu\",\n     \"nodeImageVersion\"\
        : \"AKSUbuntu-2204gen2containerd-202306.01.0\",\n     \"upgradeSettings\"\
        : {},\n     \"enableFIPS\": false\n    }\n   ],\n   \"linuxProfile\": {\n\
        \    \"adminUsername\": \"azureuser\",\n    \"ssh\": {\n     \"publicKeys\"\
        : [\n      {\n       \"keyData\": \"ssh-rsa AAAAB3NzaC1yc2EAAAADAQABAAACAQCbIg1guRHbI0lV11wWDt1r2cUdcNd27CJsg+SfgC7miZeubtwUhbsPdhMQsfDyhOWHq1+ZL0M+nJZV63d/1dhmhtgyOqejUwrPlzKhydsbrsdUor+JmNJDdW01v7BXHyuymT8G4s09jCasNOwiufbP/qp72ruu0bIA1nySsvlf9pCQAuFkAnVnf/rFhUlOkhtRpwcq8SUNY2zRHR/EKb/4NWY1JzR4sa3q2fWIJdrrX0DvLoa5g9bIEd4Df79ba7v+yiUBOS0zT2ll+z4g9izHK3EO5d8hL4jYxcjKs+wcslSYRWrascfscLgMlMGh0CdKeNTDjHpGPncaf3Z+FwwwjWeuiNBxv7bJo13/8B/098KlVDl4GZqsoBCEjPyJfV6hO0y/LkRGkk7oHWKgeWAfKtfLItRp00eZ4fcJNK9kCaSMmEugoZWcI7NGbZXzqFWqbpRI7NcDP9+WIQ+i9U5vqWsqd/zng4kbuAJ6UuKqIzB0upYrLShfQE3SAck8oaLhJqqq56VfDuASNpJKidV+zq27HfSBmbXnkR/5AK337dc3MXKJypoK/QPMLKUAP5XLPbs+NddJQV7EZXd29DLgp+fRIg3edpKdO7ZErWhv7d+3Kws+e1Y+ypmR2WIVSwVyBEUfgv2C8Ts9gnTF4pNcEY/S2aBicz5Ew2+jdyGNQQ==\
        \ test@example.com\\n\"\n      }\n     ]\n    }\n   },\n   \"servicePrincipalProfile\"\
        : {\n    \"clientId\":\"00000000-0000-0000-0000-000000000001\"\n   },\n  \
        \ \"nodeResourceGroup\": \"MC_clitest000001_cliakstest000001_eastus\",\n \
        \  \"enableRBAC\": true,\n   \"supportPlan\": \"KubernetesOfficial\",\n  \
        \ \"networkProfile\": {\n    \"networkPlugin\": \"kubenet\",\n    \"loadBalancerSku\"\
        : \"Standard\",\n    \"loadBalancerProfile\": {\n     \"managedOutboundIPs\"\
        : {\n      \"count\": 1\n     },\n     \"effectiveOutboundIPs\": [\n     \
        \ {\n       \"id\": \"/subscriptions/00000000-0000-0000-0000-000000000000/resourceGroups/MC_clitest000001_cliakstest000001_eastus/providers/Microsoft.Network/publicIPAddresses/3bfa7f74-a742-497b-b2df-cfbe0b667623\"\
        \n      }\n     ]\n    },\n    \"podCidr\": \"10.244.0.0/16\",\n    \"serviceCidr\"\
        : \"10.0.0.0/16\",\n    \"dnsServiceIP\": \"10.0.0.10\",\n    \"outboundType\"\
        : \"loadBalancer\",\n    \"podCidrs\": [\n     \"10.244.0.0/16\"\n    ],\n\
        \    \"serviceCidrs\": [\n     \"10.0.0.0/16\"\n    ],\n    \"ipFamilies\"\
        : [\n     \"IPv4\"\n    ]\n   },\n   \"maxAgentPools\": 100,\n   \"identityProfile\"\
        : {\n    \"kubeletidentity\": {\n     \"resourceId\": \"/subscriptions/00000000-0000-0000-0000-000000000000/resourcegroups/MC_clitest000001_cliakstest000001_eastus/providers/Microsoft.ManagedIdentity/userAssignedIdentities/cliakstest000001-agentpool\"\
        ,\n     \"clientId\":\"00000000-0000-0000-0000-000000000001\",\n     \"objectId\"\
        :\"00000000-0000-0000-0000-000000000001\"\n    }\n   },\n   \"disableLocalAccounts\"\
        : false,\n   \"securityProfile\": {},\n   \"storageProfile\": {\n    \"diskCSIDriver\"\
        : {\n     \"enabled\": true\n    },\n    \"fileCSIDriver\": {\n     \"enabled\"\
        : true\n    },\n    \"snapshotController\": {\n     \"enabled\": true\n  \
        \  }\n   },\n   \"oidcIssuerProfile\": {\n    \"enabled\": false\n   },\n\
        \   \"workloadAutoScalerProfile\": {}\n  },\n  \"identity\": {\n   \"type\"\
        : \"SystemAssigned\",\n   \"principalId\":\"00000000-0000-0000-0000-000000000001\"\
        ,\n   \"tenantId\": \"72f988bf-86f1-41af-91ab-2d7cd011db47\"\n  },\n  \"sku\"\
        : {\n   \"name\": \"Base\",\n   \"tier\": \"Free\"\n  }\n }"
>>>>>>> 27d920ec
    headers:
      cache-control:
      - no-cache
      content-length:
<<<<<<< HEAD
      - '3964'
      content-type:
      - application/json
      date:
      - Sat, 29 Apr 2023 09:19:29 GMT
=======
      - '4254'
      content-type:
      - application/json
      date:
      - Wed, 14 Jun 2023 17:52:29 GMT
>>>>>>> 27d920ec
      expires:
      - '-1'
      pragma:
      - no-cache
      server:
      - nginx
      strict-transport-security:
      - max-age=31536000; includeSubDomains
      transfer-encoding:
      - chunked
      vary:
      - Accept-Encoding
      x-content-type-options:
      - nosniff
    status:
      code: 200
      message: OK
- request:
    body: null
    headers:
      Accept:
      - application/json
      Accept-Encoding:
      - gzip, deflate
      CommandName:
      - aks show
      Connection:
      - keep-alive
      ParameterSetName:
      - -g -n
      User-Agent:
<<<<<<< HEAD
      - AZURECLI/2.48.1 azsdk-python-azure-mgmt-containerservice/22.1.0 Python/3.8.10
        (Linux-5.15.0-1033-azure-x86_64-with-glibc2.29)
=======
      - AZURECLI/2.49.0 azsdk-python-azure-mgmt-containerservice/23.0.0 Python/3.8.16
        (macOS-13.4-arm64-arm-64bit)
>>>>>>> 27d920ec
    method: GET
    uri: https://management.azure.com/subscriptions/00000000-0000-0000-0000-000000000000/resourceGroups/clitest000001/providers/Microsoft.ContainerService/managedClusters/cliakstest000001?api-version=2023-05-01
  response:
    body:
<<<<<<< HEAD
      string: "{\n  \"id\": \"/subscriptions/00000000-0000-0000-0000-000000000000/resourcegroups/clitest000001/providers/Microsoft.ContainerService/managedClusters/cliakstest000001\",\n
        \ \"location\": \"eastus\",\n  \"name\": \"cliakstest000001\",\n  \"type\":
        \"Microsoft.ContainerService/ManagedClusters\",\n  \"properties\": {\n   \"provisioningState\":
        \"Succeeded\",\n   \"powerState\": {\n    \"code\": \"Running\"\n   },\n   \"kubernetesVersion\":
        \"1.25.6\",\n   \"currentKubernetesVersion\": \"1.25.6\",\n   \"dnsPrefix\":
        \"cliaksdns000002\",\n   \"fqdn\": \"cliaksdns000002-4m5553k6.hcp.eastus.azmk8s.io\",\n
        \  \"azurePortalFQDN\": \"cliaksdns000002-4m5553k6.portal.hcp.eastus.azmk8s.io\",\n
        \  \"agentPoolProfiles\": [\n    {\n     \"name\": \"nodepool1\",\n     \"count\":
        3,\n     \"vmSize\": \"Standard_DS2_v2\",\n     \"osDiskSizeGB\": 128,\n     \"osDiskType\":
        \"Managed\",\n     \"kubeletDiskType\": \"OS\",\n     \"maxPods\": 110,\n
        \    \"type\": \"VirtualMachineScaleSets\",\n     \"availabilityZones\": [\n
        \     \"1\",\n      \"2\",\n      \"3\"\n     ],\n     \"enableAutoScaling\":
        false,\n     \"provisioningState\": \"Succeeded\",\n     \"powerState\": {\n
        \     \"code\": \"Running\"\n     },\n     \"orchestratorVersion\": \"1.25.6\",\n
        \    \"currentOrchestratorVersion\": \"1.25.6\",\n     \"enableNodePublicIP\":
        false,\n     \"mode\": \"System\",\n     \"enableEncryptionAtHost\": false,\n
        \    \"enableUltraSSD\": false,\n     \"osType\": \"Linux\",\n     \"osSKU\":
        \"Ubuntu\",\n     \"nodeImageVersion\": \"AKSUbuntu-2204gen2containerd-202304.20.0\",\n
        \    \"upgradeSettings\": {},\n     \"enableFIPS\": false\n    }\n   ],\n
        \  \"linuxProfile\": {\n    \"adminUsername\": \"azureuser\",\n    \"ssh\":
        {\n     \"publicKeys\": [\n      {\n       \"keyData\": \"ssh-rsa AAAAB3NzaC1yc2EAAAADAQABAAABAQCvBk9v4/Qo7XJWIY7AItmm8ohKhV9Y2z/SA5RKWk4BUCpK4ElHu8ia+QREfb7nmO5LtydRi7glVKNjUWUeaSC1PTmk2Z421whqvLRgF6XquFUcEC+VZG54EiS7j6hc2G3Af76vCZQQIQ7fKB8gngJXVb4QjbKVkoORamBKaSQ5MoAPF9GeSPfDesETM/jcE60BguHKjSTXhfsvgs6/iuUSPQ7duXwFtlpQy8WwA6ymGj4ehF0y8NXP6fjEajHDhPjPDkyuKBFTScflrLRryURmRyyICLt40vd+gaiyYCmREJxZNT/7J1pKmlpLNJejqDgXJ97xeyv4flTL7XRSgWV5
        azcli_aks_live_test@example.com\\n\"\n      }\n     ]\n    }\n   },\n   \"servicePrincipalProfile\":
        {\n    \"clientId\":\"00000000-0000-0000-0000-000000000001\"\n   },\n   \"nodeResourceGroup\":
        \"MC_clitest000001_cliakstest000001_eastus\",\n   \"enableRBAC\": true,\n
        \  \"enableLTS\": \"KubernetesOfficial\",\n   \"networkProfile\": {\n    \"networkPlugin\":
        \"kubenet\",\n    \"loadBalancerSku\": \"Standard\",\n    \"loadBalancerProfile\":
        {\n     \"managedOutboundIPs\": {\n      \"count\": 1\n     },\n     \"effectiveOutboundIPs\":
        [\n      {\n       \"id\": \"/subscriptions/00000000-0000-0000-0000-000000000000/resourceGroups/MC_clitest000001_cliakstest000001_eastus/providers/Microsoft.Network/publicIPAddresses/8f612579-f094-4c0d-beeb-99b5506e901e\"\n
        \     }\n     ]\n    },\n    \"podCidr\": \"10.244.0.0/16\",\n    \"serviceCidr\":
        \"10.0.0.0/16\",\n    \"dnsServiceIP\": \"10.0.0.10\",\n    \"dockerBridgeCidr\":
        \"172.17.0.1/16\",\n    \"outboundType\": \"loadBalancer\",\n    \"podCidrs\":
        [\n     \"10.244.0.0/16\"\n    ],\n    \"serviceCidrs\": [\n     \"10.0.0.0/16\"\n
        \   ],\n    \"ipFamilies\": [\n     \"IPv4\"\n    ]\n   },\n   \"maxAgentPools\":
        100,\n   \"identityProfile\": {\n    \"kubeletidentity\": {\n     \"resourceId\":
        \"/subscriptions/00000000-0000-0000-0000-000000000000/resourcegroups/MC_clitest000001_cliakstest000001_eastus/providers/Microsoft.ManagedIdentity/userAssignedIdentities/cliakstest000001-agentpool\",\n
        \    \"clientId\":\"00000000-0000-0000-0000-000000000001\",\n     \"objectId\":\"00000000-0000-0000-0000-000000000001\"\n
        \   }\n   },\n   \"disableLocalAccounts\": false,\n   \"securityProfile\":
        {},\n   \"storageProfile\": {\n    \"diskCSIDriver\": {\n     \"enabled\":
        true\n    },\n    \"fileCSIDriver\": {\n     \"enabled\": true\n    },\n    \"snapshotController\":
        {\n     \"enabled\": true\n    }\n   },\n   \"oidcIssuerProfile\": {\n    \"enabled\":
        false\n   },\n   \"workloadAutoScalerProfile\": {}\n  },\n  \"identity\":
        {\n   \"type\": \"SystemAssigned\",\n   \"principalId\":\"00000000-0000-0000-0000-000000000001\",\n
        \  \"tenantId\": \"72f988bf-86f1-41af-91ab-2d7cd011db47\"\n  },\n  \"sku\":
        {\n   \"name\": \"Base\",\n   \"tier\": \"Free\"\n  }\n }"
=======
      string: "{\n  \"id\": \"/subscriptions/00000000-0000-0000-0000-000000000000/resourcegroups/clitest000001/providers/Microsoft.ContainerService/managedClusters/cliakstest000001\"\
        ,\n  \"location\": \"eastus\",\n  \"name\": \"cliakstest000001\",\n  \"type\"\
        : \"Microsoft.ContainerService/ManagedClusters\",\n  \"properties\": {\n \
        \  \"provisioningState\": \"Succeeded\",\n   \"powerState\": {\n    \"code\"\
        : \"Running\"\n   },\n   \"kubernetesVersion\": \"1.25.6\",\n   \"currentKubernetesVersion\"\
        : \"1.25.6\",\n   \"dnsPrefix\": \"cliaksdns000002\",\n   \"fqdn\": \"cliaksdns000002-jkqfmvwl.hcp.eastus.azmk8s.io\"\
        ,\n   \"azurePortalFQDN\": \"cliaksdns000002-jkqfmvwl.portal.hcp.eastus.azmk8s.io\"\
        ,\n   \"agentPoolProfiles\": [\n    {\n     \"name\": \"nodepool1\",\n   \
        \  \"count\": 3,\n     \"vmSize\": \"Standard_DS2_v2\",\n     \"osDiskSizeGB\"\
        : 128,\n     \"osDiskType\": \"Managed\",\n     \"kubeletDiskType\": \"OS\"\
        ,\n     \"maxPods\": 110,\n     \"type\": \"VirtualMachineScaleSets\",\n \
        \    \"availabilityZones\": [\n      \"1\",\n      \"2\",\n      \"3\"\n \
        \    ],\n     \"enableAutoScaling\": false,\n     \"provisioningState\": \"\
        Succeeded\",\n     \"powerState\": {\n      \"code\": \"Running\"\n     },\n\
        \     \"orchestratorVersion\": \"1.25.6\",\n     \"currentOrchestratorVersion\"\
        : \"1.25.6\",\n     \"enableNodePublicIP\": false,\n     \"mode\": \"System\"\
        ,\n     \"enableEncryptionAtHost\": false,\n     \"enableUltraSSD\": false,\n\
        \     \"osType\": \"Linux\",\n     \"osSKU\": \"Ubuntu\",\n     \"nodeImageVersion\"\
        : \"AKSUbuntu-2204gen2containerd-202306.01.0\",\n     \"upgradeSettings\"\
        : {},\n     \"enableFIPS\": false\n    }\n   ],\n   \"linuxProfile\": {\n\
        \    \"adminUsername\": \"azureuser\",\n    \"ssh\": {\n     \"publicKeys\"\
        : [\n      {\n       \"keyData\": \"ssh-rsa AAAAB3NzaC1yc2EAAAADAQABAAACAQCbIg1guRHbI0lV11wWDt1r2cUdcNd27CJsg+SfgC7miZeubtwUhbsPdhMQsfDyhOWHq1+ZL0M+nJZV63d/1dhmhtgyOqejUwrPlzKhydsbrsdUor+JmNJDdW01v7BXHyuymT8G4s09jCasNOwiufbP/qp72ruu0bIA1nySsvlf9pCQAuFkAnVnf/rFhUlOkhtRpwcq8SUNY2zRHR/EKb/4NWY1JzR4sa3q2fWIJdrrX0DvLoa5g9bIEd4Df79ba7v+yiUBOS0zT2ll+z4g9izHK3EO5d8hL4jYxcjKs+wcslSYRWrascfscLgMlMGh0CdKeNTDjHpGPncaf3Z+FwwwjWeuiNBxv7bJo13/8B/098KlVDl4GZqsoBCEjPyJfV6hO0y/LkRGkk7oHWKgeWAfKtfLItRp00eZ4fcJNK9kCaSMmEugoZWcI7NGbZXzqFWqbpRI7NcDP9+WIQ+i9U5vqWsqd/zng4kbuAJ6UuKqIzB0upYrLShfQE3SAck8oaLhJqqq56VfDuASNpJKidV+zq27HfSBmbXnkR/5AK337dc3MXKJypoK/QPMLKUAP5XLPbs+NddJQV7EZXd29DLgp+fRIg3edpKdO7ZErWhv7d+3Kws+e1Y+ypmR2WIVSwVyBEUfgv2C8Ts9gnTF4pNcEY/S2aBicz5Ew2+jdyGNQQ==\
        \ test@example.com\\n\"\n      }\n     ]\n    }\n   },\n   \"servicePrincipalProfile\"\
        : {\n    \"clientId\":\"00000000-0000-0000-0000-000000000001\"\n   },\n  \
        \ \"nodeResourceGroup\": \"MC_clitest000001_cliakstest000001_eastus\",\n \
        \  \"enableRBAC\": true,\n   \"supportPlan\": \"KubernetesOfficial\",\n  \
        \ \"networkProfile\": {\n    \"networkPlugin\": \"kubenet\",\n    \"loadBalancerSku\"\
        : \"Standard\",\n    \"loadBalancerProfile\": {\n     \"managedOutboundIPs\"\
        : {\n      \"count\": 1\n     },\n     \"effectiveOutboundIPs\": [\n     \
        \ {\n       \"id\": \"/subscriptions/00000000-0000-0000-0000-000000000000/resourceGroups/MC_clitest000001_cliakstest000001_eastus/providers/Microsoft.Network/publicIPAddresses/3bfa7f74-a742-497b-b2df-cfbe0b667623\"\
        \n      }\n     ]\n    },\n    \"podCidr\": \"10.244.0.0/16\",\n    \"serviceCidr\"\
        : \"10.0.0.0/16\",\n    \"dnsServiceIP\": \"10.0.0.10\",\n    \"outboundType\"\
        : \"loadBalancer\",\n    \"podCidrs\": [\n     \"10.244.0.0/16\"\n    ],\n\
        \    \"serviceCidrs\": [\n     \"10.0.0.0/16\"\n    ],\n    \"ipFamilies\"\
        : [\n     \"IPv4\"\n    ]\n   },\n   \"maxAgentPools\": 100,\n   \"identityProfile\"\
        : {\n    \"kubeletidentity\": {\n     \"resourceId\": \"/subscriptions/00000000-0000-0000-0000-000000000000/resourcegroups/MC_clitest000001_cliakstest000001_eastus/providers/Microsoft.ManagedIdentity/userAssignedIdentities/cliakstest000001-agentpool\"\
        ,\n     \"clientId\":\"00000000-0000-0000-0000-000000000001\",\n     \"objectId\"\
        :\"00000000-0000-0000-0000-000000000001\"\n    }\n   },\n   \"disableLocalAccounts\"\
        : false,\n   \"securityProfile\": {},\n   \"storageProfile\": {\n    \"diskCSIDriver\"\
        : {\n     \"enabled\": true\n    },\n    \"fileCSIDriver\": {\n     \"enabled\"\
        : true\n    },\n    \"snapshotController\": {\n     \"enabled\": true\n  \
        \  }\n   },\n   \"oidcIssuerProfile\": {\n    \"enabled\": false\n   },\n\
        \   \"workloadAutoScalerProfile\": {}\n  },\n  \"identity\": {\n   \"type\"\
        : \"SystemAssigned\",\n   \"principalId\":\"00000000-0000-0000-0000-000000000001\"\
        ,\n   \"tenantId\": \"72f988bf-86f1-41af-91ab-2d7cd011db47\"\n  },\n  \"sku\"\
        : {\n   \"name\": \"Base\",\n   \"tier\": \"Free\"\n  }\n }"
>>>>>>> 27d920ec
    headers:
      cache-control:
      - no-cache
      content-length:
<<<<<<< HEAD
      - '3964'
      content-type:
      - application/json
      date:
      - Sat, 29 Apr 2023 09:19:30 GMT
=======
      - '4254'
      content-type:
      - application/json
      date:
      - Wed, 14 Jun 2023 17:52:30 GMT
>>>>>>> 27d920ec
      expires:
      - '-1'
      pragma:
      - no-cache
      server:
      - nginx
      strict-transport-security:
      - max-age=31536000; includeSubDomains
      transfer-encoding:
      - chunked
      vary:
      - Accept-Encoding
      x-content-type-options:
      - nosniff
    status:
      code: 200
      message: OK
- request:
    body: null
    headers:
      Accept:
      - application/json
      Accept-Encoding:
      - gzip, deflate
      CommandName:
      - aks get-credentials
      Connection:
      - keep-alive
      Content-Length:
      - '0'
      ParameterSetName:
      - -g -n --file
      User-Agent:
<<<<<<< HEAD
      - AZURECLI/2.48.1 azsdk-python-azure-mgmt-containerservice/22.1.0 Python/3.8.10
        (Linux-5.15.0-1033-azure-x86_64-with-glibc2.29)
=======
      - AZURECLI/2.49.0 azsdk-python-azure-mgmt-containerservice/23.0.0 Python/3.8.16
        (macOS-13.4-arm64-arm-64bit)
>>>>>>> 27d920ec
    method: POST
    uri: https://management.azure.com/subscriptions/00000000-0000-0000-0000-000000000000/resourceGroups/clitest000001/providers/Microsoft.ContainerService/managedClusters/cliakstest000001/listClusterUserCredential?api-version=2023-05-01
  response:
    body:
<<<<<<< HEAD
      string: "{\n  \"kubeconfigs\": [\n   {\n    \"name\": \"clusterUser\",\n    \"value\":
        \"YXBpVmVyc2lvbjogdjEKY2x1c3RlcnM6Ci0gY2x1c3RlcjoKICAgIGNlcnRpZmljYXRlLWF1dGhvcml0eS1kYXRhOiBMUzB0TFMxQ1JVZEpUaUJEUlZKVVNVWkpRMEZVUlMwdExTMHRDazFKU1VVMlZFTkRRWFJIWjBGM1NVSkJaMGxTUVVwVlkyZFFUVFpGWjBNelRXOXZhVlZSTHpkT2VrRjNSRkZaU2t0dldrbG9kbU5PUVZGRlRFSlJRWGNLUkZSRlRFMUJhMGRCTVZWRlFYaE5RMWt5UlhkSlFtTk9UV3BOZDA1RVNUVk5SR3QzVGtSUmVGZG9aMUJOYWtFeFRYcEJNRTFxYTNkUFZFVXdUa1JHWVFwTlFUQjRRM3BCU2tKblRsWkNRVTFVUVcxT2FFMUpTVU5KYWtGT1FtZHJjV2hyYVVjNWR6QkNRVkZGUmtGQlQwTkJaemhCVFVsSlEwTm5TME5CWjBWQkNqTnFRbmRDZERSeU9FeFVRMFJQUVN0T1RVRndjQ3Q2VERkWlJrZFhTVk5QVEZOdWIxZE9PR3RvZGpCNGJYUnBRMWd3V1dkWFNEY3diV00wVFZjeFZrSUtMMHh1TW5wek9HOTRUbFJaTld4M1JDc3lVV2hxV2xONVlUaGtaRzVzTmsxM1RrMUNOVVI2V0RoTlZXWXdVMVJpT0RGeFpIRnBkVWRyWlZobGRFRnhTQXBGVkdsRVVHRllZVzlxWTFsaGFtaG5ORVZ3VG1WQ2VIWkJXa0ppWjBWcGEySk1XSFZKUkZST1JreE1NVXBsYzJKMWFUTmFOMEZpWm0wMGFGUjBWV1UzQ25oTGJtcGplREp2ZWtKMU4ybFpSVFYwZW05Uk4yNVlkSGhZYW5GMmVFMXNhWEpQVDNWTmNFZEhPVlZDUm01U1F6aHdSbWhYTm5KVGVIVm9UMjR2YVRFS1VsSkRUMU5wTDNwU1ZGQlBWME5JZFhOeGFXVlVZU3RCVEZCSlRYazBhbU5wYjJaV1ZYQm5UbloxUkhRdk9HNXhhMFUyU2pSbWFtRkZTWEprUjFkUVdncHVXREV3TmxkUVRsbzRNWGgzUldOaFltRklRMWcxZEdSV2JXMUpRblZzWld4M1F6TjZVREpRYlhaSVVucE9PVXM0WkZBdk1GQkJVWEpxY1RsNlJXZzVDbFJGUWtsR1VETkZSV0pCYW1NeGJUTkhiamxETDFkMVptWldPVXRUVW01a1VWZEthazVIZEV4eGVtZFFRVzFoY2tGMmRUTjJSR3hRYjBoaVVVVlNOVE1LYVUxb1NXSjZUalZMUVdvdlUwbFVhME4wT0d4b2QxcGFMMGgwYmpKQlVEYzFhRU5zWm5aQk1XNXZiVUZQWTFkb2NEQm5UVmhXV1ZRNU1tWXpibHBVY2dwQk1USlJVRkZzWjJaemFFOUhTbGhRTTBKVGMwVlFWMEZpYjBKUlpYSlVTM0JKZHk5elJHaFVjVEZNU1ZaTlVUVllkRk0xVkhwUVVrZGphR2huTVROVkNtNWFZVmQ1ZDBkTGRsVnBTRFZPTkdaQlJWVndXSEZsT1ZwRU0wRkJNRUZwWlZWSWNuWnZTMVo0TVVWU1JqRjBNWEpVVkRWNWFESmtTbGhZU1RjMWJHNEtibFJsZEZGdlpWVlRRMFE0TTA1UGNFczFNbFl4TW5saGQzZEhWV0ZqZVUxNFNYSk1iWGxXYWpGNVRVTkJkMFZCUVdGT1EwMUZRWGRFWjFsRVZsSXdVQXBCVVVndlFrRlJSRUZuUzJ0TlFUaEhRVEZWWkVWM1JVSXZkMUZHVFVGTlFrRm1PSGRJVVZsRVZsSXdUMEpDV1VWR1VHdzViVmQ0UjA1dGRrb3hiMnB1Q25sTGFFeElOMkZ2WnpremJVMUJNRWREVTNGSFUwbGlNMFJSUlVKRGQxVkJRVFJKUTBGUlFuRnZiRmxLU1hReGRrZENSREJHS3pKVVRHazVMM1pwTUZVS2VqVnBhM0ptUWprM1MxZDFhMU13V0M4NU1YRm1hbXd5VkRGR05Ya3dTbU5DWlVoT0t6TXliWFZSYTBsQlVtdFVUbEJaV2psS1VsaHJlRVJPTWxWTEt3cE9jM1p4YTJoWk1tNTVTbmhhY2t4VmJWcDRWWEZKU0ZGNE1WTnVSSGhoTWpSNU1YRkhTVmhQTnpkM05EZEdNMjVrVTBSeE1EVnNUblpVVm5nNU4zRXdDaTlaUjNsUFFUaDNkRFE1VFRWWVFURkVhV014U1c1WlJ6ZGlTVmhpYTBKNVZWbFdjeTlaZDB0R1EzY3pjamRhU1hjd1F6SmthREJIY21OeVEyd3lhMmNLZEZCSVVXaG9jRlprVGtONldUUkNSemhqUlhKdU9IUklXamcyV0dOVlpFaEtSV3RSUkZsNE1FeHlSVWxMVWpRMlUwa3diRGwwYTBnNFVrMVZNelZOZHdwQ1FqZzJOVEl2ZUM4M2J6bGxXWFY0TTFCUWQzWlhWbTVaUWt0WWIyUmpaMVFyYTFCa1N6aHpNalJSTWtOYVNURmtaVnBLZWtJMlpsQndaWGhIYzBOakNsTjBaV1JJUkdvcmJHcHJkMkpNTjNRdlZUVlZTM1pvVUdzeGMwMTFTMXBEUjFCWmRGUTVSRkpuYkhCTFJXWnJSVmhhUkRKNll6QktUR2xpYzNWVVpYa0tNbVUwZFZwR1UzRlhkV3czTUdrd1MzaHNXbFphUkcxdU5WRm9SalpSWTBGV2VqQlpaeTg1WVdWc1F6QkdPVGdyV2sxVlNVUXliVGczVjFWWE9XZHpZUXBTYmtGMmNGaHFWRmRMWldScVZWcElkVFk1V0hWaVptOVNaMU5XTlhsVU9VVkRhMUYxYWxBMWVuZGxka1J4YTFBek1GTlVSRVpPVm05UmIzcGlURk5vQ21aRlVuUlRTMWQ0T1ROUVp5OW9keTk2YzAxVFV6RXpURUo1T1UwMGMwZGpWbFJ5WVVGYWQydE9kbXBDUkhwTE0zcDJaVVZPZUc1T1VuZGpVWEY1WWxnS1ZHaEpVekZ1VFZKalNHcENNa2N6U0hoUU1rb3liMmRXVGt3clZqWlNka3gwVnk5NlpqRk1kMFZ1TTFaT1IxWXZZak14Tm5FMFVXUlplbFJuUVhSb2FncDFiVXg0ZFhGek4wOHdhMWh6ZEVkb1lrRTlQUW90TFMwdExVVk9SQ0JEUlZKVVNVWkpRMEZVUlMwdExTMHRDZz09CiAgICBzZXJ2ZXI6IGh0dHBzOi8vY2xpYWtzZG5zbzUzNm54dy00bTU1NTNrNi5oY3AuZWFzdHVzLmF6bWs4cy5pbzo0NDMKICBuYW1lOiBjbGlha3N0ZXN0Ymp5NXZvCmNvbnRleHRzOgotIGNvbnRleHQ6CiAgICBjbHVzdGVyOiBjbGlha3N0ZXN0Ymp5NXZvCiAgICB1c2VyOiBjbHVzdGVyVXNlcl9jbGl0ZXN0Y2U3aHM3anhhaV9jbGlha3N0ZXN0Ymp5NXZvCiAgbmFtZTogY2xpYWtzdGVzdGJqeTV2bwpjdXJyZW50LWNvbnRleHQ6IGNsaWFrc3Rlc3Riank1dm8Ka2luZDogQ29uZmlnCnByZWZlcmVuY2VzOiB7fQp1c2VyczoKLSBuYW1lOiBjbHVzdGVyVXNlcl9jbGl0ZXN0Y2U3aHM3anhhaV9jbGlha3N0ZXN0Ymp5NXZvCiAgdXNlcjoKICAgIGNsaWVudC1jZXJ0aWZpY2F0ZS1kYXRhOiBMUzB0TFMxQ1JVZEpUaUJEUlZKVVNVWkpRMEZVUlMwdExTMHRDazFKU1VaSWFrTkRRWGRoWjBGM1NVSkJaMGxTUVVsU01HRm5WRE5ZY21OdmVXeHlPRUpaWVVwV2RITjNSRkZaU2t0dldrbG9kbU5PUVZGRlRFSlJRWGNLUkZSRlRFMUJhMGRCTVZWRlFYaE5RMWt5UlhkSWFHTk9UV3BOZDA1RVNUVk5SR3QzVGtSUmVGZG9ZMDVOYWxWM1RrUkpOVTFFYTNoT1JGRjRWMnBCZHdwTlVtTjNSbEZaUkZaUlVVdEZkelY2WlZoT01GcFhNRFppVjBaNlpFZFdlV042UlZaTlFrMUhRVEZWUlVGNFRVMWlWMFo2WkVkV2VWa3llSEJhVnpVd0NrMUpTVU5KYWtGT1FtZHJjV2hyYVVjNWR6QkNRVkZGUmtGQlQwTkJaemhCVFVsSlEwTm5TME5CWjBWQmVFdHJValJhWkVObFYxTmphRkJST0VKTmMyUUthelo1UkhkMWJsQjVkVXBWU0d4dldreEdlVzVJYmtocGNsRm9RUzlHUTA1QmNpdG5VbWhEUjAwMVRHaEVXbTVQYTBZcldHRm1NWE5vVTBJek1FUjRjQXBTYzNoRlUwdDFPWFpEYXpKd1pXTmhZMmxDWjNoR1MweGxNSGg1U2tOQ0wwTjZjWEV3WlhNNGQyVTNiMlZMYkRZM2VuUlBSazV5SzNab01FWTVSa1V5Q2pSYVNFSmtUSGgzYW1SSU9UZHVNWEIxY0ZVMFRYaHdXRTUzZVU5WlVpOVpPRzQwY25kbllteFFUazU0YVVzNVdFZFVTREE0WW05bVQySkhWVE5hYTI4S09FSmhXbWhxYzI1NWR6ZGpNMDVrUjI0emFrTklURklyVjBVNVFuZHFhbGhLZUdKWFltVnhWM05aZVU1S0t6SkNXbUZYV1hCcVlucDNOMHhxVjJaQ1J3cHdUMmxJZFhFMWVWaElMelJLZW5OSE4yMTVPWFZoZDJoYU9YcDRLMkpoUTB0NlN6TTBVakJhWjJvMGFtY3pPVWRsZEVjNWMxZDZVV2x5Ymk5Wk9HNDFDbkUyZVdWSGEwZFlOMHhqWnl0NldUZ3lXRW81VFVseGFuRnJjVFZ0S3pCSFIzZzNha2hzTTNoa1NEaFZiVzF2Wmk5T1l6WnJZak5uWkRreGJHeGtaM29LZG5CeVN6UjFOVUp2VDNBeVJVRkZjall6WW5wVlVYSmpOblp3Um5sbU1URnVla0ZVT0N0b0wwODRlblJJWlZneVFVSlpOR1pHZVhKRGJFOTVMMlpMVHdwUU9VMDVhekZHVUhCbk5YUm1XVzV4YjNGM056WlVhelJaWTJOc1RWRXdTMFYyV21WNGVtRk5Sblp1Y1ZCcU1VSjZNR0ZYYVVGVVdqbG9hMUJWUVdNdkNqTnlWVEYyUzNCd1MxSlBiRVY1VWs4MlVuVTVTbFp1UkZOSlR6UjRiMUprYTFGdVJXbHZOekJDVDNGdVdESktVa0pQVkVwRlJFSTBkVzFHVEVwM1psRUtiaXRHU20xVU4wZElNMFZvYTJsVE5rTjZURXgxVDNwb1EyWXhMMk16T1RkbGRHNW5aMVoxYjFGTlltNWFVekEzV2tObVRHUk9jV2x1UmxaMWNGUmxiUXBTT1hwSlZXWjJTMVZ0TTBSRlRtd3ZWRVZYWlRFd2EwTkJkMFZCUVdGT1YwMUdVWGRFWjFsRVZsSXdVRUZSU0M5Q1FWRkVRV2RYWjAxQ1RVZEJNVlZrQ2twUlVVMU5RVzlIUTBOelIwRlJWVVpDZDAxRFRVRjNSMEV4VldSRmQwVkNMM2RSUTAxQlFYZElkMWxFVmxJd2FrSkNaM2RHYjBGVksxZ3lXbUpGV1RJS1lUaHVWMmxQWmtseFJYTm1kSEZwUkRObFdYZEVVVmxLUzI5YVNXaDJZMDVCVVVWTVFsRkJSR2RuU1VKQlRFRnljbXMxWTBkTVJqWjNPRlZwZVRWMlZ3cDRVa0Z3YldScFRVbElTeTlJYWtoMmIzbFdTVVo2YURGdk1IcFhXbGxaY0RkdUsxVkdVV1JWVHpGTVFtZ3JNRGRyTnpWTlluUlRWbmx3WlU5WmMwUTFDazUyZUVGc1N6VkdVRVkxT1hOUVJGSnJlblptTDJST09WSnZLMFV4T0c1QlZuZGxZVlJHT0U5V1ZVUldVRXhRUjBzemMyTnlSbEYxYmxKUkwyZ3hZbm9LY1U0dll6Um5kRGRaT0VSTldrZFRhVEJETjFvNGEzUXJhazl6UkZOWGNXZ3phMmRQY1VkUVpVeFBSVU5yYzFWa2FscEdXRzR4VEdOWmJ6ZEJTVE4wVWdwb1YyNDFSbU5FTUhwSE5YaHpSWFZKTVRKMFVVVnlUbEZ3UjBkRlRtcEJReTl6Y1U5WmNtMDBSRWR5ZVZaU1dEZGtlR1kyU1dseVozY3llWFpFYlUwNUNtRkJRMk5GVlRrMVpYTnlaMEl6ZEZjclozVkdRVWxJTVdKdFFuWXdZM1pRVFhSNFlUWTBabTlQYUdReFRsQmxhR2RNWWs4MUswbDFkRTlGUzJsSk5Gb0tRWE5VVVdWT1VERXpSVkpMZEVwRWFWY3dabE15T0UxNlIxSjVjVnBKVm05cGFYUjNaRUpCYlM5aU4yTmxkRGR0VVV4TlVsbHVRM2RSUm5NNU5GSkZUUW94VXk5Q1QzazJZV3cyUkV4VllYWklhek0xTkRGVWFVOUVlbE51TmpOYVZFOHdlQ3RwYTNoNk5XWXJNbWhVWXl0a1YxTkxhM050VFRKdFJYbEhVR1F4Q2xob2FFZHNXV3gwVUVSVlVFUk1VVXd6WVRCVWFIbFFkemMwY1U4M09HaHdUamg0VVhSS1JHNHdjM0UzV1VsbVRreE5TV0pWYkZJeVVYQXpWamwzVGxFS2VteGhRMFpNYTFFeVpHUnlPWFE1YTFCNWJWcFphVEV5TjJsUk9XMXpTR3Q0YlRkSk4xSmFSMmQxYldKSVNIRlNaMmRZUVVoQk9GTnNPR3RVZWxGaFp3b3lXbXB3TTJzclNUVlpiVTFIY1VGTU5uUlNPRll4TXpORU0wdE5jMUJNUjFwWGFUUlZXbVpWYkcweldGRlFOMjlpVUd3MmIyNXZWVFpQWVhKU0wzZ3ZDazh3TjBOMVkwZ3ZUamhZYkhoc1ZERlBVVkl4Y210eFZBb3RMUzB0TFVWT1JDQkRSVkpVU1VaSlEwRlVSUzB0TFMwdENnPT0KICAgIGNsaWVudC1rZXktZGF0YTogTFMwdExTMUNSVWRKVGlCU1UwRWdVRkpKVmtGVVJTQkxSVmt0TFMwdExRcE5TVWxLUzFGSlFrRkJTME5CWjBWQmVFdHJValJhWkVObFYxTmphRkJST0VKTmMyUnJObmxFZDNWdVVIbDFTbFZJYkc5YVRFWjVia2h1U0dseVVXaEJDaTlHUTA1QmNpdG5VbWhEUjAwMVRHaEVXbTVQYTBZcldHRm1NWE5vVTBJek1FUjRjRkp6ZUVWVFMzVTVka05yTW5CbFkyRmphVUpuZUVaTFRHVXdlSGtLU2tOQ0wwTjZjWEV3WlhNNGQyVTNiMlZMYkRZM2VuUlBSazV5SzNab01FWTVSa1V5TkZwSVFtUk1lSGRxWkVnNU4yNHhjSFZ3VlRSTmVIQllUbmQ1VHdwWlVpOVpPRzQwY25kbllteFFUazU0YVVzNVdFZFVTREE0WW05bVQySkhWVE5hYTI4NFFtRmFhR3B6Ym5sM04yTXpUbVJIYmpOcVEwaE1VaXRYUlRsQ0NuZHFhbGhLZUdKWFltVnhWM05aZVU1S0t6SkNXbUZYV1hCcVlucDNOMHhxVjJaQ1IzQlBhVWgxY1RWNVdFZ3ZORXA2YzBjM2JYazVkV0YzYUZvNWVuZ0tLMkpoUTB0NlN6TTBVakJhWjJvMGFtY3pPVWRsZEVjNWMxZDZVV2x5Ymk5Wk9HNDFjVFo1WlVkclIxZzNUR05uSzNwWk9ESllTamxOU1hGcWNXdHhOUXB0S3pCSFIzZzNha2hzTTNoa1NEaFZiVzF2Wmk5T1l6WnJZak5uWkRreGJHeGtaM3AyY0hKTE5IVTFRbTlQY0RKRlFVVnlOak5pZWxWUmNtTTJkbkJHQ25sbU1URnVla0ZVT0N0b0wwODRlblJJWlZneVFVSlpOR1pHZVhKRGJFOTVMMlpMVDFBNVRUbHJNVVpRY0djMWRHWlpibkZ2Y1hjM05sUnJORmxqWTJ3S1RWRXdTMFYyV21WNGVtRk5Sblp1Y1ZCcU1VSjZNR0ZYYVVGVVdqbG9hMUJWUVdNdk0zSlZNWFpMY0hCTFVrOXNSWGxTVHpaU2RUbEtWbTVFVTBsUE5BcDRiMUprYTFGdVJXbHZOekJDVDNGdVdESktVa0pQVkVwRlJFSTBkVzFHVEVwM1psRnVLMFpLYlZRM1IwZ3pSV2hyYVZNMlEzcE1USFZQZW1oRFpqRXZDbU16T1RkbGRHNW5aMVoxYjFGTlltNWFVekEzV2tObVRHUk9jV2x1UmxaMWNGUmxiVkk1ZWtsVlpuWkxWVzB6UkVWT2JDOVVSVmRsTVRCclEwRjNSVUVLUVZGTFEwRm5SVUZxUmpsT01YbE9OMjVIUTFoYVJVNWplaXROV0dkdlFVTk5UVGx3ZEZwNGJHaExRekZHVkdkNFVsbGlkVEJMYkhsclYyTkNjaTlQVGdvclJsUXhTbUo2ZVdwU01qZEdjM2hWY2tvdmNYQlFLM1UxWlVWd1IwSk1XSEp5VGk5dk9UUmlSbk5LYkRKM05raFpOM0Y2ZFhSbGRrcFhRbGx5YmtFMkNqSTRiVFJRV1d4R1VVWk9aek0wUVV0V1RrdFpVVXRXUVhsamNIRnFVVzVZT1ROYVIwNU5VM1ZLTVhjellYRnVNbE50ZGtRd2VGSlJWVXd4Um5kd2ExTUtjazVVTVV4aWVWUmliMmRTWlVoa2VrdHNUell4UW1sUlpFeG9UbEV3YjNWWVYxTXJSell2U2sxSk1ITTJUV3gxWWsxVVl6VnFXREJpZVdwYVZXaHdOQXBDYXpoTVREQktkWGQ0UWtKaE5HVlBPVkl5UjFVMmNrNXZlbGhvYUhaWkwxazFNeTlJVlRGMWJVeHZSMVZaYzIxNFdFRTNSRUZNYldGWFN5OWxVWGRxQ25WcWFHMUxPVkZyZWpCcE5ubDRTVWt2Tm5JelJTODFPV05CU1UxQ2FVTTJXbGhCUkZCemNtMWFOMDFSWTFScFFrdFdRMGxTYkdWTlExcGxWVVZqY0VvS04weGpaVUZMWjAwemJWTlpUbXhOVldjeFpUSm1WM0J2VDFKdWVHSjFUbWx6YVdJd2IwVnBXRzlGUldvcldXZENVMGcwVUc1T1drMURjMkpSYkVGNU5RcEhUVmQzYjI0NWRHazNVM0Y2WmxaMGRIUnplV3N2VGpGVVpGRmtVVW9yUTFKbVpIaHdVMmRJWVU1dldXVmpVa2swTTFOc1luVTRlVmwyY0hsRFUwMHJDbXhWZW5oemJFaHJWV1Z1ZEdaS2JHRnlVa1pVTkdWcVlsbzNUbFJNT1ZOcU1qTmxiRkpMV25wWlRrTkhTekJuZURGMVVXZzNXblpvU1hNNGFuRkxja0VLTm05MmRHOVVLMnRJTm13eGEwd3ZaSGhHY2xSdE1HaE9WVXhIVG5rMFRWTXZRWGRXVDFNemRHNXliRlpLTkVKc01XNVZjV0U1Y21nd2VIZEhTM050TVFwTlRtcEdhVVprWVhSTVltaG9NMlpvU1hSeFJEWkxLMUUzVDFRdmMyMHdZMlJDUkdkdVpFaFJNbXBDYWk4NVowcFBSekJEWjJkRlFrRk9lRWxGYlVaM0NqVnVjMEZqV2pJMk9GTjVkSGhqWVVKRlIxVktMMGxaWlhsWE9YbzFUQzlEVmtKSVZVY3lTMUJZY25oUE56UjBOeXRZTlhaSU9FRmxhbGxVYTJFMGQwY0tOV2t4VVZWaWNHaElVVXA0V20wMlpHWllZMnBsT0hKc2FUQndSSGRPVFROU09HTTJkVWt4VEhWWVdtVnFTVVI1U3pJM1JYTllibk0zWVUxbFNYQlJRUXA1YzB4aWRWUXZNREJXZVRKcmJrUkpiSFZFWVZrNGJtZFdTRlJ2YW5kSVRrMDFURFptTkRKa2FIbHdialpMTlU1UGNUbEdkazUzWkdaU1RHWmpSbGd4Q21WeFIxSXhXazVUYUdoMGNIRmlUV0ZyTkVGcVIzSXZVbmhoVjFCSVdWVmhkRUZWUXpaUU1Ga3lXbGh6TjBWbVZVNW1PRkJvUVhOb2NrbDFkRXR0TTFRS1NWVllabUZIYmpaeWJVNXVWREI2YzI0MGNGWnBUV2huZGtWVGJXNXROVU01UkdaT1VYaFNWVzlwYjI5eFExVjBiR3RwU1ZaM00wRllVa3B5Tm1oWFRRcG5hMUIzVkVadmRuUllVa0ZTVGsxRFoyZEZRa0ZQVTAxbE1IcGFhVFZGY2xZMmQzbGFjRXhwU205eGNVeDROSGsyWlZGT1RDdExTalI1VURsUlJYaDFDa2tyWkdKRWRYVkZjRFJ5VkVGemNHdENUUzlEYm1oUWFVWXdSa1V2Y0M5b1pYTnFla3Q0UzFCdGVWSkdlbU5yYVZObFVYcEdWMVpDZVRkNFFWcFJWRm9LVEhwNk5IQnVTMFYzVm5Cc04xcFBka2xvUmxSR2EyZEpZbEEwUzBaSVZYQjNSRmRJYVZOV1EwbEhNQzlyTkd0NFEzRlpWbkYxTTAxUFVtaGtaRmt6VlFvNGJXWmtMMmRJWXl0RlVsRjRTMWRYT0VwMWRUVnBUR2QxZVVWNWFpdEpUV1JYVW5OVWIxWnBaM0JwU0hBMFQyODRVVlo0VURRMFNVOW5RMlJ2WVc5MkNucENWRTFzY25reFIxSk9TMVpoVGtaV1dVNVVkbkZ5WVhBMk5WYzBSa1JCWm1wb2JEQlFXVE13Y21kM1JsUlFVMGxqU2toSk5GUnRNR3BvU2tSS1pGRUtOMGxUVkRaYWQxaEVaVnBQWVRGTFdVNWhkRU52V0VGR1YyMXVTbGwyUTJ3MGVVZGhaMk5oVjJ0bVRVTm5aMFZCUW1SWVF6VjFTR1YxVWs1b04zaFBjd3B1T0hCaGJYTXJRVm8yZWtWRE5td3hTRWxoZEZsSllqbFJlSFZxVUdoRlpVdFZOMDRyV25adVJpOXdTbXhSVlRaTGJrMURhR3R6U1daa2NrdDZNakJVQ2tnMlZuaFhVM3BEZW1jd1lXdHNNVk5QZWpGblRtcG5XWEJ4V21acVVqWmpXWGMxVDBkdWVGQjFhbVJ5YmtKamVXeEZaVkZGZFhWVFl6SmlkVzFWYzJFS05FdElWbUo2WkdoQ09GQkNUVTh2U1ZSUVFqaEhWV2RsVUZvMU1VVnZUa0oxVmxoWVZFRmhkbkl3Vkdodk9VMUZTbE5RVjBSbVJHRjBjbnAxVFRKRVZRcFFTbGR1T0ZJMllrZGhTRlZoTlVKaE9Dc3JLMnRJUVUxd1RGWllRbkF4U2pWcVlrbGhNelp5YWpNMFVuVldia1JCUmtGME9UUnlTVXgwYld0SmJYRktDbWhCYVZGcFZFVmlZVTFoY2xGUFQxQkhVMHAzZGl0eU1raFRVa3Q1Y0dOVVZrcHhVRWRoTUVSa2FHaHRaR1UzUzJsR2NHcGpVRFoyTVV0Nlp6SlBTellLYnpoSGQwVlJTME5CVVVFd09XdFZRV0YzTVVod09HRmhWbVJsYkZKQ2FuZFhlakowTDNSb2NXazBMMFZNU0Zob1pXbGtlbFJ5WVhSUU1VY3lla1JtVkFwSFRrUXhkVGRZVG5VeWFrMWlUVVU0TURsTk5XczFVRlJwTVRRME15dFNkM2hIYUV0eGRFbzJkV3RtUkM5cWNFeE9jRlI1VTJFMFJITkJPVXRVUnpsUENrWnVOakpyV1dkUloySlBVa2czY1RaS0wxaFVjazFuYnpNeU5uUnVjVkpNUkUxbFVYSkVaWFZuZVdwdlJVVktUek5wUjBkeE5HczRMM0J0Umt4M1MzUUtUMmhhU0RGVVIwOXphbTlOWWxFeVVWSk9jRWsxVDBGNlZrWklhRFJTUlc5aVdUaHdSMGhaTlRjMlRuUnpORkpXWW1wSWRtTlZTVmR6T0RWbGFtOTZkd3BDYmt4UU9HaHZPVFEyVFRCcWNGUTJPWEJFYlhoaFV6WlNkMWhyWlUwd2R6azFkVU5PWW1sNUx6WTVRV1JuYWxSSFJVbzVjMnBuVGtKUldFZHpVMVE0Q21OTlJ6UkZlVTlyZFhvd1ZEWXpiVzVQUVRkblpUSkRiVUZrY2lzdlVtUXpRVzlKUWtGUlExRjFjMWxCYWtaMk1VMUZjM0Z1YlVWQk0zSlNUakV2VGtZS1ZFRk9OREIxU1hacE5WQkxNbk1yWVdWd04yUkZkMjFwU25NdlYyTnZTM0ZoWlcxaWFIbzRWeTloUm5wTFZFdFlZMlZDTHpKRmRrczJOemM0TmxJd2N3cFNMMGgwU0hkSWQzb3hLM0pNVlhkRU9UWkljVTlSVXpoUk9VZDFUekZKSzJzd1MzQk9jblJSSzNaa1VIZzViemhLU25aWUwwTk9VVWRxU0ZCRFVsZFpDbGxoYlM5d2VpdGhSVUY1SzFRdlZ6UXdkVmR3T1hWU1ltTmtiMEpFZDNaS01HUkhRM1paV25ZdlNVUkJiMWRLY0hkR2EyNDNNa3Q2WVRVd1pYQnFPWEVLVWtOR09VaHhXbUkyVldwbFZVaGxPR2RLY2xKeWVGcDVVV0ZGYzFJM1dIUXlVVXh5SzBkREwwbHdZbVZhVlZjM1dtdEtSbTV2VGtveVZHMTZiak50VGdwT2RtcHFaVU15VlZCbE5ubGxhRGN4UjNsWFNGRjBiV3hpZGt4RFJtdFRZbGxESzFKYWJuUllhRGRGZGxVeEsxQkljV3g2Y2paVVlVTlROVW9LTFMwdExTMUZUa1FnVWxOQklGQlNTVlpCVkVVZ1MwVlpMUzB0TFMwSwogICAgdG9rZW46IGU5MnVpOWQyYmphdWppNWNlczBvaHF1cHhzMXBydnRuZjAzZzF1eGo0N2hoeXQ2YzJ5bDl4ejM0MXc1cDBmbGEweHRhZTR1cWVlYmNqd3Z5emZlM2xsdm9nMXZhOTlocmVxa3c1NDJteTRsNWNkbHc1bGl5dnBwMXZoODQ2aG5yCg==\"\n
        \  }\n  ]\n }"
=======
      string: "{\n  \"kubeconfigs\": [\n   {\n    \"name\": \"clusterUser\",\n   \
        \ \"value\": \"YXBpVmVyc2lvbjogdjEKY2x1c3RlcnM6Ci0gY2x1c3RlcjoKICAgIGNlcnRpZmljYXRlLWF1dGhvcml0eS1kYXRhOiBMUzB0TFMxQ1JVZEpUaUJEUlZKVVNVWkpRMEZVUlMwdExTMHRDazFKU1VVMlJFTkRRWFJEWjBGM1NVSkJaMGxSUlhwUlVrUnRZa0pPYlRGdFRXODJaMjVxTXpoVWVrRk9RbWRyY1docmFVYzVkekJDUVZGelJrRkVRVTRLVFZGemQwTlJXVVJXVVZGRVJYZEthbGxVUVdkR2R6QjVUWHBCTWsxVVVYaE9lazB6VFdwU1lVZEJPSGxOUkZWNlRVUlplRTVFUlROT1JHTjVUa1p2ZHdwRVZFVk1UVUZyUjBFeFZVVkJlRTFEV1RKRmQyZG5TV2xOUVRCSFExTnhSMU5KWWpORVVVVkNRVkZWUVVFMFNVTkVkMEYzWjJkSlMwRnZTVU5CVVVOaUNqSm9UVkJqVG5sdmVXRTRTbkowZFVSRlVHaFdNbFZNZDA0eGFXVnBOSFJtVUdkUVQxTmhRazFNVlZsTGFFbFdUMjFGWWpObE5GcHRWR2hUYzFKbFNIQUtjblpyV0hSVlYxTlRMMnBvTlRoMVJtUkpNMXBoVUZKTE9YbDRRakJIWmxRMlZuSlVZV2xoVURWcmJFUXJkM1JNVTBOUk9HOXBPRTFIVG10VFptWk9Ld3BDZG1KaGVteGtjamxJVWtGM1NWQm5VbVJ6S3paNVJqZE9UVE0wSzJaTVpFOW1hMnhQUTFWbk5HY3JlVTFKZFRSb2JGa3ZkbXBFYVhGaVJtaERlbnBwQ2xOaWIyZzVOME0xYmpkUGRuQlZObWRJV1RscE1Va3liME5tUkRSNmRrdHpTakpMYVhKd1pHSjRPWGxWY0VaWVowZHVTRzU2UjBNcmRHeFdVVnBrY0ZZS1ZVSXdTbWx4ZFVzcmFqVldieTloTW10U2VsSmFVVU5tTjJObldWSk1MeTl6Y0RkSVkxcHFXWFk1VUVoUUswdzBTMUpFUldWdFpsQkxXa1ExY3pacWNBcFBhbVYyYmxwcFpteDVjR3hWZG5wd0wwOUtZV0pCZVZkUGNGSlhSelJEUjNoM1UzWkJOSGRRUm5sSFYwNXpiQ3REUzNsa1JYcEVMMFk0ZG0xR0szUjRDamMzU1hsRlNIVlROUzgxTVhOb2EyUlRSbXA2UW5oc1VpOTFSbTlTYTJKT1dqY3ZNV3hRZW5RMlFqa3JORzlWZDJkSVowTk5kbWxxTW5aM1dVaGpZVzRLZEVkSFJTOHZOek5EUVZZdlZIaHROMFZIUkd0Vk0wMTFZa0paVWxBMlpEVkliak5oTTB0NFIxRXlUbWRGUjNGSWQxQjJLMlphZW1GbVMxZENTakUzUWdwS09XeFBiVnB2ZVZNMlJqQkVVVEJNWXpWSlZVNHljRnBoTUdGdGNsWkVWeTlWUVZBelMzSmFUMEpvU1U0NUwxTkdRaXRVTlRWWU16Vm9XVXcwYlVWNkNrdFplVFp0VTJkc1JEZDRTV2xyTlhGWE0yTkJkMHRyZUVST1NFdERVMk5rVjBvd2JuTnpTVFl5ZURGNlRXUlFORUpRYzJ0M1JVTk1TVGxETDNoc1ZHSUtiVUZvTDBnMWQzQjNMM2MwT0Uxd1kzSlhkRnBOVjNKT1RHbERLM1ZUTDBGWVNURlNVemg1UjB0UlNVUkJVVUZDYnpCSmQxRkVRVTlDWjA1V1NGRTRRZ3BCWmpoRlFrRk5RMEZ4VVhkRWQxbEVWbEl3VkVGUlNDOUNRVlYzUVhkRlFpOTZRV1JDWjA1V1NGRTBSVVpuVVZWS2NDc3ZkREkzTWtOelFuSlFSazF2Q2s5RlRFczFjRXRET0RoUmQwUlJXVXBMYjFwSmFIWmpUa0ZSUlV4Q1VVRkVaMmRKUWtGR2EzZFdiekZCTlVKbVNHc3dPRFl5YzFWbWNXVlNaSFoyWkV3S09FMUJWMWRzYm1SWmMxRk5VVEpRWmtnMlFtTldWMjlrWWtkUWMwSkJhSEZsUldOdWFqRlJXVWRLWkhwYVNuUXZkMjFZYlZOT2NVaEpTMEptSzFCVVJRcFRSRFZ3UTJkVVZIWkZZM3BXWTFNelZHZ3lXbkJMYmpCV2VVUllhM1ZhTVdVemVWcEdTUzlrWVhwNU4wUkVWRTl2Wm1saU0wdzBVVGx5VEhKeU1FNTNDbmR3UXk4eE5HWklOSGx5THpWbFIzcFlWbkpSYkM5M2NucHhTblk0U3pSS2NrdzJRVTB5YVhWd1lqQklhVkJyTTFGM1kzQmFRbUZuTWxGcGNFOWpWRGdLT1dKMlowYzVXQzlXWmtrck5qaGhTWHBHTW5GM05WRXlSa2R2TVhab01XeFdRM3BOWTFSRWJIZEJORGR6VWtSSU9HWXZhak5UTW5VeGQwRktNalJJYkFwR2NWaFpiekZ6T0hOb1dsUndTbXhrUTJ0TGVIWm9XSEExS3pKaFowMTVjeTlOSzJoVmJHNXhSMDFwVTB0R2VUTkhha3hYU21oUFIwaGpNM1pLZUdVMkNtWnJZV0UxUjIxRWVuZDJiVkozYXpkUk1tdFBhazVJTkdOclZXOU9NRTgyTTNCRVVIRlVTRTFWV0N0SWVXeExRMVpqV1VkUVJ6SkpiMmxMYzNWTUt5c0tORmNyYUhscWRDOHdaVmxFT1ZWTFZqUTBRa05zTWpWWWFHcE5OMkl5ZFhCaFlWRnhlbFJWUjNaQmMzUndRbnB0TDA0NVJGbDNiRU5tTDFWc2IzRXZjZ3AwZUZWSWJWRlNhMEpGV2xkeVJtTm9lbnBqZEVOUVlVbHhaVnByTlN0NWJFSlBWVXBpTUZaWVUyVkNhMlkwTkVvNWVtaGpTbU5QTUVkb2EwOTFTalZtQ2twUldETnZXSEZMVmxSNk1HaEJOa2N4YzBrd1pFMDJObnBhZDJ4cFVVTjNaRkJzYTBSb0swbGxkRGRNVXpacVprWlBSMm8xVUVSVWNVTktORFZpVFdVS2MydFhOMngxZWxabU9FaE5kR3RPTld4U1lVWndTa3BUU0dGVWVsSndTbXhUZWxwWE1XVkRPRXRCTVdVeGRUUkVZVVpZVW1veFUweGlka2t4VjBzelZ3cEpiMlp6TTNSRFN6QlpkMDFKZEVkR0NpMHRMUzB0UlU1RUlFTkZVbFJKUmtsRFFWUkZMUzB0TFMwSwogICAgc2VydmVyOiBodHRwczovL2NsaWFrc2RuczM2c29lbHctamtxZm12d2wuaGNwLmVhc3R1cy5hem1rOHMuaW86NDQzCiAgbmFtZTogY2xpYWtzdGVzdHJ1cnRtMgpjb250ZXh0czoKLSBjb250ZXh0OgogICAgY2x1c3RlcjogY2xpYWtzdGVzdHJ1cnRtMgogICAgdXNlcjogY2x1c3RlclVzZXJfY2xpdGVzdGtyaDRqbzV1a3lfY2xpYWtzdGVzdHJ1cnRtMgogIG5hbWU6IGNsaWFrc3Rlc3RydXJ0bTIKY3VycmVudC1jb250ZXh0OiBjbGlha3N0ZXN0cnVydG0yCmtpbmQ6IENvbmZpZwpwcmVmZXJlbmNlczoge30KdXNlcnM6Ci0gbmFtZTogY2x1c3RlclVzZXJfY2xpdGVzdGtyaDRqbzV1a3lfY2xpYWtzdGVzdHJ1cnRtMgogIHVzZXI6CiAgICBjbGllbnQtY2VydGlmaWNhdGUtZGF0YTogTFMwdExTMUNSVWRKVGlCRFJWSlVTVVpKUTBGVVJTMHRMUzB0Q2sxSlNVWklha05EUVhkaFowRjNTVUpCWjBsU1FVMU1WRVZoU0ZWMFpuZDBWMFJGUzNONldGbFpRMnQzUkZGWlNrdHZXa2xvZG1OT1FWRkZURUpSUVhjS1JGUkZURTFCYTBkQk1WVkZRWGhOUTFreVJYZElhR05PVFdwTmQwNXFSVEJOVkdONlRucEpNRmRvWTA1TmFsVjNUbXBGTUUxVVl6Qk9la2t3VjJwQmR3cE5VbU4zUmxGWlJGWlJVVXRGZHpWNlpWaE9NRnBYTURaaVYwWjZaRWRXZVdONlJWWk5RazFIUVRGVlJVRjRUVTFpVjBaNlpFZFdlVmt5ZUhCYVZ6VXdDazFKU1VOSmFrRk9RbWRyY1docmFVYzVkekJDUVZGRlJrRkJUME5CWnpoQlRVbEpRME5uUzBOQlowVkJkVXRHWjNwcllWTjBRVlV6UlU1NGMxSXpWVWtLTmk5elpXeFVjblJMTmtOb1YxWm5NR1J0VEhNNU5EQXhkMlUyV0RWeFowaHhNMWQ0T1VKU1ZHNDFjR01yVkhsSFVFeHFUMXBhVmtscmJXSkhkVzlRYndwNFNrOHZXazV1SzJFcllUWnNPV1pTY0c1YUwwNVZSMjlqZW1zelUwcDJUVlpCVjBjeE9FdHhkVmR4ZHpZMFNtRlpOVVJFYVZSdmRUbFNjVUpSWjJ4MkNtMTJjbTVSUkVaQ1RITXJWelZzVFRsQ2FFdzJjM0ZFVTFGYVVIY3ZaV2c0Ylc5dGFFOUROMDAwTnpkWGJVMURTRFIwTmxobmRFSndTQzgyUmpKeWEyb0tSbGczT1dSMFNuRmxObXB0V0RsUVJVUmhVMk51Y1ZZd1dIcDBaRGhoWjBGTVdqVm5Va3gwWTFJcmNsZzFhVFI0UTJ3NVVqZzRaa2xrY0ZaSVJHMTBiQW95Umk5SVlrZHBORzVYU0RKTmRVWXljMVpFYVZkYWQzVnRaakZXTW5SSlFuUkhZVlkzSzI1ak5YQXJjVVo1U0V4dk9GVkhVbTFJT0VOck5YZFBOMFZzQ2xsV05EQlZOMFpDV21kUVFtNHhWMGROTldsU2NreEdUbGhwUTA5SmQyOUZNRkJhZUROU1oySkJiSGtyY0VOWVFubHNlVUpTUkVWVk9WZFZZM1pqYW1JS2FHaHBSMFV6YVhNdmJ6aEVOMlJuU0VVek5WRmhMM1phUlhGVFNYcEpSVmd2TnpCTU4xaHpjbEpYTVdwUVJGcEJZbWswYW5wSlVrNXZNVE5MVjJKamRncFpaV3BvYjA5YWFuVjVOWGxWVm1oV1lrcDVUSGxGYm5reU9UaERiVzVMUWpabmFXMDNVeTkzT0dKQmFWbG1SSFpNZVhWNGJFdEdORGt2UmtneGFIcDRDa051V0hWMmJ6ZFFjRGRDZWpGbGNURTRUWEprUzJ4NFdsUXJSekF5U3paVlZrRmhUbVJZV0hFNWQzQnlRblpaYzI5WmFHZDFXazFMTlVGR0szaFZabWtLV21sVlFqQTVhV2M1ZWtwNmJsQklSV1paYms5VmFXWldVM2htYm5FeVFtSjZZVGh1VDNveFFtUXZPVk00U0ZSdEwwUXlRbXh3VWt0cVdFOXFNR3d4VGdwSVFYUXZRVUZCVWxselZuWkJNeTl5VUZKeFIydHJjME5CZDBWQlFXRk9WMDFHVVhkRVoxbEVWbEl3VUVGUlNDOUNRVkZFUVdkWFowMUNUVWRCTVZWa0NrcFJVVTFOUVc5SFEwTnpSMEZSVlVaQ2QwMURUVUYzUjBFeFZXUkZkMFZDTDNkUlEwMUJRWGRJZDFsRVZsSXdha0pDWjNkR2IwRlZTbkFyTDNReU56SUtRM05DY2xCR1RXOVBSVXhMTlhCTFF6ZzRVWGRFVVZsS1MyOWFTV2gyWTA1QlVVVk1RbEZCUkdkblNVSkJSRmRhTmxaT1RrRlpLMnhoZDJGVFdXOHhVd3BQU1U4NWVXUXJjakpYVFc1alR6WlBkSGRDVTNrdmVqSkZObTlvVFdSd1ExQldWRzVRVmpVd1VGcG1lbGc1WmtKM1IwSlpTV1YzU205WmFHNU1hMk4xQ21OVWNqVmtZVGxYUTNCTVoxUkxRU3QxYTNOd2RFZzRObVZPTHprM1NFTjVNMFJ4YjNWcmNtNVBTRkUwWTJsYVpWVkhRMlY1U0dSeWRDOUlRVVZMVTBjS1VqUlZlRk5tVGxWT2JTdFpaVGd2UW5CWU1HWlJhalZYYzI5eVJYWmtabWhxVTNoT1ZVWldia1pvYjBWUE1qbENlalZqVUVGV1FsQk9Sa3hpYWtOck9BcG5kalZpTTNoaFVqQllOWEZxZEVoM01qZEhOVUpuZGlzclJtMUtSbFJKUkU5Uk1ITlpkbFYxVjJKaU5raHpOSHBQTHpGb1dsTnJiekZTVjFkdWNHOVFDa3BFUWsxbmQyRnlaVmhqZEdGamRVeGhTRGsyT1hwMFZuUm9OV1VyVUdrck5WUndkVWxLTkdRMWNHWXpPR2hqV1RNMlVFZ3ZiRkV5WW5Gb2NIbDFiemdLUkhaNVp6aFNZMWgyYWt3clJHVm5lSG8wYlRZNWJqSnFXa3BHUVdoa09WSmljR1pCU1U5RE4wOXhNVEpCUjFwNGNUQmhWV1pOSzNCc1YwRnlXUzlhYndwak5GQnBZMk51Tm5KQlVFb3pTRm8wUTFCMkwyZFBZa3R2VDJNNFFYbFdTMEo1UjJzM1dYTmtTWE5wUkZNMVRsb3JielkzWWtKblJFbGhOekJJVkc1SENsazVVRU1yUWt0dVozRjZkMUUzTTNFNVZTOWlUM0lyVnpOMGFsY3lhVk5DVEdSR1pTdE5NazgxVW1sUFV6ZzBTMDFyVUZOSGFrSkRMMEpGVFZFM1NrVUtjRlJhY3l0S1lrbDBRa1U1VjA4MlZGZHFSemQyU1hsQmNWaHdSalZrZVdad1ZFaGtkM0U0VUc1amNFWnFjRXA2UnpOeGNqTkhhV0pqUm5WbWNVTnFSd3BZUWtsNFZVTkplV0oxVkRCVWRFeExjVm81ZVV0WlFtMW9UMWhKYmtORE1IWmlaVTAyZFhsSmQzWk9NMUJGYW5oSVdFVnpSbkZtYUdwM1kzWmlWWGRPQ21aVk1WbDVTbXc1TURJdldXazViWFJrVGtSd1VVZEVNUW90TFMwdExVVk9SQ0JEUlZKVVNVWkpRMEZVUlMwdExTMHRDZz09CiAgICBjbGllbnQta2V5LWRhdGE6IExTMHRMUzFDUlVkSlRpQlNVMEVnVUZKSlZrRlVSU0JMUlZrdExTMHRMUXBOU1VsS1MwRkpRa0ZCUzBOQlowVkJkVXRHWjNwcllWTjBRVlV6UlU1NGMxSXpWVWsyTDNObGJGUnlkRXMyUTJoWFZtY3daRzFNY3prME1ERjNaVFpZQ2pWeFowaHhNMWQ0T1VKU1ZHNDFjR01yVkhsSFVFeHFUMXBhVmtscmJXSkhkVzlRYjNoS1R5OWFUbTRyWVN0aE5tdzVabEp3YmxvdlRsVkhiMk42YXpNS1UwcDJUVlpCVjBjeE9FdHhkVmR4ZHpZMFNtRlpOVVJFYVZSdmRUbFNjVUpSWjJ4MmJYWnlibEZFUmtKTWN5dFhOV3hOT1VKb1REWnpjVVJUVVZwUWR3b3ZaV2c0Ylc5dGFFOUROMDAwTnpkWGJVMURTRFIwTmxobmRFSndTQzgyUmpKeWEycEdXRGM1WkhSS2NXVTJhbTFZT1ZCRlJHRlRZMjV4VmpCWWVuUmtDamhoWjBGTVdqVm5Va3gwWTFJcmNsZzFhVFI0UTJ3NVVqZzRaa2xrY0ZaSVJHMTBiREpHTDBoaVIyazBibGRJTWsxMVJqSnpWa1JwVjFwM2RXMW1NVllLTW5SSlFuUkhZVlkzSzI1ak5YQXJjVVo1U0V4dk9GVkhVbTFJT0VOck5YZFBOMFZzV1ZZME1GVTNSa0phWjFCQ2JqRlhSMDAxYVZKeVRFWk9XR2xEVHdwSmQyOUZNRkJhZUROU1oySkJiSGtyY0VOWVFubHNlVUpTUkVWVk9WZFZZM1pqYW1Kb2FHbEhSVE5wY3k5dk9FUTNaR2RJUlRNMVVXRXZkbHBGY1ZOSkNucEpSVmd2TnpCTU4xaHpjbEpYTVdwUVJGcEJZbWswYW5wSlVrNXZNVE5MVjJKamRsbGxhbWh2VDFwcWRYazFlVlZXYUZaaVNubE1lVVZ1ZVRJNU9FTUtiVzVMUWpabmFXMDNVeTkzT0dKQmFWbG1SSFpNZVhWNGJFdEdORGt2UmtneGFIcDRRMjVZZFhadk4xQndOMEo2TVdWeE1UaE5jbVJMYkhoYVZDdEhNQW95U3paVlZrRmhUbVJZV0hFNWQzQnlRblpaYzI5WmFHZDFXazFMTlVGR0szaFZabWxhYVZWQ01EbHBaemw2U25wdVVFaEZabGx1VDFWcFpsWlRlR1p1Q25FeVFtSjZZVGh1VDNveFFtUXZPVk00U0ZSdEwwUXlRbXh3VWt0cVdFOXFNR3d4VGtoQmRDOUJRVUZTV1hOV2RrRXpMM0pRVW5GSGEydHpRMEYzUlVFS1FWRkxRMEZuUlVGdFF6WlZaalZKVjB4QlNUaGpSVFYyYUdKeVJ5OTBUeTlWY0hZcmFqYzFXVWxESzJaR2NFaFdOWFp3YVM5Q1dIYzJVRTVLVm5ncmN3bzNXbGQyYXpsbFJtMVFOREZYTW0xek0yNW9aRWREWkZVeVRHOVFjVGRDYjNsMlZWRlRPVzlxY0ZSTlJVbExVamxzSzFWc2RITjJUR05NVEZOcFpFMUJDbGxYYlZsc1ZIRkhNVFpvWWxoelVXUkhSV2cwUjJodFpIWXhVRTU0VkROWlZFMVpUV2d3ZDJWbmJucE1lVTk2ZERkVWVUTTRZM1pEYTFaalNFWmpOSEFLYzBGcFRGazFSMU5wZEdaMllXRlhNVEYxU2pST1EwZ3dURTlRTjAxcFZ6VlJRelpUUkVwdFkxRm9TbTlCUTB4V05HTktXa2RKU0hwdWJFOTFlV1YwU1FwVFNEZDVkMjFwYkZOd2NEWlhObFpWUWtrclFrRmFWbkoxTUhZd05UVlBVelpvTW5KU2FscFFNalJMVWpsbVprbHBjbTg0WjNweldXZEZVVzV0V1RSU0NrOXROVmRaVmxoeWRXbE9iVWRtWnpGbmRVRlVRV3d2UkVSTlEyOUpTMGsxWW0xR2RIQXZjM0o1ZGxGVFREa3ZaMDR5TjNKUmNUSnlia0YxYVZRMmRWY0tSV053ZFhBMVdYWkhWRGhPYkRWeFJqVm1OVGRCTUVsQ1FWaFlZV3gwVlZaVVFXWklTR0ZRT0ZacmVEQm5LMEp4Y0dOT1JtczJORkExYTNSRFVFOXNjQXBVVW5JNGJHZEtWU3RxUmpnNWJqRlBWMWx4VlhCcVZIVkRlblJ3TTNrMVJHSktRVkp5YWk5MVJtaHFUeTlCYkZaalJ6RXhVVTlpVURGNmEyb3hheXRMQ21SNWQwaG1kWE56UWpGeFRHNUVjbkZGVkhZeVNuQlFiRzgwYTBwRlRVSmthV3RCZDI1SFpUQk9iM1ZNV1UxWVkyRk9lVVZWWkRCdWJqaERXa2N5VHpZS1YySktOVFJUVkV4M01FNXBZbXh3VWs5Vk5WQmpVMlpvWXpaUVRrSm5UME5OYTFGSGNYcGlWM2N6VFdKV1FYTTRWMHRvVVVoblZFOHlWMVZsTTFaWGFncFBTelZOYlVwVU0waEpaa0YzTWtKR1NYSnFObVpQUkc1QlVGSkNWM2x5VVRkU1JXVlFWbE15TVhwR2IzSkdLMWhLY1d0RFoyZEZRa0ZPV25SWk5uWnRDamxCU1ZSaFYxQm1NMWhtTTBwb1MyMVZiR1o2V0ZGMFZsVnRNVGh5TUZSeFJ6QnNXV3RuVUhaNWJGRkZiRlpoVDFCaFRIRndLek5OY0VSdmIyVm5NV3dLV0dobVJsZGxRWFpSU1RGTk5tczRORzFDVVc0ck5URTNaekZ6VldGak5sSjNha3R6V2toRU16WXZTMGxhUkN0YVZsRnFVRmR1Y0U1MmIwSjViM055VXdwME9XWmFkSEZxU0V0bFlYbHJUak5tZWpkWVpUTk1TVkJOTm5WU1pWQkxVblpqVmt0YWVTOUxLMWt2UXpGRkwzQm9TQzlRWVZWSU1VODRNSHBSZFVONUNqbGtiRlI1VmxnMmJFMWtRak5SUm5neVZuWmFRVlIyYUhkQ1RURklkbXRGVWxsNWRUQTNaWFJxT0VOT2RtcEVURTFrVDNsUmEyWndMemhoTWtkQ055c0tTVXQ2T0hOcGJFaFlXV3RpTjAxUFkyaHhWWFZGYjB4NVdrbGtSVkpIYkRGRGNuQktMMGw0TnpBMmJGWlFaVzVUUW1wbWRTdHRSa3AxZFc4d2VIRk5NQXBYWVRsRVRYUXpaMm92TUdkQlVWVkRaMmRGUWtGT2VIUkdhVEJGTmtkdVF6SkNVRzloUzNGVWJXTkdiVzV6WmxBd1ltWmhhVWhyY2tkdFltZHVVR2tyQ2t3cllqVXlNM2RuY0dSUlp6UnpXbkYxY2xJNGEwb3dkMUU0YVdSbGJHSnVkRm96Vm5OS2EwVkllWGhQVEU4MFp6VjZVbXRIUldGNVprd3ZRek5oVWt3S2VtSjRaVk5QTURkd04wVlZlbmR0YlRGaldVUTVaVzlvVFZOek5sZHNUbTUwWjNCTFNrWktiMEZaVEU0NVNFUTJMM0JsUXk5dFIzRTFTVXhEUnpSWGRBcDZaRTVKV2tzNVFXNXFaRkpsZGsxblRGVm9SR2xNTTFWVWRXSnFRMEpUWWxwRk5tWldURGsyUlNzeGJTdDFkVGsxVmxWamRWVm1lR2xUTWtoU2FERm9DbVZhTldjNVYybDJVRXRqU3pKdFkxTnBlRkZ6YzFKTFZVa3dLMDVZTmtwNGNtUm5VMW8zVkRkNU5YSXJRbTFYSzNrMFEwWkhPRmxoVW5aSFUzQk9WVzhLUTB4UlpEVmFVR1pUZWxsTmRTdFhUMHhIZVV4MGVqbHRlbEkwVEhGVU5YRklLemsxVnpkeEx6VjNPRU5uWjBWQlprRllWbE52TlZGM1FYRmxVVWxuZUFwUWNuZFRjREpNVURaa1RETkdRMFZNYUdkNFEwTXJaMnRXUXpSSlpHOUtlRlZzY3poVVZUUkZWa2xFU2taSUwza3hWR2x2VERaMFlqSjJMMjh4WjFFckNtNHZka2MwYmpsdVduWkZhRlphYzJ4Q1REaDJNalo2ZFRKQlVtbExMekJhTW1KUlRqRTRUa2RNWTNoU1JuTkNNREpVU2pBcmFqaGhNbkIzZDFSRWNURUtMelYwTUhOM1Frc3dXRlJRZW1GWFFsTXhSR1V4WkRVMlJuVjZURGxvWVN0a1pYQkphSFJuV1V4U2VUUlZkRUZZUVV3NFVHaFpkVGxMZWtOT1IxVXZVUXBWWkdaRmFuQjBaRVIzVkdFNE9XNUdSVTVpSzNwVFZYUllVWFZhY0ZodFlqRmtSMjFIWlRkT1MxSmlTSGN6VTFNemEzQm5aRlI1YW1oaGNUZEhZV3RRQ21KemFHRkVNa2wyWkhOaVNrdHFaM000VW1kS1VXSXpVM05MUlhWck9ISnFVaXRRYmpWYUx6SjJUVGxoZG00Mk5IWTVTVFoxYUdORVkwb3lOMmhDTTI4S05tOHhhVk5SUzBOQlVVRk9OSGt5VUdadmVYRkNVMWRhT0RNeVRYRmhialZRYkRkdmJHUmFVSE5CZDBSSWF6QlhhVVJaTjJ0aVpuYzFTRTFKYldkSU5BcHZSek5LVGtoWk5EUjBVVEZ2ZUVoVFRrOUhPVlZtU0cxV1RURkJhSEp5TUVSeFZGVkNLM2x3U2pGc1JVMTNRMkpGUlhKdmFrRkpWbE5TWkhSSmRVbEpDbnBTWmxOTmRHMXlSbEp5VFU5dVZXWnNVbWxXZDNGWU9HUm1iR1F5T0VkcmJsSmpNbVYzYmtwUUt6WkpPWEo0V1RWTFVGcFJlamhDWm1ORmFVeFlPRXNLVjNrM1ZUTkpWV1F4VjNSeVJXeEpObEkzYkRsdGRVTjRPVEpZWldadVJqZzViM29yYURCT1NXNXVkWEExWWxSUU1HOU1MMWhQU0U1ellYZHJaMVV6WmdvNVJsbFpVV3h1VXpGd1NEbGhjVzVwTTBSU1dGSnlVU3RPWTB0ck5qSjRSR2R3Wldsc01tVTBNME52U1hwRFZVZEhWV2RpVTJRNWNXZGhkWGxMYkVwU0NuZElSMmxJT1dZMmNYSTNUREZ6TURkb1JqWlJWMUl4VkN0RFFtOVljV3BRUVc5SlFrRkJORGhpYkVOa2MwUmhkRFUzVXpCTlUwUjZhVTg0V21kT1RXWUtaM2g2UlhaalNqTk5UWGhXYURGTlkwbGhOVXR4UXpob2VUZElkVGs0WVdGc2NsSkVPRUp6V1c1WFRuSlBPR1JMWnpGdFptd3lUbXcyVjBWV1ZHOTBRUXBRWnpGdlpWTjBXbWRSTkdSMGRHcEhXVlZQYkhCR1F6TXhNVXRuYTNOQkx6RkJjV0owVjJkUVZYUlFVRlZMVTJOU1ozTm5jVmgyV1hjNE0wWjFPV0ZVQ2xSeldqUXZXQzluYzFwQ2JrZEdRbTlQT1dWek1uaE1jMHBxWW1JMldHaGxiamxRY3pSTkt5OW5RV1ZVYmtKclkxZFhWRUpYUVZwaloxTTViMFZPTWxvS2RXSjZlbVptZFhsRGVGaHRVRlZuWmxSeE9HTllOMGN6YzFkU1RYRnJXRUpKVjBwV2FGRmxZbGcyYTFkUlFUbFJXbkZtYmpOd1dYVjFlbWx3YUdOdlVRcFJZaTloU21Jd04wZEZiMjVsUkVZNFFWQjFUVkpUYVV3MmNrOWtaM2RWYzJWQ01ERXlaM2RRWmpOVGVtODBSWHBKVVRSak9YTjRhRE56VlQwS0xTMHRMUzFGVGtRZ1VsTkJJRkJTU1ZaQlZFVWdTMFZaTFMwdExTMEsKICAgIHRva2VuOiB6MTVydWNodXpjNjNkZDdhNGt6dmdndnJvNmdmZHNud2N5bHA1NGszeDU3Y2ZscGlibncxODZ3MHM3OWZiOWxwd2tkcDRwN2xtNWIwbWRsbnhnaDhzNjkxdXMyczlhcHhrYm51djJ5cDY4dGltaDhlcHJmcmtkMHV6YjdxNDl2cgo=\"\
        \n   }\n  ]\n }"
>>>>>>> 27d920ec
    headers:
      cache-control:
      - no-cache
      content-length:
      - '13084'
      content-type:
      - application/json
      date:
<<<<<<< HEAD
      - Sat, 29 Apr 2023 09:19:31 GMT
=======
      - Wed, 14 Jun 2023 17:52:31 GMT
>>>>>>> 27d920ec
      expires:
      - '-1'
      pragma:
      - no-cache
      server:
      - nginx
      strict-transport-security:
      - max-age=31536000; includeSubDomains
      transfer-encoding:
      - chunked
      vary:
      - Accept-Encoding
      x-content-type-options:
      - nosniff
      x-ms-ratelimit-remaining-subscription-writes:
      - '1198'
    status:
      code: 200
      message: OK
- request:
    body: null
    headers:
      Accept:
      - application/json
      Accept-Encoding:
      - gzip, deflate
      CommandName:
      - aks nodepool add
      Connection:
      - keep-alive
      ParameterSetName:
      - --resource-group --cluster-name --name --node-count --zones
      User-Agent:
<<<<<<< HEAD
      - AZURECLI/2.48.1 azsdk-python-azure-mgmt-containerservice/22.1.0 Python/3.8.10
        (Linux-5.15.0-1033-azure-x86_64-with-glibc2.29)
=======
      - AZURECLI/2.49.0 azsdk-python-azure-mgmt-containerservice/23.0.0 Python/3.8.16
        (macOS-13.4-arm64-arm-64bit)
>>>>>>> 27d920ec
    method: GET
    uri: https://management.azure.com/subscriptions/00000000-0000-0000-0000-000000000000/resourceGroups/clitest000001/providers/Microsoft.ContainerService/managedClusters/cliakstest000001/agentPools?api-version=2023-05-01
  response:
    body:
<<<<<<< HEAD
      string: "{\n  \"value\": [\n   {\n    \"id\": \"/subscriptions/00000000-0000-0000-0000-000000000000/resourcegroups/clitest000001/providers/Microsoft.ContainerService/managedClusters/cliakstest000001/agentPools/nodepool1\",\n
        \   \"name\": \"nodepool1\",\n    \"type\": \"Microsoft.ContainerService/managedClusters/agentPools\",\n
        \   \"properties\": {\n     \"count\": 3,\n     \"vmSize\": \"Standard_DS2_v2\",\n
        \    \"osDiskSizeGB\": 128,\n     \"osDiskType\": \"Managed\",\n     \"kubeletDiskType\":
        \"OS\",\n     \"maxPods\": 110,\n     \"type\": \"VirtualMachineScaleSets\",\n
        \    \"availabilityZones\": [\n      \"1\",\n      \"2\",\n      \"3\"\n     ],\n
        \    \"enableAutoScaling\": false,\n     \"provisioningState\": \"Succeeded\",\n
        \    \"powerState\": {\n      \"code\": \"Running\"\n     },\n     \"orchestratorVersion\":
        \"1.25.6\",\n     \"currentOrchestratorVersion\": \"1.25.6\",\n     \"enableNodePublicIP\":
        false,\n     \"mode\": \"System\",\n     \"enableEncryptionAtHost\": false,\n
        \    \"enableUltraSSD\": false,\n     \"osType\": \"Linux\",\n     \"osSKU\":
        \"Ubuntu\",\n     \"nodeImageVersion\": \"AKSUbuntu-2204gen2containerd-202304.20.0\",\n
        \    \"upgradeSettings\": {},\n     \"enableFIPS\": false\n    }\n   }\n  ]\n
        }"
=======
      string: "{\n  \"value\": [\n   {\n    \"id\": \"/subscriptions/00000000-0000-0000-0000-000000000000/resourcegroups/clitest000001/providers/Microsoft.ContainerService/managedClusters/cliakstest000001/agentPools/nodepool1\"\
        ,\n    \"name\": \"nodepool1\",\n    \"type\": \"Microsoft.ContainerService/managedClusters/agentPools\"\
        ,\n    \"properties\": {\n     \"count\": 3,\n     \"vmSize\": \"Standard_DS2_v2\"\
        ,\n     \"osDiskSizeGB\": 128,\n     \"osDiskType\": \"Managed\",\n     \"\
        kubeletDiskType\": \"OS\",\n     \"maxPods\": 110,\n     \"type\": \"VirtualMachineScaleSets\"\
        ,\n     \"availabilityZones\": [\n      \"1\",\n      \"2\",\n      \"3\"\n\
        \     ],\n     \"enableAutoScaling\": false,\n     \"provisioningState\":\
        \ \"Succeeded\",\n     \"powerState\": {\n      \"code\": \"Running\"\n  \
        \   },\n     \"orchestratorVersion\": \"1.25.6\",\n     \"currentOrchestratorVersion\"\
        : \"1.25.6\",\n     \"enableNodePublicIP\": false,\n     \"mode\": \"System\"\
        ,\n     \"enableEncryptionAtHost\": false,\n     \"enableUltraSSD\": false,\n\
        \     \"osType\": \"Linux\",\n     \"osSKU\": \"Ubuntu\",\n     \"nodeImageVersion\"\
        : \"AKSUbuntu-2204gen2containerd-202306.01.0\",\n     \"upgradeSettings\"\
        : {},\n     \"enableFIPS\": false\n    }\n   }\n  ]\n }"
>>>>>>> 27d920ec
    headers:
      cache-control:
      - no-cache
      content-length:
      - '1105'
      content-type:
      - application/json
      date:
<<<<<<< HEAD
      - Sat, 29 Apr 2023 09:19:32 GMT
=======
      - Wed, 14 Jun 2023 17:52:31 GMT
>>>>>>> 27d920ec
      expires:
      - '-1'
      pragma:
      - no-cache
      server:
      - nginx
      strict-transport-security:
      - max-age=31536000; includeSubDomains
      transfer-encoding:
      - chunked
      vary:
      - Accept-Encoding
      x-content-type-options:
      - nosniff
    status:
      code: 200
      message: OK
- request:
    body: '{"properties": {"count": 3, "vmSize": "Standard_DS2_v2", "osDiskSizeGB":
      0, "osType": "Linux", "enableAutoScaling": false, "scaleDownMode": "Delete",
      "type": "VirtualMachineScaleSets", "mode": "User", "upgradeSettings": {}, "availabilityZones":
      ["1", "2", "3"], "enableNodePublicIP": false, "scaleSetPriority": "Regular",
      "scaleSetEvictionPolicy": "Delete", "spotMaxPrice": -1.0, "nodeTaints": [],
      "enableEncryptionAtHost": false, "enableUltraSSD": false, "enableFIPS": false}}'
    headers:
      Accept:
      - application/json
      Accept-Encoding:
      - gzip, deflate
      CommandName:
      - aks nodepool add
      Connection:
      - keep-alive
      Content-Length:
      - '477'
      Content-Type:
      - application/json
      ParameterSetName:
      - --resource-group --cluster-name --name --node-count --zones
      User-Agent:
<<<<<<< HEAD
      - AZURECLI/2.48.1 azsdk-python-azure-mgmt-containerservice/22.1.0 Python/3.8.10
        (Linux-5.15.0-1033-azure-x86_64-with-glibc2.29)
=======
      - AZURECLI/2.49.0 azsdk-python-azure-mgmt-containerservice/23.0.0 Python/3.8.16
        (macOS-13.4-arm64-arm-64bit)
>>>>>>> 27d920ec
    method: PUT
    uri: https://management.azure.com/subscriptions/00000000-0000-0000-0000-000000000000/resourceGroups/clitest000001/providers/Microsoft.ContainerService/managedClusters/cliakstest000001/agentPools/nodepool2?api-version=2023-05-01
  response:
    body:
<<<<<<< HEAD
      string: "{\n  \"id\": \"/subscriptions/00000000-0000-0000-0000-000000000000/resourcegroups/clitest000001/providers/Microsoft.ContainerService/managedClusters/cliakstest000001/agentPools/nodepool2\",\n
        \ \"name\": \"nodepool2\",\n  \"type\": \"Microsoft.ContainerService/managedClusters/agentPools\",\n
        \ \"properties\": {\n   \"count\": 3,\n   \"vmSize\": \"Standard_DS2_v2\",\n
        \  \"osDiskSizeGB\": 128,\n   \"osDiskType\": \"Managed\",\n   \"kubeletDiskType\":
        \"OS\",\n   \"maxPods\": 110,\n   \"type\": \"VirtualMachineScaleSets\",\n
        \  \"availabilityZones\": [\n    \"1\",\n    \"2\",\n    \"3\"\n   ],\n   \"enableAutoScaling\":
        false,\n   \"scaleDownMode\": \"Delete\",\n   \"provisioningState\": \"Creating\",\n
        \  \"powerState\": {\n    \"code\": \"Running\"\n   },\n   \"orchestratorVersion\":
        \"1.25.6\",\n   \"currentOrchestratorVersion\": \"1.25.6\",\n   \"enableNodePublicIP\":
        false,\n   \"mode\": \"User\",\n   \"enableEncryptionAtHost\": false,\n   \"enableUltraSSD\":
        false,\n   \"osType\": \"Linux\",\n   \"osSKU\": \"Ubuntu\",\n   \"nodeImageVersion\":
        \"AKSUbuntu-2204gen2containerd-202304.20.0\",\n   \"upgradeSettings\": {},\n
        \  \"enableFIPS\": false\n  }\n }"
    headers:
      azure-asyncoperation:
      - https://management.azure.com/subscriptions/00000000-0000-0000-0000-000000000000/providers/Microsoft.ContainerService/locations/eastus/operations/687410bd-ef40-4609-ab5a-5341b874fcd4?api-version=2017-08-31
=======
      string: "{\n  \"id\": \"/subscriptions/00000000-0000-0000-0000-000000000000/resourcegroups/clitest000001/providers/Microsoft.ContainerService/managedClusters/cliakstest000001/agentPools/nodepool2\"\
        ,\n  \"name\": \"nodepool2\",\n  \"type\": \"Microsoft.ContainerService/managedClusters/agentPools\"\
        ,\n  \"properties\": {\n   \"count\": 3,\n   \"vmSize\": \"Standard_DS2_v2\"\
        ,\n   \"osDiskSizeGB\": 128,\n   \"osDiskType\": \"Managed\",\n   \"kubeletDiskType\"\
        : \"OS\",\n   \"maxPods\": 110,\n   \"type\": \"VirtualMachineScaleSets\"\
        ,\n   \"availabilityZones\": [\n    \"1\",\n    \"2\",\n    \"3\"\n   ],\n\
        \   \"enableAutoScaling\": false,\n   \"scaleDownMode\": \"Delete\",\n   \"\
        provisioningState\": \"Creating\",\n   \"powerState\": {\n    \"code\": \"\
        Running\"\n   },\n   \"orchestratorVersion\": \"1.25.6\",\n   \"currentOrchestratorVersion\"\
        : \"1.25.6\",\n   \"enableNodePublicIP\": false,\n   \"mode\": \"User\",\n\
        \   \"enableEncryptionAtHost\": false,\n   \"enableUltraSSD\": false,\n  \
        \ \"osType\": \"Linux\",\n   \"osSKU\": \"Ubuntu\",\n   \"nodeImageVersion\"\
        : \"AKSUbuntu-2204gen2containerd-202306.01.0\",\n   \"upgradeSettings\": {},\n\
        \   \"enableFIPS\": false\n  }\n }"
    headers:
      azure-asyncoperation:
      - https://management.azure.com/subscriptions/00000000-0000-0000-0000-000000000000/providers/Microsoft.ContainerService/locations/eastus/operations/91be4f62-dca7-4201-8be9-1e3fd498d8f0?api-version=2017-08-31
>>>>>>> 27d920ec
      cache-control:
      - no-cache
      content-length:
      - '1039'
      content-type:
      - application/json
      date:
<<<<<<< HEAD
      - Sat, 29 Apr 2023 09:19:38 GMT
=======
      - Wed, 14 Jun 2023 17:52:37 GMT
>>>>>>> 27d920ec
      expires:
      - '-1'
      pragma:
      - no-cache
      server:
      - nginx
      strict-transport-security:
      - max-age=31536000; includeSubDomains
      x-content-type-options:
      - nosniff
      x-ms-ratelimit-remaining-subscription-writes:
      - '1199'
    status:
      code: 201
      message: Created
- request:
    body: null
    headers:
      Accept:
      - '*/*'
      Accept-Encoding:
      - gzip, deflate
      CommandName:
      - aks nodepool add
      Connection:
      - keep-alive
      ParameterSetName:
      - --resource-group --cluster-name --name --node-count --zones
      User-Agent:
<<<<<<< HEAD
      - AZURECLI/2.48.1 azsdk-python-azure-mgmt-containerservice/22.1.0 Python/3.8.10
        (Linux-5.15.0-1033-azure-x86_64-with-glibc2.29)
    method: GET
    uri: https://management.azure.com/subscriptions/00000000-0000-0000-0000-000000000000/providers/Microsoft.ContainerService/locations/eastus/operations/687410bd-ef40-4609-ab5a-5341b874fcd4?api-version=2017-08-31
  response:
    body:
      string: "{\n  \"name\": \"bd107468-40ef-0946-ab5a-5341b874fcd4\",\n  \"status\":
        \"InProgress\",\n  \"startTime\": \"2023-04-29T09:19:38.3610272Z\"\n }"
    headers:
      cache-control:
      - no-cache
      content-length:
      - '126'
      content-type:
      - application/json
      date:
      - Sat, 29 Apr 2023 09:19:38 GMT
      expires:
      - '-1'
      pragma:
      - no-cache
      server:
      - nginx
      strict-transport-security:
      - max-age=31536000; includeSubDomains
      transfer-encoding:
      - chunked
      vary:
      - Accept-Encoding
      x-content-type-options:
      - nosniff
    status:
      code: 200
      message: OK
- request:
    body: null
    headers:
      Accept:
      - '*/*'
      Accept-Encoding:
      - gzip, deflate
      CommandName:
      - aks nodepool add
      Connection:
      - keep-alive
      ParameterSetName:
      - --resource-group --cluster-name --name --node-count --zones
      User-Agent:
      - AZURECLI/2.48.1 azsdk-python-azure-mgmt-containerservice/22.1.0 Python/3.8.10
        (Linux-5.15.0-1033-azure-x86_64-with-glibc2.29)
    method: GET
    uri: https://management.azure.com/subscriptions/00000000-0000-0000-0000-000000000000/providers/Microsoft.ContainerService/locations/eastus/operations/687410bd-ef40-4609-ab5a-5341b874fcd4?api-version=2017-08-31
  response:
    body:
      string: "{\n  \"name\": \"bd107468-40ef-0946-ab5a-5341b874fcd4\",\n  \"status\":
        \"InProgress\",\n  \"startTime\": \"2023-04-29T09:19:38.3610272Z\"\n }"
    headers:
      cache-control:
      - no-cache
      content-length:
      - '126'
      content-type:
      - application/json
      date:
      - Sat, 29 Apr 2023 09:20:08 GMT
      expires:
      - '-1'
      pragma:
      - no-cache
      server:
      - nginx
      strict-transport-security:
      - max-age=31536000; includeSubDomains
      transfer-encoding:
      - chunked
      vary:
      - Accept-Encoding
      x-content-type-options:
      - nosniff
    status:
      code: 200
      message: OK
- request:
    body: null
    headers:
      Accept:
      - '*/*'
      Accept-Encoding:
      - gzip, deflate
      CommandName:
      - aks nodepool add
      Connection:
      - keep-alive
      ParameterSetName:
      - --resource-group --cluster-name --name --node-count --zones
      User-Agent:
      - AZURECLI/2.48.1 azsdk-python-azure-mgmt-containerservice/22.1.0 Python/3.8.10
        (Linux-5.15.0-1033-azure-x86_64-with-glibc2.29)
    method: GET
    uri: https://management.azure.com/subscriptions/00000000-0000-0000-0000-000000000000/providers/Microsoft.ContainerService/locations/eastus/operations/687410bd-ef40-4609-ab5a-5341b874fcd4?api-version=2017-08-31
  response:
    body:
      string: "{\n  \"name\": \"bd107468-40ef-0946-ab5a-5341b874fcd4\",\n  \"status\":
        \"InProgress\",\n  \"startTime\": \"2023-04-29T09:19:38.3610272Z\"\n }"
    headers:
      cache-control:
      - no-cache
      content-length:
      - '126'
      content-type:
      - application/json
      date:
      - Sat, 29 Apr 2023 09:20:38 GMT
      expires:
      - '-1'
      pragma:
      - no-cache
      server:
      - nginx
      strict-transport-security:
      - max-age=31536000; includeSubDomains
      transfer-encoding:
      - chunked
      vary:
      - Accept-Encoding
      x-content-type-options:
      - nosniff
    status:
      code: 200
      message: OK
- request:
    body: null
    headers:
      Accept:
      - '*/*'
      Accept-Encoding:
      - gzip, deflate
      CommandName:
      - aks nodepool add
      Connection:
      - keep-alive
      ParameterSetName:
      - --resource-group --cluster-name --name --node-count --zones
      User-Agent:
      - AZURECLI/2.48.1 azsdk-python-azure-mgmt-containerservice/22.1.0 Python/3.8.10
        (Linux-5.15.0-1033-azure-x86_64-with-glibc2.29)
    method: GET
    uri: https://management.azure.com/subscriptions/00000000-0000-0000-0000-000000000000/providers/Microsoft.ContainerService/locations/eastus/operations/687410bd-ef40-4609-ab5a-5341b874fcd4?api-version=2017-08-31
  response:
    body:
      string: "{\n  \"name\": \"bd107468-40ef-0946-ab5a-5341b874fcd4\",\n  \"status\":
        \"InProgress\",\n  \"startTime\": \"2023-04-29T09:19:38.3610272Z\"\n }"
=======
      - AZURECLI/2.49.0 azsdk-python-azure-mgmt-containerservice/23.0.0 Python/3.8.16
        (macOS-13.4-arm64-arm-64bit)
    method: GET
    uri: https://management.azure.com/subscriptions/00000000-0000-0000-0000-000000000000/providers/Microsoft.ContainerService/locations/eastus/operations/91be4f62-dca7-4201-8be9-1e3fd498d8f0?api-version=2017-08-31
  response:
    body:
      string: "{\n  \"name\": \"624fbe91-a7dc-0142-8be9-1e3fd498d8f0\",\n  \"status\"\
        : \"InProgress\",\n  \"startTime\": \"2023-06-14T17:52:37.8072759Z\"\n }"
>>>>>>> 27d920ec
    headers:
      cache-control:
      - no-cache
      content-length:
      - '126'
      content-type:
      - application/json
      date:
<<<<<<< HEAD
      - Sat, 29 Apr 2023 09:21:08 GMT
=======
      - Wed, 14 Jun 2023 17:52:37 GMT
>>>>>>> 27d920ec
      expires:
      - '-1'
      pragma:
      - no-cache
      server:
      - nginx
      strict-transport-security:
      - max-age=31536000; includeSubDomains
      transfer-encoding:
      - chunked
      vary:
      - Accept-Encoding
      x-content-type-options:
      - nosniff
    status:
      code: 200
      message: OK
- request:
    body: null
    headers:
      Accept:
      - '*/*'
      Accept-Encoding:
      - gzip, deflate
      CommandName:
      - aks nodepool add
      Connection:
      - keep-alive
      ParameterSetName:
      - --resource-group --cluster-name --name --node-count --zones
      User-Agent:
<<<<<<< HEAD
      - AZURECLI/2.48.1 azsdk-python-azure-mgmt-containerservice/22.1.0 Python/3.8.10
        (Linux-5.15.0-1033-azure-x86_64-with-glibc2.29)
    method: GET
    uri: https://management.azure.com/subscriptions/00000000-0000-0000-0000-000000000000/providers/Microsoft.ContainerService/locations/eastus/operations/687410bd-ef40-4609-ab5a-5341b874fcd4?api-version=2017-08-31
  response:
    body:
      string: "{\n  \"name\": \"bd107468-40ef-0946-ab5a-5341b874fcd4\",\n  \"status\":
        \"InProgress\",\n  \"startTime\": \"2023-04-29T09:19:38.3610272Z\"\n }"
=======
      - AZURECLI/2.49.0 azsdk-python-azure-mgmt-containerservice/23.0.0 Python/3.8.16
        (macOS-13.4-arm64-arm-64bit)
    method: GET
    uri: https://management.azure.com/subscriptions/00000000-0000-0000-0000-000000000000/providers/Microsoft.ContainerService/locations/eastus/operations/91be4f62-dca7-4201-8be9-1e3fd498d8f0?api-version=2017-08-31
  response:
    body:
      string: "{\n  \"name\": \"624fbe91-a7dc-0142-8be9-1e3fd498d8f0\",\n  \"status\"\
        : \"InProgress\",\n  \"startTime\": \"2023-06-14T17:52:37.8072759Z\"\n }"
>>>>>>> 27d920ec
    headers:
      cache-control:
      - no-cache
      content-length:
      - '126'
      content-type:
      - application/json
      date:
<<<<<<< HEAD
      - Sat, 29 Apr 2023 09:21:38 GMT
=======
      - Wed, 14 Jun 2023 17:53:07 GMT
>>>>>>> 27d920ec
      expires:
      - '-1'
      pragma:
      - no-cache
      server:
      - nginx
      strict-transport-security:
      - max-age=31536000; includeSubDomains
      transfer-encoding:
      - chunked
      vary:
      - Accept-Encoding
      x-content-type-options:
      - nosniff
    status:
      code: 200
      message: OK
- request:
    body: null
    headers:
      Accept:
      - '*/*'
      Accept-Encoding:
      - gzip, deflate
      CommandName:
      - aks nodepool add
      Connection:
      - keep-alive
      ParameterSetName:
      - --resource-group --cluster-name --name --node-count --zones
      User-Agent:
<<<<<<< HEAD
      - AZURECLI/2.48.1 azsdk-python-azure-mgmt-containerservice/22.1.0 Python/3.8.10
        (Linux-5.15.0-1033-azure-x86_64-with-glibc2.29)
    method: GET
    uri: https://management.azure.com/subscriptions/00000000-0000-0000-0000-000000000000/providers/Microsoft.ContainerService/locations/eastus/operations/687410bd-ef40-4609-ab5a-5341b874fcd4?api-version=2017-08-31
  response:
    body:
      string: "{\n  \"name\": \"bd107468-40ef-0946-ab5a-5341b874fcd4\",\n  \"status\":
        \"InProgress\",\n  \"startTime\": \"2023-04-29T09:19:38.3610272Z\"\n }"
=======
      - AZURECLI/2.49.0 azsdk-python-azure-mgmt-containerservice/23.0.0 Python/3.8.16
        (macOS-13.4-arm64-arm-64bit)
    method: GET
    uri: https://management.azure.com/subscriptions/00000000-0000-0000-0000-000000000000/providers/Microsoft.ContainerService/locations/eastus/operations/91be4f62-dca7-4201-8be9-1e3fd498d8f0?api-version=2017-08-31
  response:
    body:
      string: "{\n  \"name\": \"624fbe91-a7dc-0142-8be9-1e3fd498d8f0\",\n  \"status\"\
        : \"InProgress\",\n  \"startTime\": \"2023-06-14T17:52:37.8072759Z\"\n }"
>>>>>>> 27d920ec
    headers:
      cache-control:
      - no-cache
      content-length:
      - '126'
      content-type:
      - application/json
      date:
<<<<<<< HEAD
      - Sat, 29 Apr 2023 09:22:09 GMT
=======
      - Wed, 14 Jun 2023 17:53:37 GMT
>>>>>>> 27d920ec
      expires:
      - '-1'
      pragma:
      - no-cache
      server:
      - nginx
      strict-transport-security:
      - max-age=31536000; includeSubDomains
      transfer-encoding:
      - chunked
      vary:
      - Accept-Encoding
      x-content-type-options:
      - nosniff
    status:
      code: 200
      message: OK
- request:
    body: null
    headers:
      Accept:
      - '*/*'
      Accept-Encoding:
      - gzip, deflate
      CommandName:
      - aks nodepool add
      Connection:
      - keep-alive
      ParameterSetName:
      - --resource-group --cluster-name --name --node-count --zones
      User-Agent:
<<<<<<< HEAD
      - AZURECLI/2.48.1 azsdk-python-azure-mgmt-containerservice/22.1.0 Python/3.8.10
        (Linux-5.15.0-1033-azure-x86_64-with-glibc2.29)
    method: GET
    uri: https://management.azure.com/subscriptions/00000000-0000-0000-0000-000000000000/providers/Microsoft.ContainerService/locations/eastus/operations/687410bd-ef40-4609-ab5a-5341b874fcd4?api-version=2017-08-31
  response:
    body:
      string: "{\n  \"name\": \"bd107468-40ef-0946-ab5a-5341b874fcd4\",\n  \"status\":
        \"InProgress\",\n  \"startTime\": \"2023-04-29T09:19:38.3610272Z\"\n }"
=======
      - AZURECLI/2.49.0 azsdk-python-azure-mgmt-containerservice/23.0.0 Python/3.8.16
        (macOS-13.4-arm64-arm-64bit)
    method: GET
    uri: https://management.azure.com/subscriptions/00000000-0000-0000-0000-000000000000/providers/Microsoft.ContainerService/locations/eastus/operations/91be4f62-dca7-4201-8be9-1e3fd498d8f0?api-version=2017-08-31
  response:
    body:
      string: "{\n  \"name\": \"624fbe91-a7dc-0142-8be9-1e3fd498d8f0\",\n  \"status\"\
        : \"InProgress\",\n  \"startTime\": \"2023-06-14T17:52:37.8072759Z\"\n }"
>>>>>>> 27d920ec
    headers:
      cache-control:
      - no-cache
      content-length:
      - '126'
      content-type:
      - application/json
      date:
<<<<<<< HEAD
      - Sat, 29 Apr 2023 09:22:39 GMT
=======
      - Wed, 14 Jun 2023 17:54:08 GMT
>>>>>>> 27d920ec
      expires:
      - '-1'
      pragma:
      - no-cache
      server:
      - nginx
      strict-transport-security:
      - max-age=31536000; includeSubDomains
      transfer-encoding:
      - chunked
      vary:
      - Accept-Encoding
      x-content-type-options:
      - nosniff
    status:
      code: 200
      message: OK
- request:
    body: null
    headers:
      Accept:
      - '*/*'
      Accept-Encoding:
      - gzip, deflate
      CommandName:
      - aks nodepool add
      Connection:
      - keep-alive
      ParameterSetName:
      - --resource-group --cluster-name --name --node-count --zones
      User-Agent:
<<<<<<< HEAD
      - AZURECLI/2.48.1 azsdk-python-azure-mgmt-containerservice/22.1.0 Python/3.8.10
        (Linux-5.15.0-1033-azure-x86_64-with-glibc2.29)
    method: GET
    uri: https://management.azure.com/subscriptions/00000000-0000-0000-0000-000000000000/providers/Microsoft.ContainerService/locations/eastus/operations/687410bd-ef40-4609-ab5a-5341b874fcd4?api-version=2017-08-31
  response:
    body:
      string: "{\n  \"name\": \"bd107468-40ef-0946-ab5a-5341b874fcd4\",\n  \"status\":
        \"InProgress\",\n  \"startTime\": \"2023-04-29T09:19:38.3610272Z\"\n }"
=======
      - AZURECLI/2.49.0 azsdk-python-azure-mgmt-containerservice/23.0.0 Python/3.8.16
        (macOS-13.4-arm64-arm-64bit)
    method: GET
    uri: https://management.azure.com/subscriptions/00000000-0000-0000-0000-000000000000/providers/Microsoft.ContainerService/locations/eastus/operations/91be4f62-dca7-4201-8be9-1e3fd498d8f0?api-version=2017-08-31
  response:
    body:
      string: "{\n  \"name\": \"624fbe91-a7dc-0142-8be9-1e3fd498d8f0\",\n  \"status\"\
        : \"InProgress\",\n  \"startTime\": \"2023-06-14T17:52:37.8072759Z\"\n }"
>>>>>>> 27d920ec
    headers:
      cache-control:
      - no-cache
      content-length:
      - '126'
      content-type:
      - application/json
      date:
<<<<<<< HEAD
      - Sat, 29 Apr 2023 09:23:09 GMT
=======
      - Wed, 14 Jun 2023 17:54:38 GMT
>>>>>>> 27d920ec
      expires:
      - '-1'
      pragma:
      - no-cache
      server:
      - nginx
      strict-transport-security:
      - max-age=31536000; includeSubDomains
      transfer-encoding:
      - chunked
      vary:
      - Accept-Encoding
      x-content-type-options:
      - nosniff
    status:
      code: 200
      message: OK
- request:
    body: null
    headers:
      Accept:
      - '*/*'
      Accept-Encoding:
      - gzip, deflate
      CommandName:
      - aks nodepool add
      Connection:
      - keep-alive
      ParameterSetName:
      - --resource-group --cluster-name --name --node-count --zones
      User-Agent:
<<<<<<< HEAD
      - AZURECLI/2.48.1 azsdk-python-azure-mgmt-containerservice/22.1.0 Python/3.8.10
        (Linux-5.15.0-1033-azure-x86_64-with-glibc2.29)
    method: GET
    uri: https://management.azure.com/subscriptions/00000000-0000-0000-0000-000000000000/providers/Microsoft.ContainerService/locations/eastus/operations/687410bd-ef40-4609-ab5a-5341b874fcd4?api-version=2017-08-31
  response:
    body:
      string: "{\n  \"name\": \"bd107468-40ef-0946-ab5a-5341b874fcd4\",\n  \"status\":
        \"Succeeded\",\n  \"startTime\": \"2023-04-29T09:19:38.3610272Z\",\n  \"endTime\":
        \"2023-04-29T09:23:14.8147704Z\"\n }"
=======
      - AZURECLI/2.49.0 azsdk-python-azure-mgmt-containerservice/23.0.0 Python/3.8.16
        (macOS-13.4-arm64-arm-64bit)
    method: GET
    uri: https://management.azure.com/subscriptions/00000000-0000-0000-0000-000000000000/providers/Microsoft.ContainerService/locations/eastus/operations/91be4f62-dca7-4201-8be9-1e3fd498d8f0?api-version=2017-08-31
  response:
    body:
      string: "{\n  \"name\": \"624fbe91-a7dc-0142-8be9-1e3fd498d8f0\",\n  \"status\"\
        : \"InProgress\",\n  \"startTime\": \"2023-06-14T17:52:37.8072759Z\"\n }"
    headers:
      cache-control:
      - no-cache
      content-length:
      - '126'
      content-type:
      - application/json
      date:
      - Wed, 14 Jun 2023 17:55:08 GMT
      expires:
      - '-1'
      pragma:
      - no-cache
      server:
      - nginx
      strict-transport-security:
      - max-age=31536000; includeSubDomains
      transfer-encoding:
      - chunked
      vary:
      - Accept-Encoding
      x-content-type-options:
      - nosniff
    status:
      code: 200
      message: OK
- request:
    body: null
    headers:
      Accept:
      - '*/*'
      Accept-Encoding:
      - gzip, deflate
      CommandName:
      - aks nodepool add
      Connection:
      - keep-alive
      ParameterSetName:
      - --resource-group --cluster-name --name --node-count --zones
      User-Agent:
      - AZURECLI/2.49.0 azsdk-python-azure-mgmt-containerservice/23.0.0 Python/3.8.16
        (macOS-13.4-arm64-arm-64bit)
    method: GET
    uri: https://management.azure.com/subscriptions/00000000-0000-0000-0000-000000000000/providers/Microsoft.ContainerService/locations/eastus/operations/91be4f62-dca7-4201-8be9-1e3fd498d8f0?api-version=2017-08-31
  response:
    body:
      string: "{\n  \"name\": \"624fbe91-a7dc-0142-8be9-1e3fd498d8f0\",\n  \"status\"\
        : \"InProgress\",\n  \"startTime\": \"2023-06-14T17:52:37.8072759Z\"\n }"
    headers:
      cache-control:
      - no-cache
      content-length:
      - '126'
      content-type:
      - application/json
      date:
      - Wed, 14 Jun 2023 17:55:38 GMT
      expires:
      - '-1'
      pragma:
      - no-cache
      server:
      - nginx
      strict-transport-security:
      - max-age=31536000; includeSubDomains
      transfer-encoding:
      - chunked
      vary:
      - Accept-Encoding
      x-content-type-options:
      - nosniff
    status:
      code: 200
      message: OK
- request:
    body: null
    headers:
      Accept:
      - '*/*'
      Accept-Encoding:
      - gzip, deflate
      CommandName:
      - aks nodepool add
      Connection:
      - keep-alive
      ParameterSetName:
      - --resource-group --cluster-name --name --node-count --zones
      User-Agent:
      - AZURECLI/2.49.0 azsdk-python-azure-mgmt-containerservice/23.0.0 Python/3.8.16
        (macOS-13.4-arm64-arm-64bit)
    method: GET
    uri: https://management.azure.com/subscriptions/00000000-0000-0000-0000-000000000000/providers/Microsoft.ContainerService/locations/eastus/operations/91be4f62-dca7-4201-8be9-1e3fd498d8f0?api-version=2017-08-31
  response:
    body:
      string: "{\n  \"name\": \"624fbe91-a7dc-0142-8be9-1e3fd498d8f0\",\n  \"status\"\
        : \"Succeeded\",\n  \"startTime\": \"2023-06-14T17:52:37.8072759Z\",\n  \"\
        endTime\": \"2023-06-14T17:55:47.0993354Z\"\n }"
>>>>>>> 27d920ec
    headers:
      cache-control:
      - no-cache
      content-length:
      - '170'
      content-type:
      - application/json
      date:
<<<<<<< HEAD
      - Sat, 29 Apr 2023 09:23:39 GMT
=======
      - Wed, 14 Jun 2023 17:56:08 GMT
>>>>>>> 27d920ec
      expires:
      - '-1'
      pragma:
      - no-cache
      server:
      - nginx
      strict-transport-security:
      - max-age=31536000; includeSubDomains
      transfer-encoding:
      - chunked
      vary:
      - Accept-Encoding
      x-content-type-options:
      - nosniff
    status:
      code: 200
      message: OK
- request:
    body: null
    headers:
      Accept:
      - '*/*'
      Accept-Encoding:
      - gzip, deflate
      CommandName:
      - aks nodepool add
      Connection:
      - keep-alive
      ParameterSetName:
      - --resource-group --cluster-name --name --node-count --zones
      User-Agent:
<<<<<<< HEAD
      - AZURECLI/2.48.1 azsdk-python-azure-mgmt-containerservice/22.1.0 Python/3.8.10
        (Linux-5.15.0-1033-azure-x86_64-with-glibc2.29)
=======
      - AZURECLI/2.49.0 azsdk-python-azure-mgmt-containerservice/23.0.0 Python/3.8.16
        (macOS-13.4-arm64-arm-64bit)
>>>>>>> 27d920ec
    method: GET
    uri: https://management.azure.com/subscriptions/00000000-0000-0000-0000-000000000000/resourceGroups/clitest000001/providers/Microsoft.ContainerService/managedClusters/cliakstest000001/agentPools/nodepool2?api-version=2023-05-01
  response:
    body:
<<<<<<< HEAD
      string: "{\n  \"id\": \"/subscriptions/00000000-0000-0000-0000-000000000000/resourcegroups/clitest000001/providers/Microsoft.ContainerService/managedClusters/cliakstest000001/agentPools/nodepool2\",\n
        \ \"name\": \"nodepool2\",\n  \"type\": \"Microsoft.ContainerService/managedClusters/agentPools\",\n
        \ \"properties\": {\n   \"count\": 3,\n   \"vmSize\": \"Standard_DS2_v2\",\n
        \  \"osDiskSizeGB\": 128,\n   \"osDiskType\": \"Managed\",\n   \"kubeletDiskType\":
        \"OS\",\n   \"maxPods\": 110,\n   \"type\": \"VirtualMachineScaleSets\",\n
        \  \"availabilityZones\": [\n    \"1\",\n    \"2\",\n    \"3\"\n   ],\n   \"enableAutoScaling\":
        false,\n   \"scaleDownMode\": \"Delete\",\n   \"provisioningState\": \"Succeeded\",\n
        \  \"powerState\": {\n    \"code\": \"Running\"\n   },\n   \"orchestratorVersion\":
        \"1.25.6\",\n   \"currentOrchestratorVersion\": \"1.25.6\",\n   \"enableNodePublicIP\":
        false,\n   \"mode\": \"User\",\n   \"enableEncryptionAtHost\": false,\n   \"enableUltraSSD\":
        false,\n   \"osType\": \"Linux\",\n   \"osSKU\": \"Ubuntu\",\n   \"nodeImageVersion\":
        \"AKSUbuntu-2204gen2containerd-202304.20.0\",\n   \"upgradeSettings\": {},\n
        \  \"enableFIPS\": false\n  }\n }"
=======
      string: "{\n  \"id\": \"/subscriptions/00000000-0000-0000-0000-000000000000/resourcegroups/clitest000001/providers/Microsoft.ContainerService/managedClusters/cliakstest000001/agentPools/nodepool2\"\
        ,\n  \"name\": \"nodepool2\",\n  \"type\": \"Microsoft.ContainerService/managedClusters/agentPools\"\
        ,\n  \"properties\": {\n   \"count\": 3,\n   \"vmSize\": \"Standard_DS2_v2\"\
        ,\n   \"osDiskSizeGB\": 128,\n   \"osDiskType\": \"Managed\",\n   \"kubeletDiskType\"\
        : \"OS\",\n   \"maxPods\": 110,\n   \"type\": \"VirtualMachineScaleSets\"\
        ,\n   \"availabilityZones\": [\n    \"1\",\n    \"2\",\n    \"3\"\n   ],\n\
        \   \"enableAutoScaling\": false,\n   \"scaleDownMode\": \"Delete\",\n   \"\
        provisioningState\": \"Succeeded\",\n   \"powerState\": {\n    \"code\": \"\
        Running\"\n   },\n   \"orchestratorVersion\": \"1.25.6\",\n   \"currentOrchestratorVersion\"\
        : \"1.25.6\",\n   \"enableNodePublicIP\": false,\n   \"mode\": \"User\",\n\
        \   \"enableEncryptionAtHost\": false,\n   \"enableUltraSSD\": false,\n  \
        \ \"osType\": \"Linux\",\n   \"osSKU\": \"Ubuntu\",\n   \"nodeImageVersion\"\
        : \"AKSUbuntu-2204gen2containerd-202306.01.0\",\n   \"upgradeSettings\": {},\n\
        \   \"enableFIPS\": false\n  }\n }"
>>>>>>> 27d920ec
    headers:
      cache-control:
      - no-cache
      content-length:
      - '1040'
      content-type:
      - application/json
      date:
<<<<<<< HEAD
      - Sat, 29 Apr 2023 09:23:40 GMT
=======
      - Wed, 14 Jun 2023 17:56:08 GMT
>>>>>>> 27d920ec
      expires:
      - '-1'
      pragma:
      - no-cache
      server:
      - nginx
      strict-transport-security:
      - max-age=31536000; includeSubDomains
      transfer-encoding:
      - chunked
      vary:
      - Accept-Encoding
      x-content-type-options:
      - nosniff
    status:
      code: 200
      message: OK
- request:
    body: null
    headers:
      Accept:
      - application/json
      Accept-Encoding:
      - gzip, deflate
      CommandName:
      - aks delete
      Connection:
      - keep-alive
      Content-Length:
      - '0'
      ParameterSetName:
      - -g -n --yes --no-wait
      User-Agent:
<<<<<<< HEAD
      - AZURECLI/2.48.1 azsdk-python-azure-mgmt-containerservice/22.1.0 Python/3.8.10
        (Linux-5.15.0-1033-azure-x86_64-with-glibc2.29)
=======
      - AZURECLI/2.49.0 azsdk-python-azure-mgmt-containerservice/23.0.0 Python/3.8.16
        (macOS-13.4-arm64-arm-64bit)
>>>>>>> 27d920ec
    method: DELETE
    uri: https://management.azure.com/subscriptions/00000000-0000-0000-0000-000000000000/resourceGroups/clitest000001/providers/Microsoft.ContainerService/managedClusters/cliakstest000001?api-version=2023-05-01
  response:
    body:
      string: ''
    headers:
      azure-asyncoperation:
<<<<<<< HEAD
      - https://management.azure.com/subscriptions/00000000-0000-0000-0000-000000000000/providers/Microsoft.ContainerService/locations/eastus/operations/11b25aad-96e5-4d8e-be6f-9c8999daba06?api-version=2017-08-31
=======
      - https://management.azure.com/subscriptions/00000000-0000-0000-0000-000000000000/providers/Microsoft.ContainerService/locations/eastus/operations/638e5cc4-f25f-4be4-9055-38a8f097e426?api-version=2017-08-31
>>>>>>> 27d920ec
      cache-control:
      - no-cache
      content-length:
      - '0'
      date:
<<<<<<< HEAD
      - Sat, 29 Apr 2023 09:23:41 GMT
      expires:
      - '-1'
      location:
      - https://management.azure.com/subscriptions/00000000-0000-0000-0000-000000000000/providers/Microsoft.ContainerService/locations/eastus/operationresults/11b25aad-96e5-4d8e-be6f-9c8999daba06?api-version=2017-08-31
=======
      - Wed, 14 Jun 2023 17:56:13 GMT
      expires:
      - '-1'
      location:
      - https://management.azure.com/subscriptions/00000000-0000-0000-0000-000000000000/providers/Microsoft.ContainerService/locations/eastus/operationresults/638e5cc4-f25f-4be4-9055-38a8f097e426?api-version=2017-08-31
>>>>>>> 27d920ec
      pragma:
      - no-cache
      server:
      - nginx
      strict-transport-security:
      - max-age=31536000; includeSubDomains
      x-content-type-options:
      - nosniff
      x-ms-ratelimit-remaining-subscription-deletes:
      - '14998'
    status:
      code: 202
      message: Accepted
version: 1<|MERGE_RESOLUTION|>--- conflicted
+++ resolved
@@ -14,13 +14,8 @@
       - --resource-group --name --location --dns-name-prefix --node-count --ssh-key-value
         --zones
       User-Agent:
-<<<<<<< HEAD
-      - AZURECLI/2.48.1 azsdk-python-azure-mgmt-containerservice/22.1.0 Python/3.8.10
-        (Linux-5.15.0-1033-azure-x86_64-with-glibc2.29)
-=======
-      - AZURECLI/2.49.0 azsdk-python-azure-mgmt-containerservice/23.0.0 Python/3.8.16
-        (macOS-13.4-arm64-arm-64bit)
->>>>>>> 27d920ec
+      - AZURECLI/2.49.0 azsdk-python-azure-mgmt-containerservice/23.0.0 Python/3.8.16
+        (macOS-13.4-arm64-arm-64bit)
     method: GET
     uri: https://management.azure.com/subscriptions/00000000-0000-0000-0000-000000000000/resourceGroups/clitest000001/providers/Microsoft.ContainerService/managedClusters/cliakstest000001?api-version=2023-05-01
   response:
@@ -36,11 +31,7 @@
       content-type:
       - application/json; charset=utf-8
       date:
-<<<<<<< HEAD
-      - Sat, 29 Apr 2023 09:13:50 GMT
-=======
       - Wed, 14 Jun 2023 17:46:27 GMT
->>>>>>> 27d920ec
       expires:
       - '-1'
       pragma:
@@ -64,20 +55,11 @@
       "Delete", "spotMaxPrice": -1.0, "nodeTaints": [], "enableEncryptionAtHost":
       false, "enableUltraSSD": false, "enableFIPS": false, "name": "nodepool1"}],
       "linuxProfile": {"adminUsername": "azureuser", "ssh": {"publicKeys": [{"keyData":
-<<<<<<< HEAD
-      "ssh-rsa AAAAB3NzaC1yc2EAAAADAQABAAABAQCvBk9v4/Qo7XJWIY7AItmm8ohKhV9Y2z/SA5RKWk4BUCpK4ElHu8ia+QREfb7nmO5LtydRi7glVKNjUWUeaSC1PTmk2Z421whqvLRgF6XquFUcEC+VZG54EiS7j6hc2G3Af76vCZQQIQ7fKB8gngJXVb4QjbKVkoORamBKaSQ5MoAPF9GeSPfDesETM/jcE60BguHKjSTXhfsvgs6/iuUSPQ7duXwFtlpQy8WwA6ymGj4ehF0y8NXP6fjEajHDhPjPDkyuKBFTScflrLRryURmRyyICLt40vd+gaiyYCmREJxZNT/7J1pKmlpLNJejqDgXJ97xeyv4flTL7XRSgWV5
-      azcli_aks_live_test@example.com\n"}]}}, "addonProfiles": {}, "enableRBAC": true,
-      "networkProfile": {"networkPlugin": "kubenet", "podCidr": "10.244.0.0/16", "serviceCidr":
-      "10.0.0.0/16", "dnsServiceIP": "10.0.0.10", "dockerBridgeCidr": "172.17.0.1/16",
-      "outboundType": "loadBalancer", "loadBalancerSku": "standard"}, "disableLocalAccounts":
-      false, "storageProfile": {}}}'
-=======
       "ssh-rsa AAAAB3NzaC1yc2EAAAADAQABAAACAQCbIg1guRHbI0lV11wWDt1r2cUdcNd27CJsg+SfgC7miZeubtwUhbsPdhMQsfDyhOWHq1+ZL0M+nJZV63d/1dhmhtgyOqejUwrPlzKhydsbrsdUor+JmNJDdW01v7BXHyuymT8G4s09jCasNOwiufbP/qp72ruu0bIA1nySsvlf9pCQAuFkAnVnf/rFhUlOkhtRpwcq8SUNY2zRHR/EKb/4NWY1JzR4sa3q2fWIJdrrX0DvLoa5g9bIEd4Df79ba7v+yiUBOS0zT2ll+z4g9izHK3EO5d8hL4jYxcjKs+wcslSYRWrascfscLgMlMGh0CdKeNTDjHpGPncaf3Z+FwwwjWeuiNBxv7bJo13/8B/098KlVDl4GZqsoBCEjPyJfV6hO0y/LkRGkk7oHWKgeWAfKtfLItRp00eZ4fcJNK9kCaSMmEugoZWcI7NGbZXzqFWqbpRI7NcDP9+WIQ+i9U5vqWsqd/zng4kbuAJ6UuKqIzB0upYrLShfQE3SAck8oaLhJqqq56VfDuASNpJKidV+zq27HfSBmbXnkR/5AK337dc3MXKJypoK/QPMLKUAP5XLPbs+NddJQV7EZXd29DLgp+fRIg3edpKdO7ZErWhv7d+3Kws+e1Y+ypmR2WIVSwVyBEUfgv2C8Ts9gnTF4pNcEY/S2aBicz5Ew2+jdyGNQQ==
       test@example.com\n"}]}}, "addonProfiles": {}, "enableRBAC": true, "networkProfile":
       {"networkPlugin": "kubenet", "podCidr": "10.244.0.0/16", "serviceCidr": "10.0.0.0/16",
       "dnsServiceIP": "10.0.0.10", "outboundType": "loadBalancer", "loadBalancerSku":
       "standard"}, "disableLocalAccounts": false, "storageProfile": {}}}'
->>>>>>> 27d920ec
     headers:
       Accept:
       - application/json
@@ -95,69 +77,12 @@
       - --resource-group --name --location --dns-name-prefix --node-count --ssh-key-value
         --zones
       User-Agent:
-<<<<<<< HEAD
-      - AZURECLI/2.48.1 azsdk-python-azure-mgmt-containerservice/22.1.0 Python/3.8.10
-        (Linux-5.15.0-1033-azure-x86_64-with-glibc2.29)
-=======
-      - AZURECLI/2.49.0 azsdk-python-azure-mgmt-containerservice/23.0.0 Python/3.8.16
-        (macOS-13.4-arm64-arm-64bit)
->>>>>>> 27d920ec
+      - AZURECLI/2.49.0 azsdk-python-azure-mgmt-containerservice/23.0.0 Python/3.8.16
+        (macOS-13.4-arm64-arm-64bit)
     method: PUT
     uri: https://management.azure.com/subscriptions/00000000-0000-0000-0000-000000000000/resourceGroups/clitest000001/providers/Microsoft.ContainerService/managedClusters/cliakstest000001?api-version=2023-05-01
   response:
     body:
-<<<<<<< HEAD
-      string: "{\n  \"id\": \"/subscriptions/00000000-0000-0000-0000-000000000000/resourcegroups/clitest000001/providers/Microsoft.ContainerService/managedClusters/cliakstest000001\",\n
-        \ \"location\": \"eastus\",\n  \"name\": \"cliakstest000001\",\n  \"type\":
-        \"Microsoft.ContainerService/ManagedClusters\",\n  \"properties\": {\n   \"provisioningState\":
-        \"Creating\",\n   \"powerState\": {\n    \"code\": \"Running\"\n   },\n   \"kubernetesVersion\":
-        \"1.25.6\",\n   \"currentKubernetesVersion\": \"1.25.6\",\n   \"dnsPrefix\":
-        \"cliaksdns000002\",\n   \"fqdn\": \"cliaksdns000002-4m5553k6.hcp.eastus.azmk8s.io\",\n
-        \  \"azurePortalFQDN\": \"cliaksdns000002-4m5553k6.portal.hcp.eastus.azmk8s.io\",\n
-        \  \"agentPoolProfiles\": [\n    {\n     \"name\": \"nodepool1\",\n     \"count\":
-        3,\n     \"vmSize\": \"Standard_DS2_v2\",\n     \"osDiskSizeGB\": 128,\n     \"osDiskType\":
-        \"Managed\",\n     \"kubeletDiskType\": \"OS\",\n     \"maxPods\": 110,\n
-        \    \"type\": \"VirtualMachineScaleSets\",\n     \"availabilityZones\": [\n
-        \     \"1\",\n      \"2\",\n      \"3\"\n     ],\n     \"enableAutoScaling\":
-        false,\n     \"provisioningState\": \"Creating\",\n     \"powerState\": {\n
-        \     \"code\": \"Running\"\n     },\n     \"orchestratorVersion\": \"1.25.6\",\n
-        \    \"currentOrchestratorVersion\": \"1.25.6\",\n     \"enableNodePublicIP\":
-        false,\n     \"mode\": \"System\",\n     \"enableEncryptionAtHost\": false,\n
-        \    \"enableUltraSSD\": false,\n     \"osType\": \"Linux\",\n     \"osSKU\":
-        \"Ubuntu\",\n     \"nodeImageVersion\": \"AKSUbuntu-2204gen2containerd-202304.20.0\",\n
-        \    \"upgradeSettings\": {},\n     \"enableFIPS\": false\n    }\n   ],\n
-        \  \"linuxProfile\": {\n    \"adminUsername\": \"azureuser\",\n    \"ssh\":
-        {\n     \"publicKeys\": [\n      {\n       \"keyData\": \"ssh-rsa AAAAB3NzaC1yc2EAAAADAQABAAABAQCvBk9v4/Qo7XJWIY7AItmm8ohKhV9Y2z/SA5RKWk4BUCpK4ElHu8ia+QREfb7nmO5LtydRi7glVKNjUWUeaSC1PTmk2Z421whqvLRgF6XquFUcEC+VZG54EiS7j6hc2G3Af76vCZQQIQ7fKB8gngJXVb4QjbKVkoORamBKaSQ5MoAPF9GeSPfDesETM/jcE60BguHKjSTXhfsvgs6/iuUSPQ7duXwFtlpQy8WwA6ymGj4ehF0y8NXP6fjEajHDhPjPDkyuKBFTScflrLRryURmRyyICLt40vd+gaiyYCmREJxZNT/7J1pKmlpLNJejqDgXJ97xeyv4flTL7XRSgWV5
-        azcli_aks_live_test@example.com\\n\"\n      }\n     ]\n    }\n   },\n   \"servicePrincipalProfile\":
-        {\n    \"clientId\":\"00000000-0000-0000-0000-000000000001\"\n   },\n   \"nodeResourceGroup\":
-        \"MC_clitest000001_cliakstest000001_eastus\",\n   \"enableRBAC\": true,\n
-        \  \"enableLTS\": \"KubernetesOfficial\",\n   \"networkProfile\": {\n    \"networkPlugin\":
-        \"kubenet\",\n    \"loadBalancerSku\": \"standard\",\n    \"loadBalancerProfile\":
-        {\n     \"managedOutboundIPs\": {\n      \"count\": 1\n     }\n    },\n    \"podCidr\":
-        \"10.244.0.0/16\",\n    \"serviceCidr\": \"10.0.0.0/16\",\n    \"dnsServiceIP\":
-        \"10.0.0.10\",\n    \"dockerBridgeCidr\": \"172.17.0.1/16\",\n    \"outboundType\":
-        \"loadBalancer\",\n    \"podCidrs\": [\n     \"10.244.0.0/16\"\n    ],\n    \"serviceCidrs\":
-        [\n     \"10.0.0.0/16\"\n    ],\n    \"ipFamilies\": [\n     \"IPv4\"\n    ]\n
-        \  },\n   \"maxAgentPools\": 100,\n   \"disableLocalAccounts\": false,\n   \"securityProfile\":
-        {},\n   \"storageProfile\": {\n    \"diskCSIDriver\": {\n     \"enabled\":
-        true\n    },\n    \"fileCSIDriver\": {\n     \"enabled\": true\n    },\n    \"snapshotController\":
-        {\n     \"enabled\": true\n    }\n   },\n   \"oidcIssuerProfile\": {\n    \"enabled\":
-        false\n   },\n   \"workloadAutoScalerProfile\": {}\n  },\n  \"identity\":
-        {\n   \"type\": \"SystemAssigned\",\n   \"principalId\":\"00000000-0000-0000-0000-000000000001\",\n
-        \  \"tenantId\": \"72f988bf-86f1-41af-91ab-2d7cd011db47\"\n  },\n  \"sku\":
-        {\n   \"name\": \"Base\",\n   \"tier\": \"Free\"\n  }\n }"
-    headers:
-      azure-asyncoperation:
-      - https://management.azure.com/subscriptions/00000000-0000-0000-0000-000000000000/providers/Microsoft.ContainerService/locations/eastus/operations/033ab225-532c-49b2-aec4-6ae03b9cba73?api-version=2017-08-31
-      cache-control:
-      - no-cache
-      content-length:
-      - '3313'
-      content-type:
-      - application/json
-      date:
-      - Sat, 29 Apr 2023 09:13:56 GMT
-=======
       string: "{\n  \"id\": \"/subscriptions/00000000-0000-0000-0000-000000000000/resourcegroups/clitest000001/providers/Microsoft.ContainerService/managedClusters/cliakstest000001\"\
         ,\n  \"location\": \"eastus\",\n  \"name\": \"cliakstest000001\",\n  \"type\"\
         : \"Microsoft.ContainerService/ManagedClusters\",\n  \"properties\": {\n \
@@ -210,7 +135,6 @@
       - application/json
       date:
       - Wed, 14 Jun 2023 17:46:32 GMT
->>>>>>> 27d920ec
       expires:
       - '-1'
       pragma:
@@ -222,11 +146,7 @@
       x-content-type-options:
       - nosniff
       x-ms-ratelimit-remaining-subscription-writes:
-<<<<<<< HEAD
-      - '1198'
-=======
       - '1199'
->>>>>>> 27d920ec
     status:
       code: 201
       message: Created
@@ -245,16 +165,6 @@
       - --resource-group --name --location --dns-name-prefix --node-count --ssh-key-value
         --zones
       User-Agent:
-<<<<<<< HEAD
-      - AZURECLI/2.48.1 azsdk-python-azure-mgmt-containerservice/22.1.0 Python/3.8.10
-        (Linux-5.15.0-1033-azure-x86_64-with-glibc2.29)
-    method: GET
-    uri: https://management.azure.com/subscriptions/00000000-0000-0000-0000-000000000000/providers/Microsoft.ContainerService/locations/eastus/operations/033ab225-532c-49b2-aec4-6ae03b9cba73?api-version=2017-08-31
-  response:
-    body:
-      string: "{\n  \"name\": \"25b23a03-2c53-b249-aec4-6ae03b9cba73\",\n  \"status\":
-        \"InProgress\",\n  \"startTime\": \"2023-04-29T09:13:56.3774657Z\"\n }"
-=======
       - AZURECLI/2.49.0 azsdk-python-azure-mgmt-containerservice/23.0.0 Python/3.8.16
         (macOS-13.4-arm64-arm-64bit)
     method: GET
@@ -263,7 +173,6 @@
     body:
       string: "{\n  \"name\": \"c99a2fdc-63ad-3048-9d61-3b608234b4fa\",\n  \"status\"\
         : \"InProgress\",\n  \"startTime\": \"2023-06-14T17:46:33.2728631Z\"\n }"
->>>>>>> 27d920ec
     headers:
       cache-control:
       - no-cache
@@ -272,11 +181,7 @@
       content-type:
       - application/json
       date:
-<<<<<<< HEAD
-      - Sat, 29 Apr 2023 09:13:56 GMT
-=======
       - Wed, 14 Jun 2023 17:46:33 GMT
->>>>>>> 27d920ec
       expires:
       - '-1'
       pragma:
@@ -309,507 +214,6 @@
       - --resource-group --name --location --dns-name-prefix --node-count --ssh-key-value
         --zones
       User-Agent:
-<<<<<<< HEAD
-      - AZURECLI/2.48.1 azsdk-python-azure-mgmt-containerservice/22.1.0 Python/3.8.10
-        (Linux-5.15.0-1033-azure-x86_64-with-glibc2.29)
-    method: GET
-    uri: https://management.azure.com/subscriptions/00000000-0000-0000-0000-000000000000/providers/Microsoft.ContainerService/locations/eastus/operations/033ab225-532c-49b2-aec4-6ae03b9cba73?api-version=2017-08-31
-  response:
-    body:
-      string: "{\n  \"name\": \"25b23a03-2c53-b249-aec4-6ae03b9cba73\",\n  \"status\":
-        \"InProgress\",\n  \"startTime\": \"2023-04-29T09:13:56.3774657Z\"\n }"
-    headers:
-      cache-control:
-      - no-cache
-      content-length:
-      - '126'
-      content-type:
-      - application/json
-      date:
-      - Sat, 29 Apr 2023 09:14:26 GMT
-      expires:
-      - '-1'
-      pragma:
-      - no-cache
-      server:
-      - nginx
-      strict-transport-security:
-      - max-age=31536000; includeSubDomains
-      transfer-encoding:
-      - chunked
-      vary:
-      - Accept-Encoding
-      x-content-type-options:
-      - nosniff
-    status:
-      code: 200
-      message: OK
-- request:
-    body: null
-    headers:
-      Accept:
-      - '*/*'
-      Accept-Encoding:
-      - gzip, deflate
-      CommandName:
-      - aks create
-      Connection:
-      - keep-alive
-      ParameterSetName:
-      - --resource-group --name --location --dns-name-prefix --node-count --ssh-key-value
-        --zones
-      User-Agent:
-      - AZURECLI/2.48.1 azsdk-python-azure-mgmt-containerservice/22.1.0 Python/3.8.10
-        (Linux-5.15.0-1033-azure-x86_64-with-glibc2.29)
-    method: GET
-    uri: https://management.azure.com/subscriptions/00000000-0000-0000-0000-000000000000/providers/Microsoft.ContainerService/locations/eastus/operations/033ab225-532c-49b2-aec4-6ae03b9cba73?api-version=2017-08-31
-  response:
-    body:
-      string: "{\n  \"name\": \"25b23a03-2c53-b249-aec4-6ae03b9cba73\",\n  \"status\":
-        \"InProgress\",\n  \"startTime\": \"2023-04-29T09:13:56.3774657Z\"\n }"
-    headers:
-      cache-control:
-      - no-cache
-      content-length:
-      - '126'
-      content-type:
-      - application/json
-      date:
-      - Sat, 29 Apr 2023 09:14:56 GMT
-      expires:
-      - '-1'
-      pragma:
-      - no-cache
-      server:
-      - nginx
-      strict-transport-security:
-      - max-age=31536000; includeSubDomains
-      transfer-encoding:
-      - chunked
-      vary:
-      - Accept-Encoding
-      x-content-type-options:
-      - nosniff
-    status:
-      code: 200
-      message: OK
-- request:
-    body: null
-    headers:
-      Accept:
-      - '*/*'
-      Accept-Encoding:
-      - gzip, deflate
-      CommandName:
-      - aks create
-      Connection:
-      - keep-alive
-      ParameterSetName:
-      - --resource-group --name --location --dns-name-prefix --node-count --ssh-key-value
-        --zones
-      User-Agent:
-      - AZURECLI/2.48.1 azsdk-python-azure-mgmt-containerservice/22.1.0 Python/3.8.10
-        (Linux-5.15.0-1033-azure-x86_64-with-glibc2.29)
-    method: GET
-    uri: https://management.azure.com/subscriptions/00000000-0000-0000-0000-000000000000/providers/Microsoft.ContainerService/locations/eastus/operations/033ab225-532c-49b2-aec4-6ae03b9cba73?api-version=2017-08-31
-  response:
-    body:
-      string: "{\n  \"name\": \"25b23a03-2c53-b249-aec4-6ae03b9cba73\",\n  \"status\":
-        \"InProgress\",\n  \"startTime\": \"2023-04-29T09:13:56.3774657Z\"\n }"
-    headers:
-      cache-control:
-      - no-cache
-      content-length:
-      - '126'
-      content-type:
-      - application/json
-      date:
-      - Sat, 29 Apr 2023 09:15:27 GMT
-      expires:
-      - '-1'
-      pragma:
-      - no-cache
-      server:
-      - nginx
-      strict-transport-security:
-      - max-age=31536000; includeSubDomains
-      transfer-encoding:
-      - chunked
-      vary:
-      - Accept-Encoding
-      x-content-type-options:
-      - nosniff
-    status:
-      code: 200
-      message: OK
-- request:
-    body: null
-    headers:
-      Accept:
-      - '*/*'
-      Accept-Encoding:
-      - gzip, deflate
-      CommandName:
-      - aks create
-      Connection:
-      - keep-alive
-      ParameterSetName:
-      - --resource-group --name --location --dns-name-prefix --node-count --ssh-key-value
-        --zones
-      User-Agent:
-      - AZURECLI/2.48.1 azsdk-python-azure-mgmt-containerservice/22.1.0 Python/3.8.10
-        (Linux-5.15.0-1033-azure-x86_64-with-glibc2.29)
-    method: GET
-    uri: https://management.azure.com/subscriptions/00000000-0000-0000-0000-000000000000/providers/Microsoft.ContainerService/locations/eastus/operations/033ab225-532c-49b2-aec4-6ae03b9cba73?api-version=2017-08-31
-  response:
-    body:
-      string: "{\n  \"name\": \"25b23a03-2c53-b249-aec4-6ae03b9cba73\",\n  \"status\":
-        \"InProgress\",\n  \"startTime\": \"2023-04-29T09:13:56.3774657Z\"\n }"
-    headers:
-      cache-control:
-      - no-cache
-      content-length:
-      - '126'
-      content-type:
-      - application/json
-      date:
-      - Sat, 29 Apr 2023 09:15:57 GMT
-      expires:
-      - '-1'
-      pragma:
-      - no-cache
-      server:
-      - nginx
-      strict-transport-security:
-      - max-age=31536000; includeSubDomains
-      transfer-encoding:
-      - chunked
-      vary:
-      - Accept-Encoding
-      x-content-type-options:
-      - nosniff
-    status:
-      code: 200
-      message: OK
-- request:
-    body: null
-    headers:
-      Accept:
-      - '*/*'
-      Accept-Encoding:
-      - gzip, deflate
-      CommandName:
-      - aks create
-      Connection:
-      - keep-alive
-      ParameterSetName:
-      - --resource-group --name --location --dns-name-prefix --node-count --ssh-key-value
-        --zones
-      User-Agent:
-      - AZURECLI/2.48.1 azsdk-python-azure-mgmt-containerservice/22.1.0 Python/3.8.10
-        (Linux-5.15.0-1033-azure-x86_64-with-glibc2.29)
-    method: GET
-    uri: https://management.azure.com/subscriptions/00000000-0000-0000-0000-000000000000/providers/Microsoft.ContainerService/locations/eastus/operations/033ab225-532c-49b2-aec4-6ae03b9cba73?api-version=2017-08-31
-  response:
-    body:
-      string: "{\n  \"name\": \"25b23a03-2c53-b249-aec4-6ae03b9cba73\",\n  \"status\":
-        \"InProgress\",\n  \"startTime\": \"2023-04-29T09:13:56.3774657Z\"\n }"
-    headers:
-      cache-control:
-      - no-cache
-      content-length:
-      - '126'
-      content-type:
-      - application/json
-      date:
-      - Sat, 29 Apr 2023 09:16:27 GMT
-      expires:
-      - '-1'
-      pragma:
-      - no-cache
-      server:
-      - nginx
-      strict-transport-security:
-      - max-age=31536000; includeSubDomains
-      transfer-encoding:
-      - chunked
-      vary:
-      - Accept-Encoding
-      x-content-type-options:
-      - nosniff
-    status:
-      code: 200
-      message: OK
-- request:
-    body: null
-    headers:
-      Accept:
-      - '*/*'
-      Accept-Encoding:
-      - gzip, deflate
-      CommandName:
-      - aks create
-      Connection:
-      - keep-alive
-      ParameterSetName:
-      - --resource-group --name --location --dns-name-prefix --node-count --ssh-key-value
-        --zones
-      User-Agent:
-      - AZURECLI/2.48.1 azsdk-python-azure-mgmt-containerservice/22.1.0 Python/3.8.10
-        (Linux-5.15.0-1033-azure-x86_64-with-glibc2.29)
-    method: GET
-    uri: https://management.azure.com/subscriptions/00000000-0000-0000-0000-000000000000/providers/Microsoft.ContainerService/locations/eastus/operations/033ab225-532c-49b2-aec4-6ae03b9cba73?api-version=2017-08-31
-  response:
-    body:
-      string: "{\n  \"name\": \"25b23a03-2c53-b249-aec4-6ae03b9cba73\",\n  \"status\":
-        \"InProgress\",\n  \"startTime\": \"2023-04-29T09:13:56.3774657Z\"\n }"
-    headers:
-      cache-control:
-      - no-cache
-      content-length:
-      - '126'
-      content-type:
-      - application/json
-      date:
-      - Sat, 29 Apr 2023 09:16:57 GMT
-      expires:
-      - '-1'
-      pragma:
-      - no-cache
-      server:
-      - nginx
-      strict-transport-security:
-      - max-age=31536000; includeSubDomains
-      transfer-encoding:
-      - chunked
-      vary:
-      - Accept-Encoding
-      x-content-type-options:
-      - nosniff
-    status:
-      code: 200
-      message: OK
-- request:
-    body: null
-    headers:
-      Accept:
-      - '*/*'
-      Accept-Encoding:
-      - gzip, deflate
-      CommandName:
-      - aks create
-      Connection:
-      - keep-alive
-      ParameterSetName:
-      - --resource-group --name --location --dns-name-prefix --node-count --ssh-key-value
-        --zones
-      User-Agent:
-      - AZURECLI/2.48.1 azsdk-python-azure-mgmt-containerservice/22.1.0 Python/3.8.10
-        (Linux-5.15.0-1033-azure-x86_64-with-glibc2.29)
-    method: GET
-    uri: https://management.azure.com/subscriptions/00000000-0000-0000-0000-000000000000/providers/Microsoft.ContainerService/locations/eastus/operations/033ab225-532c-49b2-aec4-6ae03b9cba73?api-version=2017-08-31
-  response:
-    body:
-      string: "{\n  \"name\": \"25b23a03-2c53-b249-aec4-6ae03b9cba73\",\n  \"status\":
-        \"InProgress\",\n  \"startTime\": \"2023-04-29T09:13:56.3774657Z\"\n }"
-    headers:
-      cache-control:
-      - no-cache
-      content-length:
-      - '126'
-      content-type:
-      - application/json
-      date:
-      - Sat, 29 Apr 2023 09:17:28 GMT
-      expires:
-      - '-1'
-      pragma:
-      - no-cache
-      server:
-      - nginx
-      strict-transport-security:
-      - max-age=31536000; includeSubDomains
-      transfer-encoding:
-      - chunked
-      vary:
-      - Accept-Encoding
-      x-content-type-options:
-      - nosniff
-    status:
-      code: 200
-      message: OK
-- request:
-    body: null
-    headers:
-      Accept:
-      - '*/*'
-      Accept-Encoding:
-      - gzip, deflate
-      CommandName:
-      - aks create
-      Connection:
-      - keep-alive
-      ParameterSetName:
-      - --resource-group --name --location --dns-name-prefix --node-count --ssh-key-value
-        --zones
-      User-Agent:
-      - AZURECLI/2.48.1 azsdk-python-azure-mgmt-containerservice/22.1.0 Python/3.8.10
-        (Linux-5.15.0-1033-azure-x86_64-with-glibc2.29)
-    method: GET
-    uri: https://management.azure.com/subscriptions/00000000-0000-0000-0000-000000000000/providers/Microsoft.ContainerService/locations/eastus/operations/033ab225-532c-49b2-aec4-6ae03b9cba73?api-version=2017-08-31
-  response:
-    body:
-      string: "{\n  \"name\": \"25b23a03-2c53-b249-aec4-6ae03b9cba73\",\n  \"status\":
-        \"InProgress\",\n  \"startTime\": \"2023-04-29T09:13:56.3774657Z\"\n }"
-    headers:
-      cache-control:
-      - no-cache
-      content-length:
-      - '126'
-      content-type:
-      - application/json
-      date:
-      - Sat, 29 Apr 2023 09:17:57 GMT
-      expires:
-      - '-1'
-      pragma:
-      - no-cache
-      server:
-      - nginx
-      strict-transport-security:
-      - max-age=31536000; includeSubDomains
-      transfer-encoding:
-      - chunked
-      vary:
-      - Accept-Encoding
-      x-content-type-options:
-      - nosniff
-    status:
-      code: 200
-      message: OK
-- request:
-    body: null
-    headers:
-      Accept:
-      - '*/*'
-      Accept-Encoding:
-      - gzip, deflate
-      CommandName:
-      - aks create
-      Connection:
-      - keep-alive
-      ParameterSetName:
-      - --resource-group --name --location --dns-name-prefix --node-count --ssh-key-value
-        --zones
-      User-Agent:
-      - AZURECLI/2.48.1 azsdk-python-azure-mgmt-containerservice/22.1.0 Python/3.8.10
-        (Linux-5.15.0-1033-azure-x86_64-with-glibc2.29)
-    method: GET
-    uri: https://management.azure.com/subscriptions/00000000-0000-0000-0000-000000000000/providers/Microsoft.ContainerService/locations/eastus/operations/033ab225-532c-49b2-aec4-6ae03b9cba73?api-version=2017-08-31
-  response:
-    body:
-      string: "{\n  \"name\": \"25b23a03-2c53-b249-aec4-6ae03b9cba73\",\n  \"status\":
-        \"InProgress\",\n  \"startTime\": \"2023-04-29T09:13:56.3774657Z\"\n }"
-    headers:
-      cache-control:
-      - no-cache
-      content-length:
-      - '126'
-      content-type:
-      - application/json
-      date:
-      - Sat, 29 Apr 2023 09:18:27 GMT
-      expires:
-      - '-1'
-      pragma:
-      - no-cache
-      server:
-      - nginx
-      strict-transport-security:
-      - max-age=31536000; includeSubDomains
-      transfer-encoding:
-      - chunked
-      vary:
-      - Accept-Encoding
-      x-content-type-options:
-      - nosniff
-    status:
-      code: 200
-      message: OK
-- request:
-    body: null
-    headers:
-      Accept:
-      - '*/*'
-      Accept-Encoding:
-      - gzip, deflate
-      CommandName:
-      - aks create
-      Connection:
-      - keep-alive
-      ParameterSetName:
-      - --resource-group --name --location --dns-name-prefix --node-count --ssh-key-value
-        --zones
-      User-Agent:
-      - AZURECLI/2.48.1 azsdk-python-azure-mgmt-containerservice/22.1.0 Python/3.8.10
-        (Linux-5.15.0-1033-azure-x86_64-with-glibc2.29)
-    method: GET
-    uri: https://management.azure.com/subscriptions/00000000-0000-0000-0000-000000000000/providers/Microsoft.ContainerService/locations/eastus/operations/033ab225-532c-49b2-aec4-6ae03b9cba73?api-version=2017-08-31
-  response:
-    body:
-      string: "{\n  \"name\": \"25b23a03-2c53-b249-aec4-6ae03b9cba73\",\n  \"status\":
-        \"InProgress\",\n  \"startTime\": \"2023-04-29T09:13:56.3774657Z\"\n }"
-    headers:
-      cache-control:
-      - no-cache
-      content-length:
-      - '126'
-      content-type:
-      - application/json
-      date:
-      - Sat, 29 Apr 2023 09:18:57 GMT
-      expires:
-      - '-1'
-      pragma:
-      - no-cache
-      server:
-      - nginx
-      strict-transport-security:
-      - max-age=31536000; includeSubDomains
-      transfer-encoding:
-      - chunked
-      vary:
-      - Accept-Encoding
-      x-content-type-options:
-      - nosniff
-    status:
-      code: 200
-      message: OK
-- request:
-    body: null
-    headers:
-      Accept:
-      - '*/*'
-      Accept-Encoding:
-      - gzip, deflate
-      CommandName:
-      - aks create
-      Connection:
-      - keep-alive
-      ParameterSetName:
-      - --resource-group --name --location --dns-name-prefix --node-count --ssh-key-value
-        --zones
-      User-Agent:
-      - AZURECLI/2.48.1 azsdk-python-azure-mgmt-containerservice/22.1.0 Python/3.8.10
-        (Linux-5.15.0-1033-azure-x86_64-with-glibc2.29)
-    method: GET
-    uri: https://management.azure.com/subscriptions/00000000-0000-0000-0000-000000000000/providers/Microsoft.ContainerService/locations/eastus/operations/033ab225-532c-49b2-aec4-6ae03b9cba73?api-version=2017-08-31
-  response:
-    body:
-      string: "{\n  \"name\": \"25b23a03-2c53-b249-aec4-6ae03b9cba73\",\n  \"status\":
-        \"Succeeded\",\n  \"startTime\": \"2023-04-29T09:13:56.3774657Z\",\n  \"endTime\":
-        \"2023-04-29T09:19:09.2366831Z\"\n }"
-=======
       - AZURECLI/2.49.0 azsdk-python-azure-mgmt-containerservice/23.0.0 Python/3.8.16
         (macOS-13.4-arm64-arm-64bit)
     method: GET
@@ -819,7 +223,6 @@
       string: "{\n  \"name\": \"c99a2fdc-63ad-3048-9d61-3b608234b4fa\",\n  \"status\"\
         : \"Succeeded\",\n  \"startTime\": \"2023-06-14T17:46:33.2728631Z\",\n  \"\
         endTime\": \"2023-06-14T17:50:00.0063041Z\"\n }"
->>>>>>> 27d920ec
     headers:
       cache-control:
       - no-cache
@@ -828,11 +231,7 @@
       content-type:
       - application/json
       date:
-<<<<<<< HEAD
-      - Sat, 29 Apr 2023 09:19:28 GMT
-=======
       - Wed, 14 Jun 2023 17:52:28 GMT
->>>>>>> 27d920ec
       expires:
       - '-1'
       pragma:
@@ -865,63 +264,12 @@
       - --resource-group --name --location --dns-name-prefix --node-count --ssh-key-value
         --zones
       User-Agent:
-<<<<<<< HEAD
-      - AZURECLI/2.48.1 azsdk-python-azure-mgmt-containerservice/22.1.0 Python/3.8.10
-        (Linux-5.15.0-1033-azure-x86_64-with-glibc2.29)
-=======
-      - AZURECLI/2.49.0 azsdk-python-azure-mgmt-containerservice/23.0.0 Python/3.8.16
-        (macOS-13.4-arm64-arm-64bit)
->>>>>>> 27d920ec
+      - AZURECLI/2.49.0 azsdk-python-azure-mgmt-containerservice/23.0.0 Python/3.8.16
+        (macOS-13.4-arm64-arm-64bit)
     method: GET
     uri: https://management.azure.com/subscriptions/00000000-0000-0000-0000-000000000000/resourceGroups/clitest000001/providers/Microsoft.ContainerService/managedClusters/cliakstest000001?api-version=2023-05-01
   response:
     body:
-<<<<<<< HEAD
-      string: "{\n  \"id\": \"/subscriptions/00000000-0000-0000-0000-000000000000/resourcegroups/clitest000001/providers/Microsoft.ContainerService/managedClusters/cliakstest000001\",\n
-        \ \"location\": \"eastus\",\n  \"name\": \"cliakstest000001\",\n  \"type\":
-        \"Microsoft.ContainerService/ManagedClusters\",\n  \"properties\": {\n   \"provisioningState\":
-        \"Succeeded\",\n   \"powerState\": {\n    \"code\": \"Running\"\n   },\n   \"kubernetesVersion\":
-        \"1.25.6\",\n   \"currentKubernetesVersion\": \"1.25.6\",\n   \"dnsPrefix\":
-        \"cliaksdns000002\",\n   \"fqdn\": \"cliaksdns000002-4m5553k6.hcp.eastus.azmk8s.io\",\n
-        \  \"azurePortalFQDN\": \"cliaksdns000002-4m5553k6.portal.hcp.eastus.azmk8s.io\",\n
-        \  \"agentPoolProfiles\": [\n    {\n     \"name\": \"nodepool1\",\n     \"count\":
-        3,\n     \"vmSize\": \"Standard_DS2_v2\",\n     \"osDiskSizeGB\": 128,\n     \"osDiskType\":
-        \"Managed\",\n     \"kubeletDiskType\": \"OS\",\n     \"maxPods\": 110,\n
-        \    \"type\": \"VirtualMachineScaleSets\",\n     \"availabilityZones\": [\n
-        \     \"1\",\n      \"2\",\n      \"3\"\n     ],\n     \"enableAutoScaling\":
-        false,\n     \"provisioningState\": \"Succeeded\",\n     \"powerState\": {\n
-        \     \"code\": \"Running\"\n     },\n     \"orchestratorVersion\": \"1.25.6\",\n
-        \    \"currentOrchestratorVersion\": \"1.25.6\",\n     \"enableNodePublicIP\":
-        false,\n     \"mode\": \"System\",\n     \"enableEncryptionAtHost\": false,\n
-        \    \"enableUltraSSD\": false,\n     \"osType\": \"Linux\",\n     \"osSKU\":
-        \"Ubuntu\",\n     \"nodeImageVersion\": \"AKSUbuntu-2204gen2containerd-202304.20.0\",\n
-        \    \"upgradeSettings\": {},\n     \"enableFIPS\": false\n    }\n   ],\n
-        \  \"linuxProfile\": {\n    \"adminUsername\": \"azureuser\",\n    \"ssh\":
-        {\n     \"publicKeys\": [\n      {\n       \"keyData\": \"ssh-rsa AAAAB3NzaC1yc2EAAAADAQABAAABAQCvBk9v4/Qo7XJWIY7AItmm8ohKhV9Y2z/SA5RKWk4BUCpK4ElHu8ia+QREfb7nmO5LtydRi7glVKNjUWUeaSC1PTmk2Z421whqvLRgF6XquFUcEC+VZG54EiS7j6hc2G3Af76vCZQQIQ7fKB8gngJXVb4QjbKVkoORamBKaSQ5MoAPF9GeSPfDesETM/jcE60BguHKjSTXhfsvgs6/iuUSPQ7duXwFtlpQy8WwA6ymGj4ehF0y8NXP6fjEajHDhPjPDkyuKBFTScflrLRryURmRyyICLt40vd+gaiyYCmREJxZNT/7J1pKmlpLNJejqDgXJ97xeyv4flTL7XRSgWV5
-        azcli_aks_live_test@example.com\\n\"\n      }\n     ]\n    }\n   },\n   \"servicePrincipalProfile\":
-        {\n    \"clientId\":\"00000000-0000-0000-0000-000000000001\"\n   },\n   \"nodeResourceGroup\":
-        \"MC_clitest000001_cliakstest000001_eastus\",\n   \"enableRBAC\": true,\n
-        \  \"enableLTS\": \"KubernetesOfficial\",\n   \"networkProfile\": {\n    \"networkPlugin\":
-        \"kubenet\",\n    \"loadBalancerSku\": \"Standard\",\n    \"loadBalancerProfile\":
-        {\n     \"managedOutboundIPs\": {\n      \"count\": 1\n     },\n     \"effectiveOutboundIPs\":
-        [\n      {\n       \"id\": \"/subscriptions/00000000-0000-0000-0000-000000000000/resourceGroups/MC_clitest000001_cliakstest000001_eastus/providers/Microsoft.Network/publicIPAddresses/8f612579-f094-4c0d-beeb-99b5506e901e\"\n
-        \     }\n     ]\n    },\n    \"podCidr\": \"10.244.0.0/16\",\n    \"serviceCidr\":
-        \"10.0.0.0/16\",\n    \"dnsServiceIP\": \"10.0.0.10\",\n    \"dockerBridgeCidr\":
-        \"172.17.0.1/16\",\n    \"outboundType\": \"loadBalancer\",\n    \"podCidrs\":
-        [\n     \"10.244.0.0/16\"\n    ],\n    \"serviceCidrs\": [\n     \"10.0.0.0/16\"\n
-        \   ],\n    \"ipFamilies\": [\n     \"IPv4\"\n    ]\n   },\n   \"maxAgentPools\":
-        100,\n   \"identityProfile\": {\n    \"kubeletidentity\": {\n     \"resourceId\":
-        \"/subscriptions/00000000-0000-0000-0000-000000000000/resourcegroups/MC_clitest000001_cliakstest000001_eastus/providers/Microsoft.ManagedIdentity/userAssignedIdentities/cliakstest000001-agentpool\",\n
-        \    \"clientId\":\"00000000-0000-0000-0000-000000000001\",\n     \"objectId\":\"00000000-0000-0000-0000-000000000001\"\n
-        \   }\n   },\n   \"disableLocalAccounts\": false,\n   \"securityProfile\":
-        {},\n   \"storageProfile\": {\n    \"diskCSIDriver\": {\n     \"enabled\":
-        true\n    },\n    \"fileCSIDriver\": {\n     \"enabled\": true\n    },\n    \"snapshotController\":
-        {\n     \"enabled\": true\n    }\n   },\n   \"oidcIssuerProfile\": {\n    \"enabled\":
-        false\n   },\n   \"workloadAutoScalerProfile\": {}\n  },\n  \"identity\":
-        {\n   \"type\": \"SystemAssigned\",\n   \"principalId\":\"00000000-0000-0000-0000-000000000001\",\n
-        \  \"tenantId\": \"72f988bf-86f1-41af-91ab-2d7cd011db47\"\n  },\n  \"sku\":
-        {\n   \"name\": \"Base\",\n   \"tier\": \"Free\"\n  }\n }"
-=======
       string: "{\n  \"id\": \"/subscriptions/00000000-0000-0000-0000-000000000000/resourcegroups/clitest000001/providers/Microsoft.ContainerService/managedClusters/cliakstest000001\"\
         ,\n  \"location\": \"eastus\",\n  \"name\": \"cliakstest000001\",\n  \"type\"\
         : \"Microsoft.ContainerService/ManagedClusters\",\n  \"properties\": {\n \
@@ -968,24 +316,15 @@
         : \"SystemAssigned\",\n   \"principalId\":\"00000000-0000-0000-0000-000000000001\"\
         ,\n   \"tenantId\": \"72f988bf-86f1-41af-91ab-2d7cd011db47\"\n  },\n  \"sku\"\
         : {\n   \"name\": \"Base\",\n   \"tier\": \"Free\"\n  }\n }"
->>>>>>> 27d920ec
-    headers:
-      cache-control:
-      - no-cache
-      content-length:
-<<<<<<< HEAD
-      - '3964'
-      content-type:
-      - application/json
-      date:
-      - Sat, 29 Apr 2023 09:19:29 GMT
-=======
+    headers:
+      cache-control:
+      - no-cache
+      content-length:
       - '4254'
       content-type:
       - application/json
       date:
       - Wed, 14 Jun 2023 17:52:29 GMT
->>>>>>> 27d920ec
       expires:
       - '-1'
       pragma:
@@ -1017,63 +356,12 @@
       ParameterSetName:
       - -g -n
       User-Agent:
-<<<<<<< HEAD
-      - AZURECLI/2.48.1 azsdk-python-azure-mgmt-containerservice/22.1.0 Python/3.8.10
-        (Linux-5.15.0-1033-azure-x86_64-with-glibc2.29)
-=======
-      - AZURECLI/2.49.0 azsdk-python-azure-mgmt-containerservice/23.0.0 Python/3.8.16
-        (macOS-13.4-arm64-arm-64bit)
->>>>>>> 27d920ec
+      - AZURECLI/2.49.0 azsdk-python-azure-mgmt-containerservice/23.0.0 Python/3.8.16
+        (macOS-13.4-arm64-arm-64bit)
     method: GET
     uri: https://management.azure.com/subscriptions/00000000-0000-0000-0000-000000000000/resourceGroups/clitest000001/providers/Microsoft.ContainerService/managedClusters/cliakstest000001?api-version=2023-05-01
   response:
     body:
-<<<<<<< HEAD
-      string: "{\n  \"id\": \"/subscriptions/00000000-0000-0000-0000-000000000000/resourcegroups/clitest000001/providers/Microsoft.ContainerService/managedClusters/cliakstest000001\",\n
-        \ \"location\": \"eastus\",\n  \"name\": \"cliakstest000001\",\n  \"type\":
-        \"Microsoft.ContainerService/ManagedClusters\",\n  \"properties\": {\n   \"provisioningState\":
-        \"Succeeded\",\n   \"powerState\": {\n    \"code\": \"Running\"\n   },\n   \"kubernetesVersion\":
-        \"1.25.6\",\n   \"currentKubernetesVersion\": \"1.25.6\",\n   \"dnsPrefix\":
-        \"cliaksdns000002\",\n   \"fqdn\": \"cliaksdns000002-4m5553k6.hcp.eastus.azmk8s.io\",\n
-        \  \"azurePortalFQDN\": \"cliaksdns000002-4m5553k6.portal.hcp.eastus.azmk8s.io\",\n
-        \  \"agentPoolProfiles\": [\n    {\n     \"name\": \"nodepool1\",\n     \"count\":
-        3,\n     \"vmSize\": \"Standard_DS2_v2\",\n     \"osDiskSizeGB\": 128,\n     \"osDiskType\":
-        \"Managed\",\n     \"kubeletDiskType\": \"OS\",\n     \"maxPods\": 110,\n
-        \    \"type\": \"VirtualMachineScaleSets\",\n     \"availabilityZones\": [\n
-        \     \"1\",\n      \"2\",\n      \"3\"\n     ],\n     \"enableAutoScaling\":
-        false,\n     \"provisioningState\": \"Succeeded\",\n     \"powerState\": {\n
-        \     \"code\": \"Running\"\n     },\n     \"orchestratorVersion\": \"1.25.6\",\n
-        \    \"currentOrchestratorVersion\": \"1.25.6\",\n     \"enableNodePublicIP\":
-        false,\n     \"mode\": \"System\",\n     \"enableEncryptionAtHost\": false,\n
-        \    \"enableUltraSSD\": false,\n     \"osType\": \"Linux\",\n     \"osSKU\":
-        \"Ubuntu\",\n     \"nodeImageVersion\": \"AKSUbuntu-2204gen2containerd-202304.20.0\",\n
-        \    \"upgradeSettings\": {},\n     \"enableFIPS\": false\n    }\n   ],\n
-        \  \"linuxProfile\": {\n    \"adminUsername\": \"azureuser\",\n    \"ssh\":
-        {\n     \"publicKeys\": [\n      {\n       \"keyData\": \"ssh-rsa AAAAB3NzaC1yc2EAAAADAQABAAABAQCvBk9v4/Qo7XJWIY7AItmm8ohKhV9Y2z/SA5RKWk4BUCpK4ElHu8ia+QREfb7nmO5LtydRi7glVKNjUWUeaSC1PTmk2Z421whqvLRgF6XquFUcEC+VZG54EiS7j6hc2G3Af76vCZQQIQ7fKB8gngJXVb4QjbKVkoORamBKaSQ5MoAPF9GeSPfDesETM/jcE60BguHKjSTXhfsvgs6/iuUSPQ7duXwFtlpQy8WwA6ymGj4ehF0y8NXP6fjEajHDhPjPDkyuKBFTScflrLRryURmRyyICLt40vd+gaiyYCmREJxZNT/7J1pKmlpLNJejqDgXJ97xeyv4flTL7XRSgWV5
-        azcli_aks_live_test@example.com\\n\"\n      }\n     ]\n    }\n   },\n   \"servicePrincipalProfile\":
-        {\n    \"clientId\":\"00000000-0000-0000-0000-000000000001\"\n   },\n   \"nodeResourceGroup\":
-        \"MC_clitest000001_cliakstest000001_eastus\",\n   \"enableRBAC\": true,\n
-        \  \"enableLTS\": \"KubernetesOfficial\",\n   \"networkProfile\": {\n    \"networkPlugin\":
-        \"kubenet\",\n    \"loadBalancerSku\": \"Standard\",\n    \"loadBalancerProfile\":
-        {\n     \"managedOutboundIPs\": {\n      \"count\": 1\n     },\n     \"effectiveOutboundIPs\":
-        [\n      {\n       \"id\": \"/subscriptions/00000000-0000-0000-0000-000000000000/resourceGroups/MC_clitest000001_cliakstest000001_eastus/providers/Microsoft.Network/publicIPAddresses/8f612579-f094-4c0d-beeb-99b5506e901e\"\n
-        \     }\n     ]\n    },\n    \"podCidr\": \"10.244.0.0/16\",\n    \"serviceCidr\":
-        \"10.0.0.0/16\",\n    \"dnsServiceIP\": \"10.0.0.10\",\n    \"dockerBridgeCidr\":
-        \"172.17.0.1/16\",\n    \"outboundType\": \"loadBalancer\",\n    \"podCidrs\":
-        [\n     \"10.244.0.0/16\"\n    ],\n    \"serviceCidrs\": [\n     \"10.0.0.0/16\"\n
-        \   ],\n    \"ipFamilies\": [\n     \"IPv4\"\n    ]\n   },\n   \"maxAgentPools\":
-        100,\n   \"identityProfile\": {\n    \"kubeletidentity\": {\n     \"resourceId\":
-        \"/subscriptions/00000000-0000-0000-0000-000000000000/resourcegroups/MC_clitest000001_cliakstest000001_eastus/providers/Microsoft.ManagedIdentity/userAssignedIdentities/cliakstest000001-agentpool\",\n
-        \    \"clientId\":\"00000000-0000-0000-0000-000000000001\",\n     \"objectId\":\"00000000-0000-0000-0000-000000000001\"\n
-        \   }\n   },\n   \"disableLocalAccounts\": false,\n   \"securityProfile\":
-        {},\n   \"storageProfile\": {\n    \"diskCSIDriver\": {\n     \"enabled\":
-        true\n    },\n    \"fileCSIDriver\": {\n     \"enabled\": true\n    },\n    \"snapshotController\":
-        {\n     \"enabled\": true\n    }\n   },\n   \"oidcIssuerProfile\": {\n    \"enabled\":
-        false\n   },\n   \"workloadAutoScalerProfile\": {}\n  },\n  \"identity\":
-        {\n   \"type\": \"SystemAssigned\",\n   \"principalId\":\"00000000-0000-0000-0000-000000000001\",\n
-        \  \"tenantId\": \"72f988bf-86f1-41af-91ab-2d7cd011db47\"\n  },\n  \"sku\":
-        {\n   \"name\": \"Base\",\n   \"tier\": \"Free\"\n  }\n }"
-=======
       string: "{\n  \"id\": \"/subscriptions/00000000-0000-0000-0000-000000000000/resourcegroups/clitest000001/providers/Microsoft.ContainerService/managedClusters/cliakstest000001\"\
         ,\n  \"location\": \"eastus\",\n  \"name\": \"cliakstest000001\",\n  \"type\"\
         : \"Microsoft.ContainerService/ManagedClusters\",\n  \"properties\": {\n \
@@ -1120,24 +408,15 @@
         : \"SystemAssigned\",\n   \"principalId\":\"00000000-0000-0000-0000-000000000001\"\
         ,\n   \"tenantId\": \"72f988bf-86f1-41af-91ab-2d7cd011db47\"\n  },\n  \"sku\"\
         : {\n   \"name\": \"Base\",\n   \"tier\": \"Free\"\n  }\n }"
->>>>>>> 27d920ec
-    headers:
-      cache-control:
-      - no-cache
-      content-length:
-<<<<<<< HEAD
-      - '3964'
-      content-type:
-      - application/json
-      date:
-      - Sat, 29 Apr 2023 09:19:30 GMT
-=======
+    headers:
+      cache-control:
+      - no-cache
+      content-length:
       - '4254'
       content-type:
       - application/json
       date:
       - Wed, 14 Jun 2023 17:52:30 GMT
->>>>>>> 27d920ec
       expires:
       - '-1'
       pragma:
@@ -1171,26 +450,15 @@
       ParameterSetName:
       - -g -n --file
       User-Agent:
-<<<<<<< HEAD
-      - AZURECLI/2.48.1 azsdk-python-azure-mgmt-containerservice/22.1.0 Python/3.8.10
-        (Linux-5.15.0-1033-azure-x86_64-with-glibc2.29)
-=======
-      - AZURECLI/2.49.0 azsdk-python-azure-mgmt-containerservice/23.0.0 Python/3.8.16
-        (macOS-13.4-arm64-arm-64bit)
->>>>>>> 27d920ec
+      - AZURECLI/2.49.0 azsdk-python-azure-mgmt-containerservice/23.0.0 Python/3.8.16
+        (macOS-13.4-arm64-arm-64bit)
     method: POST
     uri: https://management.azure.com/subscriptions/00000000-0000-0000-0000-000000000000/resourceGroups/clitest000001/providers/Microsoft.ContainerService/managedClusters/cliakstest000001/listClusterUserCredential?api-version=2023-05-01
   response:
     body:
-<<<<<<< HEAD
-      string: "{\n  \"kubeconfigs\": [\n   {\n    \"name\": \"clusterUser\",\n    \"value\":
-        \"YXBpVmVyc2lvbjogdjEKY2x1c3RlcnM6Ci0gY2x1c3RlcjoKICAgIGNlcnRpZmljYXRlLWF1dGhvcml0eS1kYXRhOiBMUzB0TFMxQ1JVZEpUaUJEUlZKVVNVWkpRMEZVUlMwdExTMHRDazFKU1VVMlZFTkRRWFJIWjBGM1NVSkJaMGxTUVVwVlkyZFFUVFpGWjBNelRXOXZhVlZSTHpkT2VrRjNSRkZaU2t0dldrbG9kbU5PUVZGRlRFSlJRWGNLUkZSRlRFMUJhMGRCTVZWRlFYaE5RMWt5UlhkSlFtTk9UV3BOZDA1RVNUVk5SR3QzVGtSUmVGZG9aMUJOYWtFeFRYcEJNRTFxYTNkUFZFVXdUa1JHWVFwTlFUQjRRM3BCU2tKblRsWkNRVTFVUVcxT2FFMUpTVU5KYWtGT1FtZHJjV2hyYVVjNWR6QkNRVkZGUmtGQlQwTkJaemhCVFVsSlEwTm5TME5CWjBWQkNqTnFRbmRDZERSeU9FeFVRMFJQUVN0T1RVRndjQ3Q2VERkWlJrZFhTVk5QVEZOdWIxZE9PR3RvZGpCNGJYUnBRMWd3V1dkWFNEY3diV00wVFZjeFZrSUtMMHh1TW5wek9HOTRUbFJaTld4M1JDc3lVV2hxV2xONVlUaGtaRzVzTmsxM1RrMUNOVVI2V0RoTlZXWXdVMVJpT0RGeFpIRnBkVWRyWlZobGRFRnhTQXBGVkdsRVVHRllZVzlxWTFsaGFtaG5ORVZ3VG1WQ2VIWkJXa0ppWjBWcGEySk1XSFZKUkZST1JreE1NVXBsYzJKMWFUTmFOMEZpWm0wMGFGUjBWV1UzQ25oTGJtcGplREp2ZWtKMU4ybFpSVFYwZW05Uk4yNVlkSGhZYW5GMmVFMXNhWEpQVDNWTmNFZEhPVlZDUm01U1F6aHdSbWhYTm5KVGVIVm9UMjR2YVRFS1VsSkRUMU5wTDNwU1ZGQlBWME5JZFhOeGFXVlVZU3RCVEZCSlRYazBhbU5wYjJaV1ZYQm5UbloxUkhRdk9HNXhhMFUyU2pSbWFtRkZTWEprUjFkUVdncHVXREV3TmxkUVRsbzRNWGgzUldOaFltRklRMWcxZEdSV2JXMUpRblZzWld4M1F6TjZVREpRYlhaSVVucE9PVXM0WkZBdk1GQkJVWEpxY1RsNlJXZzVDbFJGUWtsR1VETkZSV0pCYW1NeGJUTkhiamxETDFkMVptWldPVXRUVW01a1VWZEthazVIZEV4eGVtZFFRVzFoY2tGMmRUTjJSR3hRYjBoaVVVVlNOVE1LYVUxb1NXSjZUalZMUVdvdlUwbFVhME4wT0d4b2QxcGFMMGgwYmpKQlVEYzFhRU5zWm5aQk1XNXZiVUZQWTFkb2NEQm5UVmhXV1ZRNU1tWXpibHBVY2dwQk1USlJVRkZzWjJaemFFOUhTbGhRTTBKVGMwVlFWMEZpYjBKUlpYSlVTM0JKZHk5elJHaFVjVEZNU1ZaTlVUVllkRk0xVkhwUVVrZGphR2huTVROVkNtNWFZVmQ1ZDBkTGRsVnBTRFZPTkdaQlJWVndXSEZsT1ZwRU0wRkJNRUZwWlZWSWNuWnZTMVo0TVVWU1JqRjBNWEpVVkRWNWFESmtTbGhZU1RjMWJHNEtibFJsZEZGdlpWVlRRMFE0TTA1UGNFczFNbFl4TW5saGQzZEhWV0ZqZVUxNFNYSk1iWGxXYWpGNVRVTkJkMFZCUVdGT1EwMUZRWGRFWjFsRVZsSXdVQXBCVVVndlFrRlJSRUZuUzJ0TlFUaEhRVEZWWkVWM1JVSXZkMUZHVFVGTlFrRm1PSGRJVVZsRVZsSXdUMEpDV1VWR1VHdzViVmQ0UjA1dGRrb3hiMnB1Q25sTGFFeElOMkZ2WnpremJVMUJNRWREVTNGSFUwbGlNMFJSUlVKRGQxVkJRVFJKUTBGUlFuRnZiRmxLU1hReGRrZENSREJHS3pKVVRHazVMM1pwTUZVS2VqVnBhM0ptUWprM1MxZDFhMU13V0M4NU1YRm1hbXd5VkRGR05Ya3dTbU5DWlVoT0t6TXliWFZSYTBsQlVtdFVUbEJaV2psS1VsaHJlRVJPTWxWTEt3cE9jM1p4YTJoWk1tNTVTbmhhY2t4VmJWcDRWWEZKU0ZGNE1WTnVSSGhoTWpSNU1YRkhTVmhQTnpkM05EZEdNMjVrVTBSeE1EVnNUblpVVm5nNU4zRXdDaTlaUjNsUFFUaDNkRFE1VFRWWVFURkVhV014U1c1WlJ6ZGlTVmhpYTBKNVZWbFdjeTlaZDB0R1EzY3pjamRhU1hjd1F6SmthREJIY21OeVEyd3lhMmNLZEZCSVVXaG9jRlprVGtONldUUkNSemhqUlhKdU9IUklXamcyV0dOVlpFaEtSV3RSUkZsNE1FeHlSVWxMVWpRMlUwa3diRGwwYTBnNFVrMVZNelZOZHdwQ1FqZzJOVEl2ZUM4M2J6bGxXWFY0TTFCUWQzWlhWbTVaUWt0WWIyUmpaMVFyYTFCa1N6aHpNalJSTWtOYVNURmtaVnBLZWtJMlpsQndaWGhIYzBOakNsTjBaV1JJUkdvcmJHcHJkMkpNTjNRdlZUVlZTM1pvVUdzeGMwMTFTMXBEUjFCWmRGUTVSRkpuYkhCTFJXWnJSVmhhUkRKNll6QktUR2xpYzNWVVpYa0tNbVUwZFZwR1UzRlhkV3czTUdrd1MzaHNXbFphUkcxdU5WRm9SalpSWTBGV2VqQlpaeTg1WVdWc1F6QkdPVGdyV2sxVlNVUXliVGczVjFWWE9XZHpZUXBTYmtGMmNGaHFWRmRMWldScVZWcElkVFk1V0hWaVptOVNaMU5XTlhsVU9VVkRhMUYxYWxBMWVuZGxka1J4YTFBek1GTlVSRVpPVm05UmIzcGlURk5vQ21aRlVuUlRTMWQ0T1ROUVp5OW9keTk2YzAxVFV6RXpURUo1T1UwMGMwZGpWbFJ5WVVGYWQydE9kbXBDUkhwTE0zcDJaVVZPZUc1T1VuZGpVWEY1WWxnS1ZHaEpVekZ1VFZKalNHcENNa2N6U0hoUU1rb3liMmRXVGt3clZqWlNka3gwVnk5NlpqRk1kMFZ1TTFaT1IxWXZZak14Tm5FMFVXUlplbFJuUVhSb2FncDFiVXg0ZFhGek4wOHdhMWh6ZEVkb1lrRTlQUW90TFMwdExVVk9SQ0JEUlZKVVNVWkpRMEZVUlMwdExTMHRDZz09CiAgICBzZXJ2ZXI6IGh0dHBzOi8vY2xpYWtzZG5zbzUzNm54dy00bTU1NTNrNi5oY3AuZWFzdHVzLmF6bWs4cy5pbzo0NDMKICBuYW1lOiBjbGlha3N0ZXN0Ymp5NXZvCmNvbnRleHRzOgotIGNvbnRleHQ6CiAgICBjbHVzdGVyOiBjbGlha3N0ZXN0Ymp5NXZvCiAgICB1c2VyOiBjbHVzdGVyVXNlcl9jbGl0ZXN0Y2U3aHM3anhhaV9jbGlha3N0ZXN0Ymp5NXZvCiAgbmFtZTogY2xpYWtzdGVzdGJqeTV2bwpjdXJyZW50LWNvbnRleHQ6IGNsaWFrc3Rlc3Riank1dm8Ka2luZDogQ29uZmlnCnByZWZlcmVuY2VzOiB7fQp1c2VyczoKLSBuYW1lOiBjbHVzdGVyVXNlcl9jbGl0ZXN0Y2U3aHM3anhhaV9jbGlha3N0ZXN0Ymp5NXZvCiAgdXNlcjoKICAgIGNsaWVudC1jZXJ0aWZpY2F0ZS1kYXRhOiBMUzB0TFMxQ1JVZEpUaUJEUlZKVVNVWkpRMEZVUlMwdExTMHRDazFKU1VaSWFrTkRRWGRoWjBGM1NVSkJaMGxTUVVsU01HRm5WRE5ZY21OdmVXeHlPRUpaWVVwV2RITjNSRkZaU2t0dldrbG9kbU5PUVZGRlRFSlJRWGNLUkZSRlRFMUJhMGRCTVZWRlFYaE5RMWt5UlhkSWFHTk9UV3BOZDA1RVNUVk5SR3QzVGtSUmVGZG9ZMDVOYWxWM1RrUkpOVTFFYTNoT1JGRjRWMnBCZHdwTlVtTjNSbEZaUkZaUlVVdEZkelY2WlZoT01GcFhNRFppVjBaNlpFZFdlV042UlZaTlFrMUhRVEZWUlVGNFRVMWlWMFo2WkVkV2VWa3llSEJhVnpVd0NrMUpTVU5KYWtGT1FtZHJjV2hyYVVjNWR6QkNRVkZGUmtGQlQwTkJaemhCVFVsSlEwTm5TME5CWjBWQmVFdHJValJhWkVObFYxTmphRkJST0VKTmMyUUthelo1UkhkMWJsQjVkVXBWU0d4dldreEdlVzVJYmtocGNsRm9RUzlHUTA1QmNpdG5VbWhEUjAwMVRHaEVXbTVQYTBZcldHRm1NWE5vVTBJek1FUjRjQXBTYzNoRlUwdDFPWFpEYXpKd1pXTmhZMmxDWjNoR1MweGxNSGg1U2tOQ0wwTjZjWEV3WlhNNGQyVTNiMlZMYkRZM2VuUlBSazV5SzNab01FWTVSa1V5Q2pSYVNFSmtUSGgzYW1SSU9UZHVNWEIxY0ZVMFRYaHdXRTUzZVU5WlVpOVpPRzQwY25kbllteFFUazU0YVVzNVdFZFVTREE0WW05bVQySkhWVE5hYTI4S09FSmhXbWhxYzI1NWR6ZGpNMDVrUjI0emFrTklURklyVjBVNVFuZHFhbGhLZUdKWFltVnhWM05aZVU1S0t6SkNXbUZYV1hCcVlucDNOMHhxVjJaQ1J3cHdUMmxJZFhFMWVWaElMelJLZW5OSE4yMTVPWFZoZDJoYU9YcDRLMkpoUTB0NlN6TTBVakJhWjJvMGFtY3pPVWRsZEVjNWMxZDZVV2x5Ymk5Wk9HNDFDbkUyZVdWSGEwZFlOMHhqWnl0NldUZ3lXRW81VFVseGFuRnJjVFZ0S3pCSFIzZzNha2hzTTNoa1NEaFZiVzF2Wmk5T1l6WnJZak5uWkRreGJHeGtaM29LZG5CeVN6UjFOVUp2VDNBeVJVRkZjall6WW5wVlVYSmpOblp3Um5sbU1URnVla0ZVT0N0b0wwODRlblJJWlZneVFVSlpOR1pHZVhKRGJFOTVMMlpMVHdwUU9VMDVhekZHVUhCbk5YUm1XVzV4YjNGM056WlVhelJaWTJOc1RWRXdTMFYyV21WNGVtRk5Sblp1Y1ZCcU1VSjZNR0ZYYVVGVVdqbG9hMUJWUVdNdkNqTnlWVEYyUzNCd1MxSlBiRVY1VWs4MlVuVTVTbFp1UkZOSlR6UjRiMUprYTFGdVJXbHZOekJDVDNGdVdESktVa0pQVkVwRlJFSTBkVzFHVEVwM1psRUtiaXRHU20xVU4wZElNMFZvYTJsVE5rTjZURXgxVDNwb1EyWXhMMk16T1RkbGRHNW5aMVoxYjFGTlltNWFVekEzV2tObVRHUk9jV2x1UmxaMWNGUmxiUXBTT1hwSlZXWjJTMVZ0TTBSRlRtd3ZWRVZYWlRFd2EwTkJkMFZCUVdGT1YwMUdVWGRFWjFsRVZsSXdVRUZSU0M5Q1FWRkVRV2RYWjAxQ1RVZEJNVlZrQ2twUlVVMU5RVzlIUTBOelIwRlJWVVpDZDAxRFRVRjNSMEV4VldSRmQwVkNMM2RSUTAxQlFYZElkMWxFVmxJd2FrSkNaM2RHYjBGVksxZ3lXbUpGV1RJS1lUaHVWMmxQWmtseFJYTm1kSEZwUkRObFdYZEVVVmxLUzI5YVNXaDJZMDVCVVVWTVFsRkJSR2RuU1VKQlRFRnljbXMxWTBkTVJqWjNPRlZwZVRWMlZ3cDRVa0Z3YldScFRVbElTeTlJYWtoMmIzbFdTVVo2YURGdk1IcFhXbGxaY0RkdUsxVkdVV1JWVHpGTVFtZ3JNRGRyTnpWTlluUlRWbmx3WlU5WmMwUTFDazUyZUVGc1N6VkdVRVkxT1hOUVJGSnJlblptTDJST09WSnZLMFV4T0c1QlZuZGxZVlJHT0U5V1ZVUldVRXhRUjBzemMyTnlSbEYxYmxKUkwyZ3hZbm9LY1U0dll6Um5kRGRaT0VSTldrZFRhVEJETjFvNGEzUXJhazl6UkZOWGNXZ3phMmRQY1VkUVpVeFBSVU5yYzFWa2FscEdXRzR4VEdOWmJ6ZEJTVE4wVWdwb1YyNDFSbU5FTUhwSE5YaHpSWFZKTVRKMFVVVnlUbEZ3UjBkRlRtcEJReTl6Y1U5WmNtMDBSRWR5ZVZaU1dEZGtlR1kyU1dseVozY3llWFpFYlUwNUNtRkJRMk5GVlRrMVpYTnlaMEl6ZEZjclozVkdRVWxJTVdKdFFuWXdZM1pRVFhSNFlUWTBabTlQYUdReFRsQmxhR2RNWWs4MUswbDFkRTlGUzJsSk5Gb0tRWE5VVVdWT1VERXpSVkpMZEVwRWFWY3dabE15T0UxNlIxSjVjVnBKVm05cGFYUjNaRUpCYlM5aU4yTmxkRGR0VVV4TlVsbHVRM2RSUm5NNU5GSkZUUW94VXk5Q1QzazJZV3cyUkV4VllYWklhek0xTkRGVWFVOUVlbE51TmpOYVZFOHdlQ3RwYTNoNk5XWXJNbWhVWXl0a1YxTkxhM050VFRKdFJYbEhVR1F4Q2xob2FFZHNXV3gwVUVSVlVFUk1VVXd6WVRCVWFIbFFkemMwY1U4M09HaHdUamg0VVhSS1JHNHdjM0UzV1VsbVRreE5TV0pWYkZJeVVYQXpWamwzVGxFS2VteGhRMFpNYTFFeVpHUnlPWFE1YTFCNWJWcFphVEV5TjJsUk9XMXpTR3Q0YlRkSk4xSmFSMmQxYldKSVNIRlNaMmRZUVVoQk9GTnNPR3RVZWxGaFp3b3lXbXB3TTJzclNUVlpiVTFIY1VGTU5uUlNPRll4TXpORU0wdE5jMUJNUjFwWGFUUlZXbVpWYkcweldGRlFOMjlpVUd3MmIyNXZWVFpQWVhKU0wzZ3ZDazh3TjBOMVkwZ3ZUamhZYkhoc1ZERlBVVkl4Y210eFZBb3RMUzB0TFVWT1JDQkRSVkpVU1VaSlEwRlVSUzB0TFMwdENnPT0KICAgIGNsaWVudC1rZXktZGF0YTogTFMwdExTMUNSVWRKVGlCU1UwRWdVRkpKVmtGVVJTQkxSVmt0TFMwdExRcE5TVWxLUzFGSlFrRkJTME5CWjBWQmVFdHJValJhWkVObFYxTmphRkJST0VKTmMyUnJObmxFZDNWdVVIbDFTbFZJYkc5YVRFWjVia2h1U0dseVVXaEJDaTlHUTA1QmNpdG5VbWhEUjAwMVRHaEVXbTVQYTBZcldHRm1NWE5vVTBJek1FUjRjRkp6ZUVWVFMzVTVka05yTW5CbFkyRmphVUpuZUVaTFRHVXdlSGtLU2tOQ0wwTjZjWEV3WlhNNGQyVTNiMlZMYkRZM2VuUlBSazV5SzNab01FWTVSa1V5TkZwSVFtUk1lSGRxWkVnNU4yNHhjSFZ3VlRSTmVIQllUbmQ1VHdwWlVpOVpPRzQwY25kbllteFFUazU0YVVzNVdFZFVTREE0WW05bVQySkhWVE5hYTI4NFFtRmFhR3B6Ym5sM04yTXpUbVJIYmpOcVEwaE1VaXRYUlRsQ0NuZHFhbGhLZUdKWFltVnhWM05aZVU1S0t6SkNXbUZYV1hCcVlucDNOMHhxVjJaQ1IzQlBhVWgxY1RWNVdFZ3ZORXA2YzBjM2JYazVkV0YzYUZvNWVuZ0tLMkpoUTB0NlN6TTBVakJhWjJvMGFtY3pPVWRsZEVjNWMxZDZVV2x5Ymk5Wk9HNDFjVFo1WlVkclIxZzNUR05uSzNwWk9ESllTamxOU1hGcWNXdHhOUXB0S3pCSFIzZzNha2hzTTNoa1NEaFZiVzF2Wmk5T1l6WnJZak5uWkRreGJHeGtaM3AyY0hKTE5IVTFRbTlQY0RKRlFVVnlOak5pZWxWUmNtTTJkbkJHQ25sbU1URnVla0ZVT0N0b0wwODRlblJJWlZneVFVSlpOR1pHZVhKRGJFOTVMMlpMVDFBNVRUbHJNVVpRY0djMWRHWlpibkZ2Y1hjM05sUnJORmxqWTJ3S1RWRXdTMFYyV21WNGVtRk5Sblp1Y1ZCcU1VSjZNR0ZYYVVGVVdqbG9hMUJWUVdNdk0zSlZNWFpMY0hCTFVrOXNSWGxTVHpaU2RUbEtWbTVFVTBsUE5BcDRiMUprYTFGdVJXbHZOekJDVDNGdVdESktVa0pQVkVwRlJFSTBkVzFHVEVwM1psRnVLMFpLYlZRM1IwZ3pSV2hyYVZNMlEzcE1USFZQZW1oRFpqRXZDbU16T1RkbGRHNW5aMVoxYjFGTlltNWFVekEzV2tObVRHUk9jV2x1UmxaMWNGUmxiVkk1ZWtsVlpuWkxWVzB6UkVWT2JDOVVSVmRsTVRCclEwRjNSVUVLUVZGTFEwRm5SVUZxUmpsT01YbE9OMjVIUTFoYVJVNWplaXROV0dkdlFVTk5UVGx3ZEZwNGJHaExRekZHVkdkNFVsbGlkVEJMYkhsclYyTkNjaTlQVGdvclJsUXhTbUo2ZVdwU01qZEdjM2hWY2tvdmNYQlFLM1UxWlVWd1IwSk1XSEp5VGk5dk9UUmlSbk5LYkRKM05raFpOM0Y2ZFhSbGRrcFhRbGx5YmtFMkNqSTRiVFJRV1d4R1VVWk9aek0wUVV0V1RrdFpVVXRXUVhsamNIRnFVVzVZT1ROYVIwNU5VM1ZLTVhjellYRnVNbE50ZGtRd2VGSlJWVXd4Um5kd2ExTUtjazVVTVV4aWVWUmliMmRTWlVoa2VrdHNUell4UW1sUlpFeG9UbEV3YjNWWVYxTXJSell2U2sxSk1ITTJUV3gxWWsxVVl6VnFXREJpZVdwYVZXaHdOQXBDYXpoTVREQktkWGQ0UWtKaE5HVlBPVkl5UjFVMmNrNXZlbGhvYUhaWkwxazFNeTlJVlRGMWJVeHZSMVZaYzIxNFdFRTNSRUZNYldGWFN5OWxVWGRxQ25WcWFHMUxPVkZyZWpCcE5ubDRTVWt2Tm5JelJTODFPV05CU1UxQ2FVTTJXbGhCUkZCemNtMWFOMDFSWTFScFFrdFdRMGxTYkdWTlExcGxWVVZqY0VvS04weGpaVUZMWjAwemJWTlpUbXhOVldjeFpUSm1WM0J2VDFKdWVHSjFUbWx6YVdJd2IwVnBXRzlGUldvcldXZENVMGcwVUc1T1drMURjMkpSYkVGNU5RcEhUVmQzYjI0NWRHazNVM0Y2WmxaMGRIUnplV3N2VGpGVVpGRmtVVW9yUTFKbVpIaHdVMmRJWVU1dldXVmpVa2swTTFOc1luVTRlVmwyY0hsRFUwMHJDbXhWZW5oemJFaHJWV1Z1ZEdaS2JHRnlVa1pVTkdWcVlsbzNUbFJNT1ZOcU1qTmxiRkpMV25wWlRrTkhTekJuZURGMVVXZzNXblpvU1hNNGFuRkxja0VLTm05MmRHOVVLMnRJTm13eGEwd3ZaSGhHY2xSdE1HaE9WVXhIVG5rMFRWTXZRWGRXVDFNemRHNXliRlpLTkVKc01XNVZjV0U1Y21nd2VIZEhTM050TVFwTlRtcEdhVVprWVhSTVltaG9NMlpvU1hSeFJEWkxLMUUzVDFRdmMyMHdZMlJDUkdkdVpFaFJNbXBDYWk4NVowcFBSekJEWjJkRlFrRk9lRWxGYlVaM0NqVnVjMEZqV2pJMk9GTjVkSGhqWVVKRlIxVktMMGxaWlhsWE9YbzFUQzlEVmtKSVZVY3lTMUJZY25oUE56UjBOeXRZTlhaSU9FRmxhbGxVYTJFMGQwY0tOV2t4VVZWaWNHaElVVXA0V20wMlpHWllZMnBsT0hKc2FUQndSSGRPVFROU09HTTJkVWt4VEhWWVdtVnFTVVI1U3pJM1JYTllibk0zWVUxbFNYQlJRUXA1YzB4aWRWUXZNREJXZVRKcmJrUkpiSFZFWVZrNGJtZFdTRlJ2YW5kSVRrMDFURFptTkRKa2FIbHdialpMTlU1UGNUbEdkazUzWkdaU1RHWmpSbGd4Q21WeFIxSXhXazVUYUdoMGNIRmlUV0ZyTkVGcVIzSXZVbmhoVjFCSVdWVmhkRUZWUXpaUU1Ga3lXbGh6TjBWbVZVNW1PRkJvUVhOb2NrbDFkRXR0TTFRS1NWVllabUZIYmpaeWJVNXVWREI2YzI0MGNGWnBUV2huZGtWVGJXNXROVU01UkdaT1VYaFNWVzlwYjI5eFExVjBiR3RwU1ZaM00wRllVa3B5Tm1oWFRRcG5hMUIzVkVadmRuUllVa0ZTVGsxRFoyZEZRa0ZQVTAxbE1IcGFhVFZGY2xZMmQzbGFjRXhwU205eGNVeDROSGsyWlZGT1RDdExTalI1VURsUlJYaDFDa2tyWkdKRWRYVkZjRFJ5VkVGemNHdENUUzlEYm1oUWFVWXdSa1V2Y0M5b1pYTnFla3Q0UzFCdGVWSkdlbU5yYVZObFVYcEdWMVpDZVRkNFFWcFJWRm9LVEhwNk5IQnVTMFYzVm5Cc04xcFBka2xvUmxSR2EyZEpZbEEwUzBaSVZYQjNSRmRJYVZOV1EwbEhNQzlyTkd0NFEzRlpWbkYxTTAxUFVtaGtaRmt6VlFvNGJXWmtMMmRJWXl0RlVsRjRTMWRYT0VwMWRUVnBUR2QxZVVWNWFpdEpUV1JYVW5OVWIxWnBaM0JwU0hBMFQyODRVVlo0VURRMFNVOW5RMlJ2WVc5MkNucENWRTFzY25reFIxSk9TMVpoVGtaV1dVNVVkbkZ5WVhBMk5WYzBSa1JCWm1wb2JEQlFXVE13Y21kM1JsUlFVMGxqU2toSk5GUnRNR3BvU2tSS1pGRUtOMGxUVkRaYWQxaEVaVnBQWVRGTFdVNWhkRU52V0VGR1YyMXVTbGwyUTJ3MGVVZGhaMk5oVjJ0bVRVTm5aMFZCUW1SWVF6VjFTR1YxVWs1b04zaFBjd3B1T0hCaGJYTXJRVm8yZWtWRE5td3hTRWxoZEZsSllqbFJlSFZxVUdoRlpVdFZOMDRyV25adVJpOXdTbXhSVlRaTGJrMURhR3R6U1daa2NrdDZNakJVQ2tnMlZuaFhVM3BEZW1jd1lXdHNNVk5QZWpGblRtcG5XWEJ4V21acVVqWmpXWGMxVDBkdWVGQjFhbVJ5YmtKamVXeEZaVkZGZFhWVFl6SmlkVzFWYzJFS05FdElWbUo2WkdoQ09GQkNUVTh2U1ZSUVFqaEhWV2RsVUZvMU1VVnZUa0oxVmxoWVZFRmhkbkl3Vkdodk9VMUZTbE5RVjBSbVJHRjBjbnAxVFRKRVZRcFFTbGR1T0ZJMllrZGhTRlZoTlVKaE9Dc3JLMnRJUVUxd1RGWllRbkF4U2pWcVlrbGhNelp5YWpNMFVuVldia1JCUmtGME9UUnlTVXgwYld0SmJYRktDbWhCYVZGcFZFVmlZVTFoY2xGUFQxQkhVMHAzZGl0eU1raFRVa3Q1Y0dOVVZrcHhVRWRoTUVSa2FHaHRaR1UzUzJsR2NHcGpVRFoyTVV0Nlp6SlBTellLYnpoSGQwVlJTME5CVVVFd09XdFZRV0YzTVVod09HRmhWbVJsYkZKQ2FuZFhlakowTDNSb2NXazBMMFZNU0Zob1pXbGtlbFJ5WVhSUU1VY3lla1JtVkFwSFRrUXhkVGRZVG5VeWFrMWlUVVU0TURsTk5XczFVRlJwTVRRME15dFNkM2hIYUV0eGRFbzJkV3RtUkM5cWNFeE9jRlI1VTJFMFJITkJPVXRVUnpsUENrWnVOakpyV1dkUloySlBVa2czY1RaS0wxaFVjazFuYnpNeU5uUnVjVkpNUkUxbFVYSkVaWFZuZVdwdlJVVktUek5wUjBkeE5HczRMM0J0Umt4M1MzUUtUMmhhU0RGVVIwOXphbTlOWWxFeVVWSk9jRWsxVDBGNlZrWklhRFJTUlc5aVdUaHdSMGhaTlRjMlRuUnpORkpXWW1wSWRtTlZTVmR6T0RWbGFtOTZkd3BDYmt4UU9HaHZPVFEyVFRCcWNGUTJPWEJFYlhoaFV6WlNkMWhyWlUwd2R6azFkVU5PWW1sNUx6WTVRV1JuYWxSSFJVbzVjMnBuVGtKUldFZHpVMVE0Q21OTlJ6UkZlVTlyZFhvd1ZEWXpiVzVQUVRkblpUSkRiVUZrY2lzdlVtUXpRVzlKUWtGUlExRjFjMWxCYWtaMk1VMUZjM0Z1YlVWQk0zSlNUakV2VGtZS1ZFRk9OREIxU1hacE5WQkxNbk1yWVdWd04yUkZkMjFwU25NdlYyTnZTM0ZoWlcxaWFIbzRWeTloUm5wTFZFdFlZMlZDTHpKRmRrczJOemM0TmxJd2N3cFNMMGgwU0hkSWQzb3hLM0pNVlhkRU9UWkljVTlSVXpoUk9VZDFUekZKSzJzd1MzQk9jblJSSzNaa1VIZzViemhLU25aWUwwTk9VVWRxU0ZCRFVsZFpDbGxoYlM5d2VpdGhSVUY1SzFRdlZ6UXdkVmR3T1hWU1ltTmtiMEpFZDNaS01HUkhRM1paV25ZdlNVUkJiMWRLY0hkR2EyNDNNa3Q2WVRVd1pYQnFPWEVLVWtOR09VaHhXbUkyVldwbFZVaGxPR2RLY2xKeWVGcDVVV0ZGYzFJM1dIUXlVVXh5SzBkREwwbHdZbVZhVlZjM1dtdEtSbTV2VGtveVZHMTZiak50VGdwT2RtcHFaVU15VlZCbE5ubGxhRGN4UjNsWFNGRjBiV3hpZGt4RFJtdFRZbGxESzFKYWJuUllhRGRGZGxVeEsxQkljV3g2Y2paVVlVTlROVW9LTFMwdExTMUZUa1FnVWxOQklGQlNTVlpCVkVVZ1MwVlpMUzB0TFMwSwogICAgdG9rZW46IGU5MnVpOWQyYmphdWppNWNlczBvaHF1cHhzMXBydnRuZjAzZzF1eGo0N2hoeXQ2YzJ5bDl4ejM0MXc1cDBmbGEweHRhZTR1cWVlYmNqd3Z5emZlM2xsdm9nMXZhOTlocmVxa3c1NDJteTRsNWNkbHc1bGl5dnBwMXZoODQ2aG5yCg==\"\n
-        \  }\n  ]\n }"
-=======
       string: "{\n  \"kubeconfigs\": [\n   {\n    \"name\": \"clusterUser\",\n   \
         \ \"value\": \"YXBpVmVyc2lvbjogdjEKY2x1c3RlcnM6Ci0gY2x1c3RlcjoKICAgIGNlcnRpZmljYXRlLWF1dGhvcml0eS1kYXRhOiBMUzB0TFMxQ1JVZEpUaUJEUlZKVVNVWkpRMEZVUlMwdExTMHRDazFKU1VVMlJFTkRRWFJEWjBGM1NVSkJaMGxSUlhwUlVrUnRZa0pPYlRGdFRXODJaMjVxTXpoVWVrRk9RbWRyY1docmFVYzVkekJDUVZGelJrRkVRVTRLVFZGemQwTlJXVVJXVVZGRVJYZEthbGxVUVdkR2R6QjVUWHBCTWsxVVVYaE9lazB6VFdwU1lVZEJPSGxOUkZWNlRVUlplRTVFUlROT1JHTjVUa1p2ZHdwRVZFVk1UVUZyUjBFeFZVVkJlRTFEV1RKRmQyZG5TV2xOUVRCSFExTnhSMU5KWWpORVVVVkNRVkZWUVVFMFNVTkVkMEYzWjJkSlMwRnZTVU5CVVVOaUNqSm9UVkJqVG5sdmVXRTRTbkowZFVSRlVHaFdNbFZNZDA0eGFXVnBOSFJtVUdkUVQxTmhRazFNVlZsTGFFbFdUMjFGWWpObE5GcHRWR2hUYzFKbFNIQUtjblpyV0hSVlYxTlRMMnBvTlRoMVJtUkpNMXBoVUZKTE9YbDRRakJIWmxRMlZuSlVZV2xoVURWcmJFUXJkM1JNVTBOUk9HOXBPRTFIVG10VFptWk9Ld3BDZG1KaGVteGtjamxJVWtGM1NWQm5VbVJ6S3paNVJqZE9UVE0wSzJaTVpFOW1hMnhQUTFWbk5HY3JlVTFKZFRSb2JGa3ZkbXBFYVhGaVJtaERlbnBwQ2xOaWIyZzVOME0xYmpkUGRuQlZObWRJV1RscE1Va3liME5tUkRSNmRrdHpTakpMYVhKd1pHSjRPWGxWY0VaWVowZHVTRzU2UjBNcmRHeFdVVnBrY0ZZS1ZVSXdTbWx4ZFVzcmFqVldieTloTW10U2VsSmFVVU5tTjJObldWSk1MeTl6Y0RkSVkxcHFXWFk1VUVoUUswdzBTMUpFUldWdFpsQkxXa1ExY3pacWNBcFBhbVYyYmxwcFpteDVjR3hWZG5wd0wwOUtZV0pCZVZkUGNGSlhSelJEUjNoM1UzWkJOSGRRUm5sSFYwNXpiQ3REUzNsa1JYcEVMMFk0ZG0xR0szUjRDamMzU1hsRlNIVlROUzgxTVhOb2EyUlRSbXA2UW5oc1VpOTFSbTlTYTJKT1dqY3ZNV3hRZW5RMlFqa3JORzlWZDJkSVowTk5kbWxxTW5aM1dVaGpZVzRLZEVkSFJTOHZOek5EUVZZdlZIaHROMFZIUkd0Vk0wMTFZa0paVWxBMlpEVkliak5oTTB0NFIxRXlUbWRGUjNGSWQxQjJLMlphZW1GbVMxZENTakUzUWdwS09XeFBiVnB2ZVZNMlJqQkVVVEJNWXpWSlZVNHljRnBoTUdGdGNsWkVWeTlWUVZBelMzSmFUMEpvU1U0NUwxTkdRaXRVTlRWWU16Vm9XVXcwYlVWNkNrdFplVFp0VTJkc1JEZDRTV2xyTlhGWE0yTkJkMHRyZUVST1NFdERVMk5rVjBvd2JuTnpTVFl5ZURGNlRXUlFORUpRYzJ0M1JVTk1TVGxETDNoc1ZHSUtiVUZvTDBnMWQzQjNMM2MwT0Uxd1kzSlhkRnBOVjNKT1RHbERLM1ZUTDBGWVNURlNVemg1UjB0UlNVUkJVVUZDYnpCSmQxRkVRVTlDWjA1V1NGRTRRZ3BCWmpoRlFrRk5RMEZ4VVhkRWQxbEVWbEl3VkVGUlNDOUNRVlYzUVhkRlFpOTZRV1JDWjA1V1NGRTBSVVpuVVZWS2NDc3ZkREkzTWtOelFuSlFSazF2Q2s5RlRFczFjRXRET0RoUmQwUlJXVXBMYjFwSmFIWmpUa0ZSUlV4Q1VVRkVaMmRKUWtGR2EzZFdiekZCTlVKbVNHc3dPRFl5YzFWbWNXVlNaSFoyWkV3S09FMUJWMWRzYm1SWmMxRk5VVEpRWmtnMlFtTldWMjlrWWtkUWMwSkJhSEZsUldOdWFqRlJXVWRLWkhwYVNuUXZkMjFZYlZOT2NVaEpTMEptSzFCVVJRcFRSRFZ3UTJkVVZIWkZZM3BXWTFNelZHZ3lXbkJMYmpCV2VVUllhM1ZhTVdVemVWcEdTUzlrWVhwNU4wUkVWRTl2Wm1saU0wdzBVVGx5VEhKeU1FNTNDbmR3UXk4eE5HWklOSGx5THpWbFIzcFlWbkpSYkM5M2NucHhTblk0U3pSS2NrdzJRVTB5YVhWd1lqQklhVkJyTTFGM1kzQmFRbUZuTWxGcGNFOWpWRGdLT1dKMlowYzVXQzlXWmtrck5qaGhTWHBHTW5GM05WRXlSa2R2TVhab01XeFdRM3BOWTFSRWJIZEJORGR6VWtSSU9HWXZhak5UTW5VeGQwRktNalJJYkFwR2NWaFpiekZ6T0hOb1dsUndTbXhrUTJ0TGVIWm9XSEExS3pKaFowMTVjeTlOSzJoVmJHNXhSMDFwVTB0R2VUTkhha3hYU21oUFIwaGpNM1pLZUdVMkNtWnJZV0UxUjIxRWVuZDJiVkozYXpkUk1tdFBhazVJTkdOclZXOU9NRTgyTTNCRVVIRlVTRTFWV0N0SWVXeExRMVpqV1VkUVJ6SkpiMmxMYzNWTUt5c0tORmNyYUhscWRDOHdaVmxFT1ZWTFZqUTBRa05zTWpWWWFHcE5OMkl5ZFhCaFlWRnhlbFJWUjNaQmMzUndRbnB0TDA0NVJGbDNiRU5tTDFWc2IzRXZjZ3AwZUZWSWJWRlNhMEpGV2xkeVJtTm9lbnBqZEVOUVlVbHhaVnByTlN0NWJFSlBWVXBpTUZaWVUyVkNhMlkwTkVvNWVtaGpTbU5QTUVkb2EwOTFTalZtQ2twUldETnZXSEZMVmxSNk1HaEJOa2N4YzBrd1pFMDJObnBhZDJ4cFVVTjNaRkJzYTBSb0swbGxkRGRNVXpacVprWlBSMm8xVUVSVWNVTktORFZpVFdVS2MydFhOMngxZWxabU9FaE5kR3RPTld4U1lVWndTa3BUU0dGVWVsSndTbXhUZWxwWE1XVkRPRXRCTVdVeGRUUkVZVVpZVW1veFUweGlka2t4VjBzelZ3cEpiMlp6TTNSRFN6QlpkMDFKZEVkR0NpMHRMUzB0UlU1RUlFTkZVbFJKUmtsRFFWUkZMUzB0TFMwSwogICAgc2VydmVyOiBodHRwczovL2NsaWFrc2RuczM2c29lbHctamtxZm12d2wuaGNwLmVhc3R1cy5hem1rOHMuaW86NDQzCiAgbmFtZTogY2xpYWtzdGVzdHJ1cnRtMgpjb250ZXh0czoKLSBjb250ZXh0OgogICAgY2x1c3RlcjogY2xpYWtzdGVzdHJ1cnRtMgogICAgdXNlcjogY2x1c3RlclVzZXJfY2xpdGVzdGtyaDRqbzV1a3lfY2xpYWtzdGVzdHJ1cnRtMgogIG5hbWU6IGNsaWFrc3Rlc3RydXJ0bTIKY3VycmVudC1jb250ZXh0OiBjbGlha3N0ZXN0cnVydG0yCmtpbmQ6IENvbmZpZwpwcmVmZXJlbmNlczoge30KdXNlcnM6Ci0gbmFtZTogY2x1c3RlclVzZXJfY2xpdGVzdGtyaDRqbzV1a3lfY2xpYWtzdGVzdHJ1cnRtMgogIHVzZXI6CiAgICBjbGllbnQtY2VydGlmaWNhdGUtZGF0YTogTFMwdExTMUNSVWRKVGlCRFJWSlVTVVpKUTBGVVJTMHRMUzB0Q2sxSlNVWklha05EUVhkaFowRjNTVUpCWjBsU1FVMU1WRVZoU0ZWMFpuZDBWMFJGUzNONldGbFpRMnQzUkZGWlNrdHZXa2xvZG1OT1FWRkZURUpSUVhjS1JGUkZURTFCYTBkQk1WVkZRWGhOUTFreVJYZElhR05PVFdwTmQwNXFSVEJOVkdONlRucEpNRmRvWTA1TmFsVjNUbXBGTUUxVVl6Qk9la2t3VjJwQmR3cE5VbU4zUmxGWlJGWlJVVXRGZHpWNlpWaE9NRnBYTURaaVYwWjZaRWRXZVdONlJWWk5RazFIUVRGVlJVRjRUVTFpVjBaNlpFZFdlVmt5ZUhCYVZ6VXdDazFKU1VOSmFrRk9RbWRyY1docmFVYzVkekJDUVZGRlJrRkJUME5CWnpoQlRVbEpRME5uUzBOQlowVkJkVXRHWjNwcllWTjBRVlV6UlU1NGMxSXpWVWtLTmk5elpXeFVjblJMTmtOb1YxWm5NR1J0VEhNNU5EQXhkMlUyV0RWeFowaHhNMWQ0T1VKU1ZHNDFjR01yVkhsSFVFeHFUMXBhVmtscmJXSkhkVzlRYndwNFNrOHZXazV1SzJFcllUWnNPV1pTY0c1YUwwNVZSMjlqZW1zelUwcDJUVlpCVjBjeE9FdHhkVmR4ZHpZMFNtRlpOVVJFYVZSdmRUbFNjVUpSWjJ4MkNtMTJjbTVSUkVaQ1RITXJWelZzVFRsQ2FFdzJjM0ZFVTFGYVVIY3ZaV2c0Ylc5dGFFOUROMDAwTnpkWGJVMURTRFIwTmxobmRFSndTQzgyUmpKeWEyb0tSbGczT1dSMFNuRmxObXB0V0RsUVJVUmhVMk51Y1ZZd1dIcDBaRGhoWjBGTVdqVm5Va3gwWTFJcmNsZzFhVFI0UTJ3NVVqZzRaa2xrY0ZaSVJHMTBiQW95Umk5SVlrZHBORzVYU0RKTmRVWXljMVpFYVZkYWQzVnRaakZXTW5SSlFuUkhZVlkzSzI1ak5YQXJjVVo1U0V4dk9GVkhVbTFJT0VOck5YZFBOMFZzQ2xsV05EQlZOMFpDV21kUVFtNHhWMGROTldsU2NreEdUbGhwUTA5SmQyOUZNRkJhZUROU1oySkJiSGtyY0VOWVFubHNlVUpTUkVWVk9WZFZZM1pqYW1JS2FHaHBSMFV6YVhNdmJ6aEVOMlJuU0VVek5WRmhMM1phUlhGVFNYcEpSVmd2TnpCTU4xaHpjbEpYTVdwUVJGcEJZbWswYW5wSlVrNXZNVE5MVjJKamRncFpaV3BvYjA5YWFuVjVOWGxWVm1oV1lrcDVUSGxGYm5reU9UaERiVzVMUWpabmFXMDNVeTkzT0dKQmFWbG1SSFpNZVhWNGJFdEdORGt2UmtneGFIcDRDa051V0hWMmJ6ZFFjRGRDZWpGbGNURTRUWEprUzJ4NFdsUXJSekF5U3paVlZrRmhUbVJZV0hFNWQzQnlRblpaYzI5WmFHZDFXazFMTlVGR0szaFZabWtLV21sVlFqQTVhV2M1ZWtwNmJsQklSV1paYms5VmFXWldVM2htYm5FeVFtSjZZVGh1VDNveFFtUXZPVk00U0ZSdEwwUXlRbXh3VWt0cVdFOXFNR3d4VGdwSVFYUXZRVUZCVWxselZuWkJNeTl5VUZKeFIydHJjME5CZDBWQlFXRk9WMDFHVVhkRVoxbEVWbEl3VUVGUlNDOUNRVkZFUVdkWFowMUNUVWRCTVZWa0NrcFJVVTFOUVc5SFEwTnpSMEZSVlVaQ2QwMURUVUYzUjBFeFZXUkZkMFZDTDNkUlEwMUJRWGRJZDFsRVZsSXdha0pDWjNkR2IwRlZTbkFyTDNReU56SUtRM05DY2xCR1RXOVBSVXhMTlhCTFF6ZzRVWGRFVVZsS1MyOWFTV2gyWTA1QlVVVk1RbEZCUkdkblNVSkJSRmRhTmxaT1RrRlpLMnhoZDJGVFdXOHhVd3BQU1U4NWVXUXJjakpYVFc1alR6WlBkSGRDVTNrdmVqSkZObTlvVFdSd1ExQldWRzVRVmpVd1VGcG1lbGc1WmtKM1IwSlpTV1YzU205WmFHNU1hMk4xQ21OVWNqVmtZVGxYUTNCTVoxUkxRU3QxYTNOd2RFZzRObVZPTHprM1NFTjVNMFJ4YjNWcmNtNVBTRkUwWTJsYVpWVkhRMlY1U0dSeWRDOUlRVVZMVTBjS1VqUlZlRk5tVGxWT2JTdFpaVGd2UW5CWU1HWlJhalZYYzI5eVJYWmtabWhxVTNoT1ZVWldia1pvYjBWUE1qbENlalZqVUVGV1FsQk9Sa3hpYWtOck9BcG5kalZpTTNoaFVqQllOWEZxZEVoM01qZEhOVUpuZGlzclJtMUtSbFJKUkU5Uk1ITlpkbFYxVjJKaU5raHpOSHBQTHpGb1dsTnJiekZTVjFkdWNHOVFDa3BFUWsxbmQyRnlaVmhqZEdGamRVeGhTRGsyT1hwMFZuUm9OV1VyVUdrck5WUndkVWxLTkdRMWNHWXpPR2hqV1RNMlVFZ3ZiRkV5WW5Gb2NIbDFiemdLUkhaNVp6aFNZMWgyYWt3clJHVm5lSG8wYlRZNWJqSnFXa3BHUVdoa09WSmljR1pCU1U5RE4wOXhNVEpCUjFwNGNUQmhWV1pOSzNCc1YwRnlXUzlhYndwak5GQnBZMk51Tm5KQlVFb3pTRm8wUTFCMkwyZFBZa3R2VDJNNFFYbFdTMEo1UjJzM1dYTmtTWE5wUkZNMVRsb3JielkzWWtKblJFbGhOekJJVkc1SENsazVVRU1yUWt0dVozRjZkMUUzTTNFNVZTOWlUM0lyVnpOMGFsY3lhVk5DVEdSR1pTdE5NazgxVW1sUFV6ZzBTMDFyVUZOSGFrSkRMMEpGVFZFM1NrVUtjRlJhY3l0S1lrbDBRa1U1VjA4MlZGZHFSemQyU1hsQmNWaHdSalZrZVdad1ZFaGtkM0U0VUc1amNFWnFjRXA2UnpOeGNqTkhhV0pqUm5WbWNVTnFSd3BZUWtsNFZVTkplV0oxVkRCVWRFeExjVm81ZVV0WlFtMW9UMWhKYmtORE1IWmlaVTAyZFhsSmQzWk9NMUJGYW5oSVdFVnpSbkZtYUdwM1kzWmlWWGRPQ21aVk1WbDVTbXc1TURJdldXazViWFJrVGtSd1VVZEVNUW90TFMwdExVVk9SQ0JEUlZKVVNVWkpRMEZVUlMwdExTMHRDZz09CiAgICBjbGllbnQta2V5LWRhdGE6IExTMHRMUzFDUlVkSlRpQlNVMEVnVUZKSlZrRlVSU0JMUlZrdExTMHRMUXBOU1VsS1MwRkpRa0ZCUzBOQlowVkJkVXRHWjNwcllWTjBRVlV6UlU1NGMxSXpWVWsyTDNObGJGUnlkRXMyUTJoWFZtY3daRzFNY3prME1ERjNaVFpZQ2pWeFowaHhNMWQ0T1VKU1ZHNDFjR01yVkhsSFVFeHFUMXBhVmtscmJXSkhkVzlRYjNoS1R5OWFUbTRyWVN0aE5tdzVabEp3YmxvdlRsVkhiMk42YXpNS1UwcDJUVlpCVjBjeE9FdHhkVmR4ZHpZMFNtRlpOVVJFYVZSdmRUbFNjVUpSWjJ4MmJYWnlibEZFUmtKTWN5dFhOV3hOT1VKb1REWnpjVVJUVVZwUWR3b3ZaV2c0Ylc5dGFFOUROMDAwTnpkWGJVMURTRFIwTmxobmRFSndTQzgyUmpKeWEycEdXRGM1WkhSS2NXVTJhbTFZT1ZCRlJHRlRZMjV4VmpCWWVuUmtDamhoWjBGTVdqVm5Va3gwWTFJcmNsZzFhVFI0UTJ3NVVqZzRaa2xrY0ZaSVJHMTBiREpHTDBoaVIyazBibGRJTWsxMVJqSnpWa1JwVjFwM2RXMW1NVllLTW5SSlFuUkhZVlkzSzI1ak5YQXJjVVo1U0V4dk9GVkhVbTFJT0VOck5YZFBOMFZzV1ZZME1GVTNSa0phWjFCQ2JqRlhSMDAxYVZKeVRFWk9XR2xEVHdwSmQyOUZNRkJhZUROU1oySkJiSGtyY0VOWVFubHNlVUpTUkVWVk9WZFZZM1pqYW1Kb2FHbEhSVE5wY3k5dk9FUTNaR2RJUlRNMVVXRXZkbHBGY1ZOSkNucEpSVmd2TnpCTU4xaHpjbEpYTVdwUVJGcEJZbWswYW5wSlVrNXZNVE5MVjJKamRsbGxhbWh2VDFwcWRYazFlVlZXYUZaaVNubE1lVVZ1ZVRJNU9FTUtiVzVMUWpabmFXMDNVeTkzT0dKQmFWbG1SSFpNZVhWNGJFdEdORGt2UmtneGFIcDRRMjVZZFhadk4xQndOMEo2TVdWeE1UaE5jbVJMYkhoYVZDdEhNQW95U3paVlZrRmhUbVJZV0hFNWQzQnlRblpaYzI5WmFHZDFXazFMTlVGR0szaFZabWxhYVZWQ01EbHBaemw2U25wdVVFaEZabGx1VDFWcFpsWlRlR1p1Q25FeVFtSjZZVGh1VDNveFFtUXZPVk00U0ZSdEwwUXlRbXh3VWt0cVdFOXFNR3d4VGtoQmRDOUJRVUZTV1hOV2RrRXpMM0pRVW5GSGEydHpRMEYzUlVFS1FWRkxRMEZuUlVGdFF6WlZaalZKVjB4QlNUaGpSVFYyYUdKeVJ5OTBUeTlWY0hZcmFqYzFXVWxESzJaR2NFaFdOWFp3YVM5Q1dIYzJVRTVLVm5ncmN3bzNXbGQyYXpsbFJtMVFOREZYTW0xek0yNW9aRWREWkZVeVRHOVFjVGRDYjNsMlZWRlRPVzlxY0ZSTlJVbExVamxzSzFWc2RITjJUR05NVEZOcFpFMUJDbGxYYlZsc1ZIRkhNVFpvWWxoelVXUkhSV2cwUjJodFpIWXhVRTU0VkROWlZFMVpUV2d3ZDJWbmJucE1lVTk2ZERkVWVUTTRZM1pEYTFaalNFWmpOSEFLYzBGcFRGazFSMU5wZEdaMllXRlhNVEYxU2pST1EwZ3dURTlRTjAxcFZ6VlJRelpUUkVwdFkxRm9TbTlCUTB4V05HTktXa2RKU0hwdWJFOTFlV1YwU1FwVFNEZDVkMjFwYkZOd2NEWlhObFpWUWtrclFrRmFWbkoxTUhZd05UVlBVelpvTW5KU2FscFFNalJMVWpsbVprbHBjbTg0WjNweldXZEZVVzV0V1RSU0NrOXROVmRaVmxoeWRXbE9iVWRtWnpGbmRVRlVRV3d2UkVSTlEyOUpTMGsxWW0xR2RIQXZjM0o1ZGxGVFREa3ZaMDR5TjNKUmNUSnlia0YxYVZRMmRWY0tSV053ZFhBMVdYWkhWRGhPYkRWeFJqVm1OVGRCTUVsQ1FWaFlZV3gwVlZaVVFXWklTR0ZRT0ZacmVEQm5LMEp4Y0dOT1JtczJORkExYTNSRFVFOXNjQXBVVW5JNGJHZEtWU3RxUmpnNWJqRlBWMWx4VlhCcVZIVkRlblJ3TTNrMVJHSktRVkp5YWk5MVJtaHFUeTlCYkZaalJ6RXhVVTlpVURGNmEyb3hheXRMQ21SNWQwaG1kWE56UWpGeFRHNUVjbkZGVkhZeVNuQlFiRzgwYTBwRlRVSmthV3RCZDI1SFpUQk9iM1ZNV1UxWVkyRk9lVVZWWkRCdWJqaERXa2N5VHpZS1YySktOVFJUVkV4M01FNXBZbXh3VWs5Vk5WQmpVMlpvWXpaUVRrSm5UME5OYTFGSGNYcGlWM2N6VFdKV1FYTTRWMHRvVVVoblZFOHlWMVZsTTFaWGFncFBTelZOYlVwVU0waEpaa0YzTWtKR1NYSnFObVpQUkc1QlVGSkNWM2x5VVRkU1JXVlFWbE15TVhwR2IzSkdLMWhLY1d0RFoyZEZRa0ZPV25SWk5uWnRDamxCU1ZSaFYxQm1NMWhtTTBwb1MyMVZiR1o2V0ZGMFZsVnRNVGh5TUZSeFJ6QnNXV3RuVUhaNWJGRkZiRlpoVDFCaFRIRndLek5OY0VSdmIyVm5NV3dLV0dobVJsZGxRWFpSU1RGTk5tczRORzFDVVc0ck5URTNaekZ6VldGak5sSjNha3R6V2toRU16WXZTMGxhUkN0YVZsRnFVRmR1Y0U1MmIwSjViM055VXdwME9XWmFkSEZxU0V0bFlYbHJUak5tZWpkWVpUTk1TVkJOTm5WU1pWQkxVblpqVmt0YWVTOUxLMWt2UXpGRkwzQm9TQzlRWVZWSU1VODRNSHBSZFVONUNqbGtiRlI1VmxnMmJFMWtRak5SUm5neVZuWmFRVlIyYUhkQ1RURklkbXRGVWxsNWRUQTNaWFJxT0VOT2RtcEVURTFrVDNsUmEyWndMemhoTWtkQ055c0tTVXQ2T0hOcGJFaFlXV3RpTjAxUFkyaHhWWFZGYjB4NVdrbGtSVkpIYkRGRGNuQktMMGw0TnpBMmJGWlFaVzVUUW1wbWRTdHRSa3AxZFc4d2VIRk5NQXBYWVRsRVRYUXpaMm92TUdkQlVWVkRaMmRGUWtGT2VIUkdhVEJGTmtkdVF6SkNVRzloUzNGVWJXTkdiVzV6WmxBd1ltWmhhVWhyY2tkdFltZHVVR2tyQ2t3cllqVXlNM2RuY0dSUlp6UnpXbkYxY2xJNGEwb3dkMUU0YVdSbGJHSnVkRm96Vm5OS2EwVkllWGhQVEU4MFp6VjZVbXRIUldGNVprd3ZRek5oVWt3S2VtSjRaVk5QTURkd04wVlZlbmR0YlRGaldVUTVaVzlvVFZOek5sZHNUbTUwWjNCTFNrWktiMEZaVEU0NVNFUTJMM0JsUXk5dFIzRTFTVXhEUnpSWGRBcDZaRTVKV2tzNVFXNXFaRkpsZGsxblRGVm9SR2xNTTFWVWRXSnFRMEpUWWxwRk5tWldURGsyUlNzeGJTdDFkVGsxVmxWamRWVm1lR2xUTWtoU2FERm9DbVZhTldjNVYybDJVRXRqU3pKdFkxTnBlRkZ6YzFKTFZVa3dLMDVZTmtwNGNtUm5VMW8zVkRkNU5YSXJRbTFYSzNrMFEwWkhPRmxoVW5aSFUzQk9WVzhLUTB4UlpEVmFVR1pUZWxsTmRTdFhUMHhIZVV4MGVqbHRlbEkwVEhGVU5YRklLemsxVnpkeEx6VjNPRU5uWjBWQlprRllWbE52TlZGM1FYRmxVVWxuZUFwUWNuZFRjREpNVURaa1RETkdRMFZNYUdkNFEwTXJaMnRXUXpSSlpHOUtlRlZzY3poVVZUUkZWa2xFU2taSUwza3hWR2x2VERaMFlqSjJMMjh4WjFFckNtNHZka2MwYmpsdVduWkZhRlphYzJ4Q1REaDJNalo2ZFRKQlVtbExMekJhTW1KUlRqRTRUa2RNWTNoU1JuTkNNREpVU2pBcmFqaGhNbkIzZDFSRWNURUtMelYwTUhOM1Frc3dXRlJRZW1GWFFsTXhSR1V4WkRVMlJuVjZURGxvWVN0a1pYQkphSFJuV1V4U2VUUlZkRUZZUVV3NFVHaFpkVGxMZWtOT1IxVXZVUXBWWkdaRmFuQjBaRVIzVkdFNE9XNUdSVTVpSzNwVFZYUllVWFZhY0ZodFlqRmtSMjFIWlRkT1MxSmlTSGN6VTFNemEzQm5aRlI1YW1oaGNUZEhZV3RRQ21KemFHRkVNa2wyWkhOaVNrdHFaM000VW1kS1VXSXpVM05MUlhWck9ISnFVaXRRYmpWYUx6SjJUVGxoZG00Mk5IWTVTVFoxYUdORVkwb3lOMmhDTTI4S05tOHhhVk5SUzBOQlVVRk9OSGt5VUdadmVYRkNVMWRhT0RNeVRYRmhialZRYkRkdmJHUmFVSE5CZDBSSWF6QlhhVVJaTjJ0aVpuYzFTRTFKYldkSU5BcHZSek5LVGtoWk5EUjBVVEZ2ZUVoVFRrOUhPVlZtU0cxV1RURkJhSEp5TUVSeFZGVkNLM2x3U2pGc1JVMTNRMkpGUlhKdmFrRkpWbE5TWkhSSmRVbEpDbnBTWmxOTmRHMXlSbEp5VFU5dVZXWnNVbWxXZDNGWU9HUm1iR1F5T0VkcmJsSmpNbVYzYmtwUUt6WkpPWEo0V1RWTFVGcFJlamhDWm1ORmFVeFlPRXNLVjNrM1ZUTkpWV1F4VjNSeVJXeEpObEkzYkRsdGRVTjRPVEpZWldadVJqZzViM29yYURCT1NXNXVkWEExWWxSUU1HOU1MMWhQU0U1ellYZHJaMVV6WmdvNVJsbFpVV3h1VXpGd1NEbGhjVzVwTTBSU1dGSnlVU3RPWTB0ck5qSjRSR2R3Wldsc01tVTBNME52U1hwRFZVZEhWV2RpVTJRNWNXZGhkWGxMYkVwU0NuZElSMmxJT1dZMmNYSTNUREZ6TURkb1JqWlJWMUl4VkN0RFFtOVljV3BRUVc5SlFrRkJORGhpYkVOa2MwUmhkRFUzVXpCTlUwUjZhVTg0V21kT1RXWUtaM2g2UlhaalNqTk5UWGhXYURGTlkwbGhOVXR4UXpob2VUZElkVGs0WVdGc2NsSkVPRUp6V1c1WFRuSlBPR1JMWnpGdFptd3lUbXcyVjBWV1ZHOTBRUXBRWnpGdlpWTjBXbWRSTkdSMGRHcEhXVlZQYkhCR1F6TXhNVXRuYTNOQkx6RkJjV0owVjJkUVZYUlFVRlZMVTJOU1ozTm5jVmgyV1hjNE0wWjFPV0ZVQ2xSeldqUXZXQzluYzFwQ2JrZEdRbTlQT1dWek1uaE1jMHBxWW1JMldHaGxiamxRY3pSTkt5OW5RV1ZVYmtKclkxZFhWRUpYUVZwaloxTTViMFZPTWxvS2RXSjZlbVptZFhsRGVGaHRVRlZuWmxSeE9HTllOMGN6YzFkU1RYRnJXRUpKVjBwV2FGRmxZbGcyYTFkUlFUbFJXbkZtYmpOd1dYVjFlbWx3YUdOdlVRcFJZaTloU21Jd04wZEZiMjVsUkVZNFFWQjFUVkpUYVV3MmNrOWtaM2RWYzJWQ01ERXlaM2RRWmpOVGVtODBSWHBKVVRSak9YTjRhRE56VlQwS0xTMHRMUzFGVGtRZ1VsTkJJRkJTU1ZaQlZFVWdTMFZaTFMwdExTMEsKICAgIHRva2VuOiB6MTVydWNodXpjNjNkZDdhNGt6dmdndnJvNmdmZHNud2N5bHA1NGszeDU3Y2ZscGlibncxODZ3MHM3OWZiOWxwd2tkcDRwN2xtNWIwbWRsbnhnaDhzNjkxdXMyczlhcHhrYm51djJ5cDY4dGltaDhlcHJmcmtkMHV6YjdxNDl2cgo=\"\
         \n   }\n  ]\n }"
->>>>>>> 27d920ec
     headers:
       cache-control:
       - no-cache
@@ -1199,11 +467,7 @@
       content-type:
       - application/json
       date:
-<<<<<<< HEAD
-      - Sat, 29 Apr 2023 09:19:31 GMT
-=======
       - Wed, 14 Jun 2023 17:52:31 GMT
->>>>>>> 27d920ec
       expires:
       - '-1'
       pragma:
@@ -1237,33 +501,12 @@
       ParameterSetName:
       - --resource-group --cluster-name --name --node-count --zones
       User-Agent:
-<<<<<<< HEAD
-      - AZURECLI/2.48.1 azsdk-python-azure-mgmt-containerservice/22.1.0 Python/3.8.10
-        (Linux-5.15.0-1033-azure-x86_64-with-glibc2.29)
-=======
-      - AZURECLI/2.49.0 azsdk-python-azure-mgmt-containerservice/23.0.0 Python/3.8.16
-        (macOS-13.4-arm64-arm-64bit)
->>>>>>> 27d920ec
+      - AZURECLI/2.49.0 azsdk-python-azure-mgmt-containerservice/23.0.0 Python/3.8.16
+        (macOS-13.4-arm64-arm-64bit)
     method: GET
     uri: https://management.azure.com/subscriptions/00000000-0000-0000-0000-000000000000/resourceGroups/clitest000001/providers/Microsoft.ContainerService/managedClusters/cliakstest000001/agentPools?api-version=2023-05-01
   response:
     body:
-<<<<<<< HEAD
-      string: "{\n  \"value\": [\n   {\n    \"id\": \"/subscriptions/00000000-0000-0000-0000-000000000000/resourcegroups/clitest000001/providers/Microsoft.ContainerService/managedClusters/cliakstest000001/agentPools/nodepool1\",\n
-        \   \"name\": \"nodepool1\",\n    \"type\": \"Microsoft.ContainerService/managedClusters/agentPools\",\n
-        \   \"properties\": {\n     \"count\": 3,\n     \"vmSize\": \"Standard_DS2_v2\",\n
-        \    \"osDiskSizeGB\": 128,\n     \"osDiskType\": \"Managed\",\n     \"kubeletDiskType\":
-        \"OS\",\n     \"maxPods\": 110,\n     \"type\": \"VirtualMachineScaleSets\",\n
-        \    \"availabilityZones\": [\n      \"1\",\n      \"2\",\n      \"3\"\n     ],\n
-        \    \"enableAutoScaling\": false,\n     \"provisioningState\": \"Succeeded\",\n
-        \    \"powerState\": {\n      \"code\": \"Running\"\n     },\n     \"orchestratorVersion\":
-        \"1.25.6\",\n     \"currentOrchestratorVersion\": \"1.25.6\",\n     \"enableNodePublicIP\":
-        false,\n     \"mode\": \"System\",\n     \"enableEncryptionAtHost\": false,\n
-        \    \"enableUltraSSD\": false,\n     \"osType\": \"Linux\",\n     \"osSKU\":
-        \"Ubuntu\",\n     \"nodeImageVersion\": \"AKSUbuntu-2204gen2containerd-202304.20.0\",\n
-        \    \"upgradeSettings\": {},\n     \"enableFIPS\": false\n    }\n   }\n  ]\n
-        }"
-=======
       string: "{\n  \"value\": [\n   {\n    \"id\": \"/subscriptions/00000000-0000-0000-0000-000000000000/resourcegroups/clitest000001/providers/Microsoft.ContainerService/managedClusters/cliakstest000001/agentPools/nodepool1\"\
         ,\n    \"name\": \"nodepool1\",\n    \"type\": \"Microsoft.ContainerService/managedClusters/agentPools\"\
         ,\n    \"properties\": {\n     \"count\": 3,\n     \"vmSize\": \"Standard_DS2_v2\"\
@@ -1278,7 +521,6 @@
         \     \"osType\": \"Linux\",\n     \"osSKU\": \"Ubuntu\",\n     \"nodeImageVersion\"\
         : \"AKSUbuntu-2204gen2containerd-202306.01.0\",\n     \"upgradeSettings\"\
         : {},\n     \"enableFIPS\": false\n    }\n   }\n  ]\n }"
->>>>>>> 27d920ec
     headers:
       cache-control:
       - no-cache
@@ -1287,11 +529,7 @@
       content-type:
       - application/json
       date:
-<<<<<<< HEAD
-      - Sat, 29 Apr 2023 09:19:32 GMT
-=======
       - Wed, 14 Jun 2023 17:52:31 GMT
->>>>>>> 27d920ec
       expires:
       - '-1'
       pragma:
@@ -1332,35 +570,12 @@
       ParameterSetName:
       - --resource-group --cluster-name --name --node-count --zones
       User-Agent:
-<<<<<<< HEAD
-      - AZURECLI/2.48.1 azsdk-python-azure-mgmt-containerservice/22.1.0 Python/3.8.10
-        (Linux-5.15.0-1033-azure-x86_64-with-glibc2.29)
-=======
-      - AZURECLI/2.49.0 azsdk-python-azure-mgmt-containerservice/23.0.0 Python/3.8.16
-        (macOS-13.4-arm64-arm-64bit)
->>>>>>> 27d920ec
+      - AZURECLI/2.49.0 azsdk-python-azure-mgmt-containerservice/23.0.0 Python/3.8.16
+        (macOS-13.4-arm64-arm-64bit)
     method: PUT
     uri: https://management.azure.com/subscriptions/00000000-0000-0000-0000-000000000000/resourceGroups/clitest000001/providers/Microsoft.ContainerService/managedClusters/cliakstest000001/agentPools/nodepool2?api-version=2023-05-01
   response:
     body:
-<<<<<<< HEAD
-      string: "{\n  \"id\": \"/subscriptions/00000000-0000-0000-0000-000000000000/resourcegroups/clitest000001/providers/Microsoft.ContainerService/managedClusters/cliakstest000001/agentPools/nodepool2\",\n
-        \ \"name\": \"nodepool2\",\n  \"type\": \"Microsoft.ContainerService/managedClusters/agentPools\",\n
-        \ \"properties\": {\n   \"count\": 3,\n   \"vmSize\": \"Standard_DS2_v2\",\n
-        \  \"osDiskSizeGB\": 128,\n   \"osDiskType\": \"Managed\",\n   \"kubeletDiskType\":
-        \"OS\",\n   \"maxPods\": 110,\n   \"type\": \"VirtualMachineScaleSets\",\n
-        \  \"availabilityZones\": [\n    \"1\",\n    \"2\",\n    \"3\"\n   ],\n   \"enableAutoScaling\":
-        false,\n   \"scaleDownMode\": \"Delete\",\n   \"provisioningState\": \"Creating\",\n
-        \  \"powerState\": {\n    \"code\": \"Running\"\n   },\n   \"orchestratorVersion\":
-        \"1.25.6\",\n   \"currentOrchestratorVersion\": \"1.25.6\",\n   \"enableNodePublicIP\":
-        false,\n   \"mode\": \"User\",\n   \"enableEncryptionAtHost\": false,\n   \"enableUltraSSD\":
-        false,\n   \"osType\": \"Linux\",\n   \"osSKU\": \"Ubuntu\",\n   \"nodeImageVersion\":
-        \"AKSUbuntu-2204gen2containerd-202304.20.0\",\n   \"upgradeSettings\": {},\n
-        \  \"enableFIPS\": false\n  }\n }"
-    headers:
-      azure-asyncoperation:
-      - https://management.azure.com/subscriptions/00000000-0000-0000-0000-000000000000/providers/Microsoft.ContainerService/locations/eastus/operations/687410bd-ef40-4609-ab5a-5341b874fcd4?api-version=2017-08-31
-=======
       string: "{\n  \"id\": \"/subscriptions/00000000-0000-0000-0000-000000000000/resourcegroups/clitest000001/providers/Microsoft.ContainerService/managedClusters/cliakstest000001/agentPools/nodepool2\"\
         ,\n  \"name\": \"nodepool2\",\n  \"type\": \"Microsoft.ContainerService/managedClusters/agentPools\"\
         ,\n  \"properties\": {\n   \"count\": 3,\n   \"vmSize\": \"Standard_DS2_v2\"\
@@ -1378,7 +593,6 @@
     headers:
       azure-asyncoperation:
       - https://management.azure.com/subscriptions/00000000-0000-0000-0000-000000000000/providers/Microsoft.ContainerService/locations/eastus/operations/91be4f62-dca7-4201-8be9-1e3fd498d8f0?api-version=2017-08-31
->>>>>>> 27d920ec
       cache-control:
       - no-cache
       content-length:
@@ -1386,11 +600,7 @@
       content-type:
       - application/json
       date:
-<<<<<<< HEAD
-      - Sat, 29 Apr 2023 09:19:38 GMT
-=======
       - Wed, 14 Jun 2023 17:52:37 GMT
->>>>>>> 27d920ec
       expires:
       - '-1'
       pragma:
@@ -1420,160 +630,6 @@
       ParameterSetName:
       - --resource-group --cluster-name --name --node-count --zones
       User-Agent:
-<<<<<<< HEAD
-      - AZURECLI/2.48.1 azsdk-python-azure-mgmt-containerservice/22.1.0 Python/3.8.10
-        (Linux-5.15.0-1033-azure-x86_64-with-glibc2.29)
-    method: GET
-    uri: https://management.azure.com/subscriptions/00000000-0000-0000-0000-000000000000/providers/Microsoft.ContainerService/locations/eastus/operations/687410bd-ef40-4609-ab5a-5341b874fcd4?api-version=2017-08-31
-  response:
-    body:
-      string: "{\n  \"name\": \"bd107468-40ef-0946-ab5a-5341b874fcd4\",\n  \"status\":
-        \"InProgress\",\n  \"startTime\": \"2023-04-29T09:19:38.3610272Z\"\n }"
-    headers:
-      cache-control:
-      - no-cache
-      content-length:
-      - '126'
-      content-type:
-      - application/json
-      date:
-      - Sat, 29 Apr 2023 09:19:38 GMT
-      expires:
-      - '-1'
-      pragma:
-      - no-cache
-      server:
-      - nginx
-      strict-transport-security:
-      - max-age=31536000; includeSubDomains
-      transfer-encoding:
-      - chunked
-      vary:
-      - Accept-Encoding
-      x-content-type-options:
-      - nosniff
-    status:
-      code: 200
-      message: OK
-- request:
-    body: null
-    headers:
-      Accept:
-      - '*/*'
-      Accept-Encoding:
-      - gzip, deflate
-      CommandName:
-      - aks nodepool add
-      Connection:
-      - keep-alive
-      ParameterSetName:
-      - --resource-group --cluster-name --name --node-count --zones
-      User-Agent:
-      - AZURECLI/2.48.1 azsdk-python-azure-mgmt-containerservice/22.1.0 Python/3.8.10
-        (Linux-5.15.0-1033-azure-x86_64-with-glibc2.29)
-    method: GET
-    uri: https://management.azure.com/subscriptions/00000000-0000-0000-0000-000000000000/providers/Microsoft.ContainerService/locations/eastus/operations/687410bd-ef40-4609-ab5a-5341b874fcd4?api-version=2017-08-31
-  response:
-    body:
-      string: "{\n  \"name\": \"bd107468-40ef-0946-ab5a-5341b874fcd4\",\n  \"status\":
-        \"InProgress\",\n  \"startTime\": \"2023-04-29T09:19:38.3610272Z\"\n }"
-    headers:
-      cache-control:
-      - no-cache
-      content-length:
-      - '126'
-      content-type:
-      - application/json
-      date:
-      - Sat, 29 Apr 2023 09:20:08 GMT
-      expires:
-      - '-1'
-      pragma:
-      - no-cache
-      server:
-      - nginx
-      strict-transport-security:
-      - max-age=31536000; includeSubDomains
-      transfer-encoding:
-      - chunked
-      vary:
-      - Accept-Encoding
-      x-content-type-options:
-      - nosniff
-    status:
-      code: 200
-      message: OK
-- request:
-    body: null
-    headers:
-      Accept:
-      - '*/*'
-      Accept-Encoding:
-      - gzip, deflate
-      CommandName:
-      - aks nodepool add
-      Connection:
-      - keep-alive
-      ParameterSetName:
-      - --resource-group --cluster-name --name --node-count --zones
-      User-Agent:
-      - AZURECLI/2.48.1 azsdk-python-azure-mgmt-containerservice/22.1.0 Python/3.8.10
-        (Linux-5.15.0-1033-azure-x86_64-with-glibc2.29)
-    method: GET
-    uri: https://management.azure.com/subscriptions/00000000-0000-0000-0000-000000000000/providers/Microsoft.ContainerService/locations/eastus/operations/687410bd-ef40-4609-ab5a-5341b874fcd4?api-version=2017-08-31
-  response:
-    body:
-      string: "{\n  \"name\": \"bd107468-40ef-0946-ab5a-5341b874fcd4\",\n  \"status\":
-        \"InProgress\",\n  \"startTime\": \"2023-04-29T09:19:38.3610272Z\"\n }"
-    headers:
-      cache-control:
-      - no-cache
-      content-length:
-      - '126'
-      content-type:
-      - application/json
-      date:
-      - Sat, 29 Apr 2023 09:20:38 GMT
-      expires:
-      - '-1'
-      pragma:
-      - no-cache
-      server:
-      - nginx
-      strict-transport-security:
-      - max-age=31536000; includeSubDomains
-      transfer-encoding:
-      - chunked
-      vary:
-      - Accept-Encoding
-      x-content-type-options:
-      - nosniff
-    status:
-      code: 200
-      message: OK
-- request:
-    body: null
-    headers:
-      Accept:
-      - '*/*'
-      Accept-Encoding:
-      - gzip, deflate
-      CommandName:
-      - aks nodepool add
-      Connection:
-      - keep-alive
-      ParameterSetName:
-      - --resource-group --cluster-name --name --node-count --zones
-      User-Agent:
-      - AZURECLI/2.48.1 azsdk-python-azure-mgmt-containerservice/22.1.0 Python/3.8.10
-        (Linux-5.15.0-1033-azure-x86_64-with-glibc2.29)
-    method: GET
-    uri: https://management.azure.com/subscriptions/00000000-0000-0000-0000-000000000000/providers/Microsoft.ContainerService/locations/eastus/operations/687410bd-ef40-4609-ab5a-5341b874fcd4?api-version=2017-08-31
-  response:
-    body:
-      string: "{\n  \"name\": \"bd107468-40ef-0946-ab5a-5341b874fcd4\",\n  \"status\":
-        \"InProgress\",\n  \"startTime\": \"2023-04-29T09:19:38.3610272Z\"\n }"
-=======
       - AZURECLI/2.49.0 azsdk-python-azure-mgmt-containerservice/23.0.0 Python/3.8.16
         (macOS-13.4-arm64-arm-64bit)
     method: GET
@@ -1582,7 +638,6 @@
     body:
       string: "{\n  \"name\": \"624fbe91-a7dc-0142-8be9-1e3fd498d8f0\",\n  \"status\"\
         : \"InProgress\",\n  \"startTime\": \"2023-06-14T17:52:37.8072759Z\"\n }"
->>>>>>> 27d920ec
     headers:
       cache-control:
       - no-cache
@@ -1591,11 +646,7 @@
       content-type:
       - application/json
       date:
-<<<<<<< HEAD
-      - Sat, 29 Apr 2023 09:21:08 GMT
-=======
       - Wed, 14 Jun 2023 17:52:37 GMT
->>>>>>> 27d920ec
       expires:
       - '-1'
       pragma:
@@ -1627,16 +678,6 @@
       ParameterSetName:
       - --resource-group --cluster-name --name --node-count --zones
       User-Agent:
-<<<<<<< HEAD
-      - AZURECLI/2.48.1 azsdk-python-azure-mgmt-containerservice/22.1.0 Python/3.8.10
-        (Linux-5.15.0-1033-azure-x86_64-with-glibc2.29)
-    method: GET
-    uri: https://management.azure.com/subscriptions/00000000-0000-0000-0000-000000000000/providers/Microsoft.ContainerService/locations/eastus/operations/687410bd-ef40-4609-ab5a-5341b874fcd4?api-version=2017-08-31
-  response:
-    body:
-      string: "{\n  \"name\": \"bd107468-40ef-0946-ab5a-5341b874fcd4\",\n  \"status\":
-        \"InProgress\",\n  \"startTime\": \"2023-04-29T09:19:38.3610272Z\"\n }"
-=======
       - AZURECLI/2.49.0 azsdk-python-azure-mgmt-containerservice/23.0.0 Python/3.8.16
         (macOS-13.4-arm64-arm-64bit)
     method: GET
@@ -1645,7 +686,6 @@
     body:
       string: "{\n  \"name\": \"624fbe91-a7dc-0142-8be9-1e3fd498d8f0\",\n  \"status\"\
         : \"InProgress\",\n  \"startTime\": \"2023-06-14T17:52:37.8072759Z\"\n }"
->>>>>>> 27d920ec
     headers:
       cache-control:
       - no-cache
@@ -1654,11 +694,7 @@
       content-type:
       - application/json
       date:
-<<<<<<< HEAD
-      - Sat, 29 Apr 2023 09:21:38 GMT
-=======
       - Wed, 14 Jun 2023 17:53:07 GMT
->>>>>>> 27d920ec
       expires:
       - '-1'
       pragma:
@@ -1690,16 +726,6 @@
       ParameterSetName:
       - --resource-group --cluster-name --name --node-count --zones
       User-Agent:
-<<<<<<< HEAD
-      - AZURECLI/2.48.1 azsdk-python-azure-mgmt-containerservice/22.1.0 Python/3.8.10
-        (Linux-5.15.0-1033-azure-x86_64-with-glibc2.29)
-    method: GET
-    uri: https://management.azure.com/subscriptions/00000000-0000-0000-0000-000000000000/providers/Microsoft.ContainerService/locations/eastus/operations/687410bd-ef40-4609-ab5a-5341b874fcd4?api-version=2017-08-31
-  response:
-    body:
-      string: "{\n  \"name\": \"bd107468-40ef-0946-ab5a-5341b874fcd4\",\n  \"status\":
-        \"InProgress\",\n  \"startTime\": \"2023-04-29T09:19:38.3610272Z\"\n }"
-=======
       - AZURECLI/2.49.0 azsdk-python-azure-mgmt-containerservice/23.0.0 Python/3.8.16
         (macOS-13.4-arm64-arm-64bit)
     method: GET
@@ -1708,7 +734,6 @@
     body:
       string: "{\n  \"name\": \"624fbe91-a7dc-0142-8be9-1e3fd498d8f0\",\n  \"status\"\
         : \"InProgress\",\n  \"startTime\": \"2023-06-14T17:52:37.8072759Z\"\n }"
->>>>>>> 27d920ec
     headers:
       cache-control:
       - no-cache
@@ -1717,11 +742,7 @@
       content-type:
       - application/json
       date:
-<<<<<<< HEAD
-      - Sat, 29 Apr 2023 09:22:09 GMT
-=======
       - Wed, 14 Jun 2023 17:53:37 GMT
->>>>>>> 27d920ec
       expires:
       - '-1'
       pragma:
@@ -1753,16 +774,6 @@
       ParameterSetName:
       - --resource-group --cluster-name --name --node-count --zones
       User-Agent:
-<<<<<<< HEAD
-      - AZURECLI/2.48.1 azsdk-python-azure-mgmt-containerservice/22.1.0 Python/3.8.10
-        (Linux-5.15.0-1033-azure-x86_64-with-glibc2.29)
-    method: GET
-    uri: https://management.azure.com/subscriptions/00000000-0000-0000-0000-000000000000/providers/Microsoft.ContainerService/locations/eastus/operations/687410bd-ef40-4609-ab5a-5341b874fcd4?api-version=2017-08-31
-  response:
-    body:
-      string: "{\n  \"name\": \"bd107468-40ef-0946-ab5a-5341b874fcd4\",\n  \"status\":
-        \"InProgress\",\n  \"startTime\": \"2023-04-29T09:19:38.3610272Z\"\n }"
-=======
       - AZURECLI/2.49.0 azsdk-python-azure-mgmt-containerservice/23.0.0 Python/3.8.16
         (macOS-13.4-arm64-arm-64bit)
     method: GET
@@ -1771,7 +782,6 @@
     body:
       string: "{\n  \"name\": \"624fbe91-a7dc-0142-8be9-1e3fd498d8f0\",\n  \"status\"\
         : \"InProgress\",\n  \"startTime\": \"2023-06-14T17:52:37.8072759Z\"\n }"
->>>>>>> 27d920ec
     headers:
       cache-control:
       - no-cache
@@ -1780,11 +790,7 @@
       content-type:
       - application/json
       date:
-<<<<<<< HEAD
-      - Sat, 29 Apr 2023 09:22:39 GMT
-=======
       - Wed, 14 Jun 2023 17:54:08 GMT
->>>>>>> 27d920ec
       expires:
       - '-1'
       pragma:
@@ -1816,16 +822,6 @@
       ParameterSetName:
       - --resource-group --cluster-name --name --node-count --zones
       User-Agent:
-<<<<<<< HEAD
-      - AZURECLI/2.48.1 azsdk-python-azure-mgmt-containerservice/22.1.0 Python/3.8.10
-        (Linux-5.15.0-1033-azure-x86_64-with-glibc2.29)
-    method: GET
-    uri: https://management.azure.com/subscriptions/00000000-0000-0000-0000-000000000000/providers/Microsoft.ContainerService/locations/eastus/operations/687410bd-ef40-4609-ab5a-5341b874fcd4?api-version=2017-08-31
-  response:
-    body:
-      string: "{\n  \"name\": \"bd107468-40ef-0946-ab5a-5341b874fcd4\",\n  \"status\":
-        \"InProgress\",\n  \"startTime\": \"2023-04-29T09:19:38.3610272Z\"\n }"
-=======
       - AZURECLI/2.49.0 azsdk-python-azure-mgmt-containerservice/23.0.0 Python/3.8.16
         (macOS-13.4-arm64-arm-64bit)
     method: GET
@@ -1834,7 +830,6 @@
     body:
       string: "{\n  \"name\": \"624fbe91-a7dc-0142-8be9-1e3fd498d8f0\",\n  \"status\"\
         : \"InProgress\",\n  \"startTime\": \"2023-06-14T17:52:37.8072759Z\"\n }"
->>>>>>> 27d920ec
     headers:
       cache-control:
       - no-cache
@@ -1843,11 +838,7 @@
       content-type:
       - application/json
       date:
-<<<<<<< HEAD
-      - Sat, 29 Apr 2023 09:23:09 GMT
-=======
       - Wed, 14 Jun 2023 17:54:38 GMT
->>>>>>> 27d920ec
       expires:
       - '-1'
       pragma:
@@ -1879,17 +870,6 @@
       ParameterSetName:
       - --resource-group --cluster-name --name --node-count --zones
       User-Agent:
-<<<<<<< HEAD
-      - AZURECLI/2.48.1 azsdk-python-azure-mgmt-containerservice/22.1.0 Python/3.8.10
-        (Linux-5.15.0-1033-azure-x86_64-with-glibc2.29)
-    method: GET
-    uri: https://management.azure.com/subscriptions/00000000-0000-0000-0000-000000000000/providers/Microsoft.ContainerService/locations/eastus/operations/687410bd-ef40-4609-ab5a-5341b874fcd4?api-version=2017-08-31
-  response:
-    body:
-      string: "{\n  \"name\": \"bd107468-40ef-0946-ab5a-5341b874fcd4\",\n  \"status\":
-        \"Succeeded\",\n  \"startTime\": \"2023-04-29T09:19:38.3610272Z\",\n  \"endTime\":
-        \"2023-04-29T09:23:14.8147704Z\"\n }"
-=======
       - AZURECLI/2.49.0 azsdk-python-azure-mgmt-containerservice/23.0.0 Python/3.8.16
         (macOS-13.4-arm64-arm-64bit)
     method: GET
@@ -1995,7 +975,6 @@
       string: "{\n  \"name\": \"624fbe91-a7dc-0142-8be9-1e3fd498d8f0\",\n  \"status\"\
         : \"Succeeded\",\n  \"startTime\": \"2023-06-14T17:52:37.8072759Z\",\n  \"\
         endTime\": \"2023-06-14T17:55:47.0993354Z\"\n }"
->>>>>>> 27d920ec
     headers:
       cache-control:
       - no-cache
@@ -2004,11 +983,7 @@
       content-type:
       - application/json
       date:
-<<<<<<< HEAD
-      - Sat, 29 Apr 2023 09:23:39 GMT
-=======
       - Wed, 14 Jun 2023 17:56:08 GMT
->>>>>>> 27d920ec
       expires:
       - '-1'
       pragma:
@@ -2040,32 +1015,12 @@
       ParameterSetName:
       - --resource-group --cluster-name --name --node-count --zones
       User-Agent:
-<<<<<<< HEAD
-      - AZURECLI/2.48.1 azsdk-python-azure-mgmt-containerservice/22.1.0 Python/3.8.10
-        (Linux-5.15.0-1033-azure-x86_64-with-glibc2.29)
-=======
-      - AZURECLI/2.49.0 azsdk-python-azure-mgmt-containerservice/23.0.0 Python/3.8.16
-        (macOS-13.4-arm64-arm-64bit)
->>>>>>> 27d920ec
+      - AZURECLI/2.49.0 azsdk-python-azure-mgmt-containerservice/23.0.0 Python/3.8.16
+        (macOS-13.4-arm64-arm-64bit)
     method: GET
     uri: https://management.azure.com/subscriptions/00000000-0000-0000-0000-000000000000/resourceGroups/clitest000001/providers/Microsoft.ContainerService/managedClusters/cliakstest000001/agentPools/nodepool2?api-version=2023-05-01
   response:
     body:
-<<<<<<< HEAD
-      string: "{\n  \"id\": \"/subscriptions/00000000-0000-0000-0000-000000000000/resourcegroups/clitest000001/providers/Microsoft.ContainerService/managedClusters/cliakstest000001/agentPools/nodepool2\",\n
-        \ \"name\": \"nodepool2\",\n  \"type\": \"Microsoft.ContainerService/managedClusters/agentPools\",\n
-        \ \"properties\": {\n   \"count\": 3,\n   \"vmSize\": \"Standard_DS2_v2\",\n
-        \  \"osDiskSizeGB\": 128,\n   \"osDiskType\": \"Managed\",\n   \"kubeletDiskType\":
-        \"OS\",\n   \"maxPods\": 110,\n   \"type\": \"VirtualMachineScaleSets\",\n
-        \  \"availabilityZones\": [\n    \"1\",\n    \"2\",\n    \"3\"\n   ],\n   \"enableAutoScaling\":
-        false,\n   \"scaleDownMode\": \"Delete\",\n   \"provisioningState\": \"Succeeded\",\n
-        \  \"powerState\": {\n    \"code\": \"Running\"\n   },\n   \"orchestratorVersion\":
-        \"1.25.6\",\n   \"currentOrchestratorVersion\": \"1.25.6\",\n   \"enableNodePublicIP\":
-        false,\n   \"mode\": \"User\",\n   \"enableEncryptionAtHost\": false,\n   \"enableUltraSSD\":
-        false,\n   \"osType\": \"Linux\",\n   \"osSKU\": \"Ubuntu\",\n   \"nodeImageVersion\":
-        \"AKSUbuntu-2204gen2containerd-202304.20.0\",\n   \"upgradeSettings\": {},\n
-        \  \"enableFIPS\": false\n  }\n }"
-=======
       string: "{\n  \"id\": \"/subscriptions/00000000-0000-0000-0000-000000000000/resourcegroups/clitest000001/providers/Microsoft.ContainerService/managedClusters/cliakstest000001/agentPools/nodepool2\"\
         ,\n  \"name\": \"nodepool2\",\n  \"type\": \"Microsoft.ContainerService/managedClusters/agentPools\"\
         ,\n  \"properties\": {\n   \"count\": 3,\n   \"vmSize\": \"Standard_DS2_v2\"\
@@ -2080,7 +1035,6 @@
         \ \"osType\": \"Linux\",\n   \"osSKU\": \"Ubuntu\",\n   \"nodeImageVersion\"\
         : \"AKSUbuntu-2204gen2containerd-202306.01.0\",\n   \"upgradeSettings\": {},\n\
         \   \"enableFIPS\": false\n  }\n }"
->>>>>>> 27d920ec
     headers:
       cache-control:
       - no-cache
@@ -2089,11 +1043,7 @@
       content-type:
       - application/json
       date:
-<<<<<<< HEAD
-      - Sat, 29 Apr 2023 09:23:40 GMT
-=======
       - Wed, 14 Jun 2023 17:56:08 GMT
->>>>>>> 27d920ec
       expires:
       - '-1'
       pragma:
@@ -2127,13 +1077,8 @@
       ParameterSetName:
       - -g -n --yes --no-wait
       User-Agent:
-<<<<<<< HEAD
-      - AZURECLI/2.48.1 azsdk-python-azure-mgmt-containerservice/22.1.0 Python/3.8.10
-        (Linux-5.15.0-1033-azure-x86_64-with-glibc2.29)
-=======
-      - AZURECLI/2.49.0 azsdk-python-azure-mgmt-containerservice/23.0.0 Python/3.8.16
-        (macOS-13.4-arm64-arm-64bit)
->>>>>>> 27d920ec
+      - AZURECLI/2.49.0 azsdk-python-azure-mgmt-containerservice/23.0.0 Python/3.8.16
+        (macOS-13.4-arm64-arm-64bit)
     method: DELETE
     uri: https://management.azure.com/subscriptions/00000000-0000-0000-0000-000000000000/resourceGroups/clitest000001/providers/Microsoft.ContainerService/managedClusters/cliakstest000001?api-version=2023-05-01
   response:
@@ -2141,29 +1086,17 @@
       string: ''
     headers:
       azure-asyncoperation:
-<<<<<<< HEAD
-      - https://management.azure.com/subscriptions/00000000-0000-0000-0000-000000000000/providers/Microsoft.ContainerService/locations/eastus/operations/11b25aad-96e5-4d8e-be6f-9c8999daba06?api-version=2017-08-31
-=======
       - https://management.azure.com/subscriptions/00000000-0000-0000-0000-000000000000/providers/Microsoft.ContainerService/locations/eastus/operations/638e5cc4-f25f-4be4-9055-38a8f097e426?api-version=2017-08-31
->>>>>>> 27d920ec
       cache-control:
       - no-cache
       content-length:
       - '0'
       date:
-<<<<<<< HEAD
-      - Sat, 29 Apr 2023 09:23:41 GMT
-      expires:
-      - '-1'
-      location:
-      - https://management.azure.com/subscriptions/00000000-0000-0000-0000-000000000000/providers/Microsoft.ContainerService/locations/eastus/operationresults/11b25aad-96e5-4d8e-be6f-9c8999daba06?api-version=2017-08-31
-=======
       - Wed, 14 Jun 2023 17:56:13 GMT
       expires:
       - '-1'
       location:
       - https://management.azure.com/subscriptions/00000000-0000-0000-0000-000000000000/providers/Microsoft.ContainerService/locations/eastus/operationresults/638e5cc4-f25f-4be4-9055-38a8f097e426?api-version=2017-08-31
->>>>>>> 27d920ec
       pragma:
       - no-cache
       server:
