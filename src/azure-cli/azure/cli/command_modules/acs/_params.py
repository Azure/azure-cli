# --------------------------------------------------------------------------------------------
# Copyright (c) Microsoft Corporation. All rights reserved.
# Licensed under the MIT License. See License.txt in the project root for license information.
# --------------------------------------------------------------------------------------------

# pylint: disable=line-too-long,too-many-statements,no-name-in-module,import-error

import os.path
import platform

from argcomplete.completers import FilesCompleter
from azure.cli.core.commands.parameters import (
    file_type, get_enum_type, get_resource_name_completion_list, name_type, tags_type, zones_type)
from azure.cli.core.commands.validators import validate_file_or_dict
from knack.arguments import CLIArgumentType

from ._completers import (
    get_vm_size_completion_list, get_k8s_versions_completion_list, get_k8s_upgrades_completion_list)
from ._validators import (
    validate_cluster_autoscaler_profile, validate_create_parameters, validate_kubectl_version, validate_kubelogin_version, validate_k8s_version, validate_linux_host_name,
    validate_list_of_integers, validate_ssh_key, validate_nodes_count,
    validate_nodepool_name, validate_vm_set_type, validate_load_balancer_sku, validate_load_balancer_outbound_ips,
    validate_priority, validate_eviction_policy, validate_spot_max_price,
    validate_load_balancer_outbound_ip_prefixes, validate_taints, validate_ip_ranges, validate_acr, validate_nodepool_tags,
    validate_load_balancer_outbound_ports, validate_load_balancer_idle_timeout, validate_vnet_subnet_id, validate_nodepool_labels, validate_ppg, validate_assign_identity)
from ._consts import CONST_OUTBOUND_TYPE_LOAD_BALANCER, CONST_OUTBOUND_TYPE_USER_DEFINED_ROUTING, \
    CONST_SCALE_SET_PRIORITY_REGULAR, CONST_SCALE_SET_PRIORITY_SPOT, \
    CONST_SPOT_EVICTION_POLICY_DELETE, CONST_SPOT_EVICTION_POLICY_DEALLOCATE, \
    CONST_OS_DISK_TYPE_MANAGED, CONST_OS_DISK_TYPE_EPHEMERAL

orchestrator_types = ["Custom", "DCOS", "Kubernetes", "Swarm", "DockerCE"]

regions_in_preview = [
    "canadacentral",
    "canadaeast",
    "centralindia",
    "koreasouth",
    "koreacentral",
    "southindia",
    "uksouth",
    "ukwest",
    "westcentralus",
    "westindia",
    "westus2",
]

regions_in_prod = [
    "australiaeast",
    "australiasoutheast",
    "brazilsouth",
    "centralus",
    "eastasia",
    "eastus",
    "eastus2",
    "japaneast",
    "japanwest",
    "northcentralus",
    "northeurope",
    "southcentralus",
    "southeastasia",
    "westeurope",
    "westus",
]

storage_profile_types = ["StorageAccount", "ManagedDisks"]
nodepool_mode_type = ["System", "User"]


def load_arguments(self, _):

    acr_arg_type = CLIArgumentType(metavar='ACR_NAME_OR_RESOURCE_ID')

    # ACS command argument configuration
    with self.argument_context('acs') as c:
        c.argument('resource_name', name_type,
                   completer=get_resource_name_completion_list('Microsoft.ContainerService/ContainerServices'),
                   help='Name of the container service. You can configure the default using `az configure --defaults acs=<name>`')
        c.argument('name', name_type,
                   completer=get_resource_name_completion_list('Microsoft.ContainerService/ContainerServices'),
                   help='Name of the container service. You can configure the default using `az configure --defaults acs=<name>`')
        c.argument('container_service_name', name_type, help='Name of the container service. You can configure the default using `az configure --defaults acs=<name>`',
                   completer=get_resource_name_completion_list('Microsoft.ContainerService/ContainerServices'))
        c.argument('admin_username', options_list=['--admin-username', '-u'], default='azureuser')
        c.argument('api_version',
                   help=_get_feature_in_preview_message() + 'Use API version of ACS to perform az acs operations. Available options: 2017-01-31, 2017-07-01. Default: the latest version for the location')
        c.argument('dns_name_prefix', options_list=['--dns-prefix', '-d'])
        c.argument('orchestrator_type', get_enum_type(orchestrator_types), options_list=['--orchestrator-type', '-t'])
        c.argument('ssh_key_value', required=False, type=file_type, default=os.path.join('~', '.ssh', 'id_rsa.pub'),
                   completer=FilesCompleter(), validator=validate_ssh_key)
        c.argument('tags', tags_type)
        c.argument('disable_browser', help='Do not open browser after opening a proxy to the cluster web user interface')

    with self.argument_context('acs create') as c:
        c.argument('ssh_key_value', required=False, type=file_type, default=os.path.join('~', '.ssh', 'id_rsa.pub'),
                   completer=FilesCompleter(), validator=validate_ssh_key)
        c.argument('master_profile', options_list=['--master-profile', '-m'], type=validate_file_or_dict,
                   help=_get_feature_in_preview_message() + 'The file or dictionary representation of the master profile. Note it will override any master settings once set')
        c.argument('master_vm_size', completer=get_vm_size_completion_list,
                   help=_get_feature_in_preview_message())
        c.argument('agent_count', type=int)
        c.argument('generate_ssh_keys', action='store_true', validator=validate_create_parameters,
                   help='Generate SSH public and private key files if missing')
        c.argument('master_osdisk_size', type=int,
                   help=_get_feature_in_preview_message() + 'The disk size for master pool vms. Unit in GB. Default: corresponding vmsize disk size')
        c.argument('master_vnet_subnet_id', type=str,
                   help=_get_feature_in_preview_message() + 'The custom vnet subnet id. Note agent need to used the same vnet if master set. Default: ""')
        c.argument('master_first_consecutive_static_ip', type=str,
                   help=_get_feature_in_preview_message() + 'The first consecutive ip used to specify static ip block.')
        c.argument('master_storage_profile', get_enum_type(storage_profile_types),
                   help=_get_feature_in_preview_message() + 'Default: varies based on Orchestrator')
        c.argument('agent_profiles', options_list=['--agent-profiles', '-a'], type=validate_file_or_dict,
                   help=_get_feature_in_preview_message() + 'The file or dictionary representation of the agent profiles. Note it will override any agent settings once set')
        c.argument('agent_vm_size', completer=get_vm_size_completion_list,
                   help='Set the default size for agent pools vms.')
        c.argument('agent_osdisk_size', type=int,
                   help=_get_feature_in_preview_message() + 'Set the default disk size for agent pools vms. Unit in GB. Default: corresponding vmsize disk size')
        c.argument('agent_vnet_subnet_id', type=str,
                   help=_get_feature_in_preview_message() + 'Set the default custom vnet subnet id for agent pools. Note agent need to used the same vnet if master set. Default: ""')
        c.argument('agent_ports', type=validate_list_of_integers,
                   help=_get_feature_in_preview_message() + 'Set the default ports exposed on the agent pools. Only usable for non-Kubernetes. Default: 8080,4000,80')
        c.argument('agent_storage_profile', get_enum_type(storage_profile_types),
                   help=_get_feature_in_preview_message() + 'Set default storage profile for agent pools. Default: varies based on Orchestrator')
        c.argument('windows', action='store_true',
                   help='If true, set the default osType of agent pools to be Windows.')
        c.argument('validate', action='store_true',
                   help='Generate and validate the ARM template without creating any resources')
        c.argument('orchestrator_version', help=_get_feature_in_preview_message() + 'Use Orchestrator Version to specify the semantic version for your choice of orchestrator.')

    with self.argument_context('acs scale') as c:
        c.argument('new_agent_count', type=int)

    for scope in ['dcos', 'kubernetes']:
        with self.argument_context('acs {} browse'.format(scope)) as c:
            c.argument('ssh_key_file', required=False, type=file_type, default=os.path.join('~', '.ssh', 'id_rsa'),
                       completer=FilesCompleter(), help='Path to an SSH key file to use.')

    with self.argument_context('acs dcos install-cli') as c:
        c.argument('install_location', default=_get_default_install_location('dcos'))

    with self.argument_context('acs kubernetes get-credentials') as c:
        c.argument('path', options_list=['--file', '-f'])
        c.argument('overwrite_existing', action='store_true', help='If specified, overwrite any existing credentials.')

    with self.argument_context('acs kubernetes install-cli') as c:
        c.argument('install_location', type=file_type, completer=FilesCompleter(),
                   default=_get_default_install_location('kubectl'))
        c.argument('ssh_key_file', required=False, type=file_type, default=os.path.join('~', '.ssh', 'id_rsa'),
                   completer=FilesCompleter(), help='Path to an SSH key file to use.')

    # AKS command argument configuration
    with self.argument_context('aks') as c:
        c.argument('resource_name', name_type, help='Name of the managed cluster.',
                   completer=get_resource_name_completion_list('Microsoft.ContainerService/ManagedClusters'))
        c.argument('name', name_type, help='Name of the managed cluster.',
                   completer=get_resource_name_completion_list('Microsoft.ContainerService/ManagedClusters'))
        c.argument('kubernetes_version', options_list=['--kubernetes-version', '-k'], validator=validate_k8s_version)
        c.argument('node_count', options_list=['--node-count', '-c'], type=int)
        c.argument('tags', tags_type)

    with self.argument_context('aks create') as c:
        c.argument('name', validator=validate_linux_host_name)
        c.argument('kubernetes_version', completer=get_k8s_versions_completion_list)
        c.argument('admin_username', options_list=['--admin-username', '-u'], default='azureuser')
        c.argument('dns_name_prefix', options_list=['--dns-name-prefix', '-p'])
        c.argument('generate_ssh_keys', action='store_true', validator=validate_create_parameters)
        c.argument('node_vm_size', options_list=['--node-vm-size', '-s'], completer=get_vm_size_completion_list)
        c.argument('nodepool_name', type=str, default='nodepool1',
                   help='Node pool name, up to 12 alphanumeric characters', validator=validate_nodepool_name)
        c.argument('ssh_key_value', required=False, type=file_type, default=os.path.join('~', '.ssh', 'id_rsa.pub'),
                   completer=FilesCompleter(), validator=validate_ssh_key)
        c.argument('aad_client_app_id')
        c.argument('aad_server_app_id')
        c.argument('aad_server_app_secret')
        c.argument('aad_tenant_id')
        c.argument('dns_service_ip')
        c.argument('docker_bridge_address')
        c.argument('load_balancer_sku', type=str, validator=validate_load_balancer_sku)
        c.argument('load_balancer_managed_outbound_ip_count', type=int)
        c.argument('load_balancer_outbound_ips', type=str, validator=validate_load_balancer_outbound_ips)
        c.argument('load_balancer_outbound_ip_prefixes', type=str, validator=validate_load_balancer_outbound_ip_prefixes)
        c.argument('load_balancer_outbound_ports', type=int, validator=validate_load_balancer_outbound_ports)
        c.argument('load_balancer_idle_timeout', type=int, validator=validate_load_balancer_idle_timeout)
        c.argument('outbound_type', arg_type=get_enum_type([CONST_OUTBOUND_TYPE_LOAD_BALANCER,
                                                            CONST_OUTBOUND_TYPE_USER_DEFINED_ROUTING]))
        c.argument('enable_cluster_autoscaler', action='store_true')
        c.argument('cluster_autoscaler_profile', nargs='+', options_list=["--cluster-autoscaler-profile", "--ca-profile"], validator=validate_cluster_autoscaler_profile, help="Space-separated list of key=value pairs for configuring cluster autoscaler. Pass an empty string to clear the profile.")
        c.argument('min_count', type=int, validator=validate_nodes_count)
        c.argument('max_count', type=int, validator=validate_nodes_count)
        c.argument('vm_set_type', type=str, validator=validate_vm_set_type)
        c.argument('zones', zones_type, options_list=['--zones', '-z'], help='Space-separated list of availability zones where agent nodes will be placed.')
        c.argument('uptime_sla', action='store_true')
        c.argument('enable_addons', options_list=['--enable-addons', '-a'])
        c.argument('disable_rbac', action='store_true')
        c.argument('enable_rbac', action='store_true', options_list=['--enable-rbac', '-r'],
                   deprecate_info=c.deprecate(redirect="--disable-rbac", hide="2.0.45"))
        c.argument('max_pods', type=int, options_list=['--max-pods', '-m'])
        c.argument('network_plugin', arg_type=get_enum_type(['azure', 'kubenet']))
        c.argument('network_policy')
        c.argument('no_ssh_key', options_list=['--no-ssh-key', '-x'])
        c.argument('pod_cidr')
        c.argument('service_cidr')
        c.argument('ppg', type=str, validator=validate_ppg)
        c.argument('vnet_subnet_id', type=str, validator=validate_vnet_subnet_id)
        c.argument('workspace_resource_id')
        c.argument('skip_subnet_role_assignment', action='store_true')
        c.argument('api_server_authorized_ip_ranges', type=str, validator=validate_ip_ranges)
        c.argument('attach_acr', acr_arg_type)
        c.argument('enable_private_cluster', action='store_true')
        c.argument('nodepool_tags', nargs='*', validator=validate_nodepool_tags, help='space-separated tags: key[=value] [key[=value] ...]. Use "" to clear existing tags.')
        c.argument('enable_managed_identity', action='store_true')
        c.argument('assign_identity', type=str, validator=validate_assign_identity)
        c.argument('nodepool_labels', nargs='*', validator=validate_nodepool_labels, help='space-separated labels: key[=value] [key[=value] ...]. You can not change the node labels through CLI after creation. See https://aka.ms/node-labels for syntax of labels.')
        c.argument('enable_node_public_ip', action='store_true', is_preview=True)
        c.argument('windows_admin_username', options_list=['--windows-admin-username'])
        c.argument('windows_admin_password', options_list=['--windows-admin-password'])
        c.argument('enable_ahub', options_list=['--enable-ahub'])
        c.argument('node_osdisk_diskencryptionset_id', type=str, options_list=['--node-osdisk-diskencryptionset-id', '-d'])
        c.argument('aci_subnet_name')

    with self.argument_context('aks update') as c:
        c.argument('attach_acr', acr_arg_type, validator=validate_acr)
        c.argument('detach_acr', acr_arg_type, validator=validate_acr)

    with self.argument_context('aks update') as c:
        c.argument('enable_cluster_autoscaler', options_list=["--enable-cluster-autoscaler", "-e"], action='store_true')
        c.argument('disable_cluster_autoscaler', options_list=["--disable-cluster-autoscaler", "-d"], action='store_true')
        c.argument('update_cluster_autoscaler', options_list=["--update-cluster-autoscaler", "-u"], action='store_true')
        c.argument('cluster_autoscaler_profile', nargs='+', options_list=["--cluster-autoscaler-profile", "--ca-profile"], validator=validate_cluster_autoscaler_profile, help="Space-separated list of key=value pairs for configuring cluster autoscaler. Pass an empty string to clear the profile.")
        c.argument('min_count', type=int, validator=validate_nodes_count)
        c.argument('max_count', type=int, validator=validate_nodes_count)
        c.argument('uptime_sla', action='store_true')
        c.argument('load_balancer_managed_outbound_ip_count', type=int)
        c.argument('load_balancer_outbound_ips', type=str, validator=validate_load_balancer_outbound_ips)
        c.argument('load_balancer_outbound_ip_prefixes', type=str, validator=validate_load_balancer_outbound_ip_prefixes)
        c.argument('load_balancer_outbound_ports', type=int, validator=validate_load_balancer_outbound_ports)
        c.argument('load_balancer_idle_timeout', type=int, validator=validate_load_balancer_idle_timeout)
        c.argument('api_server_authorized_ip_ranges', type=str, validator=validate_ip_ranges)
        c.argument('enable_ahub', options_list=['--enable-ahub'])
        c.argument('disable_ahub', options_list=['--disable-ahub'])

    with self.argument_context('aks disable-addons') as c:
        c.argument('addons', options_list=['--addons', '-a'])

    with self.argument_context('aks enable-addons') as c:
        c.argument('addons', options_list=['--addons', '-a'])
        c.argument('subnet_name', options_list=['--subnet-name', '-s'], help='Name of an existing subnet to use with the virtual-node add-on.')

    with self.argument_context('aks get-credentials') as c:
        c.argument('admin', options_list=['--admin', '-a'], default=False)
        c.argument('context_name', options_list=['--context'],
                   help='If specified, overwrite the default context name.')
        c.argument('path', options_list=['--file', '-f'], type=file_type, completer=FilesCompleter(),
                   default=os.path.join(os.path.expanduser('~'), '.kube', 'config'))

    for scope in ['aks', 'acs kubernetes', 'acs dcos']:
        with self.argument_context('{} install-cli'.format(scope)) as c:
            c.argument('client_version', validator=validate_kubectl_version, help='Version of kubectl to install.')
            c.argument('install_location', default=_get_default_install_location('kubectl'), help='Path at which to install kubectl.')
            c.argument('base_src_url', help='Base download source URL for kubectl releases.')
            c.argument('kubelogin_version', validator=validate_kubelogin_version, help='Version of kubelogin to install.')
            c.argument('kubelogin_install_location', default=_get_default_install_location('kubelogin'), help='Path at which to install kubelogin.')
            c.argument('kubelogin_base_src_url', options_list=['--kubelogin-base-src-url', '-l'], help='Base download source URL for kubelogin releases.')

    with self.argument_context('aks update-credentials', arg_group='Service Principal') as c:
        c.argument('reset_service_principal', action='store_true')
        c.argument('service_principal')
        c.argument('client_secret')

    with self.argument_context('aks update-credentials', arg_group='AAD') as c:
        c.argument('reset_aad', action='store_true')
        c.argument('aad_client_app_id')
        c.argument('aad_server_app_id')
        c.argument('aad_server_app_secret')
        c.argument('aad_tenant_id')

    with self.argument_context('aks upgrade') as c:
        c.argument('kubernetes_version', completer=get_k8s_upgrades_completion_list)
        c.argument('yes', options_list=['--yes', '-y'], help='Do not prompt for confirmation.', action='store_true')

    with self.argument_context('aks scale') as c:
        c.argument('nodepool_name', type=str,
                   help='Node pool name, up to 12 alphanumeric characters', validator=validate_nodepool_name)

    with self.argument_context('aks nodepool') as c:
        c.argument('cluster_name', type=str, help='The cluster name.')

    for scope in ['aks nodepool add']:
        with self.argument_context(scope) as c:
            c.argument('nodepool_name', type=str, options_list=['--name', '-n'], validator=validate_nodepool_name, help='The node pool name.')
            c.argument('zones', zones_type, options_list=['--zones', '-z'], help='Space-separated list of availability zones where agent nodes will be placed.')
            c.argument('node_vm_size', options_list=['--node-vm-size', '-s'], completer=get_vm_size_completion_list)
            c.argument('max_pods', type=int, options_list=['--max-pods', '-m'])
            c.argument('os_type', type=str)
            c.argument('enable_cluster_autoscaler', options_list=["--enable-cluster-autoscaler", "-e"], action='store_true')
            c.argument('node_taints', type=str, validator=validate_taints)
            c.argument('priority', arg_type=get_enum_type([CONST_SCALE_SET_PRIORITY_REGULAR, CONST_SCALE_SET_PRIORITY_SPOT]), validator=validate_priority)
            c.argument('eviction_policy', arg_type=get_enum_type([CONST_SPOT_EVICTION_POLICY_DELETE, CONST_SPOT_EVICTION_POLICY_DEALLOCATE]), validator=validate_eviction_policy)
            c.argument('spot_max_price', type=float, validator=validate_spot_max_price)
            c.argument('tags', tags_type)
            c.argument('labels', nargs='*', validator=validate_nodepool_labels)
            c.argument('mode', get_enum_type(nodepool_mode_type))
            c.argument('enable_node_public_ip', action='store_true', is_preview=True)
            c.argument('ppg', type=str, validator=validate_ppg)
<<<<<<< HEAD
            c.argument('max_surge', type=str, validator=validate_max_surge)
=======
            c.argument('node_os_disk_type', arg_type=get_enum_type([CONST_OS_DISK_TYPE_MANAGED, CONST_OS_DISK_TYPE_EPHEMERAL]))
>>>>>>> a7c2433c

    for scope in ['aks nodepool show', 'aks nodepool delete', 'aks nodepool scale', 'aks nodepool upgrade', 'aks nodepool update']:
        with self.argument_context(scope) as c:
            c.argument('nodepool_name', type=str, options_list=['--name', '-n'], validator=validate_nodepool_name, help='The node pool name.')

    with self.argument_context('aks nodepool update') as c:
        c.argument('enable_cluster_autoscaler', options_list=["--enable-cluster-autoscaler", "-e"], action='store_true')
        c.argument('disable_cluster_autoscaler', options_list=["--disable-cluster-autoscaler", "-d"], action='store_true')
        c.argument('update_cluster_autoscaler', options_list=["--update-cluster-autoscaler", "-u"], action='store_true')
        c.argument('tags', tags_type)
        c.argument('mode', get_enum_type(nodepool_mode_type))
        c.argument('max_surge', type=str, validator=validate_max_surge)
        
    with self.argument_context('aks use-dev-spaces') as c:
        c.argument('update', options_list=['--update'], action='store_true')
        c.argument('space_name', options_list=['--space', '-s'])
        c.argument('endpoint_type', get_enum_type(['Public', 'Private', 'None'], default='Public'), options_list=['--endpoint', '-e'])
        c.argument('prompt', options_list=['--yes', '-y'], action='store_true', help='Do not prompt for confirmation. Requires --space.')

    with self.argument_context('aks remove-dev-spaces') as c:
        c.argument('prompt', options_list=['--yes', '-y'], action='store_true', help='Do not prompt for confirmation')

    # OpenShift command argument configuration
    with self.argument_context('openshift') as c:
        c.argument('resource_name', name_type, help='Name of the managed OpenShift cluster.',
                   completer=get_resource_name_completion_list('Microsoft.ContainerService/OpenShiftManagedClusters'))
        c.argument('name', name_type, help='Name of the managed OpenShift cluster.',
                   completer=get_resource_name_completion_list('Microsoft.ContainerService/OpenShiftManagedClusters'))
        c.argument('compute_count', options_list=['--compute-count', '-c'], type=int, default=4)
        c.argument('tags', tags_type)

    with self.argument_context('openshift create') as c:
        c.argument('name', validator=validate_linux_host_name)
        c.argument('compute_vm_size', options_list=['--compute-vm-size', '-s'])
        c.argument('customer_admin_group_id', options_list=['--customer-admin-group-id'])
        c.argument('workspace_id')

    with self.argument_context('openshift monitor enable') as c:
        c.argument('workspace_id', help='The resource ID of an existing Log Analytics Workspace to use for storing monitoring data.')


def _get_default_install_location(exe_name):
    system = platform.system()
    if system == 'Windows':
        home_dir = os.environ.get('USERPROFILE')
        if not home_dir:
            return None
        install_location = os.path.join(home_dir, r'.azure-{0}\{0}.exe'.format(exe_name))
    elif system in ('Linux', 'Darwin'):
        install_location = '/usr/local/bin/{}'.format(exe_name)
    else:
        install_location = None
    return install_location


def _get_feature_in_preview_message():
    return "Feature in preview, only in " + ", ".join(regions_in_preview) + ". "<|MERGE_RESOLUTION|>--- conflicted
+++ resolved
@@ -301,11 +301,8 @@
             c.argument('mode', get_enum_type(nodepool_mode_type))
             c.argument('enable_node_public_ip', action='store_true', is_preview=True)
             c.argument('ppg', type=str, validator=validate_ppg)
-<<<<<<< HEAD
             c.argument('max_surge', type=str, validator=validate_max_surge)
-=======
             c.argument('node_os_disk_type', arg_type=get_enum_type([CONST_OS_DISK_TYPE_MANAGED, CONST_OS_DISK_TYPE_EPHEMERAL]))
->>>>>>> a7c2433c
 
     for scope in ['aks nodepool show', 'aks nodepool delete', 'aks nodepool scale', 'aks nodepool upgrade', 'aks nodepool update']:
         with self.argument_context(scope) as c:
