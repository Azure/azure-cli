#!/usr/bin/env python

# --------------------------------------------------------------------------------------------
# Copyright (c) Microsoft Corporation. All rights reserved.
# Licensed under the MIT License. See License.txt in the project root for license information.
# --------------------------------------------------------------------------------------------

from codecs import open
from setuptools import setup
try:
    from azure_bdist_wheel import cmdclass
except ImportError:
    from distutils import log as logger
    logger.warn("Wheel is not available, disabling bdist_wheel hook")
    cmdclass = {}

VERSION = "2.3.22"
CLASSIFIERS = [
    'Development Status :: 5 - Production/Stable',
    'Intended Audience :: Developers',
    'Intended Audience :: System Administrators',
    'Programming Language :: Python',
    'Programming Language :: Python :: 2',
    'Programming Language :: Python :: 2.7',
    'Programming Language :: Python :: 3',
    'Programming Language :: Python :: 3.4',
    'Programming Language :: Python :: 3.5',
    'Programming Language :: Python :: 3.6',
    'License :: OSI Approved :: MIT License',
]

DEPENDENCIES = [
    'azure-mgmt-authorization==0.50.0',
<<<<<<< HEAD
    'azure-mgmt-containerservice==5.1.0',
    'azure-mgmt-compute==4.6.0',
=======
    'azure-mgmt-containerservice==4.4.0',
    'azure-mgmt-compute==4.6.1',
>>>>>>> 00d4ce5c
    'azure-graphrbac==0.60.0',
    'azure-cli-core',
    'paramiko>=2.0.8',
    'pyyaml',
    'six',
    'scp',
    'sshtunnel'
]

with open('README.rst', 'r', encoding='utf-8') as f:
    README = f.read()
with open('HISTORY.rst', 'r', encoding='utf-8') as f:
    HISTORY = f.read()

setup(
    name='azure-cli-acs',
    version=VERSION,
    description='Microsoft Azure Command-Line Tools ACS Command Module',
    long_description=README + '\n\n' + HISTORY,
    license='MIT',
    author='Microsoft Corporation',
    author_email='azpycli@microsoft.com',
    url='https://github.com/Azure/azure-cli',
    classifiers=CLASSIFIERS,
    packages=[
        'azure',
        'azure.cli',
        'azure.cli.command_modules',
        'azure.cli.command_modules.acs'
    ],
    install_requires=DEPENDENCIES,
    cmdclass=cmdclass
)<|MERGE_RESOLUTION|>--- conflicted
+++ resolved
@@ -31,13 +31,8 @@
 
 DEPENDENCIES = [
     'azure-mgmt-authorization==0.50.0',
-<<<<<<< HEAD
     'azure-mgmt-containerservice==5.1.0',
-    'azure-mgmt-compute==4.6.0',
-=======
-    'azure-mgmt-containerservice==4.4.0',
     'azure-mgmt-compute==4.6.1',
->>>>>>> 00d4ce5c
     'azure-graphrbac==0.60.0',
     'azure-cli-core',
     'paramiko>=2.0.8',
