--- conflicted
+++ resolved
@@ -13,11 +13,7 @@
       ParameterSetName:
       - --resource-group --name --gateway-ip-address --tags
       User-Agent:
-<<<<<<< HEAD
-      - python/3.6.5 (Windows-10-10.0.17134-SP0) msrest/0.6.10 msrest_azure/0.6.2
-=======
-      - python/3.7.4 (Windows-10-10.0.18362-SP0) msrest/0.6.10 msrest_azure/0.6.2
->>>>>>> 15b3674b
+      - python/3.7.4 (Windows-10-10.0.18362-SP0) msrest/0.6.10 msrest_azure/0.6.2
         azure-mgmt-resource/4.0.0 Azure-SDK-For-Python AZURECLI/2.0.74
       accept-language:
       - en-US
@@ -25,11 +21,7 @@
     uri: https://management.azure.com/subscriptions/00000000-0000-0000-0000-000000000000/resourcegroups/local_gateway_scenario000001?api-version=2019-07-01
   response:
     body:
-<<<<<<< HEAD
-      string: '{"id":"/subscriptions/00000000-0000-0000-0000-000000000000/resourceGroups/local_gateway_scenario000001","name":"local_gateway_scenario000001","type":"Microsoft.Resources/resourceGroups","location":"westus","tags":{"product":"azurecli","cause":"automation","date":"2019-10-13T08:54:11Z"},"properties":{"provisioningState":"Succeeded"}}'
-=======
       string: '{"id":"/subscriptions/00000000-0000-0000-0000-000000000000/resourceGroups/local_gateway_scenario000001","name":"local_gateway_scenario000001","type":"Microsoft.Resources/resourceGroups","location":"westus","tags":{"product":"azurecli","cause":"automation","date":"2019-10-10T11:00:14Z"},"properties":{"provisioningState":"Succeeded"}}'
->>>>>>> 15b3674b
     headers:
       cache-control:
       - no-cache
@@ -38,11 +30,7 @@
       content-type:
       - application/json; charset=utf-8
       date:
-<<<<<<< HEAD
-      - Sun, 13 Oct 2019 08:54:12 GMT
-=======
       - Thu, 10 Oct 2019 11:00:18 GMT
->>>>>>> 15b3674b
       expires:
       - '-1'
       pragma:
@@ -75,13 +63,8 @@
       ParameterSetName:
       - --resource-group --name --gateway-ip-address --tags
       User-Agent:
-<<<<<<< HEAD
-      - python/3.6.5 (Windows-10-10.0.17134-SP0) msrest/0.6.10 msrest_azure/0.6.2
-        azure-mgmt-network/4.0.0 Azure-SDK-For-Python AZURECLI/2.0.74
-=======
-      - python/3.7.4 (Windows-10-10.0.18362-SP0) msrest/0.6.10 msrest_azure/0.6.2
-        azure-mgmt-network/6.0.0 Azure-SDK-For-Python AZURECLI/2.0.74
->>>>>>> 15b3674b
+      - python/3.7.4 (Windows-10-10.0.18362-SP0) msrest/0.6.10 msrest_azure/0.6.2
+        azure-mgmt-network/6.0.0 Azure-SDK-For-Python AZURECLI/2.0.74
       accept-language:
       - en-US
     method: PUT
@@ -89,26 +72,15 @@
   response:
     body:
       string: "{\r\n  \"name\": \"lgw1\",\r\n  \"id\": \"/subscriptions/00000000-0000-0000-0000-000000000000/resourceGroups/local_gateway_scenario000001/providers/Microsoft.Network/localNetworkGateways/lgw1\",\r\n
-<<<<<<< HEAD
-        \ \"etag\": \"W/\\\"03e105bb-dd08-4b25-ba23-e77cc24925a0\\\"\",\r\n  \"type\":
-        \"Microsoft.Network/localNetworkGateways\",\r\n  \"location\": \"westus\",\r\n
-        \ \"tags\": {\r\n    \"foo\": \"doo\"\r\n  },\r\n  \"properties\": {\r\n    \"provisioningState\":
-        \"Updating\",\r\n    \"resourceGuid\": \"81663c5d-c9f6-41ec-bec2-a69297d6149d\",\r\n
-=======
         \ \"etag\": \"W/\\\"366ab9a5-0ffa-4165-ad4e-8252f3ddf71e\\\"\",\r\n  \"type\":
         \"Microsoft.Network/localNetworkGateways\",\r\n  \"location\": \"westus\",\r\n
         \ \"tags\": {\r\n    \"foo\": \"doo\"\r\n  },\r\n  \"properties\": {\r\n    \"provisioningState\":
         \"Updating\",\r\n    \"resourceGuid\": \"55d41054-0691-461f-b9b2-bbe19f340de2\",\r\n
->>>>>>> 15b3674b
         \   \"localNetworkAddressSpace\": {\r\n      \"addressPrefixes\": []\r\n    },\r\n
         \   \"gatewayIpAddress\": \"10.1.1.1\"\r\n  }\r\n}"
     headers:
       azure-asyncoperation:
-<<<<<<< HEAD
-      - https://management.azure.com/subscriptions/00000000-0000-0000-0000-000000000000/providers/Microsoft.Network/locations/westus/operations/3aaff183-e83f-4f07-88a8-41b0783f81b4?api-version=2019-04-01
-=======
       - https://management.azure.com/subscriptions/00000000-0000-0000-0000-000000000000/providers/Microsoft.Network/locations/westus/operations/393c74e9-f417-44d0-988d-8416c7e24114?api-version=2019-08-01
->>>>>>> 15b3674b
       cache-control:
       - no-cache
       content-length:
@@ -116,32 +88,22 @@
       content-type:
       - application/json; charset=utf-8
       date:
-<<<<<<< HEAD
-      - Sun, 13 Oct 2019 08:54:13 GMT
-=======
       - Thu, 10 Oct 2019 11:00:23 GMT
->>>>>>> 15b3674b
-      expires:
-      - '-1'
-      pragma:
-      - no-cache
-      server:
-      - Microsoft-HTTPAPI/2.0
-      - Microsoft-HTTPAPI/2.0
-      strict-transport-security:
-      - max-age=31536000; includeSubDomains
-      x-content-type-options:
-      - nosniff
-      x-ms-arm-service-request-id:
-<<<<<<< HEAD
-      - 8be60ce9-ada9-4bb1-9f3f-59e978b0e84f
-      x-ms-ratelimit-remaining-subscription-writes:
-      - '1199'
-=======
+      expires:
+      - '-1'
+      pragma:
+      - no-cache
+      server:
+      - Microsoft-HTTPAPI/2.0
+      - Microsoft-HTTPAPI/2.0
+      strict-transport-security:
+      - max-age=31536000; includeSubDomains
+      x-content-type-options:
+      - nosniff
+      x-ms-arm-service-request-id:
       - d7091ef1-22e0-4d7d-a287-bc3164a0071f
       x-ms-ratelimit-remaining-subscription-writes:
       - '1178'
->>>>>>> 15b3674b
     status:
       code: 201
       message: Created
@@ -159,17 +121,10 @@
       ParameterSetName:
       - --resource-group --name --gateway-ip-address --tags
       User-Agent:
-<<<<<<< HEAD
-      - python/3.6.5 (Windows-10-10.0.17134-SP0) msrest/0.6.10 msrest_azure/0.6.2
-        azure-mgmt-network/4.0.0 Azure-SDK-For-Python AZURECLI/2.0.74
-    method: GET
-    uri: https://management.azure.com/subscriptions/00000000-0000-0000-0000-000000000000/providers/Microsoft.Network/locations/westus/operations/3aaff183-e83f-4f07-88a8-41b0783f81b4?api-version=2019-04-01
-=======
       - python/3.7.4 (Windows-10-10.0.18362-SP0) msrest/0.6.10 msrest_azure/0.6.2
         azure-mgmt-network/6.0.0 Azure-SDK-For-Python AZURECLI/2.0.74
     method: GET
     uri: https://management.azure.com/subscriptions/00000000-0000-0000-0000-000000000000/providers/Microsoft.Network/locations/westus/operations/393c74e9-f417-44d0-988d-8416c7e24114?api-version=2019-08-01
->>>>>>> 15b3674b
   response:
     body:
       string: "{\r\n  \"status\": \"Succeeded\"\r\n}"
@@ -181,32 +136,24 @@
       content-type:
       - application/json; charset=utf-8
       date:
-<<<<<<< HEAD
-      - Sun, 13 Oct 2019 08:54:23 GMT
-=======
       - Thu, 10 Oct 2019 11:00:34 GMT
->>>>>>> 15b3674b
-      expires:
-      - '-1'
-      pragma:
-      - no-cache
-      server:
-      - Microsoft-HTTPAPI/2.0
-      - Microsoft-HTTPAPI/2.0
-      strict-transport-security:
-      - max-age=31536000; includeSubDomains
-      transfer-encoding:
-      - chunked
-      vary:
-      - Accept-Encoding
-      x-content-type-options:
-      - nosniff
-      x-ms-arm-service-request-id:
-<<<<<<< HEAD
-      - 71b426c7-69e8-421c-9e5d-74bc79f2a490
-=======
+      expires:
+      - '-1'
+      pragma:
+      - no-cache
+      server:
+      - Microsoft-HTTPAPI/2.0
+      - Microsoft-HTTPAPI/2.0
+      strict-transport-security:
+      - max-age=31536000; includeSubDomains
+      transfer-encoding:
+      - chunked
+      vary:
+      - Accept-Encoding
+      x-content-type-options:
+      - nosniff
+      x-ms-arm-service-request-id:
       - 7a750327-bae9-4891-a1a0-fee4e3d342e7
->>>>>>> 15b3674b
     status:
       code: 200
       message: OK
@@ -224,29 +171,17 @@
       ParameterSetName:
       - --resource-group --name --gateway-ip-address --tags
       User-Agent:
-<<<<<<< HEAD
-      - python/3.6.5 (Windows-10-10.0.17134-SP0) msrest/0.6.10 msrest_azure/0.6.2
-        azure-mgmt-network/4.0.0 Azure-SDK-For-Python AZURECLI/2.0.74
-=======
-      - python/3.7.4 (Windows-10-10.0.18362-SP0) msrest/0.6.10 msrest_azure/0.6.2
-        azure-mgmt-network/6.0.0 Azure-SDK-For-Python AZURECLI/2.0.74
->>>>>>> 15b3674b
+      - python/3.7.4 (Windows-10-10.0.18362-SP0) msrest/0.6.10 msrest_azure/0.6.2
+        azure-mgmt-network/6.0.0 Azure-SDK-For-Python AZURECLI/2.0.74
     method: GET
     uri: https://management.azure.com/subscriptions/00000000-0000-0000-0000-000000000000/resourceGroups/local_gateway_scenario000001/providers/Microsoft.Network/localNetworkGateways/lgw1?api-version=2019-08-01
   response:
     body:
       string: "{\r\n  \"name\": \"lgw1\",\r\n  \"id\": \"/subscriptions/00000000-0000-0000-0000-000000000000/resourceGroups/local_gateway_scenario000001/providers/Microsoft.Network/localNetworkGateways/lgw1\",\r\n
-<<<<<<< HEAD
-        \ \"etag\": \"W/\\\"a6aeb598-4cf8-4842-b043-8fea39f8d838\\\"\",\r\n  \"type\":
-        \"Microsoft.Network/localNetworkGateways\",\r\n  \"location\": \"westus\",\r\n
-        \ \"tags\": {\r\n    \"foo\": \"doo\"\r\n  },\r\n  \"properties\": {\r\n    \"provisioningState\":
-        \"Succeeded\",\r\n    \"resourceGuid\": \"81663c5d-c9f6-41ec-bec2-a69297d6149d\",\r\n
-=======
         \ \"etag\": \"W/\\\"37646283-9826-46d8-b22d-50aa0eb09193\\\"\",\r\n  \"type\":
         \"Microsoft.Network/localNetworkGateways\",\r\n  \"location\": \"westus\",\r\n
         \ \"tags\": {\r\n    \"foo\": \"doo\"\r\n  },\r\n  \"properties\": {\r\n    \"provisioningState\":
         \"Succeeded\",\r\n    \"resourceGuid\": \"55d41054-0691-461f-b9b2-bbe19f340de2\",\r\n
->>>>>>> 15b3674b
         \   \"localNetworkAddressSpace\": {\r\n      \"addressPrefixes\": []\r\n    },\r\n
         \   \"gatewayIpAddress\": \"10.1.1.1\"\r\n  }\r\n}"
     headers:
@@ -257,36 +192,26 @@
       content-type:
       - application/json; charset=utf-8
       date:
-<<<<<<< HEAD
-      - Sun, 13 Oct 2019 08:54:23 GMT
-      etag:
-      - W/"a6aeb598-4cf8-4842-b043-8fea39f8d838"
-=======
       - Thu, 10 Oct 2019 11:00:35 GMT
       etag:
       - W/"37646283-9826-46d8-b22d-50aa0eb09193"
->>>>>>> 15b3674b
-      expires:
-      - '-1'
-      pragma:
-      - no-cache
-      server:
-      - Microsoft-HTTPAPI/2.0
-      - Microsoft-HTTPAPI/2.0
-      strict-transport-security:
-      - max-age=31536000; includeSubDomains
-      transfer-encoding:
-      - chunked
-      vary:
-      - Accept-Encoding
-      x-content-type-options:
-      - nosniff
-      x-ms-arm-service-request-id:
-<<<<<<< HEAD
-      - 25b0ebc2-81b6-4a13-a4cf-737483e81e84
-=======
+      expires:
+      - '-1'
+      pragma:
+      - no-cache
+      server:
+      - Microsoft-HTTPAPI/2.0
+      - Microsoft-HTTPAPI/2.0
+      strict-transport-security:
+      - max-age=31536000; includeSubDomains
+      transfer-encoding:
+      - chunked
+      vary:
+      - Accept-Encoding
+      x-content-type-options:
+      - nosniff
+      x-ms-arm-service-request-id:
       - b5cb619a-405c-4fb6-9e34-a1c1515b50ba
->>>>>>> 15b3674b
     status:
       code: 200
       message: OK
@@ -304,13 +229,8 @@
       ParameterSetName:
       - --resource-group --name --tags
       User-Agent:
-<<<<<<< HEAD
-      - python/3.6.5 (Windows-10-10.0.17134-SP0) msrest/0.6.10 msrest_azure/0.6.2
-        azure-mgmt-network/4.0.0 Azure-SDK-For-Python AZURECLI/2.0.74
-=======
-      - python/3.7.4 (Windows-10-10.0.18362-SP0) msrest/0.6.10 msrest_azure/0.6.2
-        azure-mgmt-network/6.0.0 Azure-SDK-For-Python AZURECLI/2.0.74
->>>>>>> 15b3674b
+      - python/3.7.4 (Windows-10-10.0.18362-SP0) msrest/0.6.10 msrest_azure/0.6.2
+        azure-mgmt-network/6.0.0 Azure-SDK-For-Python AZURECLI/2.0.74
       accept-language:
       - en-US
     method: GET
@@ -318,17 +238,10 @@
   response:
     body:
       string: "{\r\n  \"name\": \"lgw1\",\r\n  \"id\": \"/subscriptions/00000000-0000-0000-0000-000000000000/resourceGroups/local_gateway_scenario000001/providers/Microsoft.Network/localNetworkGateways/lgw1\",\r\n
-<<<<<<< HEAD
-        \ \"etag\": \"W/\\\"a6aeb598-4cf8-4842-b043-8fea39f8d838\\\"\",\r\n  \"type\":
-        \"Microsoft.Network/localNetworkGateways\",\r\n  \"location\": \"westus\",\r\n
-        \ \"tags\": {\r\n    \"foo\": \"doo\"\r\n  },\r\n  \"properties\": {\r\n    \"provisioningState\":
-        \"Succeeded\",\r\n    \"resourceGuid\": \"81663c5d-c9f6-41ec-bec2-a69297d6149d\",\r\n
-=======
         \ \"etag\": \"W/\\\"37646283-9826-46d8-b22d-50aa0eb09193\\\"\",\r\n  \"type\":
         \"Microsoft.Network/localNetworkGateways\",\r\n  \"location\": \"westus\",\r\n
         \ \"tags\": {\r\n    \"foo\": \"doo\"\r\n  },\r\n  \"properties\": {\r\n    \"provisioningState\":
         \"Succeeded\",\r\n    \"resourceGuid\": \"55d41054-0691-461f-b9b2-bbe19f340de2\",\r\n
->>>>>>> 15b3674b
         \   \"localNetworkAddressSpace\": {\r\n      \"addressPrefixes\": []\r\n    },\r\n
         \   \"gatewayIpAddress\": \"10.1.1.1\"\r\n  }\r\n}"
     headers:
@@ -339,49 +252,34 @@
       content-type:
       - application/json; charset=utf-8
       date:
-<<<<<<< HEAD
-      - Sun, 13 Oct 2019 08:54:25 GMT
-      etag:
-      - W/"a6aeb598-4cf8-4842-b043-8fea39f8d838"
-=======
       - Thu, 10 Oct 2019 11:00:36 GMT
       etag:
       - W/"37646283-9826-46d8-b22d-50aa0eb09193"
->>>>>>> 15b3674b
-      expires:
-      - '-1'
-      pragma:
-      - no-cache
-      server:
-      - Microsoft-HTTPAPI/2.0
-      - Microsoft-HTTPAPI/2.0
-      strict-transport-security:
-      - max-age=31536000; includeSubDomains
-      transfer-encoding:
-      - chunked
-      vary:
-      - Accept-Encoding
-      x-content-type-options:
-      - nosniff
-      x-ms-arm-service-request-id:
-<<<<<<< HEAD
-      - 081458a5-0e58-4fbe-b879-c39bc8f0dd6d
-=======
+      expires:
+      - '-1'
+      pragma:
+      - no-cache
+      server:
+      - Microsoft-HTTPAPI/2.0
+      - Microsoft-HTTPAPI/2.0
+      strict-transport-security:
+      - max-age=31536000; includeSubDomains
+      transfer-encoding:
+      - chunked
+      vary:
+      - Accept-Encoding
+      x-content-type-options:
+      - nosniff
+      x-ms-arm-service-request-id:
       - 518d75eb-6fa6-45bf-a16d-b38faa6745bb
->>>>>>> 15b3674b
     status:
       code: 200
       message: OK
 - request:
     body: 'b''{"id": "/subscriptions/00000000-0000-0000-0000-000000000000/resourceGroups/local_gateway_scenario000001/providers/Microsoft.Network/localNetworkGateways/lgw1",
       "location": "westus", "tags": {"foo": "boo"}, "properties": {"localNetworkAddressSpace":
-<<<<<<< HEAD
-      {"addressPrefixes": []}, "gatewayIpAddress": "10.1.1.1", "resourceGuid": "81663c5d-c9f6-41ec-bec2-a69297d6149d"},
-      "etag": "W/\\"a6aeb598-4cf8-4842-b043-8fea39f8d838\\""}'''
-=======
       {"addressPrefixes": []}, "gatewayIpAddress": "10.1.1.1", "resourceGuid": "55d41054-0691-461f-b9b2-bbe19f340de2"},
       "etag": "W/\\"37646283-9826-46d8-b22d-50aa0eb09193\\""}'''
->>>>>>> 15b3674b
     headers:
       Accept:
       - application/json
@@ -398,13 +296,8 @@
       ParameterSetName:
       - --resource-group --name --tags
       User-Agent:
-<<<<<<< HEAD
-      - python/3.6.5 (Windows-10-10.0.17134-SP0) msrest/0.6.10 msrest_azure/0.6.2
-        azure-mgmt-network/4.0.0 Azure-SDK-For-Python AZURECLI/2.0.74
-=======
-      - python/3.7.4 (Windows-10-10.0.18362-SP0) msrest/0.6.10 msrest_azure/0.6.2
-        azure-mgmt-network/6.0.0 Azure-SDK-For-Python AZURECLI/2.0.74
->>>>>>> 15b3674b
+      - python/3.7.4 (Windows-10-10.0.18362-SP0) msrest/0.6.10 msrest_azure/0.6.2
+        azure-mgmt-network/6.0.0 Azure-SDK-For-Python AZURECLI/2.0.74
       accept-language:
       - en-US
     method: PUT
@@ -412,26 +305,15 @@
   response:
     body:
       string: "{\r\n  \"name\": \"lgw1\",\r\n  \"id\": \"/subscriptions/00000000-0000-0000-0000-000000000000/resourceGroups/local_gateway_scenario000001/providers/Microsoft.Network/localNetworkGateways/lgw1\",\r\n
-<<<<<<< HEAD
-        \ \"etag\": \"W/\\\"eef555be-79ee-4356-8089-60f730000ea1\\\"\",\r\n  \"type\":
-        \"Microsoft.Network/localNetworkGateways\",\r\n  \"location\": \"westus\",\r\n
-        \ \"tags\": {\r\n    \"foo\": \"boo\"\r\n  },\r\n  \"properties\": {\r\n    \"provisioningState\":
-        \"Succeeded\",\r\n    \"resourceGuid\": \"81663c5d-c9f6-41ec-bec2-a69297d6149d\",\r\n
-=======
         \ \"etag\": \"W/\\\"092edb7b-f9a8-4ab9-be16-86a708cdca86\\\"\",\r\n  \"type\":
         \"Microsoft.Network/localNetworkGateways\",\r\n  \"location\": \"westus\",\r\n
         \ \"tags\": {\r\n    \"foo\": \"boo\"\r\n  },\r\n  \"properties\": {\r\n    \"provisioningState\":
         \"Succeeded\",\r\n    \"resourceGuid\": \"55d41054-0691-461f-b9b2-bbe19f340de2\",\r\n
->>>>>>> 15b3674b
         \   \"localNetworkAddressSpace\": {\r\n      \"addressPrefixes\": []\r\n    },\r\n
         \   \"gatewayIpAddress\": \"10.1.1.1\"\r\n  }\r\n}"
     headers:
       azure-asyncoperation:
-<<<<<<< HEAD
-      - https://management.azure.com/subscriptions/00000000-0000-0000-0000-000000000000/providers/Microsoft.Network/locations/westus/operations/c85230d1-f8e9-48c1-a4a1-2073a5214f29?api-version=2019-04-01
-=======
       - https://management.azure.com/subscriptions/00000000-0000-0000-0000-000000000000/providers/Microsoft.Network/locations/westus/operations/f34a3e08-3bcf-4d17-8a0a-f0147da82149?api-version=2019-08-01
->>>>>>> 15b3674b
       cache-control:
       - no-cache
       content-length:
@@ -439,36 +321,26 @@
       content-type:
       - application/json; charset=utf-8
       date:
-<<<<<<< HEAD
-      - Sun, 13 Oct 2019 08:54:25 GMT
-=======
       - Thu, 10 Oct 2019 11:00:38 GMT
->>>>>>> 15b3674b
-      expires:
-      - '-1'
-      pragma:
-      - no-cache
-      server:
-      - Microsoft-HTTPAPI/2.0
-      - Microsoft-HTTPAPI/2.0
-      strict-transport-security:
-      - max-age=31536000; includeSubDomains
-      transfer-encoding:
-      - chunked
-      vary:
-      - Accept-Encoding
-      x-content-type-options:
-      - nosniff
-      x-ms-arm-service-request-id:
-<<<<<<< HEAD
-      - 8a92b7c2-0e0e-49f8-a45f-350e5be03cc6
-      x-ms-ratelimit-remaining-subscription-writes:
-      - '1198'
-=======
+      expires:
+      - '-1'
+      pragma:
+      - no-cache
+      server:
+      - Microsoft-HTTPAPI/2.0
+      - Microsoft-HTTPAPI/2.0
+      strict-transport-security:
+      - max-age=31536000; includeSubDomains
+      transfer-encoding:
+      - chunked
+      vary:
+      - Accept-Encoding
+      x-content-type-options:
+      - nosniff
+      x-ms-arm-service-request-id:
       - 5499b7e9-2135-4ff9-b1b1-a7981ac532cb
       x-ms-ratelimit-remaining-subscription-writes:
       - '1183'
->>>>>>> 15b3674b
     status:
       code: 200
       message: OK
@@ -486,17 +358,10 @@
       ParameterSetName:
       - --resource-group --name --tags
       User-Agent:
-<<<<<<< HEAD
-      - python/3.6.5 (Windows-10-10.0.17134-SP0) msrest/0.6.10 msrest_azure/0.6.2
-        azure-mgmt-network/4.0.0 Azure-SDK-For-Python AZURECLI/2.0.74
-    method: GET
-    uri: https://management.azure.com/subscriptions/00000000-0000-0000-0000-000000000000/providers/Microsoft.Network/locations/westus/operations/c85230d1-f8e9-48c1-a4a1-2073a5214f29?api-version=2019-04-01
-=======
       - python/3.7.4 (Windows-10-10.0.18362-SP0) msrest/0.6.10 msrest_azure/0.6.2
         azure-mgmt-network/6.0.0 Azure-SDK-For-Python AZURECLI/2.0.74
     method: GET
     uri: https://management.azure.com/subscriptions/00000000-0000-0000-0000-000000000000/providers/Microsoft.Network/locations/westus/operations/f34a3e08-3bcf-4d17-8a0a-f0147da82149?api-version=2019-08-01
->>>>>>> 15b3674b
   response:
     body:
       string: "{\r\n  \"status\": \"Succeeded\"\r\n}"
@@ -508,32 +373,24 @@
       content-type:
       - application/json; charset=utf-8
       date:
-<<<<<<< HEAD
-      - Sun, 13 Oct 2019 08:54:55 GMT
-=======
       - Thu, 10 Oct 2019 11:01:09 GMT
->>>>>>> 15b3674b
-      expires:
-      - '-1'
-      pragma:
-      - no-cache
-      server:
-      - Microsoft-HTTPAPI/2.0
-      - Microsoft-HTTPAPI/2.0
-      strict-transport-security:
-      - max-age=31536000; includeSubDomains
-      transfer-encoding:
-      - chunked
-      vary:
-      - Accept-Encoding
-      x-content-type-options:
-      - nosniff
-      x-ms-arm-service-request-id:
-<<<<<<< HEAD
-      - cbdfb8bb-92a3-4925-83d1-e1e47e9cc9dd
-=======
+      expires:
+      - '-1'
+      pragma:
+      - no-cache
+      server:
+      - Microsoft-HTTPAPI/2.0
+      - Microsoft-HTTPAPI/2.0
+      strict-transport-security:
+      - max-age=31536000; includeSubDomains
+      transfer-encoding:
+      - chunked
+      vary:
+      - Accept-Encoding
+      x-content-type-options:
+      - nosniff
+      x-ms-arm-service-request-id:
       - 75bb538f-18aa-4234-83b9-667b9951a5b5
->>>>>>> 15b3674b
     status:
       code: 200
       message: OK
@@ -551,29 +408,17 @@
       ParameterSetName:
       - --resource-group --name --tags
       User-Agent:
-<<<<<<< HEAD
-      - python/3.6.5 (Windows-10-10.0.17134-SP0) msrest/0.6.10 msrest_azure/0.6.2
-        azure-mgmt-network/4.0.0 Azure-SDK-For-Python AZURECLI/2.0.74
-=======
-      - python/3.7.4 (Windows-10-10.0.18362-SP0) msrest/0.6.10 msrest_azure/0.6.2
-        azure-mgmt-network/6.0.0 Azure-SDK-For-Python AZURECLI/2.0.74
->>>>>>> 15b3674b
+      - python/3.7.4 (Windows-10-10.0.18362-SP0) msrest/0.6.10 msrest_azure/0.6.2
+        azure-mgmt-network/6.0.0 Azure-SDK-For-Python AZURECLI/2.0.74
     method: GET
     uri: https://management.azure.com/subscriptions/00000000-0000-0000-0000-000000000000/resourceGroups/local_gateway_scenario000001/providers/Microsoft.Network/localNetworkGateways/lgw1?api-version=2019-08-01
   response:
     body:
       string: "{\r\n  \"name\": \"lgw1\",\r\n  \"id\": \"/subscriptions/00000000-0000-0000-0000-000000000000/resourceGroups/local_gateway_scenario000001/providers/Microsoft.Network/localNetworkGateways/lgw1\",\r\n
-<<<<<<< HEAD
-        \ \"etag\": \"W/\\\"eef555be-79ee-4356-8089-60f730000ea1\\\"\",\r\n  \"type\":
-        \"Microsoft.Network/localNetworkGateways\",\r\n  \"location\": \"westus\",\r\n
-        \ \"tags\": {\r\n    \"foo\": \"boo\"\r\n  },\r\n  \"properties\": {\r\n    \"provisioningState\":
-        \"Succeeded\",\r\n    \"resourceGuid\": \"81663c5d-c9f6-41ec-bec2-a69297d6149d\",\r\n
-=======
         \ \"etag\": \"W/\\\"092edb7b-f9a8-4ab9-be16-86a708cdca86\\\"\",\r\n  \"type\":
         \"Microsoft.Network/localNetworkGateways\",\r\n  \"location\": \"westus\",\r\n
         \ \"tags\": {\r\n    \"foo\": \"boo\"\r\n  },\r\n  \"properties\": {\r\n    \"provisioningState\":
         \"Succeeded\",\r\n    \"resourceGuid\": \"55d41054-0691-461f-b9b2-bbe19f340de2\",\r\n
->>>>>>> 15b3674b
         \   \"localNetworkAddressSpace\": {\r\n      \"addressPrefixes\": []\r\n    },\r\n
         \   \"gatewayIpAddress\": \"10.1.1.1\"\r\n  }\r\n}"
     headers:
@@ -584,36 +429,26 @@
       content-type:
       - application/json; charset=utf-8
       date:
-<<<<<<< HEAD
-      - Sun, 13 Oct 2019 08:54:55 GMT
-      etag:
-      - W/"eef555be-79ee-4356-8089-60f730000ea1"
-=======
       - Thu, 10 Oct 2019 11:01:09 GMT
       etag:
       - W/"092edb7b-f9a8-4ab9-be16-86a708cdca86"
->>>>>>> 15b3674b
-      expires:
-      - '-1'
-      pragma:
-      - no-cache
-      server:
-      - Microsoft-HTTPAPI/2.0
-      - Microsoft-HTTPAPI/2.0
-      strict-transport-security:
-      - max-age=31536000; includeSubDomains
-      transfer-encoding:
-      - chunked
-      vary:
-      - Accept-Encoding
-      x-content-type-options:
-      - nosniff
-      x-ms-arm-service-request-id:
-<<<<<<< HEAD
-      - 8098f345-7155-49e6-9e8c-6c548bb2a2b3
-=======
+      expires:
+      - '-1'
+      pragma:
+      - no-cache
+      server:
+      - Microsoft-HTTPAPI/2.0
+      - Microsoft-HTTPAPI/2.0
+      strict-transport-security:
+      - max-age=31536000; includeSubDomains
+      transfer-encoding:
+      - chunked
+      vary:
+      - Accept-Encoding
+      x-content-type-options:
+      - nosniff
+      x-ms-arm-service-request-id:
       - d174bbdf-67db-4d70-8296-5689d88fdf3b
->>>>>>> 15b3674b
     status:
       code: 200
       message: OK
@@ -631,13 +466,8 @@
       ParameterSetName:
       - --resource-group --name
       User-Agent:
-<<<<<<< HEAD
-      - python/3.6.5 (Windows-10-10.0.17134-SP0) msrest/0.6.10 msrest_azure/0.6.2
-        azure-mgmt-network/4.0.0 Azure-SDK-For-Python AZURECLI/2.0.74
-=======
-      - python/3.7.4 (Windows-10-10.0.18362-SP0) msrest/0.6.10 msrest_azure/0.6.2
-        azure-mgmt-network/6.0.0 Azure-SDK-For-Python AZURECLI/2.0.74
->>>>>>> 15b3674b
+      - python/3.7.4 (Windows-10-10.0.18362-SP0) msrest/0.6.10 msrest_azure/0.6.2
+        azure-mgmt-network/6.0.0 Azure-SDK-For-Python AZURECLI/2.0.74
       accept-language:
       - en-US
     method: GET
@@ -645,17 +475,10 @@
   response:
     body:
       string: "{\r\n  \"name\": \"lgw1\",\r\n  \"id\": \"/subscriptions/00000000-0000-0000-0000-000000000000/resourceGroups/local_gateway_scenario000001/providers/Microsoft.Network/localNetworkGateways/lgw1\",\r\n
-<<<<<<< HEAD
-        \ \"etag\": \"W/\\\"eef555be-79ee-4356-8089-60f730000ea1\\\"\",\r\n  \"type\":
-        \"Microsoft.Network/localNetworkGateways\",\r\n  \"location\": \"westus\",\r\n
-        \ \"tags\": {\r\n    \"foo\": \"boo\"\r\n  },\r\n  \"properties\": {\r\n    \"provisioningState\":
-        \"Succeeded\",\r\n    \"resourceGuid\": \"81663c5d-c9f6-41ec-bec2-a69297d6149d\",\r\n
-=======
         \ \"etag\": \"W/\\\"092edb7b-f9a8-4ab9-be16-86a708cdca86\\\"\",\r\n  \"type\":
         \"Microsoft.Network/localNetworkGateways\",\r\n  \"location\": \"westus\",\r\n
         \ \"tags\": {\r\n    \"foo\": \"boo\"\r\n  },\r\n  \"properties\": {\r\n    \"provisioningState\":
         \"Succeeded\",\r\n    \"resourceGuid\": \"55d41054-0691-461f-b9b2-bbe19f340de2\",\r\n
->>>>>>> 15b3674b
         \   \"localNetworkAddressSpace\": {\r\n      \"addressPrefixes\": []\r\n    },\r\n
         \   \"gatewayIpAddress\": \"10.1.1.1\"\r\n  }\r\n}"
     headers:
@@ -666,36 +489,26 @@
       content-type:
       - application/json; charset=utf-8
       date:
-<<<<<<< HEAD
-      - Sun, 13 Oct 2019 08:54:56 GMT
-      etag:
-      - W/"eef555be-79ee-4356-8089-60f730000ea1"
-=======
       - Thu, 10 Oct 2019 11:01:11 GMT
       etag:
       - W/"092edb7b-f9a8-4ab9-be16-86a708cdca86"
->>>>>>> 15b3674b
-      expires:
-      - '-1'
-      pragma:
-      - no-cache
-      server:
-      - Microsoft-HTTPAPI/2.0
-      - Microsoft-HTTPAPI/2.0
-      strict-transport-security:
-      - max-age=31536000; includeSubDomains
-      transfer-encoding:
-      - chunked
-      vary:
-      - Accept-Encoding
-      x-content-type-options:
-      - nosniff
-      x-ms-arm-service-request-id:
-<<<<<<< HEAD
-      - 0523a411-68d7-4d0f-bb9b-1f739144687f
-=======
+      expires:
+      - '-1'
+      pragma:
+      - no-cache
+      server:
+      - Microsoft-HTTPAPI/2.0
+      - Microsoft-HTTPAPI/2.0
+      strict-transport-security:
+      - max-age=31536000; includeSubDomains
+      transfer-encoding:
+      - chunked
+      vary:
+      - Accept-Encoding
+      x-content-type-options:
+      - nosniff
+      x-ms-arm-service-request-id:
       - 1e2b3133-d018-4dd2-a1aa-1c1989d475e2
->>>>>>> 15b3674b
     status:
       code: 200
       message: OK
@@ -713,11 +526,7 @@
       ParameterSetName:
       - --resource-group --name --gateway-ip-address --local-address-prefixes
       User-Agent:
-<<<<<<< HEAD
-      - python/3.6.5 (Windows-10-10.0.17134-SP0) msrest/0.6.10 msrest_azure/0.6.2
-=======
-      - python/3.7.4 (Windows-10-10.0.18362-SP0) msrest/0.6.10 msrest_azure/0.6.2
->>>>>>> 15b3674b
+      - python/3.7.4 (Windows-10-10.0.18362-SP0) msrest/0.6.10 msrest_azure/0.6.2
         azure-mgmt-resource/4.0.0 Azure-SDK-For-Python AZURECLI/2.0.74
       accept-language:
       - en-US
@@ -725,11 +534,7 @@
     uri: https://management.azure.com/subscriptions/00000000-0000-0000-0000-000000000000/resourcegroups/local_gateway_scenario000001?api-version=2019-07-01
   response:
     body:
-<<<<<<< HEAD
-      string: '{"id":"/subscriptions/00000000-0000-0000-0000-000000000000/resourceGroups/local_gateway_scenario000001","name":"local_gateway_scenario000001","type":"Microsoft.Resources/resourceGroups","location":"westus","tags":{"product":"azurecli","cause":"automation","date":"2019-10-13T08:54:11Z"},"properties":{"provisioningState":"Succeeded"}}'
-=======
       string: '{"id":"/subscriptions/00000000-0000-0000-0000-000000000000/resourceGroups/local_gateway_scenario000001","name":"local_gateway_scenario000001","type":"Microsoft.Resources/resourceGroups","location":"westus","tags":{"product":"azurecli","cause":"automation","date":"2019-10-10T11:00:14Z"},"properties":{"provisioningState":"Succeeded"}}'
->>>>>>> 15b3674b
     headers:
       cache-control:
       - no-cache
@@ -738,11 +543,7 @@
       content-type:
       - application/json; charset=utf-8
       date:
-<<<<<<< HEAD
-      - Sun, 13 Oct 2019 08:54:57 GMT
-=======
       - Thu, 10 Oct 2019 11:01:12 GMT
->>>>>>> 15b3674b
       expires:
       - '-1'
       pragma:
@@ -775,13 +576,8 @@
       ParameterSetName:
       - --resource-group --name --gateway-ip-address --local-address-prefixes
       User-Agent:
-<<<<<<< HEAD
-      - python/3.6.5 (Windows-10-10.0.17134-SP0) msrest/0.6.10 msrest_azure/0.6.2
-        azure-mgmt-network/4.0.0 Azure-SDK-For-Python AZURECLI/2.0.74
-=======
-      - python/3.7.4 (Windows-10-10.0.18362-SP0) msrest/0.6.10 msrest_azure/0.6.2
-        azure-mgmt-network/6.0.0 Azure-SDK-For-Python AZURECLI/2.0.74
->>>>>>> 15b3674b
+      - python/3.7.4 (Windows-10-10.0.18362-SP0) msrest/0.6.10 msrest_azure/0.6.2
+        azure-mgmt-network/6.0.0 Azure-SDK-For-Python AZURECLI/2.0.74
       accept-language:
       - en-US
     method: PUT
@@ -789,26 +585,15 @@
   response:
     body:
       string: "{\r\n  \"name\": \"lgw2\",\r\n  \"id\": \"/subscriptions/00000000-0000-0000-0000-000000000000/resourceGroups/local_gateway_scenario000001/providers/Microsoft.Network/localNetworkGateways/lgw2\",\r\n
-<<<<<<< HEAD
-        \ \"etag\": \"W/\\\"f2cb35da-e620-4d33-920f-60280b134c9e\\\"\",\r\n  \"type\":
-        \"Microsoft.Network/localNetworkGateways\",\r\n  \"location\": \"westus\",\r\n
-        \ \"properties\": {\r\n    \"provisioningState\": \"Updating\",\r\n    \"resourceGuid\":
-        \"5df68d2e-5a62-490c-9541-902eaa3abae0\",\r\n    \"localNetworkAddressSpace\":
-=======
         \ \"etag\": \"W/\\\"a7da9e71-cc64-4b4c-a782-5ce59697570a\\\"\",\r\n  \"type\":
         \"Microsoft.Network/localNetworkGateways\",\r\n  \"location\": \"westus\",\r\n
         \ \"properties\": {\r\n    \"provisioningState\": \"Updating\",\r\n    \"resourceGuid\":
         \"91584f67-658c-4a04-9f81-b9ef059f1b24\",\r\n    \"localNetworkAddressSpace\":
->>>>>>> 15b3674b
         {\r\n      \"addressPrefixes\": [\r\n        \"10.0.1.0/24\"\r\n      ]\r\n
         \   },\r\n    \"gatewayIpAddress\": \"10.1.1.2\"\r\n  }\r\n}"
     headers:
       azure-asyncoperation:
-<<<<<<< HEAD
-      - https://management.azure.com/subscriptions/00000000-0000-0000-0000-000000000000/providers/Microsoft.Network/locations/westus/operations/cf2816d1-161c-4ba9-96b1-baa372569d96?api-version=2019-04-01
-=======
       - https://management.azure.com/subscriptions/00000000-0000-0000-0000-000000000000/providers/Microsoft.Network/locations/westus/operations/2b302b5f-e61a-4f79-8eea-3c6980fe223f?api-version=2019-08-01
->>>>>>> 15b3674b
       cache-control:
       - no-cache
       content-length:
@@ -816,32 +601,22 @@
       content-type:
       - application/json; charset=utf-8
       date:
-<<<<<<< HEAD
-      - Sun, 13 Oct 2019 08:54:58 GMT
-=======
       - Thu, 10 Oct 2019 11:01:15 GMT
->>>>>>> 15b3674b
-      expires:
-      - '-1'
-      pragma:
-      - no-cache
-      server:
-      - Microsoft-HTTPAPI/2.0
-      - Microsoft-HTTPAPI/2.0
-      strict-transport-security:
-      - max-age=31536000; includeSubDomains
-      x-content-type-options:
-      - nosniff
-      x-ms-arm-service-request-id:
-<<<<<<< HEAD
-      - 6f3058bf-b1c8-494e-86ce-c2a8bef0570b
-      x-ms-ratelimit-remaining-subscription-writes:
-      - '1199'
-=======
+      expires:
+      - '-1'
+      pragma:
+      - no-cache
+      server:
+      - Microsoft-HTTPAPI/2.0
+      - Microsoft-HTTPAPI/2.0
+      strict-transport-security:
+      - max-age=31536000; includeSubDomains
+      x-content-type-options:
+      - nosniff
+      x-ms-arm-service-request-id:
       - 2fdfc80c-f83f-48cc-9516-618ae0e12cd1
       x-ms-ratelimit-remaining-subscription-writes:
       - '1180'
->>>>>>> 15b3674b
     status:
       code: 201
       message: Created
@@ -859,17 +634,10 @@
       ParameterSetName:
       - --resource-group --name --gateway-ip-address --local-address-prefixes
       User-Agent:
-<<<<<<< HEAD
-      - python/3.6.5 (Windows-10-10.0.17134-SP0) msrest/0.6.10 msrest_azure/0.6.2
-        azure-mgmt-network/4.0.0 Azure-SDK-For-Python AZURECLI/2.0.74
-    method: GET
-    uri: https://management.azure.com/subscriptions/00000000-0000-0000-0000-000000000000/providers/Microsoft.Network/locations/westus/operations/cf2816d1-161c-4ba9-96b1-baa372569d96?api-version=2019-04-01
-=======
       - python/3.7.4 (Windows-10-10.0.18362-SP0) msrest/0.6.10 msrest_azure/0.6.2
         azure-mgmt-network/6.0.0 Azure-SDK-For-Python AZURECLI/2.0.74
     method: GET
     uri: https://management.azure.com/subscriptions/00000000-0000-0000-0000-000000000000/providers/Microsoft.Network/locations/westus/operations/2b302b5f-e61a-4f79-8eea-3c6980fe223f?api-version=2019-08-01
->>>>>>> 15b3674b
   response:
     body:
       string: "{\r\n  \"status\": \"Succeeded\"\r\n}"
@@ -881,32 +649,24 @@
       content-type:
       - application/json; charset=utf-8
       date:
-<<<<<<< HEAD
-      - Sun, 13 Oct 2019 08:55:07 GMT
-=======
       - Thu, 10 Oct 2019 11:01:26 GMT
->>>>>>> 15b3674b
-      expires:
-      - '-1'
-      pragma:
-      - no-cache
-      server:
-      - Microsoft-HTTPAPI/2.0
-      - Microsoft-HTTPAPI/2.0
-      strict-transport-security:
-      - max-age=31536000; includeSubDomains
-      transfer-encoding:
-      - chunked
-      vary:
-      - Accept-Encoding
-      x-content-type-options:
-      - nosniff
-      x-ms-arm-service-request-id:
-<<<<<<< HEAD
-      - 855f2054-3b23-4e93-916a-b2cd471907eb
-=======
+      expires:
+      - '-1'
+      pragma:
+      - no-cache
+      server:
+      - Microsoft-HTTPAPI/2.0
+      - Microsoft-HTTPAPI/2.0
+      strict-transport-security:
+      - max-age=31536000; includeSubDomains
+      transfer-encoding:
+      - chunked
+      vary:
+      - Accept-Encoding
+      x-content-type-options:
+      - nosniff
+      x-ms-arm-service-request-id:
       - ceda78d7-7768-486f-b88d-81317d23f2e5
->>>>>>> 15b3674b
     status:
       code: 200
       message: OK
@@ -924,29 +684,17 @@
       ParameterSetName:
       - --resource-group --name --gateway-ip-address --local-address-prefixes
       User-Agent:
-<<<<<<< HEAD
-      - python/3.6.5 (Windows-10-10.0.17134-SP0) msrest/0.6.10 msrest_azure/0.6.2
-        azure-mgmt-network/4.0.0 Azure-SDK-For-Python AZURECLI/2.0.74
-=======
-      - python/3.7.4 (Windows-10-10.0.18362-SP0) msrest/0.6.10 msrest_azure/0.6.2
-        azure-mgmt-network/6.0.0 Azure-SDK-For-Python AZURECLI/2.0.74
->>>>>>> 15b3674b
+      - python/3.7.4 (Windows-10-10.0.18362-SP0) msrest/0.6.10 msrest_azure/0.6.2
+        azure-mgmt-network/6.0.0 Azure-SDK-For-Python AZURECLI/2.0.74
     method: GET
     uri: https://management.azure.com/subscriptions/00000000-0000-0000-0000-000000000000/resourceGroups/local_gateway_scenario000001/providers/Microsoft.Network/localNetworkGateways/lgw2?api-version=2019-08-01
   response:
     body:
       string: "{\r\n  \"name\": \"lgw2\",\r\n  \"id\": \"/subscriptions/00000000-0000-0000-0000-000000000000/resourceGroups/local_gateway_scenario000001/providers/Microsoft.Network/localNetworkGateways/lgw2\",\r\n
-<<<<<<< HEAD
-        \ \"etag\": \"W/\\\"77809544-d20d-405c-a3ce-a2fca25d17d3\\\"\",\r\n  \"type\":
-        \"Microsoft.Network/localNetworkGateways\",\r\n  \"location\": \"westus\",\r\n
-        \ \"properties\": {\r\n    \"provisioningState\": \"Succeeded\",\r\n    \"resourceGuid\":
-        \"5df68d2e-5a62-490c-9541-902eaa3abae0\",\r\n    \"localNetworkAddressSpace\":
-=======
         \ \"etag\": \"W/\\\"e6d1db6e-47f9-49c4-a4c4-e08a053f079f\\\"\",\r\n  \"type\":
         \"Microsoft.Network/localNetworkGateways\",\r\n  \"location\": \"westus\",\r\n
         \ \"properties\": {\r\n    \"provisioningState\": \"Succeeded\",\r\n    \"resourceGuid\":
         \"91584f67-658c-4a04-9f81-b9ef059f1b24\",\r\n    \"localNetworkAddressSpace\":
->>>>>>> 15b3674b
         {\r\n      \"addressPrefixes\": [\r\n        \"10.0.1.0/24\"\r\n      ]\r\n
         \   },\r\n    \"gatewayIpAddress\": \"10.1.1.2\"\r\n  }\r\n}"
     headers:
@@ -957,36 +705,26 @@
       content-type:
       - application/json; charset=utf-8
       date:
-<<<<<<< HEAD
-      - Sun, 13 Oct 2019 08:55:08 GMT
-      etag:
-      - W/"77809544-d20d-405c-a3ce-a2fca25d17d3"
-=======
       - Thu, 10 Oct 2019 11:01:27 GMT
       etag:
       - W/"e6d1db6e-47f9-49c4-a4c4-e08a053f079f"
->>>>>>> 15b3674b
-      expires:
-      - '-1'
-      pragma:
-      - no-cache
-      server:
-      - Microsoft-HTTPAPI/2.0
-      - Microsoft-HTTPAPI/2.0
-      strict-transport-security:
-      - max-age=31536000; includeSubDomains
-      transfer-encoding:
-      - chunked
-      vary:
-      - Accept-Encoding
-      x-content-type-options:
-      - nosniff
-      x-ms-arm-service-request-id:
-<<<<<<< HEAD
-      - caa79cb1-076b-41c3-812a-c7c629f9692f
-=======
+      expires:
+      - '-1'
+      pragma:
+      - no-cache
+      server:
+      - Microsoft-HTTPAPI/2.0
+      - Microsoft-HTTPAPI/2.0
+      strict-transport-security:
+      - max-age=31536000; includeSubDomains
+      transfer-encoding:
+      - chunked
+      vary:
+      - Accept-Encoding
+      x-content-type-options:
+      - nosniff
+      x-ms-arm-service-request-id:
       - 280fe547-3dfa-4f45-b1d3-36002480f4b0
->>>>>>> 15b3674b
     status:
       code: 200
       message: OK
@@ -1004,13 +742,8 @@
       ParameterSetName:
       - --resource-group
       User-Agent:
-<<<<<<< HEAD
-      - python/3.6.5 (Windows-10-10.0.17134-SP0) msrest/0.6.10 msrest_azure/0.6.2
-        azure-mgmt-network/4.0.0 Azure-SDK-For-Python AZURECLI/2.0.74
-=======
-      - python/3.7.4 (Windows-10-10.0.18362-SP0) msrest/0.6.10 msrest_azure/0.6.2
-        azure-mgmt-network/6.0.0 Azure-SDK-For-Python AZURECLI/2.0.74
->>>>>>> 15b3674b
+      - python/3.7.4 (Windows-10-10.0.18362-SP0) msrest/0.6.10 msrest_azure/0.6.2
+        azure-mgmt-network/6.0.0 Azure-SDK-For-Python AZURECLI/2.0.74
       accept-language:
       - en-US
     method: GET
@@ -1019,20 +752,6 @@
     body:
       string: "{\r\n  \"value\": [\r\n    {\r\n      \"name\": \"lgw1\",\r\n      \"id\":
         \"/subscriptions/00000000-0000-0000-0000-000000000000/resourceGroups/local_gateway_scenario000001/providers/Microsoft.Network/localNetworkGateways/lgw1\",\r\n
-<<<<<<< HEAD
-        \     \"etag\": \"W/\\\"eef555be-79ee-4356-8089-60f730000ea1\\\"\",\r\n      \"type\":
-        \"Microsoft.Network/localNetworkGateways\",\r\n      \"location\": \"westus\",\r\n
-        \     \"tags\": {\r\n        \"foo\": \"boo\"\r\n      },\r\n      \"properties\":
-        {\r\n        \"provisioningState\": \"Succeeded\",\r\n        \"resourceGuid\":
-        \"81663c5d-c9f6-41ec-bec2-a69297d6149d\",\r\n        \"localNetworkAddressSpace\":
-        {\r\n          \"addressPrefixes\": []\r\n        },\r\n        \"gatewayIpAddress\":
-        \"10.1.1.1\"\r\n      }\r\n    },\r\n    {\r\n      \"name\": \"lgw2\",\r\n
-        \     \"id\": \"/subscriptions/00000000-0000-0000-0000-000000000000/resourceGroups/local_gateway_scenario000001/providers/Microsoft.Network/localNetworkGateways/lgw2\",\r\n
-        \     \"etag\": \"W/\\\"77809544-d20d-405c-a3ce-a2fca25d17d3\\\"\",\r\n      \"type\":
-        \"Microsoft.Network/localNetworkGateways\",\r\n      \"location\": \"westus\",\r\n
-        \     \"properties\": {\r\n        \"provisioningState\": \"Succeeded\",\r\n
-        \       \"resourceGuid\": \"5df68d2e-5a62-490c-9541-902eaa3abae0\",\r\n        \"localNetworkAddressSpace\":
-=======
         \     \"etag\": \"W/\\\"092edb7b-f9a8-4ab9-be16-86a708cdca86\\\"\",\r\n      \"type\":
         \"Microsoft.Network/localNetworkGateways\",\r\n      \"location\": \"westus\",\r\n
         \     \"tags\": {\r\n        \"foo\": \"boo\"\r\n      },\r\n      \"properties\":
@@ -1045,7 +764,6 @@
         \"Microsoft.Network/localNetworkGateways\",\r\n      \"location\": \"westus\",\r\n
         \     \"properties\": {\r\n        \"provisioningState\": \"Succeeded\",\r\n
         \       \"resourceGuid\": \"91584f67-658c-4a04-9f81-b9ef059f1b24\",\r\n        \"localNetworkAddressSpace\":
->>>>>>> 15b3674b
         {\r\n          \"addressPrefixes\": [\r\n            \"10.0.1.0/24\"\r\n          ]\r\n
         \       },\r\n        \"gatewayIpAddress\": \"10.1.1.2\"\r\n      }\r\n    }\r\n
         \ ]\r\n}"
@@ -1057,32 +775,24 @@
       content-type:
       - application/json; charset=utf-8
       date:
-<<<<<<< HEAD
-      - Sun, 13 Oct 2019 08:55:09 GMT
-=======
       - Thu, 10 Oct 2019 11:01:28 GMT
->>>>>>> 15b3674b
-      expires:
-      - '-1'
-      pragma:
-      - no-cache
-      server:
-      - Microsoft-HTTPAPI/2.0
-      - Microsoft-HTTPAPI/2.0
-      strict-transport-security:
-      - max-age=31536000; includeSubDomains
-      transfer-encoding:
-      - chunked
-      vary:
-      - Accept-Encoding
-      x-content-type-options:
-      - nosniff
-      x-ms-arm-service-request-id:
-<<<<<<< HEAD
-      - cf06bf99-36e7-4b84-8898-53524331a33c
-=======
+      expires:
+      - '-1'
+      pragma:
+      - no-cache
+      server:
+      - Microsoft-HTTPAPI/2.0
+      - Microsoft-HTTPAPI/2.0
+      strict-transport-security:
+      - max-age=31536000; includeSubDomains
+      transfer-encoding:
+      - chunked
+      vary:
+      - Accept-Encoding
+      x-content-type-options:
+      - nosniff
+      x-ms-arm-service-request-id:
       - 42ca9ab9-84b7-4eac-9465-940841bc72bb
->>>>>>> 15b3674b
     status:
       code: 200
       message: OK
@@ -1102,13 +812,8 @@
       ParameterSetName:
       - --resource-group --name
       User-Agent:
-<<<<<<< HEAD
-      - python/3.6.5 (Windows-10-10.0.17134-SP0) msrest/0.6.10 msrest_azure/0.6.2
-        azure-mgmt-network/4.0.0 Azure-SDK-For-Python AZURECLI/2.0.74
-=======
-      - python/3.7.4 (Windows-10-10.0.18362-SP0) msrest/0.6.10 msrest_azure/0.6.2
-        azure-mgmt-network/6.0.0 Azure-SDK-For-Python AZURECLI/2.0.74
->>>>>>> 15b3674b
+      - python/3.7.4 (Windows-10-10.0.18362-SP0) msrest/0.6.10 msrest_azure/0.6.2
+        azure-mgmt-network/6.0.0 Azure-SDK-For-Python AZURECLI/2.0.74
       accept-language:
       - en-US
     method: DELETE
@@ -1118,44 +823,28 @@
       string: ''
     headers:
       azure-asyncoperation:
-<<<<<<< HEAD
-      - https://management.azure.com/subscriptions/00000000-0000-0000-0000-000000000000/providers/Microsoft.Network/locations/westus/operations/a8a726dc-ad02-48c5-8434-909abdb98bfa?api-version=2019-04-01
-=======
       - https://management.azure.com/subscriptions/00000000-0000-0000-0000-000000000000/providers/Microsoft.Network/locations/westus/operations/72cfb381-2b10-4763-b237-4f90b075c1c2?api-version=2019-08-01
->>>>>>> 15b3674b
       cache-control:
       - no-cache
       content-length:
       - '0'
       date:
-<<<<<<< HEAD
-      - Sun, 13 Oct 2019 08:55:10 GMT
-      expires:
-      - '-1'
-      location:
-      - https://management.azure.com/subscriptions/00000000-0000-0000-0000-000000000000/providers/Microsoft.Network/locations/westus/operationResults/a8a726dc-ad02-48c5-8434-909abdb98bfa?api-version=2019-04-01
-=======
       - Thu, 10 Oct 2019 11:01:30 GMT
       expires:
       - '-1'
       location:
       - https://management.azure.com/subscriptions/00000000-0000-0000-0000-000000000000/providers/Microsoft.Network/locations/westus/operationResults/72cfb381-2b10-4763-b237-4f90b075c1c2?api-version=2019-08-01
->>>>>>> 15b3674b
-      pragma:
-      - no-cache
-      server:
-      - Microsoft-HTTPAPI/2.0
-      - Microsoft-HTTPAPI/2.0
-      strict-transport-security:
-      - max-age=31536000; includeSubDomains
-      x-content-type-options:
-      - nosniff
-      x-ms-arm-service-request-id:
-<<<<<<< HEAD
-      - 8e58fe39-7137-4675-aec2-eb007c3659a8
-=======
+      pragma:
+      - no-cache
+      server:
+      - Microsoft-HTTPAPI/2.0
+      - Microsoft-HTTPAPI/2.0
+      strict-transport-security:
+      - max-age=31536000; includeSubDomains
+      x-content-type-options:
+      - nosniff
+      x-ms-arm-service-request-id:
       - fa41a828-bc45-41a2-be44-4b827c03908c
->>>>>>> 15b3674b
       x-ms-ratelimit-remaining-subscription-deletes:
       - '14996'
     status:
@@ -1175,17 +864,10 @@
       ParameterSetName:
       - --resource-group --name
       User-Agent:
-<<<<<<< HEAD
-      - python/3.6.5 (Windows-10-10.0.17134-SP0) msrest/0.6.10 msrest_azure/0.6.2
-        azure-mgmt-network/4.0.0 Azure-SDK-For-Python AZURECLI/2.0.74
-    method: GET
-    uri: https://management.azure.com/subscriptions/00000000-0000-0000-0000-000000000000/providers/Microsoft.Network/locations/westus/operations/a8a726dc-ad02-48c5-8434-909abdb98bfa?api-version=2019-04-01
-=======
       - python/3.7.4 (Windows-10-10.0.18362-SP0) msrest/0.6.10 msrest_azure/0.6.2
         azure-mgmt-network/6.0.0 Azure-SDK-For-Python AZURECLI/2.0.74
     method: GET
     uri: https://management.azure.com/subscriptions/00000000-0000-0000-0000-000000000000/providers/Microsoft.Network/locations/westus/operations/72cfb381-2b10-4763-b237-4f90b075c1c2?api-version=2019-08-01
->>>>>>> 15b3674b
   response:
     body:
       string: "{\r\n  \"status\": \"Succeeded\"\r\n}"
@@ -1197,32 +879,24 @@
       content-type:
       - application/json; charset=utf-8
       date:
-<<<<<<< HEAD
-      - Sun, 13 Oct 2019 08:55:21 GMT
-=======
       - Thu, 10 Oct 2019 11:01:41 GMT
->>>>>>> 15b3674b
-      expires:
-      - '-1'
-      pragma:
-      - no-cache
-      server:
-      - Microsoft-HTTPAPI/2.0
-      - Microsoft-HTTPAPI/2.0
-      strict-transport-security:
-      - max-age=31536000; includeSubDomains
-      transfer-encoding:
-      - chunked
-      vary:
-      - Accept-Encoding
-      x-content-type-options:
-      - nosniff
-      x-ms-arm-service-request-id:
-<<<<<<< HEAD
-      - b41d8bd1-c06d-4286-bf24-62690df98aae
-=======
+      expires:
+      - '-1'
+      pragma:
+      - no-cache
+      server:
+      - Microsoft-HTTPAPI/2.0
+      - Microsoft-HTTPAPI/2.0
+      strict-transport-security:
+      - max-age=31536000; includeSubDomains
+      transfer-encoding:
+      - chunked
+      vary:
+      - Accept-Encoding
+      x-content-type-options:
+      - nosniff
+      x-ms-arm-service-request-id:
       - 8c337d9a-1eb5-471b-bbfa-aaf9e6d00cf8
->>>>>>> 15b3674b
     status:
       code: 200
       message: OK
@@ -1240,13 +914,8 @@
       ParameterSetName:
       - --resource-group
       User-Agent:
-<<<<<<< HEAD
-      - python/3.6.5 (Windows-10-10.0.17134-SP0) msrest/0.6.10 msrest_azure/0.6.2
-        azure-mgmt-network/4.0.0 Azure-SDK-For-Python AZURECLI/2.0.74
-=======
-      - python/3.7.4 (Windows-10-10.0.18362-SP0) msrest/0.6.10 msrest_azure/0.6.2
-        azure-mgmt-network/6.0.0 Azure-SDK-For-Python AZURECLI/2.0.74
->>>>>>> 15b3674b
+      - python/3.7.4 (Windows-10-10.0.18362-SP0) msrest/0.6.10 msrest_azure/0.6.2
+        azure-mgmt-network/6.0.0 Azure-SDK-For-Python AZURECLI/2.0.74
       accept-language:
       - en-US
     method: GET
@@ -1255,17 +924,10 @@
     body:
       string: "{\r\n  \"value\": [\r\n    {\r\n      \"name\": \"lgw2\",\r\n      \"id\":
         \"/subscriptions/00000000-0000-0000-0000-000000000000/resourceGroups/local_gateway_scenario000001/providers/Microsoft.Network/localNetworkGateways/lgw2\",\r\n
-<<<<<<< HEAD
-        \     \"etag\": \"W/\\\"77809544-d20d-405c-a3ce-a2fca25d17d3\\\"\",\r\n      \"type\":
-        \"Microsoft.Network/localNetworkGateways\",\r\n      \"location\": \"westus\",\r\n
-        \     \"properties\": {\r\n        \"provisioningState\": \"Succeeded\",\r\n
-        \       \"resourceGuid\": \"5df68d2e-5a62-490c-9541-902eaa3abae0\",\r\n        \"localNetworkAddressSpace\":
-=======
         \     \"etag\": \"W/\\\"e6d1db6e-47f9-49c4-a4c4-e08a053f079f\\\"\",\r\n      \"type\":
         \"Microsoft.Network/localNetworkGateways\",\r\n      \"location\": \"westus\",\r\n
         \     \"properties\": {\r\n        \"provisioningState\": \"Succeeded\",\r\n
         \       \"resourceGuid\": \"91584f67-658c-4a04-9f81-b9ef059f1b24\",\r\n        \"localNetworkAddressSpace\":
->>>>>>> 15b3674b
         {\r\n          \"addressPrefixes\": [\r\n            \"10.0.1.0/24\"\r\n          ]\r\n
         \       },\r\n        \"gatewayIpAddress\": \"10.1.1.2\"\r\n      }\r\n    }\r\n
         \ ]\r\n}"
@@ -1277,32 +939,24 @@
       content-type:
       - application/json; charset=utf-8
       date:
-<<<<<<< HEAD
-      - Sun, 13 Oct 2019 08:55:22 GMT
-=======
       - Thu, 10 Oct 2019 11:01:43 GMT
->>>>>>> 15b3674b
-      expires:
-      - '-1'
-      pragma:
-      - no-cache
-      server:
-      - Microsoft-HTTPAPI/2.0
-      - Microsoft-HTTPAPI/2.0
-      strict-transport-security:
-      - max-age=31536000; includeSubDomains
-      transfer-encoding:
-      - chunked
-      vary:
-      - Accept-Encoding
-      x-content-type-options:
-      - nosniff
-      x-ms-arm-service-request-id:
-<<<<<<< HEAD
-      - 737739a3-f660-49c4-b7f7-d59df06c7319
-=======
+      expires:
+      - '-1'
+      pragma:
+      - no-cache
+      server:
+      - Microsoft-HTTPAPI/2.0
+      - Microsoft-HTTPAPI/2.0
+      strict-transport-security:
+      - max-age=31536000; includeSubDomains
+      transfer-encoding:
+      - chunked
+      vary:
+      - Accept-Encoding
+      x-content-type-options:
+      - nosniff
+      x-ms-arm-service-request-id:
       - 7063e578-fd13-4e66-a271-a37a9e050b5a
->>>>>>> 15b3674b
     status:
       code: 200
       message: OK
