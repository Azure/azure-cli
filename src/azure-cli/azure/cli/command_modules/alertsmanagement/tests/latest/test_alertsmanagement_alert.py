--- conflicted
+++ resolved
@@ -15,7 +15,6 @@
         if len(latest_alerts['value']) > 0:
             latest_alert = latest_alerts['value'][0]
 
-<<<<<<< HEAD
             # State update operation
             old_state = latest_alert.properties.essentials['state']
             new_state = "Closed"
@@ -28,10 +27,6 @@
 	        # Revert the state change operation
             updated_alert = self.cmd('alertsmanagement alert update-state --alert-id {} --state {}'
                               .format(id, old_state)).get_output_in_json()
-=======
-        # Revert the state change operation
-        alert = self.cmd('alertsmanagement alert update-state --alert-id id --state old_state')
->>>>>>> 12d55c7d
 
     def test_alert_getsummary(self):
         group_by = "severity,alertstate"
