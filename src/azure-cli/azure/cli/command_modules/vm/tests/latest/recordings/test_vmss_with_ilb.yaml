--- conflicted
+++ resolved
@@ -13,70 +13,50 @@
       ParameterSetName:
       - -g -n --admin-username --admin-password --image --instance-count --public-ip-address
       User-Agent:
-<<<<<<< HEAD
-      - AZURECLI/2.47.0 azsdk-python-azure-mgmt-resource/22.0.0 Python/3.10.11 (Linux-5.15.0-1036-azure-x86_64-with-glibc2.31)
-=======
       - AZURECLI/2.50.0 azsdk-python-azure-mgmt-resource/23.1.0b2 Python/3.10.12 (Linux-5.15.0-1040-azure-x86_64-with-glibc2.31)
->>>>>>> 13d0ab0a
         VSTS_7b238909-6802-4b65-b90d-184bca47f458_build_220_0
     method: GET
     uri: https://management.azure.com/subscriptions/00000000-0000-0000-0000-000000000000/resourcegroups/cli_test_vmss_ilb000001?api-version=2022-09-01
   response:
     body:
-<<<<<<< HEAD
-      string: '{"id":"/subscriptions/00000000-0000-0000-0000-000000000000/resourceGroups/cli_test_vmss_ilb000001","name":"cli_test_vmss_ilb000001","type":"Microsoft.Resources/resourceGroups","location":"westus","tags":{"product":"azurecli","cause":"automation","date":"2023-05-25T16:25:12Z"},"properties":{"provisioningState":"Succeeded"}}'
-=======
       string: '{"id":"/subscriptions/00000000-0000-0000-0000-000000000000/resourceGroups/cli_test_vmss_ilb000001","name":"cli_test_vmss_ilb000001","type":"Microsoft.Resources/resourceGroups","location":"westus","tags":{"product":"azurecli","cause":"automation","test":"test_vmss_with_ilb","date":"2023-07-10T11:05:05Z","module":"vm"},"properties":{"provisioningState":"Succeeded"}}'
->>>>>>> 13d0ab0a
-    headers:
-      cache-control:
-      - no-cache
-      content-length:
-<<<<<<< HEAD
-      - '324'
-      content-type:
-      - application/json; charset=utf-8
-      date:
-      - Thu, 25 May 2023 16:25:14 GMT
-=======
+    headers:
+      cache-control:
+      - no-cache
+      content-length:
       - '366'
       content-type:
       - application/json; charset=utf-8
       date:
       - Mon, 10 Jul 2023 11:05:06 GMT
->>>>>>> 13d0ab0a
-      expires:
-      - '-1'
-      pragma:
-      - no-cache
-      strict-transport-security:
-      - max-age=31536000; includeSubDomains
-      vary:
-      - Accept-Encoding
-      x-content-type-options:
-      - nosniff
-    status:
-      code: 200
-      message: OK
-- request:
-    body: null
-    headers:
-      Accept:
-      - application/json
-      Accept-Encoding:
-      - gzip, deflate
-      CommandName:
-      - vmss create
-      Connection:
-      - keep-alive
-      ParameterSetName:
-      - -g -n --admin-username --admin-password --image --instance-count --public-ip-address
-      User-Agent:
-<<<<<<< HEAD
-      - AZURECLI/2.47.0 azsdk-python-azure-mgmt-compute/29.1.0 Python/3.10.11 (Linux-5.15.0-1036-azure-x86_64-with-glibc2.31)
-=======
+      expires:
+      - '-1'
+      pragma:
+      - no-cache
+      strict-transport-security:
+      - max-age=31536000; includeSubDomains
+      vary:
+      - Accept-Encoding
+      x-content-type-options:
+      - nosniff
+    status:
+      code: 200
+      message: OK
+- request:
+    body: null
+    headers:
+      Accept:
+      - application/json
+      Accept-Encoding:
+      - gzip, deflate
+      CommandName:
+      - vmss create
+      Connection:
+      - keep-alive
+      ParameterSetName:
+      - -g -n --admin-username --admin-password --image --instance-count --public-ip-address
+      User-Agent:
       - AZURECLI/2.50.0 azsdk-python-azure-mgmt-compute/30.0.0 Python/3.10.12 (Linux-5.15.0-1040-azure-x86_64-with-glibc2.31)
->>>>>>> 13d0ab0a
         VSTS_7b238909-6802-4b65-b90d-184bca47f458_build_220_0
     method: GET
     uri: https://management.azure.com/subscriptions/00000000-0000-0000-0000-000000000000/providers/Microsoft.Compute/locations/westus/publishers/OpenLogic/artifacttypes/vmimage/offers/CentOS/skus/7.5/versions?$top=1&$orderby=name%20desc&api-version=2022-11-01
@@ -93,11 +73,7 @@
       content-type:
       - application/json; charset=utf-8
       date:
-<<<<<<< HEAD
-      - Thu, 25 May 2023 16:25:14 GMT
-=======
       - Mon, 10 Jul 2023 11:05:06 GMT
->>>>>>> 13d0ab0a
       expires:
       - '-1'
       pragma:
@@ -114,33 +90,25 @@
       x-content-type-options:
       - nosniff
       x-ms-ratelimit-remaining-resource:
-<<<<<<< HEAD
-      - Microsoft.Compute/ListVMImagesVersionsFromLocation3Min;15999,Microsoft.Compute/ListVMImagesVersionsFromLocation30Min;43999
-=======
       - Microsoft.Compute/ListVMImagesVersionsFromLocation3Min;15999,Microsoft.Compute/ListVMImagesVersionsFromLocation30Min;43995
->>>>>>> 13d0ab0a
-    status:
-      code: 200
-      message: OK
-- request:
-    body: null
-    headers:
-      Accept:
-      - application/json
-      Accept-Encoding:
-      - gzip, deflate
-      CommandName:
-      - vmss create
-      Connection:
-      - keep-alive
-      ParameterSetName:
-      - -g -n --admin-username --admin-password --image --instance-count --public-ip-address
-      User-Agent:
-<<<<<<< HEAD
-      - AZURECLI/2.47.0 azsdk-python-azure-mgmt-compute/29.1.0 Python/3.10.11 (Linux-5.15.0-1036-azure-x86_64-with-glibc2.31)
-=======
+    status:
+      code: 200
+      message: OK
+- request:
+    body: null
+    headers:
+      Accept:
+      - application/json
+      Accept-Encoding:
+      - gzip, deflate
+      CommandName:
+      - vmss create
+      Connection:
+      - keep-alive
+      ParameterSetName:
+      - -g -n --admin-username --admin-password --image --instance-count --public-ip-address
+      User-Agent:
       - AZURECLI/2.50.0 azsdk-python-azure-mgmt-compute/30.0.0 Python/3.10.12 (Linux-5.15.0-1040-azure-x86_64-with-glibc2.31)
->>>>>>> 13d0ab0a
         VSTS_7b238909-6802-4b65-b90d-184bca47f458_build_220_0
     method: GET
     uri: https://management.azure.com/subscriptions/00000000-0000-0000-0000-000000000000/providers/Microsoft.Compute/locations/westus/publishers/OpenLogic/artifacttypes/vmimage/offers/CentOS/skus/7.5/versions/7.5.201808150?api-version=2022-11-01
@@ -162,11 +130,7 @@
       content-type:
       - application/json; charset=utf-8
       date:
-<<<<<<< HEAD
-      - Thu, 25 May 2023 16:25:14 GMT
-=======
       - Mon, 10 Jul 2023 11:05:07 GMT
->>>>>>> 13d0ab0a
       expires:
       - '-1'
       pragma:
@@ -183,33 +147,25 @@
       x-content-type-options:
       - nosniff
       x-ms-ratelimit-remaining-resource:
-<<<<<<< HEAD
-      - Microsoft.Compute/GetVMImageFromLocation3Min;12999,Microsoft.Compute/GetVMImageFromLocation30Min;73999
-=======
       - Microsoft.Compute/GetVMImageFromLocation3Min;12999,Microsoft.Compute/GetVMImageFromLocation30Min;73996
->>>>>>> 13d0ab0a
-    status:
-      code: 200
-      message: OK
-- request:
-    body: null
-    headers:
-      Accept:
-      - application/json
-      Accept-Encoding:
-      - gzip, deflate
-      CommandName:
-      - vmss create
-      Connection:
-      - keep-alive
-      ParameterSetName:
-      - -g -n --admin-username --admin-password --image --instance-count --public-ip-address
-      User-Agent:
-<<<<<<< HEAD
-      - AZURECLI/2.47.0 (AAZ) azsdk-python-core/1.24.0 Python/3.10.11 (Linux-5.15.0-1036-azure-x86_64-with-glibc2.31)
-=======
+    status:
+      code: 200
+      message: OK
+- request:
+    body: null
+    headers:
+      Accept:
+      - application/json
+      Accept-Encoding:
+      - gzip, deflate
+      CommandName:
+      - vmss create
+      Connection:
+      - keep-alive
+      ParameterSetName:
+      - -g -n --admin-username --admin-password --image --instance-count --public-ip-address
+      User-Agent:
       - AZURECLI/2.50.0 (AAZ) azsdk-python-core/1.26.0 Python/3.10.12 (Linux-5.15.0-1040-azure-x86_64-with-glibc2.31)
->>>>>>> 13d0ab0a
         VSTS_7b238909-6802-4b65-b90d-184bca47f458_build_220_0
     method: GET
     uri: https://management.azure.com/subscriptions/00000000-0000-0000-0000-000000000000/resourceGroups/cli_test_vmss_ilb000001/providers/Microsoft.Network/virtualNetworks?api-version=2022-01-01
@@ -224,43 +180,35 @@
       content-type:
       - application/json; charset=utf-8
       date:
-<<<<<<< HEAD
-      - Thu, 25 May 2023 16:25:14 GMT
-=======
       - Mon, 10 Jul 2023 11:05:07 GMT
->>>>>>> 13d0ab0a
-      expires:
-      - '-1'
-      pragma:
-      - no-cache
-      strict-transport-security:
-      - max-age=31536000; includeSubDomains
-      vary:
-      - Accept-Encoding
-      x-content-type-options:
-      - nosniff
-    status:
-      code: 200
-      message: OK
-- request:
-    body: null
-    headers:
-      Accept:
-      - application/json
-      Accept-Encoding:
-      - gzip, deflate
-      CommandName:
-      - vmss create
-      Connection:
-      - keep-alive
-      ParameterSetName:
-      - -g -n --admin-username --admin-password --image --instance-count --public-ip-address
-      User-Agent:
-<<<<<<< HEAD
-      - AZURECLI/2.47.0 azsdk-python-azure-mgmt-compute/29.1.0 Python/3.10.11 (Linux-5.15.0-1036-azure-x86_64-with-glibc2.31)
-=======
+      expires:
+      - '-1'
+      pragma:
+      - no-cache
+      strict-transport-security:
+      - max-age=31536000; includeSubDomains
+      vary:
+      - Accept-Encoding
+      x-content-type-options:
+      - nosniff
+    status:
+      code: 200
+      message: OK
+- request:
+    body: null
+    headers:
+      Accept:
+      - application/json
+      Accept-Encoding:
+      - gzip, deflate
+      CommandName:
+      - vmss create
+      Connection:
+      - keep-alive
+      ParameterSetName:
+      - -g -n --admin-username --admin-password --image --instance-count --public-ip-address
+      User-Agent:
       - AZURECLI/2.50.0 azsdk-python-azure-mgmt-compute/30.0.0 Python/3.10.12 (Linux-5.15.0-1040-azure-x86_64-with-glibc2.31)
->>>>>>> 13d0ab0a
         VSTS_7b238909-6802-4b65-b90d-184bca47f458_build_220_0
     method: GET
     uri: https://management.azure.com/subscriptions/00000000-0000-0000-0000-000000000000/providers/Microsoft.Compute/locations/westus/publishers/OpenLogic/artifacttypes/vmimage/offers/CentOS/skus/7.5/versions?$top=1&$orderby=name%20desc&api-version=2022-11-01
@@ -277,11 +225,7 @@
       content-type:
       - application/json; charset=utf-8
       date:
-<<<<<<< HEAD
-      - Thu, 25 May 2023 16:25:15 GMT
-=======
       - Mon, 10 Jul 2023 11:05:07 GMT
->>>>>>> 13d0ab0a
       expires:
       - '-1'
       pragma:
@@ -298,33 +242,25 @@
       x-content-type-options:
       - nosniff
       x-ms-ratelimit-remaining-resource:
-<<<<<<< HEAD
-      - Microsoft.Compute/ListVMImagesVersionsFromLocation3Min;15998,Microsoft.Compute/ListVMImagesVersionsFromLocation30Min;43998
-=======
       - Microsoft.Compute/ListVMImagesVersionsFromLocation3Min;15998,Microsoft.Compute/ListVMImagesVersionsFromLocation30Min;43994
->>>>>>> 13d0ab0a
-    status:
-      code: 200
-      message: OK
-- request:
-    body: null
-    headers:
-      Accept:
-      - application/json
-      Accept-Encoding:
-      - gzip, deflate
-      CommandName:
-      - vmss create
-      Connection:
-      - keep-alive
-      ParameterSetName:
-      - -g -n --admin-username --admin-password --image --instance-count --public-ip-address
-      User-Agent:
-<<<<<<< HEAD
-      - AZURECLI/2.47.0 azsdk-python-azure-mgmt-compute/29.1.0 Python/3.10.11 (Linux-5.15.0-1036-azure-x86_64-with-glibc2.31)
-=======
+    status:
+      code: 200
+      message: OK
+- request:
+    body: null
+    headers:
+      Accept:
+      - application/json
+      Accept-Encoding:
+      - gzip, deflate
+      CommandName:
+      - vmss create
+      Connection:
+      - keep-alive
+      ParameterSetName:
+      - -g -n --admin-username --admin-password --image --instance-count --public-ip-address
+      User-Agent:
       - AZURECLI/2.50.0 azsdk-python-azure-mgmt-compute/30.0.0 Python/3.10.12 (Linux-5.15.0-1040-azure-x86_64-with-glibc2.31)
->>>>>>> 13d0ab0a
         VSTS_7b238909-6802-4b65-b90d-184bca47f458_build_220_0
     method: GET
     uri: https://management.azure.com/subscriptions/00000000-0000-0000-0000-000000000000/providers/Microsoft.Compute/locations/westus/publishers/OpenLogic/artifacttypes/vmimage/offers/CentOS/skus/7.5/versions/7.5.201808150?api-version=2022-11-01
@@ -346,11 +282,7 @@
       content-type:
       - application/json; charset=utf-8
       date:
-<<<<<<< HEAD
-      - Thu, 25 May 2023 16:25:16 GMT
-=======
       - Mon, 10 Jul 2023 11:05:07 GMT
->>>>>>> 13d0ab0a
       expires:
       - '-1'
       pragma:
@@ -367,33 +299,25 @@
       x-content-type-options:
       - nosniff
       x-ms-ratelimit-remaining-resource:
-<<<<<<< HEAD
-      - Microsoft.Compute/GetVMImageFromLocation3Min;12998,Microsoft.Compute/GetVMImageFromLocation30Min;73998
-=======
       - Microsoft.Compute/GetVMImageFromLocation3Min;12998,Microsoft.Compute/GetVMImageFromLocation30Min;73995
->>>>>>> 13d0ab0a
-    status:
-      code: 200
-      message: OK
-- request:
-    body: null
-    headers:
-      Accept:
-      - application/json
-      Accept-Encoding:
-      - gzip, deflate
-      CommandName:
-      - vmss create
-      Connection:
-      - keep-alive
-      ParameterSetName:
-      - -g -n --admin-username --admin-password --image --instance-count --public-ip-address
-      User-Agent:
-<<<<<<< HEAD
-      - AZURECLI/2.47.0 azsdk-python-azure-mgmt-compute/29.1.0 Python/3.10.11 (Linux-5.15.0-1036-azure-x86_64-with-glibc2.31)
-=======
+    status:
+      code: 200
+      message: OK
+- request:
+    body: null
+    headers:
+      Accept:
+      - application/json
+      Accept-Encoding:
+      - gzip, deflate
+      CommandName:
+      - vmss create
+      Connection:
+      - keep-alive
+      ParameterSetName:
+      - -g -n --admin-username --admin-password --image --instance-count --public-ip-address
+      User-Agent:
       - AZURECLI/2.50.0 azsdk-python-azure-mgmt-compute/30.0.0 Python/3.10.12 (Linux-5.15.0-1040-azure-x86_64-with-glibc2.31)
->>>>>>> 13d0ab0a
         VSTS_7b238909-6802-4b65-b90d-184bca47f458_build_220_0
     method: GET
     uri: https://management.azure.com/subscriptions/00000000-0000-0000-0000-000000000000/providers/Microsoft.Compute/locations/westus/publishers/OpenLogic/artifacttypes/vmimage/offers/CentOS/skus/7.5/versions?$top=1&$orderby=name%20desc&api-version=2022-11-01
@@ -410,11 +334,7 @@
       content-type:
       - application/json; charset=utf-8
       date:
-<<<<<<< HEAD
-      - Thu, 25 May 2023 16:25:20 GMT
-=======
       - Mon, 10 Jul 2023 11:05:07 GMT
->>>>>>> 13d0ab0a
       expires:
       - '-1'
       pragma:
@@ -431,33 +351,25 @@
       x-content-type-options:
       - nosniff
       x-ms-ratelimit-remaining-resource:
-<<<<<<< HEAD
-      - Microsoft.Compute/ListVMImagesVersionsFromLocation3Min;15997,Microsoft.Compute/ListVMImagesVersionsFromLocation30Min;43997
-=======
       - Microsoft.Compute/ListVMImagesVersionsFromLocation3Min;15997,Microsoft.Compute/ListVMImagesVersionsFromLocation30Min;43993
->>>>>>> 13d0ab0a
-    status:
-      code: 200
-      message: OK
-- request:
-    body: null
-    headers:
-      Accept:
-      - application/json
-      Accept-Encoding:
-      - gzip, deflate
-      CommandName:
-      - vmss create
-      Connection:
-      - keep-alive
-      ParameterSetName:
-      - -g -n --admin-username --admin-password --image --instance-count --public-ip-address
-      User-Agent:
-<<<<<<< HEAD
-      - AZURECLI/2.47.0 azsdk-python-azure-mgmt-compute/29.1.0 Python/3.10.11 (Linux-5.15.0-1036-azure-x86_64-with-glibc2.31)
-=======
+    status:
+      code: 200
+      message: OK
+- request:
+    body: null
+    headers:
+      Accept:
+      - application/json
+      Accept-Encoding:
+      - gzip, deflate
+      CommandName:
+      - vmss create
+      Connection:
+      - keep-alive
+      ParameterSetName:
+      - -g -n --admin-username --admin-password --image --instance-count --public-ip-address
+      User-Agent:
       - AZURECLI/2.50.0 azsdk-python-azure-mgmt-compute/30.0.0 Python/3.10.12 (Linux-5.15.0-1040-azure-x86_64-with-glibc2.31)
->>>>>>> 13d0ab0a
         VSTS_7b238909-6802-4b65-b90d-184bca47f458_build_220_0
     method: GET
     uri: https://management.azure.com/subscriptions/00000000-0000-0000-0000-000000000000/providers/Microsoft.Compute/locations/westus/publishers/OpenLogic/artifacttypes/vmimage/offers/CentOS/skus/7.5/versions/7.5.201808150?api-version=2022-11-01
@@ -479,11 +391,7 @@
       content-type:
       - application/json; charset=utf-8
       date:
-<<<<<<< HEAD
-      - Thu, 25 May 2023 16:25:20 GMT
-=======
       - Mon, 10 Jul 2023 11:05:08 GMT
->>>>>>> 13d0ab0a
       expires:
       - '-1'
       pragma:
@@ -496,11 +404,7 @@
       x-content-type-options:
       - nosniff
       x-ms-ratelimit-remaining-resource:
-<<<<<<< HEAD
-      - Microsoft.Compute/GetVMImageFromLocation3Min;12997,Microsoft.Compute/GetVMImageFromLocation30Min;73997
-=======
       - Microsoft.Compute/GetVMImageFromLocation3Min;12997,Microsoft.Compute/GetVMImageFromLocation30Min;73994
->>>>>>> 13d0ab0a
     status:
       code: 200
       message: OK
@@ -528,17 +432,10 @@
       null, "virtualMachineProfile": {"storageProfile": {"osDisk": {"createOption":
       "FromImage", "caching": "ReadWrite", "managedDisk": {"storageAccountType": null}},
       "imageReference": {"publisher": "OpenLogic", "offer": "CentOS", "sku": "7.5",
-<<<<<<< HEAD
-      "version": "latest"}}, "osProfile": {"computerNamePrefix": "vmss18e1a", "adminUsername":
-      "admin123", "adminPassword": "[parameters(''adminPassword'')]"}, "networkProfile":
-      {"networkInterfaceConfigurations": [{"name": "vmss18e1aNic", "properties": {"ipConfigurations":
-      [{"name": "vmss18e1aIPConfig", "properties": {"subnet": {"id": "/subscriptions/00000000-0000-0000-0000-000000000000/resourceGroups/cli_test_vmss_ilb000001/providers/Microsoft.Network/virtualNetworks/vmss1VNET/subnets/vmss1Subnet"},
-=======
       "version": "latest"}}, "osProfile": {"computerNamePrefix": "vmss14d09", "adminUsername":
       "admin123", "adminPassword": "[parameters(''adminPassword'')]"}, "networkProfile":
       {"networkInterfaceConfigurations": [{"name": "vmss14d09Nic", "properties": {"ipConfigurations":
       [{"name": "vmss14d09IPConfig", "properties": {"subnet": {"id": "/subscriptions/00000000-0000-0000-0000-000000000000/resourceGroups/cli_test_vmss_ilb000001/providers/Microsoft.Network/virtualNetworks/vmss1VNET/subnets/vmss1Subnet"},
->>>>>>> 13d0ab0a
       "loadBalancerBackendAddressPools": [{"id": "/subscriptions/00000000-0000-0000-0000-000000000000/resourceGroups/cli_test_vmss_ilb000001/providers/Microsoft.Network/loadBalancers/vmss1LB/backendAddressPools/vmss1LBBEPool"}],
       "loadBalancerInboundNatPools": [{"id": "/subscriptions/00000000-0000-0000-0000-000000000000/resourceGroups/cli_test_vmss_ilb000001/providers/Microsoft.Network/loadBalancers/vmss1LB/inboundNatPools/vmss1LBNatPool"}]}}],
       "primary": "true"}}]}}, "orchestrationMode": "Uniform"}, "sku": {"name": "Standard_DS1_v2",
@@ -561,30 +458,12 @@
       ParameterSetName:
       - -g -n --admin-username --admin-password --image --instance-count --public-ip-address
       User-Agent:
-<<<<<<< HEAD
-      - AZURECLI/2.47.0 azsdk-python-azure-mgmt-resource/22.0.0 Python/3.10.11 (Linux-5.15.0-1036-azure-x86_64-with-glibc2.31)
-=======
       - AZURECLI/2.50.0 azsdk-python-azure-mgmt-resource/23.1.0b2 Python/3.10.12 (Linux-5.15.0-1040-azure-x86_64-with-glibc2.31)
->>>>>>> 13d0ab0a
         VSTS_7b238909-6802-4b65-b90d-184bca47f458_build_220_0
     method: PUT
     uri: https://management.azure.com/subscriptions/00000000-0000-0000-0000-000000000000/resourcegroups/cli_test_vmss_ilb000001/providers/Microsoft.Resources/deployments/mock-deployment?api-version=2022-09-01
   response:
     body:
-<<<<<<< HEAD
-      string: '{"id":"/subscriptions/00000000-0000-0000-0000-000000000000/resourceGroups/cli_test_vmss_ilb000001/providers/Microsoft.Resources/deployments/vmss_deploy_JxvPYXCkkjopdIwWNUX7cB93PNkxcaBJ","name":"vmss_deploy_JxvPYXCkkjopdIwWNUX7cB93PNkxcaBJ","type":"Microsoft.Resources/deployments","properties":{"templateHash":"4436093289828572416","parameters":{"adminPassword":{"type":"SecureString"}},"mode":"Incremental","provisioningState":"Accepted","timestamp":"2023-05-25T16:25:27.0397187Z","duration":"PT0.0006906S","correlationId":"4eea2f0e-efcb-4d94-af84-a6b7efb5d955","providers":[{"namespace":"Microsoft.Network","resourceTypes":[{"resourceType":"virtualNetworks","locations":["westus"]},{"resourceType":"loadBalancers","locations":["westus"]}]},{"namespace":"Microsoft.Compute","resourceTypes":[{"resourceType":"virtualMachineScaleSets","locations":["westus"]}]}],"dependencies":[{"dependsOn":[{"id":"/subscriptions/00000000-0000-0000-0000-000000000000/resourceGroups/cli_test_vmss_ilb000001/providers/Microsoft.Network/virtualNetworks/vmss1VNET","resourceType":"Microsoft.Network/virtualNetworks","resourceName":"vmss1VNET"}],"id":"/subscriptions/00000000-0000-0000-0000-000000000000/resourceGroups/cli_test_vmss_ilb000001/providers/Microsoft.Network/loadBalancers/vmss1LB","resourceType":"Microsoft.Network/loadBalancers","resourceName":"vmss1LB"},{"dependsOn":[{"id":"/subscriptions/00000000-0000-0000-0000-000000000000/resourceGroups/cli_test_vmss_ilb000001/providers/Microsoft.Network/virtualNetworks/vmss1VNET","resourceType":"Microsoft.Network/virtualNetworks","resourceName":"vmss1VNET"},{"id":"/subscriptions/00000000-0000-0000-0000-000000000000/resourceGroups/cli_test_vmss_ilb000001/providers/Microsoft.Network/loadBalancers/vmss1LB","resourceType":"Microsoft.Network/loadBalancers","resourceName":"vmss1LB"}],"id":"/subscriptions/00000000-0000-0000-0000-000000000000/resourceGroups/cli_test_vmss_ilb000001/providers/Microsoft.Compute/virtualMachineScaleSets/vmss1","resourceType":"Microsoft.Compute/virtualMachineScaleSets","resourceName":"vmss1"}]}}'
-    headers:
-      azure-asyncoperation:
-      - https://management.azure.com/subscriptions/00000000-0000-0000-0000-000000000000/resourcegroups/cli_test_vmss_ilb000001/providers/Microsoft.Resources/deployments/vmss_deploy_JxvPYXCkkjopdIwWNUX7cB93PNkxcaBJ/operationStatuses/08585165749594568499?api-version=2022-09-01
-      cache-control:
-      - no-cache
-      content-length:
-      - '2059'
-      content-type:
-      - application/json; charset=utf-8
-      date:
-      - Thu, 25 May 2023 16:25:27 GMT
-=======
       string: '{"id":"/subscriptions/00000000-0000-0000-0000-000000000000/resourceGroups/cli_test_vmss_ilb000001/providers/Microsoft.Resources/deployments/vmss_deploy_1rl5HgEj57Nrw0jIew1Kyrs2vGrzQCKf","name":"vmss_deploy_1rl5HgEj57Nrw0jIew1Kyrs2vGrzQCKf","type":"Microsoft.Resources/deployments","properties":{"templateHash":"2577869190743897047","parameters":{"adminPassword":{"type":"SecureString"}},"mode":"Incremental","provisioningState":"Accepted","timestamp":"2023-07-10T11:05:16.5432042Z","duration":"PT0.000339S","correlationId":"2b57d82c-e4df-41b0-bfb3-7dcd113c3ce3","providers":[{"namespace":"Microsoft.Network","resourceTypes":[{"resourceType":"virtualNetworks","locations":["westus"]},{"resourceType":"loadBalancers","locations":["westus"]}]},{"namespace":"Microsoft.Compute","resourceTypes":[{"resourceType":"virtualMachineScaleSets","locations":["westus"]}]}],"dependencies":[{"dependsOn":[{"id":"/subscriptions/00000000-0000-0000-0000-000000000000/resourceGroups/cli_test_vmss_ilb000001/providers/Microsoft.Network/virtualNetworks/vmss1VNET","resourceType":"Microsoft.Network/virtualNetworks","resourceName":"vmss1VNET"}],"id":"/subscriptions/00000000-0000-0000-0000-000000000000/resourceGroups/cli_test_vmss_ilb000001/providers/Microsoft.Network/loadBalancers/vmss1LB","resourceType":"Microsoft.Network/loadBalancers","resourceName":"vmss1LB"},{"dependsOn":[{"id":"/subscriptions/00000000-0000-0000-0000-000000000000/resourceGroups/cli_test_vmss_ilb000001/providers/Microsoft.Network/virtualNetworks/vmss1VNET","resourceType":"Microsoft.Network/virtualNetworks","resourceName":"vmss1VNET"},{"id":"/subscriptions/00000000-0000-0000-0000-000000000000/resourceGroups/cli_test_vmss_ilb000001/providers/Microsoft.Network/loadBalancers/vmss1LB","resourceType":"Microsoft.Network/loadBalancers","resourceName":"vmss1LB"}],"id":"/subscriptions/00000000-0000-0000-0000-000000000000/resourceGroups/cli_test_vmss_ilb000001/providers/Microsoft.Compute/virtualMachineScaleSets/vmss1","resourceType":"Microsoft.Compute/virtualMachineScaleSets","resourceName":"vmss1"}]}}'
     headers:
       azure-asyncoperation:
@@ -597,7 +476,6 @@
       - application/json; charset=utf-8
       date:
       - Mon, 10 Jul 2023 11:05:17 GMT
->>>>>>> 13d0ab0a
       expires:
       - '-1'
       pragma:
@@ -607,11 +485,7 @@
       x-content-type-options:
       - nosniff
       x-ms-ratelimit-remaining-subscription-writes:
-<<<<<<< HEAD
-      - '1199'
-=======
       - '1198'
->>>>>>> 13d0ab0a
     status:
       code: 201
       message: Created
@@ -629,12 +503,6 @@
       ParameterSetName:
       - -g -n --admin-username --admin-password --image --instance-count --public-ip-address
       User-Agent:
-<<<<<<< HEAD
-      - AZURECLI/2.47.0 azsdk-python-azure-mgmt-resource/22.0.0 Python/3.10.11 (Linux-5.15.0-1036-azure-x86_64-with-glibc2.31)
-        VSTS_7b238909-6802-4b65-b90d-184bca47f458_build_220_0
-    method: GET
-    uri: https://management.azure.com/subscriptions/00000000-0000-0000-0000-000000000000/resourcegroups/cli_test_vmss_ilb000001/providers/Microsoft.Resources/deployments/mock-deployment/operationStatuses/08585165749594568499?api-version=2022-09-01
-=======
       - AZURECLI/2.50.0 azsdk-python-azure-mgmt-resource/23.1.0b2 Python/3.10.12 (Linux-5.15.0-1040-azure-x86_64-with-glibc2.31)
         VSTS_7b238909-6802-4b65-b90d-184bca47f458_build_220_0
     method: GET
@@ -682,7 +550,6 @@
         VSTS_7b238909-6802-4b65-b90d-184bca47f458_build_220_0
     method: GET
     uri: https://management.azure.com/subscriptions/00000000-0000-0000-0000-000000000000/resourcegroups/cli_test_vmss_ilb000001/providers/Microsoft.Resources/deployments/mock-deployment/operationStatuses/08585126197702637386?api-version=2022-09-01
->>>>>>> 13d0ab0a
   response:
     body:
       string: '{"status":"Running"}'
@@ -694,11 +561,7 @@
       content-type:
       - application/json; charset=utf-8
       date:
-<<<<<<< HEAD
-      - Thu, 25 May 2023 16:25:58 GMT
-=======
       - Mon, 10 Jul 2023 11:05:48 GMT
->>>>>>> 13d0ab0a
       expires:
       - '-1'
       pragma:
@@ -726,17 +589,10 @@
       ParameterSetName:
       - -g -n --admin-username --admin-password --image --instance-count --public-ip-address
       User-Agent:
-<<<<<<< HEAD
-      - AZURECLI/2.47.0 azsdk-python-azure-mgmt-resource/22.0.0 Python/3.10.11 (Linux-5.15.0-1036-azure-x86_64-with-glibc2.31)
-        VSTS_7b238909-6802-4b65-b90d-184bca47f458_build_220_0
-    method: GET
-    uri: https://management.azure.com/subscriptions/00000000-0000-0000-0000-000000000000/resourcegroups/cli_test_vmss_ilb000001/providers/Microsoft.Resources/deployments/mock-deployment/operationStatuses/08585165749594568499?api-version=2022-09-01
-=======
       - AZURECLI/2.50.0 azsdk-python-azure-mgmt-resource/23.1.0b2 Python/3.10.12 (Linux-5.15.0-1040-azure-x86_64-with-glibc2.31)
         VSTS_7b238909-6802-4b65-b90d-184bca47f458_build_220_0
     method: GET
     uri: https://management.azure.com/subscriptions/00000000-0000-0000-0000-000000000000/resourcegroups/cli_test_vmss_ilb000001/providers/Microsoft.Resources/deployments/mock-deployment/operationStatuses/08585126197702637386?api-version=2022-09-01
->>>>>>> 13d0ab0a
   response:
     body:
       string: '{"status":"Running"}'
@@ -748,11 +604,7 @@
       content-type:
       - application/json; charset=utf-8
       date:
-<<<<<<< HEAD
-      - Thu, 25 May 2023 16:26:28 GMT
-=======
       - Mon, 10 Jul 2023 11:06:18 GMT
->>>>>>> 13d0ab0a
       expires:
       - '-1'
       pragma:
@@ -780,17 +632,10 @@
       ParameterSetName:
       - -g -n --admin-username --admin-password --image --instance-count --public-ip-address
       User-Agent:
-<<<<<<< HEAD
-      - AZURECLI/2.47.0 azsdk-python-azure-mgmt-resource/22.0.0 Python/3.10.11 (Linux-5.15.0-1036-azure-x86_64-with-glibc2.31)
-        VSTS_7b238909-6802-4b65-b90d-184bca47f458_build_220_0
-    method: GET
-    uri: https://management.azure.com/subscriptions/00000000-0000-0000-0000-000000000000/resourcegroups/cli_test_vmss_ilb000001/providers/Microsoft.Resources/deployments/mock-deployment/operationStatuses/08585165749594568499?api-version=2022-09-01
-=======
       - AZURECLI/2.50.0 azsdk-python-azure-mgmt-resource/23.1.0b2 Python/3.10.12 (Linux-5.15.0-1040-azure-x86_64-with-glibc2.31)
         VSTS_7b238909-6802-4b65-b90d-184bca47f458_build_220_0
     method: GET
     uri: https://management.azure.com/subscriptions/00000000-0000-0000-0000-000000000000/resourcegroups/cli_test_vmss_ilb000001/providers/Microsoft.Resources/deployments/mock-deployment/operationStatuses/08585126197702637386?api-version=2022-09-01
->>>>>>> 13d0ab0a
   response:
     body:
       string: '{"status":"Succeeded"}'
@@ -802,11 +647,7 @@
       content-type:
       - application/json; charset=utf-8
       date:
-<<<<<<< HEAD
-      - Thu, 25 May 2023 16:26:58 GMT
-=======
       - Mon, 10 Jul 2023 11:06:48 GMT
->>>>>>> 13d0ab0a
       expires:
       - '-1'
       pragma:
@@ -834,21 +675,13 @@
       ParameterSetName:
       - -g -n --admin-username --admin-password --image --instance-count --public-ip-address
       User-Agent:
-<<<<<<< HEAD
-      - AZURECLI/2.47.0 azsdk-python-azure-mgmt-resource/22.0.0 Python/3.10.11 (Linux-5.15.0-1036-azure-x86_64-with-glibc2.31)
-=======
       - AZURECLI/2.50.0 azsdk-python-azure-mgmt-resource/23.1.0b2 Python/3.10.12 (Linux-5.15.0-1040-azure-x86_64-with-glibc2.31)
->>>>>>> 13d0ab0a
         VSTS_7b238909-6802-4b65-b90d-184bca47f458_build_220_0
     method: GET
     uri: https://management.azure.com/subscriptions/00000000-0000-0000-0000-000000000000/resourcegroups/cli_test_vmss_ilb000001/providers/Microsoft.Resources/deployments/mock-deployment?api-version=2022-09-01
   response:
     body:
-<<<<<<< HEAD
-      string: '{"id":"/subscriptions/00000000-0000-0000-0000-000000000000/resourceGroups/cli_test_vmss_ilb000001/providers/Microsoft.Resources/deployments/vmss_deploy_JxvPYXCkkjopdIwWNUX7cB93PNkxcaBJ","name":"vmss_deploy_JxvPYXCkkjopdIwWNUX7cB93PNkxcaBJ","type":"Microsoft.Resources/deployments","properties":{"templateHash":"4436093289828572416","parameters":{"adminPassword":{"type":"SecureString"}},"mode":"Incremental","provisioningState":"Succeeded","timestamp":"2023-05-25T16:26:53.4041117Z","duration":"PT1M26.3650836S","correlationId":"4eea2f0e-efcb-4d94-af84-a6b7efb5d955","providers":[{"namespace":"Microsoft.Network","resourceTypes":[{"resourceType":"virtualNetworks","locations":["westus"]},{"resourceType":"loadBalancers","locations":["westus"]}]},{"namespace":"Microsoft.Compute","resourceTypes":[{"resourceType":"virtualMachineScaleSets","locations":["westus"]}]}],"dependencies":[{"dependsOn":[{"id":"/subscriptions/00000000-0000-0000-0000-000000000000/resourceGroups/cli_test_vmss_ilb000001/providers/Microsoft.Network/virtualNetworks/vmss1VNET","resourceType":"Microsoft.Network/virtualNetworks","resourceName":"vmss1VNET"}],"id":"/subscriptions/00000000-0000-0000-0000-000000000000/resourceGroups/cli_test_vmss_ilb000001/providers/Microsoft.Network/loadBalancers/vmss1LB","resourceType":"Microsoft.Network/loadBalancers","resourceName":"vmss1LB"},{"dependsOn":[{"id":"/subscriptions/00000000-0000-0000-0000-000000000000/resourceGroups/cli_test_vmss_ilb000001/providers/Microsoft.Network/virtualNetworks/vmss1VNET","resourceType":"Microsoft.Network/virtualNetworks","resourceName":"vmss1VNET"},{"id":"/subscriptions/00000000-0000-0000-0000-000000000000/resourceGroups/cli_test_vmss_ilb000001/providers/Microsoft.Network/loadBalancers/vmss1LB","resourceType":"Microsoft.Network/loadBalancers","resourceName":"vmss1LB"}],"id":"/subscriptions/00000000-0000-0000-0000-000000000000/resourceGroups/cli_test_vmss_ilb000001/providers/Microsoft.Compute/virtualMachineScaleSets/vmss1","resourceType":"Microsoft.Compute/virtualMachineScaleSets","resourceName":"vmss1"}],"outputs":{"vmss":{"type":"Object","value":{"singlePlacementGroup":true,"orchestrationMode":"Uniform","upgradePolicy":{"mode":"Manual","rollingUpgradePolicy":{"maxBatchInstancePercent":20,"maxUnhealthyInstancePercent":20,"maxUnhealthyUpgradedInstancePercent":20,"pauseTimeBetweenBatches":"PT0S","maxSurge":false,"rollbackFailedInstancesOnPolicyBreach":false}},"virtualMachineProfile":{"osProfile":{"computerNamePrefix":"vmss18e1a","adminUsername":"admin123","linuxConfiguration":{"disablePasswordAuthentication":false,"provisionVMAgent":true,"enableVMAgentPlatformUpdates":false},"secrets":[],"allowExtensionOperations":true,"requireGuestProvisionSignal":true},"storageProfile":{"osDisk":{"osType":"Linux","createOption":"FromImage","caching":"ReadWrite","managedDisk":{"storageAccountType":"Premium_LRS"},"diskSizeGB":30},"imageReference":{"publisher":"OpenLogic","offer":"CentOS","sku":"7.5","version":"latest"}},"networkProfile":{"networkInterfaceConfigurations":[{"name":"vmss18e1aNic","properties":{"primary":true,"disableTcpStateTracking":false,"dnsSettings":{"dnsServers":[]},"enableIPForwarding":false,"ipConfigurations":[{"name":"vmss18e1aIPConfig","properties":{"subnet":{"id":"/subscriptions/00000000-0000-0000-0000-000000000000/resourceGroups/cli_test_vmss_ilb000001/providers/Microsoft.Network/virtualNetworks/vmss1VNET/subnets/vmss1Subnet"},"privateIPAddressVersion":"IPv4","loadBalancerBackendAddressPools":[{"id":"/subscriptions/00000000-0000-0000-0000-000000000000/resourceGroups/cli_test_vmss_ilb000001/providers/Microsoft.Network/loadBalancers/vmss1LB/backendAddressPools/vmss1LBBEPool"}],"loadBalancerInboundNatPools":[{"id":"/subscriptions/00000000-0000-0000-0000-000000000000/resourceGroups/cli_test_vmss_ilb000001/providers/Microsoft.Network/loadBalancers/vmss1LB/inboundNatPools/vmss1LBNatPool"}]}}]}}]}},"provisioningState":"Succeeded","overprovision":true,"doNotRunExtensionsOnOverprovisionedVMs":false,"uniqueId":"de6e67af-ce46-4a3e-b90e-c84bca587355","timeCreated":"2023-05-25T16:25:39.0468406+00:00"}}},"outputResources":[{"id":"/subscriptions/00000000-0000-0000-0000-000000000000/resourceGroups/cli_test_vmss_ilb000001/providers/Microsoft.Compute/virtualMachineScaleSets/vmss1"},{"id":"/subscriptions/00000000-0000-0000-0000-000000000000/resourceGroups/cli_test_vmss_ilb000001/providers/Microsoft.Network/loadBalancers/vmss1LB"},{"id":"/subscriptions/00000000-0000-0000-0000-000000000000/resourceGroups/cli_test_vmss_ilb000001/providers/Microsoft.Network/virtualNetworks/vmss1VNET"}]}}'
-=======
       string: '{"id":"/subscriptions/00000000-0000-0000-0000-000000000000/resourceGroups/cli_test_vmss_ilb000001/providers/Microsoft.Resources/deployments/vmss_deploy_1rl5HgEj57Nrw0jIew1Kyrs2vGrzQCKf","name":"vmss_deploy_1rl5HgEj57Nrw0jIew1Kyrs2vGrzQCKf","type":"Microsoft.Resources/deployments","properties":{"templateHash":"2577869190743897047","parameters":{"adminPassword":{"type":"SecureString"}},"mode":"Incremental","provisioningState":"Succeeded","timestamp":"2023-07-10T11:06:39.6736307Z","duration":"PT1M23.1307655S","correlationId":"2b57d82c-e4df-41b0-bfb3-7dcd113c3ce3","providers":[{"namespace":"Microsoft.Network","resourceTypes":[{"resourceType":"virtualNetworks","locations":["westus"]},{"resourceType":"loadBalancers","locations":["westus"]}]},{"namespace":"Microsoft.Compute","resourceTypes":[{"resourceType":"virtualMachineScaleSets","locations":["westus"]}]}],"dependencies":[{"dependsOn":[{"id":"/subscriptions/00000000-0000-0000-0000-000000000000/resourceGroups/cli_test_vmss_ilb000001/providers/Microsoft.Network/virtualNetworks/vmss1VNET","resourceType":"Microsoft.Network/virtualNetworks","resourceName":"vmss1VNET"}],"id":"/subscriptions/00000000-0000-0000-0000-000000000000/resourceGroups/cli_test_vmss_ilb000001/providers/Microsoft.Network/loadBalancers/vmss1LB","resourceType":"Microsoft.Network/loadBalancers","resourceName":"vmss1LB"},{"dependsOn":[{"id":"/subscriptions/00000000-0000-0000-0000-000000000000/resourceGroups/cli_test_vmss_ilb000001/providers/Microsoft.Network/virtualNetworks/vmss1VNET","resourceType":"Microsoft.Network/virtualNetworks","resourceName":"vmss1VNET"},{"id":"/subscriptions/00000000-0000-0000-0000-000000000000/resourceGroups/cli_test_vmss_ilb000001/providers/Microsoft.Network/loadBalancers/vmss1LB","resourceType":"Microsoft.Network/loadBalancers","resourceName":"vmss1LB"}],"id":"/subscriptions/00000000-0000-0000-0000-000000000000/resourceGroups/cli_test_vmss_ilb000001/providers/Microsoft.Compute/virtualMachineScaleSets/vmss1","resourceType":"Microsoft.Compute/virtualMachineScaleSets","resourceName":"vmss1"}],"outputs":{"vmss":{"type":"Object","value":{"singlePlacementGroup":true,"orchestrationMode":"Uniform","upgradePolicy":{"mode":"Manual","rollingUpgradePolicy":{"maxBatchInstancePercent":20,"maxUnhealthyInstancePercent":20,"maxUnhealthyUpgradedInstancePercent":20,"pauseTimeBetweenBatches":"PT0S","maxSurge":false,"rollbackFailedInstancesOnPolicyBreach":false}},"virtualMachineProfile":{"osProfile":{"computerNamePrefix":"vmss14d09","adminUsername":"admin123","linuxConfiguration":{"disablePasswordAuthentication":false,"provisionVMAgent":true,"enableVMAgentPlatformUpdates":false},"secrets":[],"allowExtensionOperations":true,"requireGuestProvisionSignal":true},"storageProfile":{"osDisk":{"osType":"Linux","createOption":"FromImage","caching":"ReadWrite","managedDisk":{"storageAccountType":"Premium_LRS"},"diskSizeGB":30},"imageReference":{"publisher":"OpenLogic","offer":"CentOS","sku":"7.5","version":"latest"}},"networkProfile":{"networkInterfaceConfigurations":[{"name":"vmss14d09Nic","properties":{"primary":true,"disableTcpStateTracking":false,"dnsSettings":{"dnsServers":[]},"enableIPForwarding":false,"ipConfigurations":[{"name":"vmss14d09IPConfig","properties":{"subnet":{"id":"/subscriptions/00000000-0000-0000-0000-000000000000/resourceGroups/cli_test_vmss_ilb000001/providers/Microsoft.Network/virtualNetworks/vmss1VNET/subnets/vmss1Subnet"},"privateIPAddressVersion":"IPv4","loadBalancerBackendAddressPools":[{"id":"/subscriptions/00000000-0000-0000-0000-000000000000/resourceGroups/cli_test_vmss_ilb000001/providers/Microsoft.Network/loadBalancers/vmss1LB/backendAddressPools/vmss1LBBEPool"}],"loadBalancerInboundNatPools":[{"id":"/subscriptions/00000000-0000-0000-0000-000000000000/resourceGroups/cli_test_vmss_ilb000001/providers/Microsoft.Network/loadBalancers/vmss1LB/inboundNatPools/vmss1LBNatPool"}]}}]}}]}},"provisioningState":"Succeeded","overprovision":true,"doNotRunExtensionsOnOverprovisionedVMs":false,"uniqueId":"daffeb92-8cc5-4061-993d-099cbd11e953","timeCreated":"2023-07-10T11:05:26.9903801+00:00"}}},"outputResources":[{"id":"/subscriptions/00000000-0000-0000-0000-000000000000/resourceGroups/cli_test_vmss_ilb000001/providers/Microsoft.Compute/virtualMachineScaleSets/vmss1"},{"id":"/subscriptions/00000000-0000-0000-0000-000000000000/resourceGroups/cli_test_vmss_ilb000001/providers/Microsoft.Network/loadBalancers/vmss1LB"},{"id":"/subscriptions/00000000-0000-0000-0000-000000000000/resourceGroups/cli_test_vmss_ilb000001/providers/Microsoft.Network/virtualNetworks/vmss1VNET"}]}}'
->>>>>>> 13d0ab0a
     headers:
       cache-control:
       - no-cache
@@ -857,11 +690,7 @@
       content-type:
       - application/json; charset=utf-8
       date:
-<<<<<<< HEAD
-      - Thu, 25 May 2023 16:26:58 GMT
-=======
       - Mon, 10 Jul 2023 11:06:48 GMT
->>>>>>> 13d0ab0a
       expires:
       - '-1'
       pragma:
@@ -889,11 +718,7 @@
       ParameterSetName:
       - -g -n
       User-Agent:
-<<<<<<< HEAD
-      - AZURECLI/2.47.0 azsdk-python-azure-mgmt-compute/29.1.0 Python/3.10.11 (Linux-5.15.0-1036-azure-x86_64-with-glibc2.31)
-=======
       - AZURECLI/2.50.0 azsdk-python-azure-mgmt-compute/30.0.0 Python/3.10.12 (Linux-5.15.0-1040-azure-x86_64-with-glibc2.31)
->>>>>>> 13d0ab0a
         VSTS_7b238909-6802-4b65-b90d-184bca47f458_build_220_0
     method: GET
     uri: https://management.azure.com/subscriptions/00000000-0000-0000-0000-000000000000/resourceGroups/cli_test_vmss_ilb000001/providers/Microsoft.Compute/virtualMachineScaleSets/vmss1?api-version=2023-03-01
@@ -909,11 +734,7 @@
         20,\r\n        \"maxUnhealthyUpgradedInstancePercent\": 20,\r\n        \"pauseTimeBetweenBatches\":
         \"PT0S\",\r\n        \"maxSurge\": false,\r\n        \"rollbackFailedInstancesOnPolicyBreach\":
         false\r\n      }\r\n    },\r\n    \"virtualMachineProfile\": {\r\n      \"osProfile\":
-<<<<<<< HEAD
-        {\r\n        \"computerNamePrefix\": \"vmss18e1a\",\r\n        \"adminUsername\":
-=======
         {\r\n        \"computerNamePrefix\": \"vmss14d09\",\r\n        \"adminUsername\":
->>>>>>> 13d0ab0a
         \"admin123\",\r\n        \"linuxConfiguration\": {\r\n          \"disablePasswordAuthentication\":
         false,\r\n          \"provisionVMAgent\": true,\r\n          \"enableVMAgentPlatformUpdates\":
         false\r\n        },\r\n        \"secrets\": [],\r\n        \"allowExtensionOperations\":
@@ -924,17 +745,10 @@
         \         \"diskSizeGB\": 30\r\n        },\r\n        \"imageReference\":
         {\r\n          \"publisher\": \"OpenLogic\",\r\n          \"offer\": \"CentOS\",\r\n
         \         \"sku\": \"7.5\",\r\n          \"version\": \"latest\"\r\n        }\r\n
-<<<<<<< HEAD
-        \     },\r\n      \"networkProfile\": {\"networkInterfaceConfigurations\":[{\"name\":\"vmss18e1aNic\",\"properties\":{\"primary\":true,\"disableTcpStateTracking\":false,\"dnsSettings\":{\"dnsServers\":[]},\"enableIPForwarding\":false,\"ipConfigurations\":[{\"name\":\"vmss18e1aIPConfig\",\"properties\":{\"subnet\":{\"id\":\"/subscriptions/00000000-0000-0000-0000-000000000000/resourceGroups/cli_test_vmss_ilb000001/providers/Microsoft.Network/virtualNetworks/vmss1VNET/subnets/vmss1Subnet\"},\"privateIPAddressVersion\":\"IPv4\",\"loadBalancerBackendAddressPools\":[{\"id\":\"/subscriptions/00000000-0000-0000-0000-000000000000/resourceGroups/cli_test_vmss_ilb000001/providers/Microsoft.Network/loadBalancers/vmss1LB/backendAddressPools/vmss1LBBEPool\"}],\"loadBalancerInboundNatPools\":[{\"id\":\"/subscriptions/00000000-0000-0000-0000-000000000000/resourceGroups/cli_test_vmss_ilb000001/providers/Microsoft.Network/loadBalancers/vmss1LB/inboundNatPools/vmss1LBNatPool\"}]}}]}}]}\r\n
-        \   },\r\n    \"provisioningState\": \"Succeeded\",\r\n    \"overprovision\":
-        true,\r\n    \"doNotRunExtensionsOnOverprovisionedVMs\": false,\r\n    \"uniqueId\":
-        \"de6e67af-ce46-4a3e-b90e-c84bca587355\",\r\n    \"timeCreated\": \"2023-05-25T16:25:39.0468406+00:00\"\r\n
-=======
         \     },\r\n      \"networkProfile\": {\"networkInterfaceConfigurations\":[{\"name\":\"vmss14d09Nic\",\"properties\":{\"primary\":true,\"disableTcpStateTracking\":false,\"dnsSettings\":{\"dnsServers\":[]},\"enableIPForwarding\":false,\"ipConfigurations\":[{\"name\":\"vmss14d09IPConfig\",\"properties\":{\"subnet\":{\"id\":\"/subscriptions/00000000-0000-0000-0000-000000000000/resourceGroups/cli_test_vmss_ilb000001/providers/Microsoft.Network/virtualNetworks/vmss1VNET/subnets/vmss1Subnet\"},\"privateIPAddressVersion\":\"IPv4\",\"loadBalancerBackendAddressPools\":[{\"id\":\"/subscriptions/00000000-0000-0000-0000-000000000000/resourceGroups/cli_test_vmss_ilb000001/providers/Microsoft.Network/loadBalancers/vmss1LB/backendAddressPools/vmss1LBBEPool\"}],\"loadBalancerInboundNatPools\":[{\"id\":\"/subscriptions/00000000-0000-0000-0000-000000000000/resourceGroups/cli_test_vmss_ilb000001/providers/Microsoft.Network/loadBalancers/vmss1LB/inboundNatPools/vmss1LBNatPool\"}]}}]}}]}\r\n
         \   },\r\n    \"provisioningState\": \"Succeeded\",\r\n    \"overprovision\":
         true,\r\n    \"doNotRunExtensionsOnOverprovisionedVMs\": false,\r\n    \"uniqueId\":
         \"daffeb92-8cc5-4061-993d-099cbd11e953\",\r\n    \"timeCreated\": \"2023-07-10T11:05:26.9903801+00:00\"\r\n
->>>>>>> 13d0ab0a
         \ }\r\n}"
     headers:
       cache-control:
@@ -944,11 +758,7 @@
       content-type:
       - application/json; charset=utf-8
       date:
-<<<<<<< HEAD
-      - Thu, 25 May 2023 16:26:59 GMT
-=======
       - Mon, 10 Jul 2023 11:06:48 GMT
->>>>>>> 13d0ab0a
       expires:
       - '-1'
       pragma:
@@ -958,14 +768,14 @@
       - Microsoft-HTTPAPI/2.0
       strict-transport-security:
       - max-age=31536000; includeSubDomains
+      transfer-encoding:
+      - chunked
+      vary:
+      - Accept-Encoding
       x-content-type-options:
       - nosniff
       x-ms-ratelimit-remaining-resource:
-<<<<<<< HEAD
-      - Microsoft.Compute/GetVMScaleSet3Min;382,Microsoft.Compute/GetVMScaleSet30Min;2535
-=======
       - Microsoft.Compute/GetVMScaleSet3Min;381,Microsoft.Compute/GetVMScaleSet30Min;2528
->>>>>>> 13d0ab0a
     status:
       code: 200
       message: OK
@@ -983,26 +793,13 @@
       ParameterSetName:
       - -g -n
       User-Agent:
-<<<<<<< HEAD
-      - AZURECLI/2.47.0 (AAZ) azsdk-python-core/1.24.0 Python/3.10.11 (Linux-5.15.0-1036-azure-x86_64-with-glibc2.31)
-=======
       - AZURECLI/2.50.0 (AAZ) azsdk-python-core/1.26.0 Python/3.10.12 (Linux-5.15.0-1040-azure-x86_64-with-glibc2.31)
->>>>>>> 13d0ab0a
         VSTS_7b238909-6802-4b65-b90d-184bca47f458_build_220_0
     method: GET
     uri: https://management.azure.com/subscriptions/00000000-0000-0000-0000-000000000000/resourceGroups/cli_test_vmss_ilb000001/providers/Microsoft.Network/loadBalancers/vmss1LB?api-version=2022-01-01
   response:
     body:
       string: "{\r\n  \"name\": \"vmss1LB\",\r\n  \"id\": \"/subscriptions/00000000-0000-0000-0000-000000000000/resourceGroups/cli_test_vmss_ilb000001/providers/Microsoft.Network/loadBalancers/vmss1LB\",\r\n
-<<<<<<< HEAD
-        \ \"etag\": \"W/\\\"de222e3c-3885-4108-b704-ae9b64160209\\\"\",\r\n  \"type\":
-        \"Microsoft.Network/loadBalancers\",\r\n  \"location\": \"westus\",\r\n  \"tags\":
-        {},\r\n  \"properties\": {\r\n    \"provisioningState\": \"Succeeded\",\r\n
-        \   \"resourceGuid\": \"ba61be83-8e1c-472c-a87a-7eb5205a2d59\",\r\n    \"frontendIPConfigurations\":
-        [\r\n      {\r\n        \"name\": \"loadBalancerFrontEnd\",\r\n        \"id\":
-        \"/subscriptions/00000000-0000-0000-0000-000000000000/resourceGroups/cli_test_vmss_ilb000001/providers/Microsoft.Network/loadBalancers/vmss1LB/frontendIPConfigurations/loadBalancerFrontEnd\",\r\n
-        \       \"etag\": \"W/\\\"de222e3c-3885-4108-b704-ae9b64160209\\\"\",\r\n
-=======
         \ \"etag\": \"W/\\\"d4b6dc74-4024-40ca-8314-4bb7b1d0e9fc\\\"\",\r\n  \"type\":
         \"Microsoft.Network/loadBalancers\",\r\n  \"location\": \"westus\",\r\n  \"tags\":
         {},\r\n  \"properties\": {\r\n    \"provisioningState\": \"Succeeded\",\r\n
@@ -1010,7 +807,6 @@
         [\r\n      {\r\n        \"name\": \"loadBalancerFrontEnd\",\r\n        \"id\":
         \"/subscriptions/00000000-0000-0000-0000-000000000000/resourceGroups/cli_test_vmss_ilb000001/providers/Microsoft.Network/loadBalancers/vmss1LB/frontendIPConfigurations/loadBalancerFrontEnd\",\r\n
         \       \"etag\": \"W/\\\"d4b6dc74-4024-40ca-8314-4bb7b1d0e9fc\\\"\",\r\n
->>>>>>> 13d0ab0a
         \       \"type\": \"Microsoft.Network/loadBalancers/frontendIPConfigurations\",\r\n
         \       \"properties\": {\r\n          \"provisioningState\": \"Succeeded\",\r\n
         \         \"privateIPAddress\": \"10.0.0.4\",\r\n          \"privateIPAllocationMethod\":
@@ -1023,28 +819,16 @@
         \           }\r\n          ],\r\n          \"privateIPAddressVersion\": \"IPv4\"\r\n
         \       }\r\n      }\r\n    ],\r\n    \"backendAddressPools\": [\r\n      {\r\n
         \       \"name\": \"vmss1LBBEPool\",\r\n        \"id\": \"/subscriptions/00000000-0000-0000-0000-000000000000/resourceGroups/cli_test_vmss_ilb000001/providers/Microsoft.Network/loadBalancers/vmss1LB/backendAddressPools/vmss1LBBEPool\",\r\n
-<<<<<<< HEAD
-        \       \"etag\": \"W/\\\"de222e3c-3885-4108-b704-ae9b64160209\\\"\",\r\n
-        \       \"properties\": {\r\n          \"provisioningState\": \"Succeeded\",\r\n
-        \         \"backendIPConfigurations\": [\r\n            {\r\n              \"id\":
-        \"/subscriptions/00000000-0000-0000-0000-000000000000/resourceGroups/cli_test_vmss_ilb000001/providers/Microsoft.Compute/virtualMachineScaleSets/vmss1/virtualMachines/0/networkInterfaces/vmss18e1aNic/ipConfigurations/vmss18e1aIPConfig\"\r\n
-        \           },\r\n            {\r\n              \"id\": \"/subscriptions/00000000-0000-0000-0000-000000000000/resourceGroups/cli_test_vmss_ilb000001/providers/Microsoft.Compute/virtualMachineScaleSets/vmss1/virtualMachines/1/networkInterfaces/vmss18e1aNic/ipConfigurations/vmss18e1aIPConfig\"\r\n
-=======
         \       \"etag\": \"W/\\\"d4b6dc74-4024-40ca-8314-4bb7b1d0e9fc\\\"\",\r\n
         \       \"properties\": {\r\n          \"provisioningState\": \"Succeeded\",\r\n
         \         \"backendIPConfigurations\": [\r\n            {\r\n              \"id\":
         \"/subscriptions/00000000-0000-0000-0000-000000000000/resourceGroups/cli_test_vmss_ilb000001/providers/Microsoft.Compute/virtualMachineScaleSets/vmss1/virtualMachines/0/networkInterfaces/vmss14d09Nic/ipConfigurations/vmss14d09IPConfig\"\r\n
         \           },\r\n            {\r\n              \"id\": \"/subscriptions/00000000-0000-0000-0000-000000000000/resourceGroups/cli_test_vmss_ilb000001/providers/Microsoft.Compute/virtualMachineScaleSets/vmss1/virtualMachines/1/networkInterfaces/vmss14d09Nic/ipConfigurations/vmss14d09IPConfig\"\r\n
->>>>>>> 13d0ab0a
         \           }\r\n          ]\r\n        },\r\n        \"type\": \"Microsoft.Network/loadBalancers/backendAddressPools\"\r\n
         \     }\r\n    ],\r\n    \"loadBalancingRules\": [],\r\n    \"probes\": [],\r\n
         \   \"inboundNatRules\": [\r\n      {\r\n        \"name\": \"vmss1LBNatPool.0\",\r\n
         \       \"id\": \"/subscriptions/00000000-0000-0000-0000-000000000000/resourceGroups/cli_test_vmss_ilb000001/providers/Microsoft.Network/loadBalancers/vmss1LB/inboundNatRules/vmss1LBNatPool.0\",\r\n
-<<<<<<< HEAD
-        \       \"etag\": \"W/\\\"de222e3c-3885-4108-b704-ae9b64160209\\\"\",\r\n
-=======
         \       \"etag\": \"W/\\\"d4b6dc74-4024-40ca-8314-4bb7b1d0e9fc\\\"\",\r\n
->>>>>>> 13d0ab0a
         \       \"type\": \"Microsoft.Network/loadBalancers/inboundNatRules\",\r\n
         \       \"properties\": {\r\n          \"provisioningState\": \"Succeeded\",\r\n
         \         \"frontendIPConfiguration\": {\r\n            \"id\": \"/subscriptions/00000000-0000-0000-0000-000000000000/resourceGroups/cli_test_vmss_ilb000001/providers/Microsoft.Network/loadBalancers/vmss1LB/frontendIPConfigurations/loadBalancerFrontEnd\"\r\n
@@ -1052,17 +836,10 @@
         22,\r\n          \"enableFloatingIP\": false,\r\n          \"idleTimeoutInMinutes\":
         4,\r\n          \"protocol\": \"Tcp\",\r\n          \"enableDestinationServiceEndpoint\":
         false,\r\n          \"enableTcpReset\": false,\r\n          \"allowBackendPortConflict\":
-<<<<<<< HEAD
-        false,\r\n          \"backendIPConfiguration\": {\r\n            \"id\": \"/subscriptions/00000000-0000-0000-0000-000000000000/resourceGroups/cli_test_vmss_ilb000001/providers/Microsoft.Compute/virtualMachineScaleSets/vmss1/virtualMachines/0/networkInterfaces/vmss18e1aNic/ipConfigurations/vmss18e1aIPConfig\"\r\n
-        \         }\r\n        }\r\n      },\r\n      {\r\n        \"name\": \"vmss1LBNatPool.1\",\r\n
-        \       \"id\": \"/subscriptions/00000000-0000-0000-0000-000000000000/resourceGroups/cli_test_vmss_ilb000001/providers/Microsoft.Network/loadBalancers/vmss1LB/inboundNatRules/vmss1LBNatPool.1\",\r\n
-        \       \"etag\": \"W/\\\"de222e3c-3885-4108-b704-ae9b64160209\\\"\",\r\n
-=======
         false,\r\n          \"backendIPConfiguration\": {\r\n            \"id\": \"/subscriptions/00000000-0000-0000-0000-000000000000/resourceGroups/cli_test_vmss_ilb000001/providers/Microsoft.Compute/virtualMachineScaleSets/vmss1/virtualMachines/0/networkInterfaces/vmss14d09Nic/ipConfigurations/vmss14d09IPConfig\"\r\n
         \         }\r\n        }\r\n      },\r\n      {\r\n        \"name\": \"vmss1LBNatPool.1\",\r\n
         \       \"id\": \"/subscriptions/00000000-0000-0000-0000-000000000000/resourceGroups/cli_test_vmss_ilb000001/providers/Microsoft.Network/loadBalancers/vmss1LB/inboundNatRules/vmss1LBNatPool.1\",\r\n
         \       \"etag\": \"W/\\\"d4b6dc74-4024-40ca-8314-4bb7b1d0e9fc\\\"\",\r\n
->>>>>>> 13d0ab0a
         \       \"type\": \"Microsoft.Network/loadBalancers/inboundNatRules\",\r\n
         \       \"properties\": {\r\n          \"provisioningState\": \"Succeeded\",\r\n
         \         \"frontendIPConfiguration\": {\r\n            \"id\": \"/subscriptions/00000000-0000-0000-0000-000000000000/resourceGroups/cli_test_vmss_ilb000001/providers/Microsoft.Network/loadBalancers/vmss1LB/frontendIPConfigurations/loadBalancerFrontEnd\"\r\n
@@ -1070,17 +847,10 @@
         22,\r\n          \"enableFloatingIP\": false,\r\n          \"idleTimeoutInMinutes\":
         4,\r\n          \"protocol\": \"Tcp\",\r\n          \"enableDestinationServiceEndpoint\":
         false,\r\n          \"enableTcpReset\": false,\r\n          \"allowBackendPortConflict\":
-<<<<<<< HEAD
-        false,\r\n          \"backendIPConfiguration\": {\r\n            \"id\": \"/subscriptions/00000000-0000-0000-0000-000000000000/resourceGroups/cli_test_vmss_ilb000001/providers/Microsoft.Compute/virtualMachineScaleSets/vmss1/virtualMachines/1/networkInterfaces/vmss18e1aNic/ipConfigurations/vmss18e1aIPConfig\"\r\n
-        \         }\r\n        }\r\n      }\r\n    ],\r\n    \"inboundNatPools\":
-        [\r\n      {\r\n        \"name\": \"vmss1LBNatPool\",\r\n        \"id\": \"/subscriptions/00000000-0000-0000-0000-000000000000/resourceGroups/cli_test_vmss_ilb000001/providers/Microsoft.Network/loadBalancers/vmss1LB/inboundNatPools/vmss1LBNatPool\",\r\n
-        \       \"etag\": \"W/\\\"de222e3c-3885-4108-b704-ae9b64160209\\\"\",\r\n
-=======
         false,\r\n          \"backendIPConfiguration\": {\r\n            \"id\": \"/subscriptions/00000000-0000-0000-0000-000000000000/resourceGroups/cli_test_vmss_ilb000001/providers/Microsoft.Compute/virtualMachineScaleSets/vmss1/virtualMachines/1/networkInterfaces/vmss14d09Nic/ipConfigurations/vmss14d09IPConfig\"\r\n
         \         }\r\n        }\r\n      }\r\n    ],\r\n    \"inboundNatPools\":
         [\r\n      {\r\n        \"name\": \"vmss1LBNatPool\",\r\n        \"id\": \"/subscriptions/00000000-0000-0000-0000-000000000000/resourceGroups/cli_test_vmss_ilb000001/providers/Microsoft.Network/loadBalancers/vmss1LB/inboundNatPools/vmss1LBNatPool\",\r\n
         \       \"etag\": \"W/\\\"d4b6dc74-4024-40ca-8314-4bb7b1d0e9fc\\\"\",\r\n
->>>>>>> 13d0ab0a
         \       \"properties\": {\r\n          \"provisioningState\": \"Succeeded\",\r\n
         \         \"frontendPortRangeStart\": 50000,\r\n          \"frontendPortRangeEnd\":
         50119,\r\n          \"backendPort\": 22,\r\n          \"protocol\": \"Tcp\",\r\n
@@ -1099,15 +869,9 @@
       content-type:
       - application/json; charset=utf-8
       date:
-<<<<<<< HEAD
-      - Thu, 25 May 2023 16:26:59 GMT
-      etag:
-      - W/"de222e3c-3885-4108-b704-ae9b64160209"
-=======
       - Mon, 10 Jul 2023 11:06:49 GMT
       etag:
       - W/"d4b6dc74-4024-40ca-8314-4bb7b1d0e9fc"
->>>>>>> 13d0ab0a
       expires:
       - '-1'
       pragma:
@@ -1124,11 +888,7 @@
       x-content-type-options:
       - nosniff
       x-ms-arm-service-request-id:
-<<<<<<< HEAD
-      - d6182335-64ea-43ff-bbd4-9bece78e72b3
-=======
       - c59d69f6-73dd-4561-88fd-2724f21a667e
->>>>>>> 13d0ab0a
     status:
       code: 200
       message: ''
