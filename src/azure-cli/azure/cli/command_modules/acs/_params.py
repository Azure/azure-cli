# --------------------------------------------------------------------------------------------
# Copyright (c) Microsoft Corporation. All rights reserved.
# Licensed under the MIT License. See License.txt in the project root for license information.
# --------------------------------------------------------------------------------------------

import os.path
import platform

from argcomplete.completers import FilesCompleter
from azure.cli.command_modules.acs._completers import (
    get_k8s_upgrades_completion_list, get_k8s_versions_completion_list,
    get_vm_size_completion_list)
from azure.cli.command_modules.acs._consts import (
    CONST_AZURE_KEYVAULT_NETWORK_ACCESS_PRIVATE,
    CONST_AZURE_KEYVAULT_NETWORK_ACCESS_PUBLIC,
    CONST_GPU_INSTANCE_PROFILE_MIG1_G, CONST_GPU_INSTANCE_PROFILE_MIG2_G,
    CONST_GPU_INSTANCE_PROFILE_MIG3_G, CONST_GPU_INSTANCE_PROFILE_MIG4_G,
    CONST_GPU_INSTANCE_PROFILE_MIG7_G, CONST_LOAD_BALANCER_SKU_BASIC,
    CONST_LOAD_BALANCER_SKU_STANDARD, CONST_MANAGED_CLUSTER_SKU_TIER_FREE,
    CONST_MANAGED_CLUSTER_SKU_TIER_STANDARD, CONST_MANAGED_CLUSTER_SKU_TIER_PREMIUM,
    CONST_NETWORK_DATAPLANE_AZURE, CONST_NETWORK_DATAPLANE_CILIUM,
    CONST_NETWORK_PLUGIN_AZURE, CONST_NETWORK_PLUGIN_KUBENET,
    CONST_NETWORK_PLUGIN_MODE_OVERLAY, CONST_NETWORK_PLUGIN_NONE,
    CONST_NODE_IMAGE_UPGRADE_CHANNEL, CONST_NONE_UPGRADE_CHANNEL,
    CONST_NODEPOOL_MODE_SYSTEM, CONST_NODEPOOL_MODE_USER,
    CONST_OS_DISK_TYPE_EPHEMERAL, CONST_OS_DISK_TYPE_MANAGED,
    CONST_OS_SKU_AZURELINUX, CONST_OS_SKU_CBLMARINER, CONST_OS_SKU_MARINER, CONST_OS_SKU_UBUNTU,
    CONST_OS_SKU_WINDOWS2019, CONST_OS_SKU_WINDOWS2022,
    CONST_OUTBOUND_TYPE_LOAD_BALANCER, CONST_OUTBOUND_TYPE_MANAGED_NAT_GATEWAY,
    CONST_OUTBOUND_TYPE_USER_ASSIGNED_NAT_GATEWAY,
    CONST_OUTBOUND_TYPE_USER_DEFINED_ROUTING, CONST_PATCH_UPGRADE_CHANNEL,
    CONST_RAPID_UPGRADE_CHANNEL, CONST_SCALE_DOWN_MODE_DEALLOCATE,
    CONST_SCALE_DOWN_MODE_DELETE, CONST_SCALE_SET_PRIORITY_REGULAR,
    CONST_SCALE_SET_PRIORITY_SPOT, CONST_SPOT_EVICTION_POLICY_DEALLOCATE,
    CONST_SPOT_EVICTION_POLICY_DELETE, CONST_STABLE_UPGRADE_CHANNEL,
    CONST_DAILY_MAINTENANCE_SCHEDULE, CONST_WEEKLY_MAINTENANCE_SCHEDULE,
    CONST_ABSOLUTEMONTHLY_MAINTENANCE_SCHEDULE, CONST_RELATIVEMONTHLY_MAINTENANCE_SCHEDULE,
    CONST_WEEKINDEX_FIRST, CONST_WEEKINDEX_SECOND,
    CONST_WEEKINDEX_THIRD, CONST_WEEKINDEX_FOURTH,
    CONST_WEEKINDEX_LAST)
from azure.cli.command_modules.acs._validators import (
    validate_acr, validate_agent_pool_name, validate_assign_identity,
    validate_assign_kubelet_identity, validate_azure_keyvault_kms_key_id,
    validate_azure_keyvault_kms_key_vault_resource_id,
    validate_azuremonitorworkspaceresourceid, validate_create_parameters,
    validate_credential_format, validate_defender_config_parameter,
    validate_defender_disable_and_enable_parameters, validate_eviction_policy,
    validate_grafanaresourceid, validate_host_group_id,
    validate_image_cleaner_enable_disable_mutually_exclusive,
    validate_ip_ranges, validate_k8s_version,
    validate_keyvault_secrets_provider_disable_and_enable_parameters,
    validate_kubectl_version, validate_kubelogin_version,
    validate_linux_host_name, validate_load_balancer_idle_timeout,
    validate_load_balancer_outbound_ip_prefixes,
    validate_load_balancer_outbound_ips, validate_load_balancer_outbound_ports,
    validate_load_balancer_sku, validate_max_surge,
    validate_nat_gateway_idle_timeout,
    validate_nat_gateway_managed_outbound_ip_count, validate_network_policy,
    validate_nodepool_id, validate_nodepool_labels, validate_nodepool_name,
    validate_nodepool_tags, validate_nodes_count, validate_os_sku,
    validate_pod_subnet_id, validate_ppg, validate_priority,
    validate_registry_name, validate_sku_tier, validate_snapshot_id,
    validate_snapshot_name, validate_spot_max_price, validate_ssh_key,
    validate_nodepool_taints, validate_vm_set_type, validate_vnet_subnet_id, validate_k8s_support_plan,
<<<<<<< HEAD
    validate_utc_offset, validate_start_date, validate_start_time)
=======
    validate_outbound_type_in_update)
>>>>>>> 5c081c62
from azure.cli.core.commands.parameters import (
    edge_zone_type, file_type, get_enum_type,
    get_resource_name_completion_list, get_three_state_flag, name_type,
    tags_type, zones_type)
from azure.cli.core.profiles import ResourceType
from knack.arguments import CLIArgumentType

# pylint: disable=line-too-long,too-many-statements

# candidates for enumeration, no longer maintained
regions_in_preview = [
    "canadacentral",
    "canadaeast",
    "centralindia",
    "koreasouth",
    "koreacentral",
    "southindia",
    "uksouth",
    "ukwest",
    "westcentralus",
    "westindia",
    "westus2",
]
regions_in_prod = [
    "australiaeast",
    "australiasoutheast",
    "brazilsouth",
    "centralus",
    "eastasia",
    "eastus",
    "eastus2",
    "japaneast",
    "japanwest",
    "northcentralus",
    "northeurope",
    "southcentralus",
    "southeastasia",
    "westeurope",
    "westus",
]
storage_profile_types = ["StorageAccount", "ManagedDisks"]

# candidates for enumeration, under support
# consts for AgentPool
node_priorities = [CONST_SCALE_SET_PRIORITY_REGULAR, CONST_SCALE_SET_PRIORITY_SPOT]
node_eviction_policies = [CONST_SPOT_EVICTION_POLICY_DELETE, CONST_SPOT_EVICTION_POLICY_DEALLOCATE]
node_os_disk_types = [CONST_OS_DISK_TYPE_MANAGED, CONST_OS_DISK_TYPE_EPHEMERAL]
node_mode_types = [CONST_NODEPOOL_MODE_SYSTEM, CONST_NODEPOOL_MODE_USER]
node_os_skus_create = [CONST_OS_SKU_AZURELINUX, CONST_OS_SKU_UBUNTU, CONST_OS_SKU_CBLMARINER, CONST_OS_SKU_MARINER]
node_os_skus = node_os_skus_create + [CONST_OS_SKU_WINDOWS2019, CONST_OS_SKU_WINDOWS2022]
scale_down_modes = [CONST_SCALE_DOWN_MODE_DELETE, CONST_SCALE_DOWN_MODE_DEALLOCATE]

# consts for ManagedCluster
load_balancer_skus = [CONST_LOAD_BALANCER_SKU_BASIC, CONST_LOAD_BALANCER_SKU_STANDARD]
sku_tiers = [CONST_MANAGED_CLUSTER_SKU_TIER_FREE, CONST_MANAGED_CLUSTER_SKU_TIER_STANDARD, CONST_MANAGED_CLUSTER_SKU_TIER_PREMIUM]
network_plugins = [CONST_NETWORK_PLUGIN_KUBENET, CONST_NETWORK_PLUGIN_AZURE, CONST_NETWORK_PLUGIN_NONE]
network_plugin_modes = [CONST_NETWORK_PLUGIN_MODE_OVERLAY]
network_dataplanes = [CONST_NETWORK_DATAPLANE_AZURE, CONST_NETWORK_DATAPLANE_CILIUM]
outbound_types = [CONST_OUTBOUND_TYPE_LOAD_BALANCER, CONST_OUTBOUND_TYPE_USER_DEFINED_ROUTING, CONST_OUTBOUND_TYPE_MANAGED_NAT_GATEWAY, CONST_OUTBOUND_TYPE_USER_ASSIGNED_NAT_GATEWAY]
auto_upgrade_channels = [
    CONST_RAPID_UPGRADE_CHANNEL,
    CONST_STABLE_UPGRADE_CHANNEL,
    CONST_PATCH_UPGRADE_CHANNEL,
    CONST_NODE_IMAGE_UPGRADE_CHANNEL,
    CONST_NONE_UPGRADE_CHANNEL,
]

dev_space_endpoint_types = ['Public', 'Private', 'None']

keyvault_network_access_types = [CONST_AZURE_KEYVAULT_NETWORK_ACCESS_PUBLIC, CONST_AZURE_KEYVAULT_NETWORK_ACCESS_PRIVATE]

gpu_instance_profiles = [
    CONST_GPU_INSTANCE_PROFILE_MIG1_G,
    CONST_GPU_INSTANCE_PROFILE_MIG2_G,
    CONST_GPU_INSTANCE_PROFILE_MIG3_G,
    CONST_GPU_INSTANCE_PROFILE_MIG4_G,
    CONST_GPU_INSTANCE_PROFILE_MIG7_G,
]

# consts for maintenance configuration
schedule_types = [
    CONST_DAILY_MAINTENANCE_SCHEDULE,
    CONST_WEEKLY_MAINTENANCE_SCHEDULE,
    CONST_ABSOLUTEMONTHLY_MAINTENANCE_SCHEDULE,
    CONST_RELATIVEMONTHLY_MAINTENANCE_SCHEDULE,
]

week_indexes = [
    CONST_WEEKINDEX_FIRST,
    CONST_WEEKINDEX_SECOND,
    CONST_WEEKINDEX_THIRD,
    CONST_WEEKINDEX_FOURTH,
    CONST_WEEKINDEX_LAST,
]


def load_arguments(self, _):

    acr_arg_type = CLIArgumentType(metavar='ACR_NAME_OR_RESOURCE_ID')
    k8s_support_plans = self.get_models("KubernetesSupportPlan", resource_type=ResourceType.MGMT_CONTAINERSERVICE, operation_group='managed_clusters')

    # AKS command argument configuration
    with self.argument_context('aks', resource_type=ResourceType.MGMT_CONTAINERSERVICE, operation_group='managed_clusters') as c:
        c.argument('resource_name', name_type, help='Name of the managed cluster.',
                   completer=get_resource_name_completion_list('Microsoft.ContainerService/ManagedClusters'))
        c.argument('name', name_type, help='Name of the managed cluster.',
                   completer=get_resource_name_completion_list('Microsoft.ContainerService/ManagedClusters'))
        c.argument('kubernetes_version', options_list=[
                   '--kubernetes-version', '-k'], validator=validate_k8s_version)
        c.argument('node_count', type=int, options_list=['--node-count', '-c'])
        c.argument('tags', tags_type)

    with self.argument_context('aks create', resource_type=ResourceType.MGMT_CONTAINERSERVICE, operation_group='managed_clusters') as c:
        # managed cluster paramerters
        c.argument('name', validator=validate_linux_host_name)
        c.argument('kubernetes_version',
                   completer=get_k8s_versions_completion_list)
        c.argument('dns_name_prefix', options_list=['--dns-name-prefix', '-p'])
        c.argument('node_osdisk_diskencryptionset_id', options_list=['--node-osdisk-diskencryptionset-id', '-d'])
        c.argument('disable_local_accounts', action='store_true')
        c.argument('disable_rbac', action='store_true')
        c.argument('edge_zone', edge_zone_type)
        c.argument('admin_username', options_list=['--admin-username', '-u'], default='azureuser')
        c.argument('generate_ssh_keys', action='store_true', validator=validate_create_parameters)
        c.argument('ssh_key_value', required=False, type=file_type, default=os.path.join('~', '.ssh', 'id_rsa.pub'),
                   completer=FilesCompleter(), validator=validate_ssh_key)
        c.argument('no_ssh_key', options_list=['--no-ssh-key', '-x'])
        c.argument('dns_service_ip')
        c.argument('docker_bridge_address', deprecate_info=c.deprecate(target='--docker-bridge-address', hide=True))
        c.argument('pod_cidr')
        c.argument('service_cidr')
        c.argument('ip_families')
        c.argument('pod_cidrs')
        c.argument('service_cidrs')
        c.argument('load_balancer_sku', arg_type=get_enum_type(load_balancer_skus), validator=validate_load_balancer_sku)
        c.argument('load_balancer_managed_outbound_ip_count', type=int)
        c.argument('load_balancer_managed_outbound_ipv6_count', type=int)
        c.argument('load_balancer_outbound_ips', validator=validate_load_balancer_outbound_ips)
        c.argument('load_balancer_outbound_ip_prefixes', validator=validate_load_balancer_outbound_ip_prefixes)
        c.argument('load_balancer_outbound_ports', type=int, validator=validate_load_balancer_outbound_ports)
        c.argument('load_balancer_idle_timeout', type=int, validator=validate_load_balancer_idle_timeout)
        c.argument('nat_gateway_managed_outbound_ip_count', type=int, validator=validate_nat_gateway_managed_outbound_ip_count)
        c.argument('nat_gateway_idle_timeout', type=int, validator=validate_nat_gateway_idle_timeout)
        c.argument('outbound_type', arg_type=get_enum_type(outbound_types))
        c.argument('network_plugin', arg_type=get_enum_type(network_plugins))
        c.argument('network_plugin_mode', arg_type=get_enum_type(network_plugin_modes))
        c.argument('network_policy', validator=validate_network_policy)
        c.argument('network_dataplane', arg_type=get_enum_type(network_dataplanes))
        c.argument('auto_upgrade_channel', arg_type=get_enum_type(auto_upgrade_channels))
        c.argument('cluster_autoscaler_profile', nargs='+', options_list=["--cluster-autoscaler-profile", "--ca-profile"],
                   help="Space-separated list of key=value pairs for configuring cluster autoscaler. Pass an empty string to clear the profile.")
        c.argument('uptime_sla', action='store_true', deprecate_info=c.deprecate(target='--uptime-sla', hide=True))
        c.argument('tier', arg_type=get_enum_type(sku_tiers), validator=validate_sku_tier)
        c.argument('fqdn_subdomain')
        c.argument('api_server_authorized_ip_ranges', validator=validate_ip_ranges)
        c.argument('enable_private_cluster', action='store_true')
        c.argument('private_dns_zone')
        c.argument('disable_public_fqdn', action='store_true')
        c.argument('service_principal')
        c.argument('client_secret')
        c.argument('enable_managed_identity', action='store_true')
        c.argument('assign_identity', validator=validate_assign_identity)
        c.argument('assign_kubelet_identity', validator=validate_assign_kubelet_identity)
        c.argument('enable_aad', action='store_true')
        c.argument('enable_azure_rbac', action='store_true')
        c.argument('aad_client_app_id', deprecate_info=c.deprecate(target='--aad-client-app-id', hide=True))
        c.argument('aad_server_app_id', deprecate_info=c.deprecate(target='--aad-server-app-id', hide=True))
        c.argument('aad_server_app_secret', deprecate_info=c.deprecate(target='--aad-server-app-secret', hide=True))
        c.argument('aad_tenant_id')
        c.argument('aad_admin_group_object_ids')
        c.argument('enable_oidc_issuer', action='store_true')
        c.argument('windows_admin_username')
        c.argument('windows_admin_password')
        c.argument('enable_ahub', action='store_true')
        c.argument('enable_windows_gmsa', action='store_true')
        c.argument('gmsa_dns_server')
        c.argument('gmsa_root_domain_name')
        c.argument('attach_acr', acr_arg_type)
        c.argument('skip_subnet_role_assignment', action='store_true')
        c.argument('node_resource_group')
        c.argument('k8s_support_plan', arg_type=get_enum_type(k8s_support_plans), validator=validate_k8s_support_plan)
        c.argument('enable_defender', action='store_true')
        c.argument('defender_config', validator=validate_defender_config_parameter)
        c.argument('disable_disk_driver', action='store_true')
        c.argument('disable_file_driver', action='store_true')
        c.argument('enable_blob_driver', action='store_true')
        c.argument('enable_workload_identity', action='store_true')
        c.argument('disable_snapshot_controller', action='store_true')
        c.argument('enable_azure_keyvault_kms', action='store_true')
        c.argument('azure_keyvault_kms_key_id', validator=validate_azure_keyvault_kms_key_id)
        c.argument('azure_keyvault_kms_key_vault_network_access', arg_type=get_enum_type(keyvault_network_access_types))
        c.argument('azure_keyvault_kms_key_vault_resource_id', validator=validate_azure_keyvault_kms_key_vault_resource_id)
        c.argument('enable_image_cleaner', action='store_true')
        c.argument('image_cleaner_interval_hours', type=int)
        c.argument('http_proxy_config')
        c.argument('enable_keda', action='store_true')
        # addons
        c.argument('enable_addons', options_list=['--enable-addons', '-a'])
        c.argument('workspace_resource_id')
        c.argument('enable_msi_auth_for_monitoring', arg_type=get_three_state_flag(), is_preview=True)
        c.argument('enable_syslog', arg_type=get_three_state_flag(), is_preview=True)
        c.argument('data_collection_settings', is_preview=True)
        c.argument('aci_subnet_name')
        c.argument('appgw_name', arg_group='Application Gateway')
        c.argument('appgw_subnet_cidr', arg_group='Application Gateway')
        c.argument('appgw_id', arg_group='Application Gateway')
        c.argument('appgw_subnet_id', arg_group='Application Gateway')
        c.argument('appgw_watch_namespace', arg_group='Application Gateway')
        c.argument('enable_secret_rotation', action='store_true')
        c.argument('rotation_poll_interval')
        c.argument('enable_sgxquotehelper', action='store_true')

        # nodepool paramerters
        c.argument('nodepool_name', default='nodepool1',
                   help='Node pool name, up to 12 alphanumeric characters', validator=validate_nodepool_name)
        c.argument('node_vm_size', options_list=['--node-vm-size', '-s'], completer=get_vm_size_completion_list)
        c.argument('os_sku', arg_type=get_enum_type(node_os_skus_create), validator=validate_os_sku)
        c.argument('snapshot_id', validator=validate_snapshot_id)
        c.argument('vnet_subnet_id', validator=validate_vnet_subnet_id)
        c.argument('pod_subnet_id', validator=validate_pod_subnet_id)
        c.argument('enable_node_public_ip', action='store_true')
        c.argument('node_public_ip_prefix_id')
        c.argument('enable_cluster_autoscaler', action='store_true')
        c.argument('min_count', type=int, validator=validate_nodes_count)
        c.argument('max_count', type=int, validator=validate_nodes_count)
        c.argument('nodepool_tags', nargs='*', validator=validate_nodepool_tags,
                   help='space-separated tags: key[=value] [key[=value] ...]. Use "" to clear existing tags.')
        c.argument('nodepool_labels', nargs='*', validator=validate_nodepool_labels,
                   help='space-separated labels: key[=value] [key[=value] ...]. See https://aka.ms/node-labels for syntax of labels.')
        c.argument('nodepool_taints', validator=validate_nodepool_taints)
        c.argument('node_osdisk_type', arg_type=get_enum_type(node_os_disk_types))
        c.argument('node_osdisk_size', type=int)
        c.argument('max_pods', type=int, options_list=['--max-pods', '-m'])
        c.argument('vm_set_type', validator=validate_vm_set_type)
        c.argument('zones', zones_type, options_list=['--zones', '-z'], help='Space-separated list of availability zones where agent nodes will be placed.')
        c.argument('ppg', validator=validate_ppg)
        c.argument('enable_encryption_at_host', action='store_true')
        c.argument('enable_ultra_ssd', action='store_true')
        c.argument('enable_fips_image', action='store_true')
        c.argument('kubelet_config')
        c.argument('linux_os_config')
        c.argument('host_group_id', validator=validate_host_group_id)
        c.argument('gpu_instance_profile', arg_type=get_enum_type(gpu_instance_profiles))
        # azure monitor profile
        c.argument('enable_azure_monitor_metrics', action='store_true')
        c.argument('azure_monitor_workspace_resource_id', validator=validate_azuremonitorworkspaceresourceid)
        c.argument('ksm_metric_labels_allow_list')
        c.argument('ksm_metric_annotations_allow_list')
        c.argument('grafana_resource_id', validator=validate_grafanaresourceid)
        c.argument('enable_windows_recording_rules', action='store_true')
        # misc
        c.argument('yes', options_list=['--yes', '-y'], help='Do not prompt for confirmation.', action='store_true')

    with self.argument_context('aks update') as c:
        # managed cluster paramerters
        c.argument('disable_local_accounts', action='store_true')
        c.argument('enable_local_accounts', action='store_true')
        c.argument('load_balancer_managed_outbound_ip_count', type=int)
        c.argument('load_balancer_managed_outbound_ipv6_count', type=int)
        c.argument('load_balancer_outbound_ips', validator=validate_load_balancer_outbound_ips)
        c.argument('load_balancer_outbound_ip_prefixes', validator=validate_load_balancer_outbound_ip_prefixes)
        c.argument('load_balancer_outbound_ports', type=int, validator=validate_load_balancer_outbound_ports)
        c.argument('load_balancer_idle_timeout', type=int, validator=validate_load_balancer_idle_timeout)
        c.argument('nat_gateway_managed_outbound_ip_count', type=int, validator=validate_nat_gateway_managed_outbound_ip_count)
        c.argument('nat_gateway_idle_timeout', type=int, validator=validate_nat_gateway_idle_timeout)
        c.argument('outbound_type', arg_type=get_enum_type(outbound_types), validator=validate_outbound_type_in_update)
        c.argument('auto_upgrade_channel', arg_type=get_enum_type(auto_upgrade_channels))
        c.argument('cluster_autoscaler_profile', nargs='+', options_list=["--cluster-autoscaler-profile", "--ca-profile"],
                   help="Space-separated list of key=value pairs for configuring cluster autoscaler. Pass an empty string to clear the profile.")
        c.argument('uptime_sla', action='store_true', deprecate_info=c.deprecate(target='--uptime-sla', hide=True))
        c.argument('no_uptime_sla', action='store_true', deprecate_info=c.deprecate(target='--no-uptime-sla', hide=True))
        c.argument('tier', arg_type=get_enum_type(sku_tiers), validator=validate_sku_tier)
        c.argument('api_server_authorized_ip_ranges', validator=validate_ip_ranges)
        c.argument('enable_public_fqdn', action='store_true')
        c.argument('disable_public_fqdn', action='store_true')
        c.argument('enable_managed_identity', action='store_true')
        c.argument('assign_identity', validator=validate_assign_identity)
        c.argument('assign_kubelet_identity', validator=validate_assign_kubelet_identity)
        c.argument('enable_aad', action='store_true')
        c.argument('enable_azure_rbac', action='store_true')
        c.argument('disable_azure_rbac', action='store_true')
        c.argument('aad_tenant_id')
        c.argument('aad_admin_group_object_ids')
        c.argument('enable_oidc_issuer', action='store_true')
        c.argument('k8s_support_plan', arg_type=get_enum_type(k8s_support_plans), validator=validate_k8s_support_plan)
        c.argument('windows_admin_password')
        c.argument('enable_ahub', action='store_true')
        c.argument('disable_ahub', action='store_true')
        c.argument('enable_windows_gmsa', action='store_true')
        c.argument('gmsa_dns_server')
        c.argument('gmsa_root_domain_name')
        c.argument('attach_acr', acr_arg_type, validator=validate_acr)
        c.argument('detach_acr', acr_arg_type, validator=validate_acr)
        c.argument('disable_defender', action='store_true', validator=validate_defender_disable_and_enable_parameters)
        c.argument('enable_defender', action='store_true')
        c.argument('defender_config', validator=validate_defender_config_parameter)
        c.argument('enable_disk_driver', action='store_true')
        c.argument('disable_disk_driver', action='store_true')
        c.argument('enable_file_driver', action='store_true')
        c.argument('disable_file_driver', action='store_true')
        c.argument('enable_blob_driver', action='store_true')
        c.argument('disable_blob_driver', action='store_true')
        c.argument('enable_workload_identity', action='store_true')
        c.argument('disable_workload_identity', action='store_true')
        c.argument('enable_snapshot_controller', action='store_true')
        c.argument('disable_snapshot_controller', action='store_true')
        c.argument('enable_azure_keyvault_kms', action='store_true')
        c.argument('disable_azure_keyvault_kms', action='store_true')
        c.argument('azure_keyvault_kms_key_id', validator=validate_azure_keyvault_kms_key_id)
        c.argument('azure_keyvault_kms_key_vault_network_access', arg_type=get_enum_type(keyvault_network_access_types))
        c.argument('azure_keyvault_kms_key_vault_resource_id', validator=validate_azure_keyvault_kms_key_vault_resource_id)
        c.argument('enable_image_cleaner', action='store_true')
        c.argument('disable_image_cleaner', action='store_true', validator=validate_image_cleaner_enable_disable_mutually_exclusive)
        c.argument('image_cleaner_interval_hours', type=int)
        c.argument('http_proxy_config')
        c.argument('enable_keda', action='store_true')
        c.argument('disable_keda', action='store_true')
        # addons
        c.argument('enable_secret_rotation', action='store_true')
        c.argument('disable_secret_rotation', action='store_true', validator=validate_keyvault_secrets_provider_disable_and_enable_parameters)
        c.argument('rotation_poll_interval')
        # nodepool paramerters
        c.argument('enable_cluster_autoscaler', options_list=[
                   "--enable-cluster-autoscaler", "-e"], action='store_true')
        c.argument('disable_cluster_autoscaler', options_list=[
                   "--disable-cluster-autoscaler", "-d"], action='store_true')
        c.argument('update_cluster_autoscaler', options_list=[
                   "--update-cluster-autoscaler", "-u"], action='store_true')
        c.argument('min_count', type=int, validator=validate_nodes_count)
        c.argument('max_count', type=int, validator=validate_nodes_count)
        c.argument('nodepool_labels', nargs='*', validator=validate_nodepool_labels,
                   help='space-separated labels: key[=value] [key[=value] ...]. See https://aka.ms/node-labels for syntax of labels.')
        c.argument('nodepool_taints', validator=validate_nodepool_taints)
        # azure monitor profile
        c.argument('enable_azure_monitor_metrics', action='store_true')
        c.argument('azure_monitor_workspace_resource_id', validator=validate_azuremonitorworkspaceresourceid)
        c.argument('ksm_metric_labels_allow_list')
        c.argument('ksm_metric_annotations_allow_list')
        c.argument('grafana_resource_id', validator=validate_grafanaresourceid)
        c.argument('enable_windows_recording_rules', action='store_true')
        c.argument('disable_azure_monitor_metrics', action='store_true')
        # misc
        c.argument('yes', options_list=['--yes', '-y'], help='Do not prompt for confirmation.', action='store_true')

    with self.argument_context('aks disable-addons', resource_type=ResourceType.MGMT_CONTAINERSERVICE, operation_group='managed_clusters') as c:
        c.argument('addons', options_list=['--addons', '-a'])

    with self.argument_context('aks enable-addons', resource_type=ResourceType.MGMT_CONTAINERSERVICE, operation_group='managed_clusters') as c:
        c.argument('addons', options_list=['--addons', '-a'])
        c.argument('workspace_resource_id')
        c.argument('subnet_name', options_list=[
                   '--subnet-name', '-s'], help='Name of an existing subnet to use with the virtual-node add-on.')
        c.argument('appgw_name', arg_group='Application Gateway')
        c.argument('appgw_subnet_cidr', arg_group='Application Gateway')
        c.argument('appgw_id', arg_group='Application Gateway')
        c.argument('appgw_subnet_id', arg_group='Application Gateway')
        c.argument('appgw_watch_namespace', arg_group='Application Gateway')
        c.argument('enable_sgxquotehelper', action='store_true')
        c.argument('enable_secret_rotation', action='store_true')
        c.argument('rotation_poll_interval')
        c.argument('enable_msi_auth_for_monitoring', arg_type=get_three_state_flag(), is_preview=True)
        c.argument('enable_syslog', arg_type=get_three_state_flag(), is_preview=True)
        c.argument('data_collection_settings', is_preview=True)

    with self.argument_context('aks get-credentials', resource_type=ResourceType.MGMT_CONTAINERSERVICE, operation_group='managed_clusters') as c:
        c.argument('admin', options_list=['--admin', '-a'], default=False)
        c.argument('context_name', options_list=['--context'],
                   help='If specified, overwrite the default context name. The `--admin` parameter takes precedence over `--context`')
        c.argument('path', options_list=['--file', '-f'], type=file_type, completer=FilesCompleter(),
                   default=os.path.join(os.path.expanduser('~'), '.kube', 'config'))
        c.argument('public_fqdn', default=False, action='store_true')
        c.argument('credential_format', options_list=['--format'], validator=validate_credential_format)

    with self.argument_context('aks install-cli') as c:
        c.argument('client_version', validator=validate_kubectl_version, help='Version of kubectl to install.')
        c.argument('install_location', default=_get_default_install_location('kubectl'), help='Path at which to install kubectl. Note: the path should contain the binary filename.')
        c.argument('base_src_url', help='Base download source URL for kubectl releases.')
        c.argument('kubelogin_version', validator=validate_kubelogin_version, help='Version of kubelogin to install.')
        c.argument('kubelogin_install_location', default=_get_default_install_location('kubelogin'), help='Path at which to install kubelogin. Note: the path should contain the binary filename.')
        c.argument('kubelogin_base_src_url', options_list=['--kubelogin-base-src-url', '-l'], help='Base download source URL for kubelogin releases.')

    with self.argument_context('aks update-credentials', arg_group='Service Principal') as c:
        c.argument('reset_service_principal', action='store_true')
        c.argument('service_principal')
        c.argument('client_secret')

    with self.argument_context('aks update-credentials', arg_group='AAD') as c:
        c.argument('reset_aad', action='store_true', deprecate_info=c.deprecate(target='--reset-aad', hide=True))
        c.argument('aad_client_app_id', deprecate_info=c.deprecate(target='--aad-client-app-id', hide=True))
        c.argument('aad_server_app_id', deprecate_info=c.deprecate(target='--aad-server-app-id', hide=True))
        c.argument('aad_server_app_secret', deprecate_info=c.deprecate(target='--aad-server-app-secret', hide=True))
        c.argument('aad_tenant_id', deprecate_info=c.deprecate(target='--aad-tenant-id', hide=True))

    with self.argument_context('aks upgrade', resource_type=ResourceType.MGMT_CONTAINERSERVICE, operation_group='managed_clusters') as c:
        c.argument('kubernetes_version', completer=get_k8s_upgrades_completion_list)
        c.argument('yes', options_list=['--yes', '-y'], help='Do not prompt for confirmation.', action='store_true')

    with self.argument_context('aks scale', resource_type=ResourceType.MGMT_CONTAINERSERVICE, operation_group='managed_clusters') as c:
        c.argument('nodepool_name', validator=validate_nodepool_name, help='Node pool name, up to 12 alphanumeric characters.')

    with self.argument_context('aks check-acr', resource_type=ResourceType.MGMT_CONTAINERSERVICE, operation_group='managed_clusters') as c:
        c.argument('acr', validator=validate_registry_name)
        c.argument('node_name')

    with self.argument_context('aks maintenanceconfiguration') as c:
        c.argument('cluster_name', help='The cluster name.')

    for scope in ['aks maintenanceconfiguration add', 'aks maintenanceconfiguration update']:
        with self.argument_context(scope) as c:
            c.argument('config_name', options_list=[
                       '--name', '-n'], help='The config name.')
            c.argument('config_file', help='The config json file.')
            c.argument('weekday', help='Weekday on which maintenance can happen. e.g. Monday')
            c.argument('start_hour', type=int, help='Maintenance start hour of 1 hour window on the weekday. e.g. 1 means 1:00am - 2:00am')
            c.argument('schedule_type', arg_type=get_enum_type(schedule_types),
                       help='Schedule type for non-default maintenance configuration.')
            c.argument('interval_days', type=int, help='The number of days between each set of occurrences for Daily schedule.')
            c.argument('interval_weeks', type=int, help='The number of weeks between each set of occurrences for Weekly schedule.')
            c.argument('interval_months', type=int, help='The number of months between each set of occurrences for AbsoluteMonthly or RelativeMonthly schedule.')
            c.argument('day_of_week', help='Specify on which day of the week the maintenance occurs for Weekly or RelativeMonthly schedule.')
            c.argument('day_of_month', help='Specify on which date of the month the maintenance occurs for AbsoluteMonthly schedule.')
            c.argument('week_index', arg_type=get_enum_type(week_indexes),
                       help='Specify on which instance of the weekday specified in --day-of-week the maintenance occurs for RelativeMonthly schedule.')
            c.argument('duration_hours', options_list=['--duration'], type=int,
                       help='The length of maintenance window. The value ranges from 4 to 24 hours.')
            c.argument('utc_offset', validator=validate_utc_offset,
                       help='The UTC offset in format +/-HH:mm. e.g. -08:00 or +05:30.')
            c.argument('start_date', validator=validate_start_date,
                       help='The date the maintenance window activates. e.g. 2023-01-01.')
            c.argument('start_time', validator=validate_start_time,
                       help='The start time of the maintenance window. e.g. 09:30.')

    for scope in ['aks maintenanceconfiguration show', 'aks maintenanceconfiguration delete']:
        with self.argument_context(scope) as c:
            c.argument('config_name', options_list=[
                       '--name', '-n'], help='The config name.')

    with self.argument_context('aks nodepool', resource_type=ResourceType.MGMT_CONTAINERSERVICE, operation_group='agent_pools') as c:
        c.argument('cluster_name', help='The cluster name.')
        c.argument('nodepool_name', options_list=['--nodepool-name', '--name', '-n'], validator=validate_nodepool_name, help='The node pool name.')

    with self.argument_context('aks nodepool wait', resource_type=ResourceType.MGMT_CONTAINERSERVICE, operation_group='agent_pools') as c:
        c.argument('resource_name', options_list=['--cluster-name'], help='The cluster name.')
        # the option name '--agent-pool-name' is depracated, left for compatibility only
        c.argument('agent_pool_name', options_list=['--nodepool-name', '--name', '-n', c.deprecate(target='--agent-pool-name', redirect='--nodepool-name', hide=True)], validator=validate_agent_pool_name, help='The node pool name.')

    with self.argument_context('aks nodepool add') as c:
        c.argument('node_vm_size', options_list=['--node-vm-size', '-s'], completer=get_vm_size_completion_list)
        c.argument('os_type')
        c.argument('os_sku', arg_type=get_enum_type(node_os_skus), validator=validate_os_sku)
        c.argument('snapshot_id', validator=validate_snapshot_id)
        c.argument('vnet_subnet_id', validator=validate_vnet_subnet_id)
        c.argument('pod_subnet_id', validator=validate_pod_subnet_id)
        c.argument('enable_node_public_ip', action='store_true')
        c.argument('node_public_ip_prefix_id')
        c.argument('enable_cluster_autoscaler', options_list=["--enable-cluster-autoscaler", "-e"], action='store_true')
        c.argument('min_count', type=int, validator=validate_nodes_count)
        c.argument('max_count', type=int, validator=validate_nodes_count)
        c.argument('priority', arg_type=get_enum_type(node_priorities), validator=validate_priority)
        c.argument('eviction_policy', arg_type=get_enum_type(node_eviction_policies), validator=validate_eviction_policy)
        c.argument('spot_max_price', type=float, validator=validate_spot_max_price)
        c.argument('labels', nargs='*', validator=validate_nodepool_labels)
        c.argument('tags', tags_type)
        c.argument('node_taints', validator=validate_nodepool_taints)
        c.argument('node_osdisk_type', arg_type=get_enum_type(node_os_disk_types))
        c.argument('node_osdisk_size', type=int)
        c.argument('max_surge', validator=validate_max_surge)
        c.argument('mode', get_enum_type(node_mode_types))
        c.argument('scale_down_mode', arg_type=get_enum_type(scale_down_modes))
        c.argument('max_pods', type=int, options_list=['--max-pods', '-m'])
        c.argument('zones', zones_type, options_list=['--zones', '-z'], help='Space-separated list of availability zones where agent nodes will be placed.')
        c.argument('ppg', validator=validate_ppg)
        c.argument('enable_encryption_at_host', action='store_true')
        c.argument('enable_ultra_ssd', action='store_true')
        c.argument('enable_fips_image', action='store_true')
        c.argument('kubelet_config')
        c.argument('linux_os_config')
        c.argument('host_group_id', validator=validate_host_group_id)
        c.argument('gpu_instance_profile', arg_type=get_enum_type(gpu_instance_profiles))

    with self.argument_context('aks nodepool update', resource_type=ResourceType.MGMT_CONTAINERSERVICE, operation_group='agent_pools') as c:
        c.argument('enable_cluster_autoscaler', options_list=[
                   "--enable-cluster-autoscaler", "-e"], action='store_true')
        c.argument('disable_cluster_autoscaler', options_list=[
                   "--disable-cluster-autoscaler", "-d"], action='store_true')
        c.argument('update_cluster_autoscaler', options_list=[
                   "--update-cluster-autoscaler", "-u"], action='store_true')
        c.argument('min_count', type=int, validator=validate_nodes_count)
        c.argument('max_count', type=int, validator=validate_nodes_count)
        c.argument('labels', nargs='*', validator=validate_nodepool_labels)
        c.argument('tags', tags_type)
        c.argument('node_taints', validator=validate_nodepool_taints)
        c.argument('max_surge', validator=validate_max_surge)
        c.argument('mode', get_enum_type(node_mode_types))
        c.argument('scale_down_mode', arg_type=get_enum_type(scale_down_modes))

    with self.argument_context('aks nodepool upgrade') as c:
        c.argument('max_surge', validator=validate_max_surge)
        c.argument('snapshot_id', validator=validate_snapshot_id)
        c.argument('yes', options_list=['--yes', '-y'], help='Do not prompt for confirmation.', action='store_true')

    with self.argument_context('aks command invoke') as c:
        c.argument('command_string', options_list=[
                   "--command", "-c"], help='the command to run')
        c.argument('command_files', options_list=["--file", "-f"], required=False, action="append",
                   help='attach any files the command may use, or use \'.\' to upload the current folder.')

    with self.argument_context('aks command result') as c:
        c.argument('command_id', options_list=[
                   "--command-id", "-i"], help='the command ID from "aks command invoke"')

    with self.argument_context('aks use-dev-spaces') as c:
        c.argument('update', options_list=['--update'], action='store_true')
        c.argument('space_name', options_list=['--space', '-s'])
        c.argument('endpoint_type', get_enum_type(dev_space_endpoint_types, default='Public'), options_list=['--endpoint', '-e'])
        c.argument('prompt', options_list=[
                   '--yes', '-y'], action='store_true', help='Do not prompt for confirmation. Requires --space.')

    with self.argument_context('aks remove-dev-spaces') as c:
        c.argument('prompt', options_list=[
                   '--yes', '-y'], action='store_true', help='Do not prompt for confirmation')

    for scope in ['aks nodepool snapshot create', 'aks snapshot create']:
        with self.argument_context(scope) as c:
            c.argument('snapshot_name', options_list=['--name', '-n'], required=True, validator=validate_snapshot_name, help='The nodepool snapshot name.')
            c.argument('tags', tags_type)
            c.argument('nodepool_id', required=True, validator=validate_nodepool_id, help='The nodepool id.')
            c.argument('aks_custom_headers')

    with self.argument_context('aks nodepool snapshot update') as c:
        c.argument('snapshot_name', options_list=['--name', '-n'], help='The nodepool snapshot name.', validator=validate_snapshot_name)
        c.argument('tags', tags_type, help='The tags to set to the snapshot.')

    for scope in ['aks nodepool snapshot show', 'aks nodepool snapshot delete', 'aks snapshot show', 'aks snapshot delete']:
        with self.argument_context(scope) as c:
            c.argument('snapshot_name', options_list=['--name', '-n'], required=True, validator=validate_snapshot_name, help='The nodepool snapshot name.')
            c.argument('yes', options_list=['--yes', '-y'], help='Do not prompt for confirmation.', action='store_true')


def _get_default_install_location(exe_name):
    system = platform.system()
    if system == 'Windows':
        home_dir = os.environ.get('USERPROFILE')
        if not home_dir:
            return None
        install_location = os.path.join(
            home_dir, r'.azure-{0}\{0}.exe'.format(exe_name))
    elif system in ('Linux', 'Darwin'):
        install_location = '/usr/local/bin/{}'.format(exe_name)
    else:
        install_location = None
    return install_location<|MERGE_RESOLUTION|>--- conflicted
+++ resolved
@@ -62,11 +62,8 @@
     validate_registry_name, validate_sku_tier, validate_snapshot_id,
     validate_snapshot_name, validate_spot_max_price, validate_ssh_key,
     validate_nodepool_taints, validate_vm_set_type, validate_vnet_subnet_id, validate_k8s_support_plan,
-<<<<<<< HEAD
-    validate_utc_offset, validate_start_date, validate_start_time)
-=======
+    validate_utc_offset, validate_start_date, validate_start_time,
     validate_outbound_type_in_update)
->>>>>>> 5c081c62
 from azure.cli.core.commands.parameters import (
     edge_zone_type, file_type, get_enum_type,
     get_resource_name_completion_list, get_three_state_flag, name_type,
