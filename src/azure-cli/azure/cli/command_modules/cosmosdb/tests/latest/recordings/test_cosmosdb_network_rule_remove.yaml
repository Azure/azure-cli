--- conflicted
+++ resolved
@@ -90,11 +90,7 @@
         false,\r\n    \"enableVmProtection\": false\r\n  }\r\n}"
     headers:
       azure-asyncoperation:
-<<<<<<< HEAD
-      - https://management.azure.com/subscriptions/00000000-0000-0000-0000-000000000000/providers/Microsoft.Network/locations/westus/operations/80be5094-aa1a-4489-8fd9-55e64b20cfe1?api-version=2019-04-01
-=======
       - https://management.azure.com/subscriptions/00000000-0000-0000-0000-000000000000/providers/Microsoft.Network/locations/westus/operations/3f1712af-2a8b-4cbc-8388-1f78055dcddd?api-version=2019-08-01
->>>>>>> 15b3674b
       cache-control:
       - no-cache
       content-length:
@@ -138,61 +134,7 @@
       - python/3.6.5 (Windows-10-10.0.17134-SP0) msrest/0.6.10 msrest_azure/0.6.1
         azure-mgmt-network/4.0.0 Azure-SDK-For-Python AZURECLI/2.0.74
     method: GET
-<<<<<<< HEAD
-    uri: https://management.azure.com/subscriptions/00000000-0000-0000-0000-000000000000/providers/Microsoft.Network/locations/westus/operations/80be5094-aa1a-4489-8fd9-55e64b20cfe1?api-version=2019-04-01
-  response:
-    body:
-      string: "{\r\n  \"status\": \"InProgress\"\r\n}"
-    headers:
-      cache-control:
-      - no-cache
-      content-length:
-      - '30'
-      content-type:
-      - application/json; charset=utf-8
-      date:
-      - Tue, 08 Oct 2019 07:30:49 GMT
-      expires:
-      - '-1'
-      pragma:
-      - no-cache
-      server:
-      - Microsoft-HTTPAPI/2.0
-      - Microsoft-HTTPAPI/2.0
-      strict-transport-security:
-      - max-age=31536000; includeSubDomains
-      transfer-encoding:
-      - chunked
-      vary:
-      - Accept-Encoding
-      x-content-type-options:
-      - nosniff
-      x-ms-arm-service-request-id:
-      - 68d68c99-9b24-4b35-a41c-215a850d4808
-    status:
-      code: 200
-      message: OK
-- request:
-    body: null
-    headers:
-      Accept:
-      - application/json
-      Accept-Encoding:
-      - gzip, deflate
-      CommandName:
-      - network vnet create
-      Connection:
-      - keep-alive
-      ParameterSetName:
-      - --name --resource-group --subnet-name
-      User-Agent:
-      - python/3.6.5 (Windows-10-10.0.17134-SP0) msrest/0.6.10 msrest_azure/0.6.1
-        azure-mgmt-network/4.0.0 Azure-SDK-For-Python AZURECLI/2.0.74
-    method: GET
-    uri: https://management.azure.com/subscriptions/00000000-0000-0000-0000-000000000000/providers/Microsoft.Network/locations/westus/operations/80be5094-aa1a-4489-8fd9-55e64b20cfe1?api-version=2019-04-01
-=======
     uri: https://management.azure.com/subscriptions/00000000-0000-0000-0000-000000000000/providers/Microsoft.Network/locations/westus/operations/3f1712af-2a8b-4cbc-8388-1f78055dcddd?api-version=2019-08-01
->>>>>>> 15b3674b
   response:
     body:
       string: "{\r\n  \"status\": \"Succeeded\"\r\n}"
