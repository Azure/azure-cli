# --------------------------------------------------------------------------------------------
# Copyright (c) Microsoft Corporation. All rights reserved.
# Licensed under the MIT License. See License.txt in the project root for license information.
# --------------------------------------------------------------------------------------------

from argcomplete.completers import FilesCompleter

from knack.arguments import CLIArgumentType

import azure.cli.core.commands.arm  # pylint: disable=unused-import
from azure.cli.core.commands.validators import get_default_location_from_resource_group
from azure.cli.core.commands.parameters import (
    get_resource_name_completion_list, resource_group_name_type, tags_type, file_type, get_three_state_flag,
    get_enum_type)
from azure.cli.core.util import get_json_object

from ._completers import (
    get_keyvault_name_completion_list, get_keyvault_version_completion_list)
from ._validators import (
    datetime_type, certificate_type,
    get_vault_base_url_type, validate_key_import_source,
    validate_key_type, validate_policy_permissions,
    validate_principal, validate_resource_group_name,
    validate_x509_certificate_chain,
<<<<<<< HEAD
    secret_text_encoding_values, secret_binary_encoding_values, validate_subnet)
from azure.cli.core.profiles import ResourceType, get_sdk
=======
    secret_text_encoding_values, secret_binary_encoding_values, validate_subnet,
    validate_vault_id, validate_sas_definition_id, validate_storage_account_id, validate_storage_disabled_attribute)

>>>>>>> 1dd89c70

# CUSTOM CHOICE LISTS

secret_encoding_values = secret_text_encoding_values + secret_binary_encoding_values
certificate_format_values = ['PEM', 'DER']

# pylint: disable=too-many-locals, too-many-branches, too-many-statements, line-too-long
def load_arguments(self, _):
<<<<<<< HEAD
    JsonWebKeyOperation = get_sdk(self.cli_ctx, ResourceType.DATA_KEYVAULT, 'models.key_vault_client_enums#JsonWebKeyOperation')
    KeyAttributes = get_sdk(self.cli_ctx, ResourceType.DATA_KEYVAULT, 'models.key_attributes#KeyAttributes')
    SecretAttributes = get_sdk(self.cli_ctx, ResourceType.DATA_KEYVAULT, 'models.secret_attributes#SecretAttributes')
    CertificateAttributes = get_sdk(self.cli_ctx, ResourceType.DATA_KEYVAULT, 'models.certificate_attributes#CertificateAttributes')
    StorageAccountAttributes = get_sdk(self.cli_ctx, ResourceType.DATA_KEYVAULT, 'models.storage_account_attributes#StorageAccountAttributes')
    SkuName = get_sdk(self.cli_ctx, ResourceType.MGMT_KEYVAULT, 'models.key_vault_management_client_enums#SkuName')
    KeyPermissions = get_sdk(self.cli_ctx, ResourceType.MGMT_KEYVAULT, 'models.key_vault_management_client_enums#KeyPermissions')
    SecretPermissions = get_sdk(self.cli_ctx, ResourceType.MGMT_KEYVAULT, 'models.key_vault_management_client_enums#SecretPermissions')
    CertificatePermissions = get_sdk(self.cli_ctx, ResourceType.MGMT_KEYVAULT, 'models.key_vault_management_client_enums#CertificatePermissions')
    StoragePermissions = get_sdk(self.cli_ctx, ResourceType.MGMT_KEYVAULT, 'models.key_vault_management_client_enums#StoragePermissions')
    NetworkRuleBypassOptions = get_sdk(self.cli_ctx, ResourceType.MGMT_KEYVAULT, 'models.key_vault_management_client_enums#NetworkRuleBypassOptions')
    NetworkRuleAction = get_sdk(self.cli_ctx, ResourceType.MGMT_KEYVAULT, 'models.key_vault_management_client_enums#NetworkRuleAction')
=======
    from azure.keyvault.models import JsonWebKeyOperation
    from azure.keyvault.models import KeyAttributes, SecretAttributes, CertificateAttributes, StorageAccountAttributes, JsonWebKeyType, JsonWebKeyCurveName, SasTokenType, SasDefinitionAttributes
    from azure.mgmt.keyvault.models.key_vault_management_client_enums import (
        SkuName, KeyPermissions, SecretPermissions, CertificatePermissions, StoragePermissions, NetworkRuleBypassOptions, NetworkRuleAction)

>>>>>>> 1dd89c70
    # ARGUMENT DEFINITIONS
    vault_name_type = CLIArgumentType(
        help='Name of the key vault.', options_list=['--vault-name'], metavar='NAME', id_part=None,
        completer=get_resource_name_completion_list('Microsoft.KeyVault/vaults'))

    # region vault (management)
    with self.argument_context('keyvault') as c:
        c.argument('resource_group_name', resource_group_name_type, id_part=None, required=False, help='Proceed only if Key Vault belongs to the specified resource group.', validator=validate_resource_group_name)
        c.argument('vault_name', vault_name_type, options_list=['--name', '-n'])
        c.argument('object_id', help='a GUID that identifies the principal that will receive permissions')
        c.argument('spn', help='name of a service principal that will receive permissions')
        c.argument('upn', help='name of a user principal that will receive permissions')
        c.argument('tags', tags_type)
        c.argument('enabled_for_deployment', arg_type=get_three_state_flag(), help='Allow Virtual Machines to retrieve certificates stored as secrets from the vault.')
        c.argument('enabled_for_disk_encryption', arg_type=get_three_state_flag(), help='Allow Disk Encryption to retrieve secrets from the vault and unwrap keys.')
        c.argument('enabled_for_template_deployment', arg_type=get_three_state_flag(), help='Allow Resource Manager to retrieve secrets from the vault.')
        c.argument('enable_soft_delete', arg_type=get_three_state_flag(), help='Enable vault deletion recovery for the vault, and all contained entities')
        c.argument('enable_purge_protection', arg_type=get_three_state_flag(), help='Prevents manual purging of deleted vault, and all contained entities')

<<<<<<< HEAD
    with self.argument_context('keyvault', arg_group='Network Rule', min_api='2018-02-14') as c:
        c.argument('bypass', arg_type=get_enum_type(NetworkRuleBypassOptions), nargs='+', help='Bypass traffic for space-separated uses.')
=======
    with self.argument_context('keyvault', arg_group='Network Rule') as c:
        c.argument('bypass', arg_type=get_enum_type(NetworkRuleBypassOptions), help='Bypass traffic for space-separated uses.')
>>>>>>> 1dd89c70
        c.argument('default_action', arg_type=get_enum_type(NetworkRuleAction), help='Default action to apply when no rule matches.')

    with self.argument_context('keyvault create') as c:
        c.argument('resource_group_name', resource_group_name_type, required=True, completer=None, validator=None)
        c.argument('vault_name', completer=None)
        c.argument('sku', arg_type=get_enum_type(SkuName, default=SkuName.standard.value))
        c.argument('no_self_perms', arg_type=get_three_state_flag(), help="Don't add permissions for the current user/service principal in the new vault.")
        c.argument('location', validator=get_default_location_from_resource_group)

    with self.argument_context('keyvault list') as c:
        c.argument('resource_group_name', resource_group_name_type, validator=None)

    with self.argument_context('keyvault delete-policy') as c:
        c.argument('object_id', validator=validate_principal)

    with self.argument_context('keyvault set-policy', arg_group='Permission') as c:
        c.argument('key_permissions', arg_type=get_enum_type(KeyPermissions), metavar='PERM', nargs='*', help='Space-separated list of key permissions to assign.', validator=validate_policy_permissions)
        c.argument('secret_permissions', arg_type=get_enum_type(SecretPermissions), metavar='PERM', nargs='*', help='Space-separated list of secret permissions to assign.')
        c.argument('certificate_permissions', arg_type=get_enum_type(CertificatePermissions), metavar='PERM', nargs='*', help='Space-separated list of certificate permissions to assign.')
<<<<<<< HEAD
        c.argument('storage_permissions', arg_type=get_enum_type(StoragePermissions), metavar='PERM', nargs='*', min_api='2018-02-14', help='Space-separated list of storage permissions to assign.')

    with self.argument_context('keyvault network-rule', min_api='2018-02-14') as c:
=======
        c.argument('storage_permissions', arg_type=get_enum_type(StoragePermissions), metavar='PERM', nargs='*', help='Space-separated list of storage permissions to assign.')

    with self.argument_context('keyvault network-rule') as c:
>>>>>>> 1dd89c70
        c.argument('ip_address', help='IPv4 address or CIDR range.')
        c.argument('subnet', help='Name or ID of subnet. If name is supplied, `--vnet-name` must be supplied.')
        c.argument('vnet_name', help='Name of a virtual network.', validator=validate_subnet)
    # endregion

    # region Shared
<<<<<<< HEAD
    for item in ['key', 'secret', 'certificate', 'storage']:
        with self.argument_context('keyvault ' + item) as c:
            c.argument(item.replace('-', '_') + '_name', options_list=['--name', '-n'], help='Name of the {}.'.format(item), id_part='child_name_1', completer=get_keyvault_name_completion_list(item))
=======
    for item in ['key', 'secret', 'certificate']:
        with self.argument_context('keyvault ' + item, arg_group='Id') as c:
            c.argument(item + '_name', options_list=['--name', '-n'], help='Name of the {}.'.format(item), id_part='child_name_1', completer=get_keyvault_name_completion_list(item))
>>>>>>> 1dd89c70
            c.argument('vault_base_url', vault_name_type, type=get_vault_base_url_type(self.cli_ctx), id_part=None)
            c.argument(item + '_version', options_list=['--version', '-v'], help='The {} version. If omitted, uses the latest version.'.format(item), default='', required=False, completer=get_keyvault_version_completion_list(item))

        for cmd in ['backup', 'delete', 'download', 'set-attributes', 'show']:
            with self.argument_context('keyvault {} {}'.format(item, cmd), arg_group='Id') as c:
                c.extra('identifier', options_list=['--id'], help='Id of the {}.  If specified all other \'Id\' arguments should be omitted.'.format(item), validator=validate_vault_id(item))
                c.argument(item + '_name', help='Name of the {}. Required if --id is not specified.'.format(item), required=False)
                c.argument('vault_base_url', help='Name of the key vault. Required if --id is not specified.', required=False)
                c.argument(item + '_version', required=False)

        for cmd in ['purge', 'recover', 'show-deleted']:
            with self.argument_context('keyvault {} {}'.format(item, cmd), arg_group='Id') as c:
                c.extra('identifier', options_list=['--id'], help='The recovery id of the {}.  If specified all other \'Id\' arguments should be omitted.'.format(item), validator=validate_vault_id('deleted' + item))
                c.argument(item + '_name', help='Name of the {}. Required if --id is not specified.'.format(item), required=False)
                c.argument('vault_base_url', help='Name of the key vault. Required if --id is not specified.', required=False)
                c.argument(item + '_version', required=False)
    # endregion

    # region keys
    with self.argument_context('keyvault key') as c:
        c.argument('key_ops', arg_type=get_enum_type(JsonWebKeyOperation), options_list=['--ops'], nargs='*', help='Space-separated list of permitted JSON web key operations.')

    for scope in ['keyvault key create', 'keyvault key import']:
        with self.argument_context(scope) as c:
            c.argument('protection', arg_type=get_enum_type(['software', 'hsm']), options_list=['--protection', '-p'], help='Specifies the type of key protection.')
            c.argument('disabled', arg_type=get_three_state_flag(), help='Create key in disabled state.')
            c.argument('key_size', options_list=['--size'], type=int)
            c.argument('expires', default=None, help='Expiration UTC datetime  (Y-m-d\'T\'H:M:S\'Z\').', type=datetime_type)
            c.argument('not_before', default=None, help='Key not usable before the provided UTC datetime  (Y-m-d\'T\'H:M:S\'Z\').', type=datetime_type)

    with self.argument_context('keyvault key create') as c:
        c.argument('kty', arg_type=get_enum_type(JsonWebKeyType), validator=validate_key_type)
        c.argument('curve', arg_type=get_enum_type(JsonWebKeyCurveName))

    with self.argument_context('keyvault key import', arg_group='Key Source') as c:
        c.argument('pem_file', type=file_type, help='PEM file containing the key to be imported.', completer=FilesCompleter(), validator=validate_key_import_source)
        c.argument('pem_password', help='Password of PEM file.')
        c.argument('byok_file', type=file_type, help='BYOK file containing the key to be imported. Must not be password protected.', completer=FilesCompleter())

    with self.argument_context('keyvault key backup') as c:
        c.argument('file_path', options_list=['--file', '-f'], type=file_type, completer=FilesCompleter(), help='Local file path in which to store key backup.')

    with self.argument_context('keyvault key restore') as c:
        c.argument('file_path', options_list=['--file', '-f'], type=file_type, completer=FilesCompleter(), help='Local key backup from which to restore key.')

    with self.argument_context('keyvault key set-attributes') as c:
        c.attributes_argument('key', KeyAttributes)
    # endregion

    # region KeyVault Secret
    with self.argument_context('keyvault secret set') as c:
        c.argument('content_type', options_list=['--description'], help='Description of the secret contents (e.g. password, connection string, etc)')
        c.attributes_argument('secret', SecretAttributes, create=True)

    with self.argument_context('keyvault secret set', arg_group='Content Source') as c:
        c.argument('value', options_list=['--value'], help="Plain text secret value. Cannot be used with '--file' or '--encoding'", required=False)
        c.extra('file_path', options_list=['--file', '-f'], type=file_type, help="Source file for secret. Use in conjunction with '--encoding'", completer=FilesCompleter())
        c.extra('encoding', arg_type=get_enum_type(secret_encoding_values, default='utf-8'), options_list=['--encoding', '-e'], help='Source file encoding. The value is saved as a tag (`file-encoding=<val>`) and used during download to automatically encode the resulting file.')

    with self.argument_context('keyvault secret set-attributes') as c:
        c.attributes_argument('secret', SecretAttributes)

    with self.argument_context('keyvault secret download') as c:
        c.argument('file_path', options_list=['--file', '-f'], type=file_type, completer=FilesCompleter(), help='File to receive the secret contents.')
        c.argument('encoding', arg_type=get_enum_type(secret_encoding_values), options_list=['--encoding', '-e'], help="Encoding of the destination file. By default, will look for the 'file-encoding' tag on the secret. Otherwise will assume 'utf-8'.", default=None)
    # endregion

    # region KeyVault Storage Account

<<<<<<< HEAD
    with self.argument_context('keyvault storage') as c:
        c.argument('storage_account_name', options_list=['--name', '-n'], help='Name to identify the storage account in the vault.', id_part='child_name_1', completer=get_keyvault_name_completion_list('storage_account'))

    with self.argument_context('keyvault storage add') as c:
        c.attributes_argument('storage_account', StorageAccountAttributes, create=True)
=======
    with self.argument_context('keyvault storage', arg_group='Id') as c:
        c.argument('storage_account_name', options_list=['--name', '-n'], help='Name to identify the storage account in the vault.', id_part='child_name_1', completer=get_keyvault_name_completion_list('storage_account'))
        c.argument('vault_base_url', vault_name_type, type=get_vault_base_url_type(self.cli_ctx), id_part=None)

    for scope in ['keyvault storage add', 'keyvault storage update']:
        with self.argument_context(scope) as c:
            c.extra('disabled', arg_type=get_three_state_flag(), help='Add the storage account in a disabled state.', validator=validate_storage_disabled_attribute('storage_account_attributes', StorageAccountAttributes))
            c.ignore('storage_account_attributes')
            c.argument('auto_regenerate_key', arg_type=get_three_state_flag(), required=False)
            c.argument('regeneration_period', help='The key regeneration time duration specified in ISO-8601 format, such as "P30D" for rotation every 30 days.')
    for scope in ['backup', 'show', 'update', 'remove', 'regenerate-key']:
        with self.argument_context('keyvault storage ' + scope, arg_group='Id') as c:
            c.extra('identifier', options_list=['--id'], help='Id of the storage account.  If specified all other \'Id\' arguments should be omitted.', validator=validate_storage_account_id)
            c.argument('storage_account_name', required=False, help='Name to identify the storage account in the vault. Required if --id is not specified.')
            c.argument('vault_base_url', help='Name of the key vault. Required if --id is not specified.', required=False)
>>>>>>> 1dd89c70

    with self.argument_context('keyvault storage backup') as c:
        c.argument('file_path', options_list=['--file', '-f'], type=file_type, completer=FilesCompleter(), help='Local file path in which to store storage account backup.')

    with self.argument_context('keyvault storagerestore') as c:
        c.argument('file_path', options_list=['--file', '-f'], type=file_type, completer=FilesCompleter(), help='Local key backup from which to restore storage account.')

<<<<<<< HEAD
=======
    with self.argument_context('keyvault storage sas-definition', arg_group='Id') as c:
        c.argument('storage_account_name', options_list=['--account-name'], help='Name to identify the storage account in the vault.', id_part='child_name_1', completer=get_keyvault_name_completion_list('storage_account'))
        c.argument('sas_definition_name', options_list=['--name', '-n'], help='Name to identify the SAS definition in the vault.', id_part='child_name_2')

    for scope in ['keyvault storage sas-definition create', 'keyvault storage sas-definition update']:
        with self.argument_context(scope) as c:
            c.extra('disabled', arg_type=get_three_state_flag(), help='Add the storage account in a disabled state.', validator=validate_storage_disabled_attribute('sas_definition_attributes', SasDefinitionAttributes))
            c.ignore('sas_definition_attributes')
            c.argument('sas_type', arg_type=get_enum_type(SasTokenType))
            c.argument('template_uri', help='The SAS definition token template signed with the key 00000000.  In the case of an account token this is only the sas token itself, for service tokens, the full service endpoint url along with the sas token.  Tokens created according to the SAS definition will have the same properties as the template.')
            c.argument('validity_period', help='The validity period of SAS tokens created according to the SAS definition in ISO-8601, such as "PT12H" for 12 hour tokens.')
            c.argument('auto_regenerate_key', arg_type=get_three_state_flag())

    for scope in ['keyvault storage sas-definition delete', 'keyvault storage sas-definition show', 'keyvault storage sas-definition update']:
        with self.argument_context(scope, arg_group='Id') as c:
            c.extra('identifier', options_list=['--id'], help='Id of the SAS definition.  If specified all other \'Id\' arguments should be omitted.', validator=validate_sas_definition_id)
            c.argument('storage_account_name', required=False, help='Name to identify the storage account in the vault. Required if --id is not specified.')
            c.argument('sas_definition_name', required=False, help='Name to identify the SAS definition in the vault. Required if --id is not specified.')
            c.argument('vault_base_url', help='Name of the key vault. Required if --id is not specified.', required=False)
>>>>>>> 1dd89c70
    # endregion

    # KeyVault Certificate
    with self.argument_context('keyvault certificate') as c:
        c.argument('validity', type=int, help='Number of months the certificate is valid for. Overrides the value specified with --policy/-p')

    # TODO: Remove workaround when https://github.com/Azure/azure-rest-api-specs/issues/1153 is fixed
    with self.argument_context('keyvault certificate create') as c:
        c.attributes_argument('certificate', CertificateAttributes, True, ignore=['expires', 'not_before'])

    with self.argument_context('keyvault certificate set-attributes') as c:
        c.attributes_argument('certificate', CertificateAttributes, ignore=['expires', 'not_before'])

    for item in ['create', 'set-attributes', 'import']:
        with self.argument_context('keyvault certificate ' + item) as c:
            c.argument('certificate_policy', options_list=['--policy', '-p'], help='JSON encoded policy defintion. Use @{file} to load from a file.', type=get_json_object)

    with self.argument_context('keyvault certificate import') as c:
        c.argument('certificate_data', options_list=['--file', '-f'], completer=FilesCompleter(), help='PKCS12 file or PEM file containing the certificate and private key.', type=certificate_type)
        c.argument('password', help="If the private key in certificate is encrypted, the password used for encryption.")
        c.extra('disabled', arg_type=get_three_state_flag(), help='Import the certificate in disabled state.')

    with self.argument_context('keyvault certificate download') as c:
        c.argument('file_path', options_list=['--file', '-f'], type=file_type, completer=FilesCompleter(), help='File to receive the binary certificate contents.')
        c.argument('encoding', arg_type=get_enum_type(certificate_format_values), options_list=['--encoding', '-e'], help='Encoding of the certificate. DER will create a binary DER formatted x509 certificate, and PEM will create a base64 PEM x509 certificate.')

    # TODO: Fix once service side issue is fixed that there is no way to list pending certificates
    with self.argument_context('keyvault certificate pending') as c:
        c.argument('certificate_name', options_list=['--name', '-n'], help='Name of the pending certificate.', id_part='child_name_1', completer=None)

    with self.argument_context('keyvault certificate pending merge') as c:
        c.argument('x509_certificates', options_list=['--file', '-f'], type=file_type, completer=FilesCompleter(), help='File containing the certificate or certificate chain to merge.', validator=validate_x509_certificate_chain)
        c.attributes_argument('certificate', CertificateAttributes, True)

    with self.argument_context('keyvault certificate pending cancel') as c:
        c.ignore('cancellation_requested')

    with self.argument_context('keyvault certificate contact') as c:
        c.argument('contact_email', options_list=['--email'], help='Contact e-mail address. Must be unique.')
        c.argument('contact_name', options_list=['--name'], help='Full contact name.')
        c.argument('contact_phone', options_list=['--phone'], help='Contact phone number.')

    with self.argument_context('keyvault certificate issuer admin') as c:
        c.argument('email', options_list=['--email'], help='Admin e-mail address. Must be unique within the vault.')
        c.argument('name', options_list=['--name'], help='Full admin name.')
        c.argument('phone', options_list=['--phone'], help='Amin phone number.')

    with self.argument_context('keyvault certificate issuer') as c:
        c.argument('issuer_name', help='Certificate issuer name.')
        c.argument('disabled', arg_type=get_three_state_flag(), help='Set issuer to disabled state.')
        c.argument('enabled', arg_type=get_three_state_flag(), help='Set issuer enabled state.')

    with self.argument_context('keyvault certificate issuer', arg_group='Issuer Credential') as c:
        c.argument('account_id')
        c.argument('password')

    with self.argument_context('keyvault certificate issuer', arg_group='Organization Detail') as c:
        c.argument('organization_id')
        c.argument('admin_first_name')
        c.argument('admin_last_name')
        c.argument('admin_email')
        c.argument('admin_phone')
    # endregion<|MERGE_RESOLUTION|>--- conflicted
+++ resolved
@@ -22,14 +22,8 @@
     validate_key_type, validate_policy_permissions,
     validate_principal, validate_resource_group_name,
     validate_x509_certificate_chain,
-<<<<<<< HEAD
     secret_text_encoding_values, secret_binary_encoding_values, validate_subnet)
 from azure.cli.core.profiles import ResourceType, get_sdk
-=======
-    secret_text_encoding_values, secret_binary_encoding_values, validate_subnet,
-    validate_vault_id, validate_sas_definition_id, validate_storage_account_id, validate_storage_disabled_attribute)
-
->>>>>>> 1dd89c70
 
 # CUSTOM CHOICE LISTS
 
@@ -38,7 +32,6 @@
 
 # pylint: disable=too-many-locals, too-many-branches, too-many-statements, line-too-long
 def load_arguments(self, _):
-<<<<<<< HEAD
     JsonWebKeyOperation = get_sdk(self.cli_ctx, ResourceType.DATA_KEYVAULT, 'models.key_vault_client_enums#JsonWebKeyOperation')
     KeyAttributes = get_sdk(self.cli_ctx, ResourceType.DATA_KEYVAULT, 'models.key_attributes#KeyAttributes')
     SecretAttributes = get_sdk(self.cli_ctx, ResourceType.DATA_KEYVAULT, 'models.secret_attributes#SecretAttributes')
@@ -51,13 +44,6 @@
     StoragePermissions = get_sdk(self.cli_ctx, ResourceType.MGMT_KEYVAULT, 'models.key_vault_management_client_enums#StoragePermissions')
     NetworkRuleBypassOptions = get_sdk(self.cli_ctx, ResourceType.MGMT_KEYVAULT, 'models.key_vault_management_client_enums#NetworkRuleBypassOptions')
     NetworkRuleAction = get_sdk(self.cli_ctx, ResourceType.MGMT_KEYVAULT, 'models.key_vault_management_client_enums#NetworkRuleAction')
-=======
-    from azure.keyvault.models import JsonWebKeyOperation
-    from azure.keyvault.models import KeyAttributes, SecretAttributes, CertificateAttributes, StorageAccountAttributes, JsonWebKeyType, JsonWebKeyCurveName, SasTokenType, SasDefinitionAttributes
-    from azure.mgmt.keyvault.models.key_vault_management_client_enums import (
-        SkuName, KeyPermissions, SecretPermissions, CertificatePermissions, StoragePermissions, NetworkRuleBypassOptions, NetworkRuleAction)
-
->>>>>>> 1dd89c70
     # ARGUMENT DEFINITIONS
     vault_name_type = CLIArgumentType(
         help='Name of the key vault.', options_list=['--vault-name'], metavar='NAME', id_part=None,
@@ -77,13 +63,8 @@
         c.argument('enable_soft_delete', arg_type=get_three_state_flag(), help='Enable vault deletion recovery for the vault, and all contained entities')
         c.argument('enable_purge_protection', arg_type=get_three_state_flag(), help='Prevents manual purging of deleted vault, and all contained entities')
 
-<<<<<<< HEAD
     with self.argument_context('keyvault', arg_group='Network Rule', min_api='2018-02-14') as c:
-        c.argument('bypass', arg_type=get_enum_type(NetworkRuleBypassOptions), nargs='+', help='Bypass traffic for space-separated uses.')
-=======
-    with self.argument_context('keyvault', arg_group='Network Rule') as c:
         c.argument('bypass', arg_type=get_enum_type(NetworkRuleBypassOptions), help='Bypass traffic for space-separated uses.')
->>>>>>> 1dd89c70
         c.argument('default_action', arg_type=get_enum_type(NetworkRuleAction), help='Default action to apply when no rule matches.')
 
     with self.argument_context('keyvault create') as c:
@@ -103,30 +84,18 @@
         c.argument('key_permissions', arg_type=get_enum_type(KeyPermissions), metavar='PERM', nargs='*', help='Space-separated list of key permissions to assign.', validator=validate_policy_permissions)
         c.argument('secret_permissions', arg_type=get_enum_type(SecretPermissions), metavar='PERM', nargs='*', help='Space-separated list of secret permissions to assign.')
         c.argument('certificate_permissions', arg_type=get_enum_type(CertificatePermissions), metavar='PERM', nargs='*', help='Space-separated list of certificate permissions to assign.')
-<<<<<<< HEAD
         c.argument('storage_permissions', arg_type=get_enum_type(StoragePermissions), metavar='PERM', nargs='*', min_api='2018-02-14', help='Space-separated list of storage permissions to assign.')
 
     with self.argument_context('keyvault network-rule', min_api='2018-02-14') as c:
-=======
-        c.argument('storage_permissions', arg_type=get_enum_type(StoragePermissions), metavar='PERM', nargs='*', help='Space-separated list of storage permissions to assign.')
-
-    with self.argument_context('keyvault network-rule') as c:
->>>>>>> 1dd89c70
         c.argument('ip_address', help='IPv4 address or CIDR range.')
         c.argument('subnet', help='Name or ID of subnet. If name is supplied, `--vnet-name` must be supplied.')
         c.argument('vnet_name', help='Name of a virtual network.', validator=validate_subnet)
     # endregion
 
     # region Shared
-<<<<<<< HEAD
-    for item in ['key', 'secret', 'certificate', 'storage']:
-        with self.argument_context('keyvault ' + item) as c:
-            c.argument(item.replace('-', '_') + '_name', options_list=['--name', '-n'], help='Name of the {}.'.format(item), id_part='child_name_1', completer=get_keyvault_name_completion_list(item))
-=======
     for item in ['key', 'secret', 'certificate']:
         with self.argument_context('keyvault ' + item, arg_group='Id') as c:
             c.argument(item + '_name', options_list=['--name', '-n'], help='Name of the {}.'.format(item), id_part='child_name_1', completer=get_keyvault_name_completion_list(item))
->>>>>>> 1dd89c70
             c.argument('vault_base_url', vault_name_type, type=get_vault_base_url_type(self.cli_ctx), id_part=None)
             c.argument(item + '_version', options_list=['--version', '-v'], help='The {} version. If omitted, uses the latest version.'.format(item), default='', required=False, completer=get_keyvault_version_completion_list(item))
 
@@ -196,13 +165,6 @@
 
     # region KeyVault Storage Account
 
-<<<<<<< HEAD
-    with self.argument_context('keyvault storage') as c:
-        c.argument('storage_account_name', options_list=['--name', '-n'], help='Name to identify the storage account in the vault.', id_part='child_name_1', completer=get_keyvault_name_completion_list('storage_account'))
-
-    with self.argument_context('keyvault storage add') as c:
-        c.attributes_argument('storage_account', StorageAccountAttributes, create=True)
-=======
     with self.argument_context('keyvault storage', arg_group='Id') as c:
         c.argument('storage_account_name', options_list=['--name', '-n'], help='Name to identify the storage account in the vault.', id_part='child_name_1', completer=get_keyvault_name_completion_list('storage_account'))
         c.argument('vault_base_url', vault_name_type, type=get_vault_base_url_type(self.cli_ctx), id_part=None)
@@ -218,7 +180,6 @@
             c.extra('identifier', options_list=['--id'], help='Id of the storage account.  If specified all other \'Id\' arguments should be omitted.', validator=validate_storage_account_id)
             c.argument('storage_account_name', required=False, help='Name to identify the storage account in the vault. Required if --id is not specified.')
             c.argument('vault_base_url', help='Name of the key vault. Required if --id is not specified.', required=False)
->>>>>>> 1dd89c70
 
     with self.argument_context('keyvault storage backup') as c:
         c.argument('file_path', options_list=['--file', '-f'], type=file_type, completer=FilesCompleter(), help='Local file path in which to store storage account backup.')
@@ -226,8 +187,6 @@
     with self.argument_context('keyvault storagerestore') as c:
         c.argument('file_path', options_list=['--file', '-f'], type=file_type, completer=FilesCompleter(), help='Local key backup from which to restore storage account.')
 
-<<<<<<< HEAD
-=======
     with self.argument_context('keyvault storage sas-definition', arg_group='Id') as c:
         c.argument('storage_account_name', options_list=['--account-name'], help='Name to identify the storage account in the vault.', id_part='child_name_1', completer=get_keyvault_name_completion_list('storage_account'))
         c.argument('sas_definition_name', options_list=['--name', '-n'], help='Name to identify the SAS definition in the vault.', id_part='child_name_2')
@@ -247,7 +206,6 @@
             c.argument('storage_account_name', required=False, help='Name to identify the storage account in the vault. Required if --id is not specified.')
             c.argument('sas_definition_name', required=False, help='Name to identify the SAS definition in the vault. Required if --id is not specified.')
             c.argument('vault_base_url', help='Name of the key vault. Required if --id is not specified.', required=False)
->>>>>>> 1dd89c70
     # endregion
 
     # KeyVault Certificate
