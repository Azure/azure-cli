--- conflicted
+++ resolved
@@ -15,13 +15,8 @@
       ParameterSetName:
       - -n -g --query -o
       User-Agent:
-<<<<<<< HEAD
-      - python/3.6.5 (Windows-10-10.0.17134-SP0) msrest/0.6.10 msrest_azure/0.6.2
-        azure-mgmt-storage/4.0.0 Azure-SDK-For-Python AZURECLI/2.0.74
-=======
       - python/3.7.4 (Windows-10-10.0.18362-SP0) msrest/0.6.10 msrest_azure/0.6.2
         azure-mgmt-storage/4.2.0 Azure-SDK-For-Python AZURECLI/2.0.75
->>>>>>> 807faccc
       accept-language:
       - en-US
     method: POST
@@ -37,11 +32,7 @@
       content-type:
       - application/json
       date:
-<<<<<<< HEAD
-      - Fri, 11 Oct 2019 01:43:39 GMT
-=======
       - Wed, 23 Oct 2019 02:06:43 GMT
->>>>>>> 807faccc
       expires:
       - '-1'
       pragma:
@@ -69,15 +60,9 @@
       Content-Length:
       - '0'
       User-Agent:
-<<<<<<< HEAD
-      - Azure-Storage/2.0.0-2.0.1 (Python CPython 3.6.5; Windows 10) AZURECLI/2.0.74
-      x-ms-date:
-      - Fri, 11 Oct 2019 01:43:40 GMT
-=======
       - Azure-Storage/2.0.0-2.0.1 (Python CPython 3.7.4; Windows 10) AZURECLI/2.0.75
       x-ms-date:
       - Wed, 23 Oct 2019 02:06:44 GMT
->>>>>>> 807faccc
       x-ms-version:
       - '2018-11-09'
     method: PUT
@@ -89,19 +74,11 @@
       content-length:
       - '0'
       date:
-<<<<<<< HEAD
-      - Fri, 11 Oct 2019 01:43:42 GMT
-      etag:
-      - '"0x8D74DEC72402230"'
-      last-modified:
-      - Fri, 11 Oct 2019 01:43:42 GMT
-=======
       - Wed, 23 Oct 2019 02:06:45 GMT
       etag:
       - '"0x8D7575DA7D5E68B"'
       last-modified:
       - Wed, 23 Oct 2019 02:06:45 GMT
->>>>>>> 807faccc
       server:
       - Windows-Azure-File/1.0 Microsoft-HTTPAPI/2.0
       x-ms-version:
@@ -117,15 +94,9 @@
       Content-Length:
       - '0'
       User-Agent:
-<<<<<<< HEAD
-      - Azure-Storage/2.0.0-2.0.1 (Python CPython 3.6.5; Windows 10) AZURECLI/2.0.74
-      x-ms-date:
-      - Fri, 11 Oct 2019 01:43:42 GMT
-=======
       - Azure-Storage/2.0.0-2.0.1 (Python CPython 3.7.4; Windows 10) AZURECLI/2.0.75
       x-ms-date:
       - Wed, 23 Oct 2019 02:06:45 GMT
->>>>>>> 807faccc
       x-ms-version:
       - '2018-11-09'
     method: PUT
@@ -137,19 +108,11 @@
       content-length:
       - '0'
       date:
-<<<<<<< HEAD
-      - Fri, 11 Oct 2019 01:43:42 GMT
-      etag:
-      - '"0x8D74DEC72E41676"'
-      last-modified:
-      - Fri, 11 Oct 2019 01:43:43 GMT
-=======
       - Wed, 23 Oct 2019 02:06:46 GMT
       etag:
       - '"0x8D7575DA8D5DD35"'
       last-modified:
       - Wed, 23 Oct 2019 02:06:47 GMT
->>>>>>> 807faccc
       server:
       - Windows-Azure-Blob/1.0 Microsoft-HTTPAPI/2.0
       x-ms-version:
@@ -171,24 +134,15 @@
       ParameterSetName:
       - -g -n
       User-Agent:
-<<<<<<< HEAD
-      - python/3.6.5 (Windows-10-10.0.17134-SP0) msrest/0.6.10 msrest_azure/0.6.2
-        azure-mgmt-resource/4.0.0 Azure-SDK-For-Python AZURECLI/2.0.74
-=======
       - python/3.7.4 (Windows-10-10.0.18362-SP0) msrest/0.6.10 msrest_azure/0.6.2
         azure-mgmt-resource/4.0.0 Azure-SDK-For-Python AZURECLI/2.0.75
->>>>>>> 807faccc
       accept-language:
       - en-US
     method: GET
     uri: https://management.azure.com/subscriptions/00000000-0000-0000-0000-000000000000/resourcegroups/clitest.rg000001?api-version=2019-07-01
   response:
     body:
-<<<<<<< HEAD
-      string: '{"id":"/subscriptions/00000000-0000-0000-0000-000000000000/resourceGroups/clitest.rg000001","name":"clitest.rg000001","type":"Microsoft.Resources/resourceGroups","location":"northeurope","tags":{"product":"azurecli","cause":"automation","date":"2019-10-11T01:43:12Z"},"properties":{"provisioningState":"Succeeded"}}'
-=======
       string: '{"id":"/subscriptions/00000000-0000-0000-0000-000000000000/resourceGroups/clitest.rg000001","name":"clitest.rg000001","type":"Microsoft.Resources/resourceGroups","location":"northeurope","tags":{"product":"azurecli","cause":"automation","date":"2019-10-23T02:06:12Z"},"properties":{"provisioningState":"Succeeded"}}'
->>>>>>> 807faccc
     headers:
       cache-control:
       - no-cache
@@ -197,11 +151,7 @@
       content-type:
       - application/json; charset=utf-8
       date:
-<<<<<<< HEAD
-      - Fri, 11 Oct 2019 01:43:42 GMT
-=======
       - Wed, 23 Oct 2019 02:06:46 GMT
->>>>>>> 807faccc
       expires:
       - '-1'
       pragma:
@@ -233,24 +183,15 @@
       ParameterSetName:
       - -g -n
       User-Agent:
-<<<<<<< HEAD
-      - python/3.6.5 (Windows-10-10.0.17134-SP0) msrest/0.6.10 msrest_azure/0.6.2
-        azure-mgmt-batchai/2.0.0 Azure-SDK-For-Python AZURECLI/2.0.74
-=======
-      - python/3.7.4 (Windows-10-10.0.18362-SP0) msrest/0.6.10 msrest_azure/0.6.2
-        azure-mgmt-batchai/2.0.0 Azure-SDK-For-Python AZURECLI/2.0.75
->>>>>>> 807faccc
+      - python/3.7.4 (Windows-10-10.0.18362-SP0) msrest/0.6.10 msrest_azure/0.6.2
+        azure-mgmt-batchai/2.0.0 Azure-SDK-For-Python AZURECLI/2.0.75
       accept-language:
       - en-US
     method: PUT
     uri: https://management.azure.com/subscriptions/00000000-0000-0000-0000-000000000000/resourceGroups/clitest.rg000001/providers/Microsoft.BatchAI/workspaces/workspace?api-version=2018-05-01
   response:
     body:
-<<<<<<< HEAD
-      string: '{"id":"/subscriptions/00000000-0000-0000-0000-000000000000/resourceGroups/clitest.rg000001/providers/Microsoft.BatchAI/workspaces/workspace","name":"workspace","type":"Microsoft.BatchAI/workspaces","location":"northeurope","properties":{"provisioningState":"succeeded","provisioningStateTransitionTime":"2019-10-11T01:43:46.004Z","creationTime":"2019-10-11T01:43:46.004Z"}}'
-=======
       string: '{"id":"/subscriptions/00000000-0000-0000-0000-000000000000/resourceGroups/clitest.rg000001/providers/Microsoft.BatchAI/workspaces/workspace","name":"workspace","type":"Microsoft.BatchAI/workspaces","location":"northeurope","properties":{"provisioningState":"succeeded","provisioningStateTransitionTime":"2019-10-23T02:06:52.362Z","creationTime":"2019-10-23T02:06:52.362Z"}}'
->>>>>>> 807faccc
     headers:
       cache-control:
       - no-cache
@@ -259,19 +200,6 @@
       content-type:
       - application/json; charset=utf-8
       date:
-<<<<<<< HEAD
-      - Fri, 11 Oct 2019 01:43:46 GMT
-      etag:
-      - W/"0x8D74DEC74996F69"
-      expires:
-      - '-1'
-      last-modified:
-      - Fri, 11 Oct 2019 01:43:46 GMT
-      pragma:
-      - no-cache
-      request-id:
-      - 09a4ac7a-8bf2-43c9-ad41-d2a7911be9f3
-=======
       - Wed, 23 Oct 2019 02:06:52 GMT
       etag:
       - W/"0x8D7575DABE3E7D5"
@@ -283,7 +211,6 @@
       - no-cache
       request-id:
       - 960e6528-61e3-4208-b0c5-3da713b9bd87
->>>>>>> 807faccc
       strict-transport-security:
       - max-age=31536000; includeSubDomains
       transfer-encoding:
@@ -313,13 +240,8 @@
       ParameterSetName:
       - -g -w -n -i --vm-size --min --max -u -k --afs-name --bfs-name
       User-Agent:
-<<<<<<< HEAD
-      - python/3.6.5 (Windows-10-10.0.17134-SP0) msrest/0.6.10 msrest_azure/0.6.2
-        azure-mgmt-batchai/2.0.0 Azure-SDK-For-Python AZURECLI/2.0.74
-=======
-      - python/3.7.4 (Windows-10-10.0.18362-SP0) msrest/0.6.10 msrest_azure/0.6.2
-        azure-mgmt-batchai/2.0.0 Azure-SDK-For-Python AZURECLI/2.0.75
->>>>>>> 807faccc
+      - python/3.7.4 (Windows-10-10.0.18362-SP0) msrest/0.6.10 msrest_azure/0.6.2
+        azure-mgmt-batchai/2.0.0 Azure-SDK-For-Python AZURECLI/2.0.75
       accept-language:
       - en-US
     method: GET
@@ -336,21 +258,13 @@
       content-type:
       - application/json; charset=utf-8
       date:
-<<<<<<< HEAD
-      - Fri, 11 Oct 2019 01:43:47 GMT
-=======
       - Wed, 23 Oct 2019 02:06:54 GMT
->>>>>>> 807faccc
-      expires:
-      - '-1'
-      pragma:
-      - no-cache
-      request-id:
-<<<<<<< HEAD
-      - 731db30e-e6a6-4dc6-8f91-c5c46d9add78
-=======
+      expires:
+      - '-1'
+      pragma:
+      - no-cache
+      request-id:
       - 277c5bc5-0d2f-405d-8320-3075c111c66b
->>>>>>> 807faccc
       strict-transport-security:
       - max-age=31536000; includeSubDomains
       vary:
@@ -388,13 +302,8 @@
       ParameterSetName:
       - -g -w -n -i --vm-size --min --max -u -k --afs-name --bfs-name
       User-Agent:
-<<<<<<< HEAD
-      - python/3.6.5 (Windows-10-10.0.17134-SP0) msrest/0.6.10 msrest_azure/0.6.2
-        azure-mgmt-batchai/2.0.0 Azure-SDK-For-Python AZURECLI/2.0.74
-=======
-      - python/3.7.4 (Windows-10-10.0.18362-SP0) msrest/0.6.10 msrest_azure/0.6.2
-        azure-mgmt-batchai/2.0.0 Azure-SDK-For-Python AZURECLI/2.0.75
->>>>>>> 807faccc
+      - python/3.7.4 (Windows-10-10.0.18362-SP0) msrest/0.6.10 msrest_azure/0.6.2
+        azure-mgmt-batchai/2.0.0 Azure-SDK-For-Python AZURECLI/2.0.75
       accept-language:
       - en-US
     method: PUT
@@ -404,27 +313,12 @@
       string: ''
     headers:
       azure-asyncoperation:
-<<<<<<< HEAD
-      - https://management.azure.com/subscriptions/00000000-0000-0000-0000-000000000000/providers/Microsoft.BatchAI/locations/northeurope/operationresults/3bc983e0-a837-4a52-be6d-6b9a5cec7853?api-version=2018-05-01
-=======
       - https://management.azure.com/subscriptions/00000000-0000-0000-0000-000000000000/providers/Microsoft.BatchAI/locations/northeurope/operationresults/d69c892a-ba03-4b8a-bfba-55f16e9c16a7?api-version=2018-05-01
->>>>>>> 807faccc
-      cache-control:
-      - no-cache
-      content-length:
-      - '0'
-      date:
-<<<<<<< HEAD
-      - Fri, 11 Oct 2019 01:43:48 GMT
-      expires:
-      - '-1'
-      location:
-      - https://management.azure.com/subscriptions/00000000-0000-0000-0000-000000000000/providers/Microsoft.BatchAI/locations/northeurope/operationstatuses/3bc983e0-a837-4a52-be6d-6b9a5cec7853?api-version=2018-05-01
-      pragma:
-      - no-cache
-      request-id:
-      - a4f1209c-6314-41ca-9172-2793547c0496
-=======
+      cache-control:
+      - no-cache
+      content-length:
+      - '0'
+      date:
       - Wed, 23 Oct 2019 02:06:56 GMT
       expires:
       - '-1'
@@ -434,17 +328,12 @@
       - no-cache
       request-id:
       - a4160b21-b543-4756-9049-71b7abe7b03d
->>>>>>> 807faccc
       strict-transport-security:
       - max-age=31536000; includeSubDomains
       x-content-type-options:
       - nosniff
       x-ms-ratelimit-remaining-subscription-writes:
-<<<<<<< HEAD
-      - '1198'
-=======
       - '1157'
->>>>>>> 807faccc
     status:
       code: 202
       message: Accepted
@@ -462,15 +351,6 @@
       ParameterSetName:
       - -g -w -n -i --vm-size --min --max -u -k --afs-name --bfs-name
       User-Agent:
-<<<<<<< HEAD
-      - python/3.6.5 (Windows-10-10.0.17134-SP0) msrest/0.6.10 msrest_azure/0.6.2
-        azure-mgmt-batchai/2.0.0 Azure-SDK-For-Python AZURECLI/2.0.74
-    method: GET
-    uri: https://management.azure.com/subscriptions/00000000-0000-0000-0000-000000000000/providers/Microsoft.BatchAI/locations/northeurope/operationresults/3bc983e0-a837-4a52-be6d-6b9a5cec7853?api-version=2018-05-01
-  response:
-    body:
-      string: '{"id":"https://management.azure.com/subscriptions/00000000-0000-0000-0000-000000000000/providers/Microsoft.BatchAI/locations/northeurope/operationresults/3bc983e0-a837-4a52-be6d-6b9a5cec7853","name":"3bc983e0-a837-4a52-be6d-6b9a5cec7853","status":"Succeeded","startTime":"2019-10-11T01:43:48.66Z","endTime":"2019-10-11T01:43:50.322Z","properties":{"resourceId":"fb3a3d6b-44c8-44f5-88c9-b20917c9b96b$clitest.rg000001$workspace$cluster"}}'
-=======
       - python/3.7.4 (Windows-10-10.0.18362-SP0) msrest/0.6.10 msrest_azure/0.6.2
         azure-mgmt-batchai/2.0.0 Azure-SDK-For-Python AZURECLI/2.0.75
     method: GET
@@ -478,7 +358,6 @@
   response:
     body:
       string: '{"id":"https://management.azure.com/subscriptions/00000000-0000-0000-0000-000000000000/providers/Microsoft.BatchAI/locations/northeurope/operationresults/d69c892a-ba03-4b8a-bfba-55f16e9c16a7","name":"d69c892a-ba03-4b8a-bfba-55f16e9c16a7","status":"Succeeded","startTime":"2019-10-23T02:06:56.45Z","endTime":"2019-10-23T02:06:58.391Z","properties":{"resourceId":"0b1f6471-1bf0-4dda-aec3-cb9272f09590$clitest.rg000001$workspace$cluster"}}'
->>>>>>> 807faccc
     headers:
       cache-control:
       - no-cache
@@ -487,21 +366,13 @@
       content-type:
       - application/json; charset=utf-8
       date:
-<<<<<<< HEAD
-      - Fri, 11 Oct 2019 01:44:04 GMT
-=======
       - Wed, 23 Oct 2019 02:07:12 GMT
->>>>>>> 807faccc
-      expires:
-      - '-1'
-      pragma:
-      - no-cache
-      request-id:
-<<<<<<< HEAD
-      - 2c8a5d59-f66d-4933-b80b-85283166998b
-=======
+      expires:
+      - '-1'
+      pragma:
+      - no-cache
+      request-id:
       - 750af0b5-af9d-4120-b54a-291441f4c58a
->>>>>>> 807faccc
       strict-transport-security:
       - max-age=31536000; includeSubDomains
       transfer-encoding:
@@ -527,22 +398,13 @@
       ParameterSetName:
       - -g -w -n -i --vm-size --min --max -u -k --afs-name --bfs-name
       User-Agent:
-<<<<<<< HEAD
-      - python/3.6.5 (Windows-10-10.0.17134-SP0) msrest/0.6.10 msrest_azure/0.6.2
-        azure-mgmt-batchai/2.0.0 Azure-SDK-For-Python AZURECLI/2.0.74
-=======
-      - python/3.7.4 (Windows-10-10.0.18362-SP0) msrest/0.6.10 msrest_azure/0.6.2
-        azure-mgmt-batchai/2.0.0 Azure-SDK-For-Python AZURECLI/2.0.75
->>>>>>> 807faccc
+      - python/3.7.4 (Windows-10-10.0.18362-SP0) msrest/0.6.10 msrest_azure/0.6.2
+        azure-mgmt-batchai/2.0.0 Azure-SDK-For-Python AZURECLI/2.0.75
     method: GET
     uri: https://management.azure.com/subscriptions/00000000-0000-0000-0000-000000000000/resourceGroups/clitest.rg000001/providers/Microsoft.BatchAI/workspaces/workspace/clusters/cluster?api-version=2018-05-01
   response:
     body:
-<<<<<<< HEAD
-      string: '{"id":"/subscriptions/00000000-0000-0000-0000-000000000000/resourceGroups/clitest.rg000001/providers/Microsoft.BatchAI/workspaces/workspace/clusters/cluster","name":"cluster","type":"Microsoft.BatchAI/workspaces/clusters","properties":{"provisioningState":"succeeded","allocationState":"resizing","creationTime":"2019-10-11T01:43:48.652Z","allocationStateTransitionTime":"2019-10-11T01:43:48.652Z","provisioningStateTransitionTime":"2019-10-11T01:43:50.31Z","vmSize":"STANDARD_D1","currentNodeCount":0,"nodeStateCounts":{"runningNodeCount":0,"idleNodeCount":0,"unusableNodeCount":0,"preparingNodeCount":0,"leavingNodeCount":0},"vmPriority":"dedicated","scaleSettings":{"manual":{"targetNodeCount":1,"nodeDeallocationOption":"requeue"}},"virtualMachineConfiguration":{"imageReference":{"publisher":"Canonical","offer":"UbuntuServer","sku":"16.04-LTS","version":"latest"}},"userAccountSettings":{"adminUserName":"DemoUser","adminUserSshPublicKey":"ssh-rsa
-=======
       string: '{"id":"/subscriptions/00000000-0000-0000-0000-000000000000/resourceGroups/clitest.rg000001/providers/Microsoft.BatchAI/workspaces/workspace/clusters/cluster","name":"cluster","type":"Microsoft.BatchAI/workspaces/clusters","properties":{"provisioningState":"succeeded","allocationState":"resizing","creationTime":"2019-10-23T02:06:56.443Z","allocationStateTransitionTime":"2019-10-23T02:06:56.443Z","provisioningStateTransitionTime":"2019-10-23T02:06:58.38Z","vmSize":"STANDARD_D1","currentNodeCount":0,"nodeStateCounts":{"runningNodeCount":0,"idleNodeCount":0,"unusableNodeCount":0,"preparingNodeCount":0,"leavingNodeCount":0},"vmPriority":"dedicated","scaleSettings":{"manual":{"targetNodeCount":1,"nodeDeallocationOption":"requeue"}},"virtualMachineConfiguration":{"imageReference":{"publisher":"Canonical","offer":"UbuntuServer","sku":"16.04-LTS","version":"latest"}},"userAccountSettings":{"adminUserName":"DemoUser","adminUserSshPublicKey":"ssh-rsa
->>>>>>> 807faccc
         AAAAB3NzaC1yc2EAAAADAQABAAABAQDKUDnWeK6rx36apNE9ij1iAXn68FKXLTW0009XK/7dyMewlNfXi6Z2opnxHDDYWucMluU0dsvBR22OuYH2RHriPJTi1jN3aZ0zZSrlH/W4MSNQKlG/AnrjJPA3xfYjIKLGuKBqSIvMsmrkuDfIfMaDnPcxb+GzM10L5epRhoP5FwqaQbLqp640YzFSLqMChz7E6RG54CpEm+MRvA7lj9nD9AlYnfRQAKj2thsFrkz7AlYLQ1ug8vV+1Y3xSKDbo5vy6oqM3QKeLiUiyN9Ff1Rq4uYnrqJqcWN1ADfiPGZZjEStOkRgG3V6JrpIN+z0Zl3n+sjrH+CKwrYmyni6D41L"},"nodeSetup":{"mountVolumes":{"azureFileShares":[{"accountName":"clitest000002","azureFileUrl":"https://clitest000002.file.core.windows.net/share","credentials":{},"relativeMountPath":"afs","fileMode":"0777","directoryMode":"0777"}],"azureBlobFileSystems":[{"accountName":"clitest000002","containerName":"container","credentials":{},"relativeMountPath":"bfs"}]}}}}'
     headers:
       cache-control:
@@ -552,19 +414,6 @@
       content-type:
       - application/json; charset=utf-8
       date:
-<<<<<<< HEAD
-      - Fri, 11 Oct 2019 01:44:05 GMT
-      etag:
-      - W/"0x8D74DEC762D7E94"
-      expires:
-      - '-1'
-      last-modified:
-      - Fri, 11 Oct 2019 01:43:48 GMT
-      pragma:
-      - no-cache
-      request-id:
-      - d9898e8f-ea2a-4ee5-9005-92d3b4f0057d
-=======
       - Wed, 23 Oct 2019 02:07:13 GMT
       etag:
       - W/"0x8D7575DAE529C3A"
@@ -576,7 +425,6 @@
       - no-cache
       request-id:
       - ee61223d-b880-4b99-9043-0fde8970735b
->>>>>>> 807faccc
       strict-transport-security:
       - max-age=31536000; includeSubDomains
       transfer-encoding:
@@ -604,24 +452,15 @@
       ParameterSetName:
       - -g -w -n
       User-Agent:
-<<<<<<< HEAD
-      - python/3.6.5 (Windows-10-10.0.17134-SP0) msrest/0.6.10 msrest_azure/0.6.2
-        azure-mgmt-batchai/2.0.0 Azure-SDK-For-Python AZURECLI/2.0.74
-=======
-      - python/3.7.4 (Windows-10-10.0.18362-SP0) msrest/0.6.10 msrest_azure/0.6.2
-        azure-mgmt-batchai/2.0.0 Azure-SDK-For-Python AZURECLI/2.0.75
->>>>>>> 807faccc
+      - python/3.7.4 (Windows-10-10.0.18362-SP0) msrest/0.6.10 msrest_azure/0.6.2
+        azure-mgmt-batchai/2.0.0 Azure-SDK-For-Python AZURECLI/2.0.75
       accept-language:
       - en-US
     method: GET
     uri: https://management.azure.com/subscriptions/00000000-0000-0000-0000-000000000000/resourceGroups/clitest.rg000001/providers/Microsoft.BatchAI/workspaces/workspace/clusters/cluster?api-version=2018-05-01
   response:
     body:
-<<<<<<< HEAD
-      string: '{"id":"/subscriptions/00000000-0000-0000-0000-000000000000/resourceGroups/clitest.rg000001/providers/Microsoft.BatchAI/workspaces/workspace/clusters/cluster","name":"cluster","type":"Microsoft.BatchAI/workspaces/clusters","properties":{"provisioningState":"succeeded","allocationState":"steady","creationTime":"2019-10-11T01:43:48.652Z","allocationStateTransitionTime":"2019-10-11T01:45:42.097Z","provisioningStateTransitionTime":"2019-10-11T01:43:50.31Z","vmSize":"STANDARD_D1","currentNodeCount":1,"nodeStateCounts":{"runningNodeCount":0,"idleNodeCount":1,"unusableNodeCount":0,"preparingNodeCount":0,"leavingNodeCount":0},"vmPriority":"dedicated","scaleSettings":{"manual":{"targetNodeCount":1,"nodeDeallocationOption":"requeue"}},"virtualMachineConfiguration":{"imageReference":{"publisher":"Canonical","offer":"UbuntuServer","sku":"16.04-LTS","version":"latest"}},"userAccountSettings":{"adminUserName":"DemoUser","adminUserSshPublicKey":"ssh-rsa
-=======
       string: '{"id":"/subscriptions/00000000-0000-0000-0000-000000000000/resourceGroups/clitest.rg000001/providers/Microsoft.BatchAI/workspaces/workspace/clusters/cluster","name":"cluster","type":"Microsoft.BatchAI/workspaces/clusters","properties":{"provisioningState":"succeeded","allocationState":"steady","creationTime":"2019-10-23T02:06:56.443Z","allocationStateTransitionTime":"2019-10-23T02:07:54.993Z","provisioningStateTransitionTime":"2019-10-23T02:06:58.38Z","vmSize":"STANDARD_D1","currentNodeCount":1,"nodeStateCounts":{"runningNodeCount":0,"idleNodeCount":1,"unusableNodeCount":0,"preparingNodeCount":0,"leavingNodeCount":0},"vmPriority":"dedicated","scaleSettings":{"manual":{"targetNodeCount":1,"nodeDeallocationOption":"requeue"}},"virtualMachineConfiguration":{"imageReference":{"publisher":"Canonical","offer":"UbuntuServer","sku":"16.04-LTS","version":"latest"}},"userAccountSettings":{"adminUserName":"DemoUser","adminUserSshPublicKey":"ssh-rsa
->>>>>>> 807faccc
         AAAAB3NzaC1yc2EAAAADAQABAAABAQDKUDnWeK6rx36apNE9ij1iAXn68FKXLTW0009XK/7dyMewlNfXi6Z2opnxHDDYWucMluU0dsvBR22OuYH2RHriPJTi1jN3aZ0zZSrlH/W4MSNQKlG/AnrjJPA3xfYjIKLGuKBqSIvMsmrkuDfIfMaDnPcxb+GzM10L5epRhoP5FwqaQbLqp640YzFSLqMChz7E6RG54CpEm+MRvA7lj9nD9AlYnfRQAKj2thsFrkz7AlYLQ1ug8vV+1Y3xSKDbo5vy6oqM3QKeLiUiyN9Ff1Rq4uYnrqJqcWN1ADfiPGZZjEStOkRgG3V6JrpIN+z0Zl3n+sjrH+CKwrYmyni6D41L"},"nodeSetup":{"mountVolumes":{"azureFileShares":[{"accountName":"clitest000002","azureFileUrl":"https://clitest000002.file.core.windows.net/share","credentials":{},"relativeMountPath":"afs","fileMode":"0777","directoryMode":"0777"}],"azureBlobFileSystems":[{"accountName":"clitest000002","containerName":"container","credentials":{},"relativeMountPath":"bfs"}]}}}}'
     headers:
       cache-control:
@@ -631,19 +470,6 @@
       content-type:
       - application/json; charset=utf-8
       date:
-<<<<<<< HEAD
-      - Fri, 11 Oct 2019 02:04:07 GMT
-      etag:
-      - W/"0x8D74DEC762D7E94"
-      expires:
-      - '-1'
-      last-modified:
-      - Fri, 11 Oct 2019 01:43:48 GMT
-      pragma:
-      - no-cache
-      request-id:
-      - bb333ea4-7675-461a-be8e-8253298232f2
-=======
       - Wed, 23 Oct 2019 02:27:15 GMT
       etag:
       - W/"0x8D7575DAE529C3A"
@@ -655,7 +481,6 @@
       - no-cache
       request-id:
       - d0b52329-d9e0-4057-96c7-f08fc4832546
->>>>>>> 807faccc
       strict-transport-security:
       - max-age=31536000; includeSubDomains
       transfer-encoding:
