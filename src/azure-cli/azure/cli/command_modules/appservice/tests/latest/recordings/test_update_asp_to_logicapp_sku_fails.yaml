interactions:
- request:
    body: null
    headers:
      Accept:
      - application/json
      Accept-Encoding:
      - gzip, deflate
      CommandName:
      - appservice plan create
      Connection:
      - keep-alive
      ParameterSetName:
      - -g -n --sku
      User-Agent:
<<<<<<< HEAD
      - AZURECLI/2.75.0 azsdk-python-core/1.31.0 Python/3.10.11 (Windows-10-10.0.26100-SP0)
=======
      - AZURECLI/2.75.0 azsdk-python-core/1.35.0 Python/3.10.11 (Windows-10-10.0.26100-SP0)
>>>>>>> db8472d2
    method: GET
    uri: https://management.azure.com/subscriptions/00000000-0000-0000-0000-000000000000/resourcegroups/clitest.rg000001?api-version=2025-04-01
  response:
    body:
<<<<<<< HEAD
      string: '{"id":"/subscriptions/00000000-0000-0000-0000-000000000000/resourceGroups/clitest.rg000001","name":"clitest.rg000001","type":"Microsoft.Resources/resourceGroups","location":"westus","tags":{"product":"azurecli","cause":"automation","test":"test_update_asp_to_logicapp_sku_fails","date":"2025-07-07T08:09:56Z","module":"appservice"},"properties":{"provisioningState":"Succeeded"}}'
=======
      string: '{"id":"/subscriptions/00000000-0000-0000-0000-000000000000/resourceGroups/clitest.rg000001","name":"clitest.rg000001","type":"Microsoft.Resources/resourceGroups","location":"westus","tags":{"product":"azurecli","cause":"automation","test":"test_update_asp_to_logicapp_sku_fails","date":"2025-07-14T23:58:00Z","module":"appservice"},"properties":{"provisioningState":"Succeeded"}}'
>>>>>>> db8472d2
    headers:
      cache-control:
      - no-cache
      content-length:
      - '379'
      content-type:
      - application/json; charset=utf-8
      date:
<<<<<<< HEAD
      - Mon, 07 Jul 2025 08:09:58 GMT
=======
      - Mon, 14 Jul 2025 23:58:02 GMT
>>>>>>> db8472d2
      expires:
      - '-1'
      pragma:
      - no-cache
      strict-transport-security:
      - max-age=31536000; includeSubDomains
      x-cache:
      - CONFIG_NOCACHE
      x-content-type-options:
      - nosniff
      x-ms-ratelimit-remaining-subscription-global-reads:
      - '16499'
      x-msedge-ref:
<<<<<<< HEAD
      - 'Ref A: C7C66D1214F74B7F8DEC9519659A47A7 Ref B: TYO201100116045 Ref C: 2025-07-07T08:09:58Z'
=======
      - 'Ref A: 9F89B6C9E6BC407FB59935A5C8A1D6B2 Ref B: CO6AA3150220035 Ref C: 2025-07-14T23:58:03Z'
>>>>>>> db8472d2
    status:
      code: 200
      message: OK
- request:
    body: '{"location": "westus", "sku": {"name": "F1", "tier": "FREE", "capacity":
      1}, "properties": {"perSiteScaling": false, "isXenon": false, "zoneRedundant":
      false}}'
    headers:
      Accept:
      - application/json
      Accept-Encoding:
      - gzip, deflate
      CommandName:
      - appservice plan create
      Connection:
      - keep-alive
      Content-Length:
      - '159'
      Content-Type:
      - application/json
      ParameterSetName:
      - -g -n --sku
      User-Agent:
<<<<<<< HEAD
      - AZURECLI/2.75.0 azsdk-python-core/1.31.0 Python/3.10.11 (Windows-10-10.0.26100-SP0)
=======
      - AZURECLI/2.75.0 azsdk-python-core/1.35.0 Python/3.10.11 (Windows-10-10.0.26100-SP0)
>>>>>>> db8472d2
    method: PUT
    uri: https://management.azure.com/subscriptions/00000000-0000-0000-0000-000000000000/resourceGroups/clitest.rg000001/providers/Microsoft.Web/serverfarms/plan000002?api-version=2024-11-01
  response:
    body:
<<<<<<< HEAD
      string: '{"id":"/subscriptions/00000000-0000-0000-0000-000000000000/resourceGroups/clitest.rg000001/providers/Microsoft.Web/serverfarms/plan000002","name":"plan000002","type":"Microsoft.Web/serverfarms","kind":"app","location":"westus","properties":{"serverFarmId":68626,"name":"plan000002","sku":{"name":"F1","tier":"Free","size":"F1","family":"F","capacity":0},"workerSize":"Small","workerSizeId":0,"workerTierName":null,"numberOfWorkers":0,"currentWorkerSize":"Small","currentWorkerSizeId":0,"currentNumberOfWorkers":0,"status":"Ready","webSpace":"clitest.rg000001-WestUSwebspace","subscription":"0b1f6471-1bf0-4dda-aec3-cb9272f09590","adminSiteName":null,"hostingEnvironment":null,"hostingEnvironmentProfile":null,"maximumNumberOfWorkers":0,"planName":"VirtualDedicatedPlan","adminRuntimeSiteName":null,"computeMode":"Shared","siteMode":"Limited","geoRegion":"West
        US","perSiteScaling":false,"elasticScaleEnabled":false,"maximumElasticWorkerCount":1,"numberOfSites":0,"hostingEnvironmentId":null,"isSpot":false,"spotExpirationTime":null,"freeOfferExpirationTime":null,"tags":null,"kind":"app","resourceGroup":"clitest.rg000001","reserved":false,"isXenon":false,"hyperV":false,"mdmId":"waws-prod-bay-033_68626","targetWorkerCount":0,"targetWorkerSizeId":0,"provisioningState":"Succeeded","webSiteId":null,"existingServerFarmIds":null,"kubeEnvironmentProfile":null,"zoneRedundant":false,"maximumNumberOfZones":1,"currentNumberOfZonesUtilized":0,"migrateToVMSS":null,"vnetConnectionsUsed":null,"vnetConnectionsMax":null,"createdTime":"2025-07-07T08:10:02.98","asyncScalingEnabled":false},"sku":{"name":"F1","tier":"Free","size":"F1","family":"F","capacity":0}}'
=======
      string: '{"id":"/subscriptions/00000000-0000-0000-0000-000000000000/resourceGroups/clitest.rg000001/providers/Microsoft.Web/serverfarms/plan000002","name":"plan000002","type":"Microsoft.Web/serverfarms","kind":"app","location":"westus","properties":{"serverFarmId":32675,"name":"plan000002","sku":{"name":"F1","tier":"Free","size":"F1","family":"F","capacity":0},"workerSize":"Small","workerSizeId":0,"workerTierName":null,"numberOfWorkers":0,"currentWorkerSize":"Small","currentWorkerSizeId":0,"currentNumberOfWorkers":0,"status":"Ready","webSpace":"clitest.rg000001-WestUSwebspace","subscription":"50821c37-1271-4210-8e1f-568acc6ecc66","adminSiteName":null,"hostingEnvironment":null,"hostingEnvironmentProfile":null,"maximumNumberOfWorkers":0,"planName":"VirtualDedicatedPlan","adminRuntimeSiteName":null,"computeMode":"Shared","siteMode":"Limited","geoRegion":"West
        US","perSiteScaling":false,"elasticScaleEnabled":false,"maximumElasticWorkerCount":1,"numberOfSites":0,"hostingEnvironmentId":null,"isSpot":false,"spotExpirationTime":null,"freeOfferExpirationTime":null,"tags":null,"kind":"app","resourceGroup":"clitest.rg000001","reserved":false,"isXenon":false,"hyperV":false,"mdmId":"waws-prod-bay-187_32675","targetWorkerCount":0,"targetWorkerSizeId":0,"provisioningState":"Succeeded","webSiteId":null,"existingServerFarmIds":null,"kubeEnvironmentProfile":null,"zoneRedundant":false,"maximumNumberOfZones":1,"currentNumberOfZonesUtilized":0,"migrateToVMSS":null,"vnetConnectionsUsed":null,"vnetConnectionsMax":null,"createdTime":"2025-07-14T23:58:06.69","asyncScalingEnabled":false},"sku":{"name":"F1","tier":"Free","size":"F1","family":"F","capacity":0}}'
>>>>>>> db8472d2
    headers:
      cache-control:
      - no-cache
      content-length:
      - '1652'
      content-type:
      - application/json
      date:
<<<<<<< HEAD
      - Mon, 07 Jul 2025 08:10:02 GMT
=======
      - Mon, 14 Jul 2025 23:58:06 GMT
>>>>>>> db8472d2
      expires:
      - '-1'
      pragma:
      - no-cache
      strict-transport-security:
      - max-age=31536000; includeSubDomains
      x-aspnet-version:
      - 4.0.30319
      x-cache:
      - CONFIG_NOCACHE
      x-content-type-options:
      - nosniff
      x-ms-operation-identifier:
<<<<<<< HEAD
      - tenantId=54826b22-38d6-4fb2-bad9-b7b93a3e9c5a,objectId=d44a2991-98c6-47c3-b59b-2b30d72cfcc2/japaneast/19550ce5-b62d-4f5c-b4a8-3c10b1ceb3fd
=======
      - tenantId=72f988bf-86f1-41af-91ab-2d7cd011db47,objectId=7338c4fc-37a1-4728-972b-2d0fafc043ea/westus/e06673c6-c294-4f50-ae55-0124b4fc816a
>>>>>>> db8472d2
      x-ms-ratelimit-remaining-subscription-global-writes:
      - '11999'
      x-ms-ratelimit-remaining-subscription-writes:
      - '799'
      x-msedge-ref:
<<<<<<< HEAD
      - 'Ref A: 95CE30CE1E474F66B405AC78C4D98F35 Ref B: TYO201100113025 Ref C: 2025-07-07T08:09:59Z'
=======
      - 'Ref A: 81F92A66A63B48CFBB8C6F8B4FC4C5E6 Ref B: MWH011020809029 Ref C: 2025-07-14T23:58:03Z'
>>>>>>> db8472d2
      x-powered-by:
      - ASP.NET
    status:
      code: 200
      message: OK
- request:
    body: null
    headers:
      Accept:
      - application/json
      Accept-Encoding:
      - gzip, deflate
      CommandName:
      - appservice plan create
      Connection:
      - keep-alive
      ParameterSetName:
      - -g -n --sku
      User-Agent:
<<<<<<< HEAD
      - AZURECLI/2.75.0 azsdk-python-core/1.31.0 Python/3.10.11 (Windows-10-10.0.26100-SP0)
=======
      - AZURECLI/2.75.0 azsdk-python-core/1.35.0 Python/3.10.11 (Windows-10-10.0.26100-SP0)
>>>>>>> db8472d2
    method: GET
    uri: https://management.azure.com/subscriptions/00000000-0000-0000-0000-000000000000/resourcegroups/clitest.rg000001?api-version=2025-04-01
  response:
    body:
<<<<<<< HEAD
      string: '{"id":"/subscriptions/00000000-0000-0000-0000-000000000000/resourceGroups/clitest.rg000001","name":"clitest.rg000001","type":"Microsoft.Resources/resourceGroups","location":"westus","tags":{"product":"azurecli","cause":"automation","test":"test_update_asp_to_logicapp_sku_fails","date":"2025-07-07T08:09:56Z","module":"appservice","DateCreated":"2025-07-07T08:09:59Z","Creator":"test@example.com"},"properties":{"provisioningState":"Succeeded"}}'
=======
      string: '{"id":"/subscriptions/00000000-0000-0000-0000-000000000000/resourceGroups/clitest.rg000001","name":"clitest.rg000001","type":"Microsoft.Resources/resourceGroups","location":"westus","tags":{"product":"azurecli","cause":"automation","test":"test_update_asp_to_logicapp_sku_fails","date":"2025-07-14T23:58:00Z","module":"appservice"},"properties":{"provisioningState":"Succeeded"}}'
>>>>>>> db8472d2
    headers:
      cache-control:
      - no-cache
      content-length:
      - '379'
      content-type:
      - application/json; charset=utf-8
      date:
<<<<<<< HEAD
      - Mon, 07 Jul 2025 08:10:03 GMT
=======
      - Mon, 14 Jul 2025 23:58:06 GMT
>>>>>>> db8472d2
      expires:
      - '-1'
      pragma:
      - no-cache
      strict-transport-security:
      - max-age=31536000; includeSubDomains
      x-cache:
      - CONFIG_NOCACHE
      x-content-type-options:
      - nosniff
      x-ms-ratelimit-remaining-subscription-global-reads:
      - '16499'
      x-msedge-ref:
<<<<<<< HEAD
      - 'Ref A: 91CAE84DFF864EFCAD2BFA32E5BF4598 Ref B: TYO201151002034 Ref C: 2025-07-07T08:10:03Z'
=======
      - 'Ref A: 74C81B8A4C104AEBB3728D5D77454C76 Ref B: CO6AA3150218021 Ref C: 2025-07-14T23:58:06Z'
>>>>>>> db8472d2
    status:
      code: 200
      message: OK
- request:
    body: null
    headers:
      Accept:
      - application/json
      Accept-Encoding:
      - gzip, deflate
      CommandName:
      - appservice plan create
      Connection:
      - keep-alive
      ParameterSetName:
      - -g -n --sku
      User-Agent:
<<<<<<< HEAD
      - AZURECLI/2.75.0 azsdk-python-core/1.31.0 Python/3.10.11 (Windows-10-10.0.26100-SP0)
=======
      - AZURECLI/2.75.0 azsdk-python-core/1.35.0 Python/3.10.11 (Windows-10-10.0.26100-SP0)
>>>>>>> db8472d2
    method: GET
    uri: https://management.azure.com/subscriptions/00000000-0000-0000-0000-000000000000/resourceGroups/clitest.rg000001/providers/Microsoft.Web/serverfarms/plan000002?api-version=2024-11-01
  response:
    body:
      string: '{"id":"/subscriptions/00000000-0000-0000-0000-000000000000/resourceGroups/clitest.rg000001/providers/Microsoft.Web/serverfarms/plan000002","name":"plan000002","type":"Microsoft.Web/serverfarms","kind":"app","location":"West
<<<<<<< HEAD
        US","properties":{"serverFarmId":68626,"name":"plan000002","workerSize":"Small","workerSizeId":0,"workerTierName":null,"numberOfWorkers":0,"currentWorkerSize":"Small","currentWorkerSizeId":0,"currentNumberOfWorkers":0,"status":"Ready","webSpace":"clitest.rg000001-WestUSwebspace","subscription":"0b1f6471-1bf0-4dda-aec3-cb9272f09590","adminSiteName":null,"hostingEnvironment":null,"hostingEnvironmentProfile":null,"maximumNumberOfWorkers":1,"planName":"VirtualDedicatedPlan","adminRuntimeSiteName":null,"computeMode":"Shared","siteMode":"Limited","geoRegion":"West
        US","perSiteScaling":false,"elasticScaleEnabled":false,"maximumElasticWorkerCount":1,"numberOfSites":0,"hostingEnvironmentId":null,"isSpot":false,"spotExpirationTime":null,"freeOfferExpirationTime":null,"tags":null,"kind":"app","resourceGroup":"clitest.rg000001","reserved":false,"isXenon":false,"hyperV":false,"mdmId":"waws-prod-bay-033_68626","targetWorkerCount":0,"targetWorkerSizeId":0,"provisioningState":"Succeeded","webSiteId":null,"existingServerFarmIds":null,"kubeEnvironmentProfile":null,"zoneRedundant":false,"maximumNumberOfZones":1,"currentNumberOfZonesUtilized":0,"migrateToVMSS":null,"vnetConnectionsUsed":0,"vnetConnectionsMax":2,"createdTime":"2025-07-07T08:10:02.98","asyncScalingEnabled":false},"sku":{"name":"F1","tier":"Free","size":"F1","family":"F","capacity":0}}'
=======
        US","properties":{"serverFarmId":32675,"name":"plan000002","workerSize":"Small","workerSizeId":0,"workerTierName":null,"numberOfWorkers":0,"currentWorkerSize":"Small","currentWorkerSizeId":0,"currentNumberOfWorkers":0,"status":"Ready","webSpace":"clitest.rg000001-WestUSwebspace","subscription":"50821c37-1271-4210-8e1f-568acc6ecc66","adminSiteName":null,"hostingEnvironment":null,"hostingEnvironmentProfile":null,"maximumNumberOfWorkers":1,"planName":"VirtualDedicatedPlan","adminRuntimeSiteName":null,"computeMode":"Shared","siteMode":"Limited","geoRegion":"West
        US","perSiteScaling":false,"elasticScaleEnabled":false,"maximumElasticWorkerCount":1,"numberOfSites":0,"hostingEnvironmentId":null,"isSpot":false,"spotExpirationTime":null,"freeOfferExpirationTime":null,"tags":null,"kind":"app","resourceGroup":"clitest.rg000001","reserved":false,"isXenon":false,"hyperV":false,"mdmId":"waws-prod-bay-187_32675","targetWorkerCount":0,"targetWorkerSizeId":0,"provisioningState":"Succeeded","webSiteId":null,"existingServerFarmIds":null,"kubeEnvironmentProfile":null,"zoneRedundant":false,"maximumNumberOfZones":1,"currentNumberOfZonesUtilized":0,"migrateToVMSS":null,"vnetConnectionsUsed":0,"vnetConnectionsMax":2,"createdTime":"2025-07-14T23:58:06.69","asyncScalingEnabled":false},"sku":{"name":"F1","tier":"Free","size":"F1","family":"F","capacity":0}}'
>>>>>>> db8472d2
    headers:
      cache-control:
      - no-cache
      content-length:
      - '1575'
      content-type:
      - application/json
      date:
<<<<<<< HEAD
      - Mon, 07 Jul 2025 08:10:04 GMT
=======
      - Mon, 14 Jul 2025 23:58:06 GMT
>>>>>>> db8472d2
      expires:
      - '-1'
      pragma:
      - no-cache
      strict-transport-security:
      - max-age=31536000; includeSubDomains
      x-aspnet-version:
      - 4.0.30319
      x-cache:
      - CONFIG_NOCACHE
      x-content-type-options:
      - nosniff
      x-ms-ratelimit-remaining-subscription-global-reads:
      - '16499'
      x-msedge-ref:
<<<<<<< HEAD
      - 'Ref A: 1B262370BD71425384540748A53E98ED Ref B: TYO201151001034 Ref C: 2025-07-07T08:10:04Z'
=======
      - 'Ref A: 6A5FA1A2F90C4A26BD0A2A81AA8C1DEC Ref B: MWH011020806034 Ref C: 2025-07-14T23:58:07Z'
>>>>>>> db8472d2
      x-powered-by:
      - ASP.NET
    status:
      code: 200
      message: OK
- request:
    body: null
    headers:
      Accept:
      - application/json
      Accept-Encoding:
      - gzip, deflate
      CommandName:
      - appservice plan create
      Connection:
      - keep-alive
      ParameterSetName:
      - -g -n --sku
      User-Agent:
<<<<<<< HEAD
      - AZURECLI/2.75.0 azsdk-python-core/1.31.0 Python/3.10.11 (Windows-10-10.0.26100-SP0)
=======
      - AZURECLI/2.75.0 azsdk-python-core/1.35.0 Python/3.10.11 (Windows-10-10.0.26100-SP0)
>>>>>>> db8472d2
    method: GET
    uri: https://management.azure.com/subscriptions/00000000-0000-0000-0000-000000000000/resourcegroups/clitest.rg000001?api-version=2025-04-01
  response:
    body:
<<<<<<< HEAD
      string: '{"id":"/subscriptions/00000000-0000-0000-0000-000000000000/resourceGroups/clitest.rg000001","name":"clitest.rg000001","type":"Microsoft.Resources/resourceGroups","location":"westus","tags":{"product":"azurecli","cause":"automation","test":"test_update_asp_to_logicapp_sku_fails","date":"2025-07-07T08:09:56Z","module":"appservice","DateCreated":"2025-07-07T08:09:59Z","Creator":"test@example.com"},"properties":{"provisioningState":"Succeeded"}}'
=======
      string: '{"id":"/subscriptions/00000000-0000-0000-0000-000000000000/resourceGroups/clitest.rg000001","name":"clitest.rg000001","type":"Microsoft.Resources/resourceGroups","location":"westus","tags":{"product":"azurecli","cause":"automation","test":"test_update_asp_to_logicapp_sku_fails","date":"2025-07-14T23:58:00Z","module":"appservice"},"properties":{"provisioningState":"Succeeded"}}'
>>>>>>> db8472d2
    headers:
      cache-control:
      - no-cache
      content-length:
      - '379'
      content-type:
      - application/json; charset=utf-8
      date:
<<<<<<< HEAD
      - Mon, 07 Jul 2025 08:10:05 GMT
=======
      - Mon, 14 Jul 2025 23:58:07 GMT
>>>>>>> db8472d2
      expires:
      - '-1'
      pragma:
      - no-cache
      strict-transport-security:
      - max-age=31536000; includeSubDomains
      x-cache:
      - CONFIG_NOCACHE
      x-content-type-options:
      - nosniff
      x-ms-ratelimit-remaining-subscription-global-reads:
      - '16499'
      x-msedge-ref:
<<<<<<< HEAD
      - 'Ref A: C7B95BD99EB24D42A314E83CE814BC4A Ref B: TYO201151005036 Ref C: 2025-07-07T08:10:05Z'
=======
      - 'Ref A: 2CE39AF38C5246529B8AF8EA32D911C9 Ref B: CO6AA3150219029 Ref C: 2025-07-14T23:58:07Z'
>>>>>>> db8472d2
    status:
      code: 200
      message: OK
- request:
    body: null
    headers:
      Accept:
      - application/json
      Accept-Encoding:
      - gzip, deflate
      CommandName:
      - appservice plan create
      Connection:
      - keep-alive
      ParameterSetName:
      - -g -n --sku
      User-Agent:
<<<<<<< HEAD
      - AZURECLI/2.75.0 azsdk-python-core/1.31.0 Python/3.10.11 (Windows-10-10.0.26100-SP0)
=======
      - AZURECLI/2.75.0 azsdk-python-core/1.35.0 Python/3.10.11 (Windows-10-10.0.26100-SP0)
>>>>>>> db8472d2
    method: GET
    uri: https://management.azure.com/subscriptions/00000000-0000-0000-0000-000000000000/resourceGroups/clitest.rg000001/providers/Microsoft.Web/serverfarms/plan000002?api-version=2024-11-01
  response:
    body:
      string: '{"id":"/subscriptions/00000000-0000-0000-0000-000000000000/resourceGroups/clitest.rg000001/providers/Microsoft.Web/serverfarms/plan000002","name":"plan000002","type":"Microsoft.Web/serverfarms","kind":"app","location":"West
<<<<<<< HEAD
        US","properties":{"serverFarmId":68626,"name":"plan000002","workerSize":"Small","workerSizeId":0,"workerTierName":null,"numberOfWorkers":0,"currentWorkerSize":"Small","currentWorkerSizeId":0,"currentNumberOfWorkers":0,"status":"Ready","webSpace":"clitest.rg000001-WestUSwebspace","subscription":"0b1f6471-1bf0-4dda-aec3-cb9272f09590","adminSiteName":null,"hostingEnvironment":null,"hostingEnvironmentProfile":null,"maximumNumberOfWorkers":1,"planName":"VirtualDedicatedPlan","adminRuntimeSiteName":null,"computeMode":"Shared","siteMode":"Limited","geoRegion":"West
        US","perSiteScaling":false,"elasticScaleEnabled":false,"maximumElasticWorkerCount":1,"numberOfSites":0,"hostingEnvironmentId":null,"isSpot":false,"spotExpirationTime":null,"freeOfferExpirationTime":null,"tags":null,"kind":"app","resourceGroup":"clitest.rg000001","reserved":false,"isXenon":false,"hyperV":false,"mdmId":"waws-prod-bay-033_68626","targetWorkerCount":0,"targetWorkerSizeId":0,"provisioningState":"Succeeded","webSiteId":null,"existingServerFarmIds":null,"kubeEnvironmentProfile":null,"zoneRedundant":false,"maximumNumberOfZones":1,"currentNumberOfZonesUtilized":0,"migrateToVMSS":null,"vnetConnectionsUsed":0,"vnetConnectionsMax":2,"createdTime":"2025-07-07T08:10:02.98","asyncScalingEnabled":false},"sku":{"name":"F1","tier":"Free","size":"F1","family":"F","capacity":0}}'
=======
        US","properties":{"serverFarmId":32675,"name":"plan000002","workerSize":"Small","workerSizeId":0,"workerTierName":null,"numberOfWorkers":0,"currentWorkerSize":"Small","currentWorkerSizeId":0,"currentNumberOfWorkers":0,"status":"Ready","webSpace":"clitest.rg000001-WestUSwebspace","subscription":"50821c37-1271-4210-8e1f-568acc6ecc66","adminSiteName":null,"hostingEnvironment":null,"hostingEnvironmentProfile":null,"maximumNumberOfWorkers":1,"planName":"VirtualDedicatedPlan","adminRuntimeSiteName":null,"computeMode":"Shared","siteMode":"Limited","geoRegion":"West
        US","perSiteScaling":false,"elasticScaleEnabled":false,"maximumElasticWorkerCount":1,"numberOfSites":0,"hostingEnvironmentId":null,"isSpot":false,"spotExpirationTime":null,"freeOfferExpirationTime":null,"tags":null,"kind":"app","resourceGroup":"clitest.rg000001","reserved":false,"isXenon":false,"hyperV":false,"mdmId":"waws-prod-bay-187_32675","targetWorkerCount":0,"targetWorkerSizeId":0,"provisioningState":"Succeeded","webSiteId":null,"existingServerFarmIds":null,"kubeEnvironmentProfile":null,"zoneRedundant":false,"maximumNumberOfZones":1,"currentNumberOfZonesUtilized":0,"migrateToVMSS":null,"vnetConnectionsUsed":0,"vnetConnectionsMax":2,"createdTime":"2025-07-14T23:58:06.69","asyncScalingEnabled":false},"sku":{"name":"F1","tier":"Free","size":"F1","family":"F","capacity":0}}'
>>>>>>> db8472d2
    headers:
      cache-control:
      - no-cache
      content-length:
      - '1575'
      content-type:
      - application/json
      date:
<<<<<<< HEAD
      - Mon, 07 Jul 2025 08:10:07 GMT
=======
      - Mon, 14 Jul 2025 23:58:07 GMT
>>>>>>> db8472d2
      expires:
      - '-1'
      pragma:
      - no-cache
      strict-transport-security:
      - max-age=31536000; includeSubDomains
      x-aspnet-version:
      - 4.0.30319
      x-cache:
      - CONFIG_NOCACHE
      x-content-type-options:
      - nosniff
      x-ms-ratelimit-remaining-subscription-global-reads:
      - '16499'
      x-msedge-ref:
<<<<<<< HEAD
      - 'Ref A: 028DCCDC43B945FBBB3896445475AE56 Ref B: TYO201151005031 Ref C: 2025-07-07T08:10:06Z'
=======
      - 'Ref A: 88207EEC6C1B45B49E83678F955484F5 Ref B: CO6AA3150220021 Ref C: 2025-07-14T23:58:07Z'
>>>>>>> db8472d2
      x-powered-by:
      - ASP.NET
    status:
      code: 200
      message: OK
- request:
    body: null
    headers:
      Accept:
      - application/json
      Accept-Encoding:
      - gzip, deflate
      CommandName:
      - appservice plan create
      Connection:
      - keep-alive
      ParameterSetName:
      - -g -n --sku
      User-Agent:
<<<<<<< HEAD
      - AZURECLI/2.75.0 azsdk-python-core/1.31.0 Python/3.10.11 (Windows-10-10.0.26100-SP0)
=======
      - AZURECLI/2.75.0 azsdk-python-core/1.35.0 Python/3.10.11 (Windows-10-10.0.26100-SP0)
>>>>>>> db8472d2
    method: GET
    uri: https://management.azure.com/subscriptions/00000000-0000-0000-0000-000000000000/resourcegroups/clitest.rg000001?api-version=2025-04-01
  response:
    body:
<<<<<<< HEAD
      string: '{"id":"/subscriptions/00000000-0000-0000-0000-000000000000/resourceGroups/clitest.rg000001","name":"clitest.rg000001","type":"Microsoft.Resources/resourceGroups","location":"westus","tags":{"product":"azurecli","cause":"automation","test":"test_update_asp_to_logicapp_sku_fails","date":"2025-07-07T08:09:56Z","module":"appservice","DateCreated":"2025-07-07T08:09:59Z","Creator":"test@example.com"},"properties":{"provisioningState":"Succeeded"}}'
=======
      string: '{"id":"/subscriptions/00000000-0000-0000-0000-000000000000/resourceGroups/clitest.rg000001","name":"clitest.rg000001","type":"Microsoft.Resources/resourceGroups","location":"westus","tags":{"product":"azurecli","cause":"automation","test":"test_update_asp_to_logicapp_sku_fails","date":"2025-07-14T23:58:00Z","module":"appservice"},"properties":{"provisioningState":"Succeeded"}}'
>>>>>>> db8472d2
    headers:
      cache-control:
      - no-cache
      content-length:
      - '379'
      content-type:
      - application/json; charset=utf-8
      date:
<<<<<<< HEAD
      - Mon, 07 Jul 2025 08:10:08 GMT
=======
      - Mon, 14 Jul 2025 23:58:08 GMT
>>>>>>> db8472d2
      expires:
      - '-1'
      pragma:
      - no-cache
      strict-transport-security:
      - max-age=31536000; includeSubDomains
      x-cache:
      - CONFIG_NOCACHE
      x-content-type-options:
      - nosniff
      x-ms-ratelimit-remaining-subscription-global-reads:
      - '16499'
      x-msedge-ref:
<<<<<<< HEAD
      - 'Ref A: C73016A23DBD4B61AF73236996A5A8D8 Ref B: TYO201100114023 Ref C: 2025-07-07T08:10:08Z'
=======
      - 'Ref A: C361195711EA4AB28BE026677DAC2648 Ref B: CO6AA3150218045 Ref C: 2025-07-14T23:58:08Z'
>>>>>>> db8472d2
    status:
      code: 200
      message: OK
- request:
    body: null
    headers:
      Accept:
      - application/json
      Accept-Encoding:
      - gzip, deflate
      CommandName:
      - appservice plan create
      Connection:
      - keep-alive
      ParameterSetName:
      - -g -n --sku
      User-Agent:
<<<<<<< HEAD
      - AZURECLI/2.75.0 azsdk-python-core/1.31.0 Python/3.10.11 (Windows-10-10.0.26100-SP0)
=======
      - AZURECLI/2.75.0 azsdk-python-core/1.35.0 Python/3.10.11 (Windows-10-10.0.26100-SP0)
>>>>>>> db8472d2
    method: GET
    uri: https://management.azure.com/subscriptions/00000000-0000-0000-0000-000000000000/resourceGroups/clitest.rg000001/providers/Microsoft.Web/serverfarms/plan000002?api-version=2024-11-01
  response:
    body:
      string: '{"id":"/subscriptions/00000000-0000-0000-0000-000000000000/resourceGroups/clitest.rg000001/providers/Microsoft.Web/serverfarms/plan000002","name":"plan000002","type":"Microsoft.Web/serverfarms","kind":"app","location":"West
<<<<<<< HEAD
        US","properties":{"serverFarmId":68626,"name":"plan000002","workerSize":"Small","workerSizeId":0,"workerTierName":null,"numberOfWorkers":0,"currentWorkerSize":"Small","currentWorkerSizeId":0,"currentNumberOfWorkers":0,"status":"Ready","webSpace":"clitest.rg000001-WestUSwebspace","subscription":"0b1f6471-1bf0-4dda-aec3-cb9272f09590","adminSiteName":null,"hostingEnvironment":null,"hostingEnvironmentProfile":null,"maximumNumberOfWorkers":1,"planName":"VirtualDedicatedPlan","adminRuntimeSiteName":null,"computeMode":"Shared","siteMode":"Limited","geoRegion":"West
        US","perSiteScaling":false,"elasticScaleEnabled":false,"maximumElasticWorkerCount":1,"numberOfSites":0,"hostingEnvironmentId":null,"isSpot":false,"spotExpirationTime":null,"freeOfferExpirationTime":null,"tags":null,"kind":"app","resourceGroup":"clitest.rg000001","reserved":false,"isXenon":false,"hyperV":false,"mdmId":"waws-prod-bay-033_68626","targetWorkerCount":0,"targetWorkerSizeId":0,"provisioningState":"Succeeded","webSiteId":null,"existingServerFarmIds":null,"kubeEnvironmentProfile":null,"zoneRedundant":false,"maximumNumberOfZones":1,"currentNumberOfZonesUtilized":0,"migrateToVMSS":null,"vnetConnectionsUsed":0,"vnetConnectionsMax":2,"createdTime":"2025-07-07T08:10:02.98","asyncScalingEnabled":false},"sku":{"name":"F1","tier":"Free","size":"F1","family":"F","capacity":0}}'
=======
        US","properties":{"serverFarmId":32675,"name":"plan000002","workerSize":"Small","workerSizeId":0,"workerTierName":null,"numberOfWorkers":0,"currentWorkerSize":"Small","currentWorkerSizeId":0,"currentNumberOfWorkers":0,"status":"Ready","webSpace":"clitest.rg000001-WestUSwebspace","subscription":"50821c37-1271-4210-8e1f-568acc6ecc66","adminSiteName":null,"hostingEnvironment":null,"hostingEnvironmentProfile":null,"maximumNumberOfWorkers":1,"planName":"VirtualDedicatedPlan","adminRuntimeSiteName":null,"computeMode":"Shared","siteMode":"Limited","geoRegion":"West
        US","perSiteScaling":false,"elasticScaleEnabled":false,"maximumElasticWorkerCount":1,"numberOfSites":0,"hostingEnvironmentId":null,"isSpot":false,"spotExpirationTime":null,"freeOfferExpirationTime":null,"tags":null,"kind":"app","resourceGroup":"clitest.rg000001","reserved":false,"isXenon":false,"hyperV":false,"mdmId":"waws-prod-bay-187_32675","targetWorkerCount":0,"targetWorkerSizeId":0,"provisioningState":"Succeeded","webSiteId":null,"existingServerFarmIds":null,"kubeEnvironmentProfile":null,"zoneRedundant":false,"maximumNumberOfZones":1,"currentNumberOfZonesUtilized":0,"migrateToVMSS":null,"vnetConnectionsUsed":0,"vnetConnectionsMax":2,"createdTime":"2025-07-14T23:58:06.69","asyncScalingEnabled":false},"sku":{"name":"F1","tier":"Free","size":"F1","family":"F","capacity":0}}'
>>>>>>> db8472d2
    headers:
      cache-control:
      - no-cache
      content-length:
      - '1575'
      content-type:
      - application/json
      date:
<<<<<<< HEAD
      - Mon, 07 Jul 2025 08:10:10 GMT
=======
      - Mon, 14 Jul 2025 23:58:08 GMT
>>>>>>> db8472d2
      expires:
      - '-1'
      pragma:
      - no-cache
      strict-transport-security:
      - max-age=31536000; includeSubDomains
      x-aspnet-version:
      - 4.0.30319
      x-cache:
      - CONFIG_NOCACHE
      x-content-type-options:
      - nosniff
      x-ms-ratelimit-remaining-subscription-global-reads:
      - '16499'
      x-msedge-ref:
<<<<<<< HEAD
      - 'Ref A: 424AB16AD9E544A0AEB41B833EBB4626 Ref B: TYO201100113045 Ref C: 2025-07-07T08:10:09Z'
=======
      - 'Ref A: 4B68470A591048649DF6470A0C2EDD6E Ref B: MWH011020807029 Ref C: 2025-07-14T23:58:08Z'
>>>>>>> db8472d2
      x-powered-by:
      - ASP.NET
    status:
      code: 200
      message: OK
version: 1<|MERGE_RESOLUTION|>--- conflicted
+++ resolved
@@ -13,20 +13,12 @@
       ParameterSetName:
       - -g -n --sku
       User-Agent:
-<<<<<<< HEAD
-      - AZURECLI/2.75.0 azsdk-python-core/1.31.0 Python/3.10.11 (Windows-10-10.0.26100-SP0)
-=======
-      - AZURECLI/2.75.0 azsdk-python-core/1.35.0 Python/3.10.11 (Windows-10-10.0.26100-SP0)
->>>>>>> db8472d2
-    method: GET
-    uri: https://management.azure.com/subscriptions/00000000-0000-0000-0000-000000000000/resourcegroups/clitest.rg000001?api-version=2025-04-01
-  response:
-    body:
-<<<<<<< HEAD
-      string: '{"id":"/subscriptions/00000000-0000-0000-0000-000000000000/resourceGroups/clitest.rg000001","name":"clitest.rg000001","type":"Microsoft.Resources/resourceGroups","location":"westus","tags":{"product":"azurecli","cause":"automation","test":"test_update_asp_to_logicapp_sku_fails","date":"2025-07-07T08:09:56Z","module":"appservice"},"properties":{"provisioningState":"Succeeded"}}'
-=======
+      - AZURECLI/2.75.0 azsdk-python-core/1.35.0 Python/3.10.11 (Windows-10-10.0.26100-SP0)
+    method: GET
+    uri: https://management.azure.com/subscriptions/00000000-0000-0000-0000-000000000000/resourcegroups/clitest.rg000001?api-version=2024-11-01
+  response:
+    body:
       string: '{"id":"/subscriptions/00000000-0000-0000-0000-000000000000/resourceGroups/clitest.rg000001","name":"clitest.rg000001","type":"Microsoft.Resources/resourceGroups","location":"westus","tags":{"product":"azurecli","cause":"automation","test":"test_update_asp_to_logicapp_sku_fails","date":"2025-07-14T23:58:00Z","module":"appservice"},"properties":{"provisioningState":"Succeeded"}}'
->>>>>>> db8472d2
     headers:
       cache-control:
       - no-cache
@@ -35,29 +27,21 @@
       content-type:
       - application/json; charset=utf-8
       date:
-<<<<<<< HEAD
-      - Mon, 07 Jul 2025 08:09:58 GMT
-=======
       - Mon, 14 Jul 2025 23:58:02 GMT
->>>>>>> db8472d2
-      expires:
-      - '-1'
-      pragma:
-      - no-cache
-      strict-transport-security:
-      - max-age=31536000; includeSubDomains
-      x-cache:
-      - CONFIG_NOCACHE
-      x-content-type-options:
-      - nosniff
-      x-ms-ratelimit-remaining-subscription-global-reads:
-      - '16499'
-      x-msedge-ref:
-<<<<<<< HEAD
-      - 'Ref A: C7C66D1214F74B7F8DEC9519659A47A7 Ref B: TYO201100116045 Ref C: 2025-07-07T08:09:58Z'
-=======
+      expires:
+      - '-1'
+      pragma:
+      - no-cache
+      strict-transport-security:
+      - max-age=31536000; includeSubDomains
+      x-cache:
+      - CONFIG_NOCACHE
+      x-content-type-options:
+      - nosniff
+      x-ms-ratelimit-remaining-subscription-global-reads:
+      - '16499'
+      x-msedge-ref:
       - 'Ref A: 9F89B6C9E6BC407FB59935A5C8A1D6B2 Ref B: CO6AA3150220035 Ref C: 2025-07-14T23:58:03Z'
->>>>>>> db8472d2
     status:
       code: 200
       message: OK
@@ -81,22 +65,13 @@
       ParameterSetName:
       - -g -n --sku
       User-Agent:
-<<<<<<< HEAD
-      - AZURECLI/2.75.0 azsdk-python-core/1.31.0 Python/3.10.11 (Windows-10-10.0.26100-SP0)
-=======
-      - AZURECLI/2.75.0 azsdk-python-core/1.35.0 Python/3.10.11 (Windows-10-10.0.26100-SP0)
->>>>>>> db8472d2
+      - AZURECLI/2.75.0 azsdk-python-core/1.35.0 Python/3.10.11 (Windows-10-10.0.26100-SP0)
     method: PUT
     uri: https://management.azure.com/subscriptions/00000000-0000-0000-0000-000000000000/resourceGroups/clitest.rg000001/providers/Microsoft.Web/serverfarms/plan000002?api-version=2024-11-01
   response:
     body:
-<<<<<<< HEAD
-      string: '{"id":"/subscriptions/00000000-0000-0000-0000-000000000000/resourceGroups/clitest.rg000001/providers/Microsoft.Web/serverfarms/plan000002","name":"plan000002","type":"Microsoft.Web/serverfarms","kind":"app","location":"westus","properties":{"serverFarmId":68626,"name":"plan000002","sku":{"name":"F1","tier":"Free","size":"F1","family":"F","capacity":0},"workerSize":"Small","workerSizeId":0,"workerTierName":null,"numberOfWorkers":0,"currentWorkerSize":"Small","currentWorkerSizeId":0,"currentNumberOfWorkers":0,"status":"Ready","webSpace":"clitest.rg000001-WestUSwebspace","subscription":"0b1f6471-1bf0-4dda-aec3-cb9272f09590","adminSiteName":null,"hostingEnvironment":null,"hostingEnvironmentProfile":null,"maximumNumberOfWorkers":0,"planName":"VirtualDedicatedPlan","adminRuntimeSiteName":null,"computeMode":"Shared","siteMode":"Limited","geoRegion":"West
-        US","perSiteScaling":false,"elasticScaleEnabled":false,"maximumElasticWorkerCount":1,"numberOfSites":0,"hostingEnvironmentId":null,"isSpot":false,"spotExpirationTime":null,"freeOfferExpirationTime":null,"tags":null,"kind":"app","resourceGroup":"clitest.rg000001","reserved":false,"isXenon":false,"hyperV":false,"mdmId":"waws-prod-bay-033_68626","targetWorkerCount":0,"targetWorkerSizeId":0,"provisioningState":"Succeeded","webSiteId":null,"existingServerFarmIds":null,"kubeEnvironmentProfile":null,"zoneRedundant":false,"maximumNumberOfZones":1,"currentNumberOfZonesUtilized":0,"migrateToVMSS":null,"vnetConnectionsUsed":null,"vnetConnectionsMax":null,"createdTime":"2025-07-07T08:10:02.98","asyncScalingEnabled":false},"sku":{"name":"F1","tier":"Free","size":"F1","family":"F","capacity":0}}'
-=======
       string: '{"id":"/subscriptions/00000000-0000-0000-0000-000000000000/resourceGroups/clitest.rg000001/providers/Microsoft.Web/serverfarms/plan000002","name":"plan000002","type":"Microsoft.Web/serverfarms","kind":"app","location":"westus","properties":{"serverFarmId":32675,"name":"plan000002","sku":{"name":"F1","tier":"Free","size":"F1","family":"F","capacity":0},"workerSize":"Small","workerSizeId":0,"workerTierName":null,"numberOfWorkers":0,"currentWorkerSize":"Small","currentWorkerSizeId":0,"currentNumberOfWorkers":0,"status":"Ready","webSpace":"clitest.rg000001-WestUSwebspace","subscription":"50821c37-1271-4210-8e1f-568acc6ecc66","adminSiteName":null,"hostingEnvironment":null,"hostingEnvironmentProfile":null,"maximumNumberOfWorkers":0,"planName":"VirtualDedicatedPlan","adminRuntimeSiteName":null,"computeMode":"Shared","siteMode":"Limited","geoRegion":"West
         US","perSiteScaling":false,"elasticScaleEnabled":false,"maximumElasticWorkerCount":1,"numberOfSites":0,"hostingEnvironmentId":null,"isSpot":false,"spotExpirationTime":null,"freeOfferExpirationTime":null,"tags":null,"kind":"app","resourceGroup":"clitest.rg000001","reserved":false,"isXenon":false,"hyperV":false,"mdmId":"waws-prod-bay-187_32675","targetWorkerCount":0,"targetWorkerSizeId":0,"provisioningState":"Succeeded","webSiteId":null,"existingServerFarmIds":null,"kubeEnvironmentProfile":null,"zoneRedundant":false,"maximumNumberOfZones":1,"currentNumberOfZonesUtilized":0,"migrateToVMSS":null,"vnetConnectionsUsed":null,"vnetConnectionsMax":null,"createdTime":"2025-07-14T23:58:06.69","asyncScalingEnabled":false},"sku":{"name":"F1","tier":"Free","size":"F1","family":"F","capacity":0}}'
->>>>>>> db8472d2
     headers:
       cache-control:
       - no-cache
@@ -105,11 +80,7 @@
       content-type:
       - application/json
       date:
-<<<<<<< HEAD
-      - Mon, 07 Jul 2025 08:10:02 GMT
-=======
       - Mon, 14 Jul 2025 23:58:06 GMT
->>>>>>> db8472d2
       expires:
       - '-1'
       pragma:
@@ -123,21 +94,13 @@
       x-content-type-options:
       - nosniff
       x-ms-operation-identifier:
-<<<<<<< HEAD
-      - tenantId=54826b22-38d6-4fb2-bad9-b7b93a3e9c5a,objectId=d44a2991-98c6-47c3-b59b-2b30d72cfcc2/japaneast/19550ce5-b62d-4f5c-b4a8-3c10b1ceb3fd
-=======
       - tenantId=72f988bf-86f1-41af-91ab-2d7cd011db47,objectId=7338c4fc-37a1-4728-972b-2d0fafc043ea/westus/e06673c6-c294-4f50-ae55-0124b4fc816a
->>>>>>> db8472d2
       x-ms-ratelimit-remaining-subscription-global-writes:
       - '11999'
       x-ms-ratelimit-remaining-subscription-writes:
       - '799'
       x-msedge-ref:
-<<<<<<< HEAD
-      - 'Ref A: 95CE30CE1E474F66B405AC78C4D98F35 Ref B: TYO201100113025 Ref C: 2025-07-07T08:09:59Z'
-=======
       - 'Ref A: 81F92A66A63B48CFBB8C6F8B4FC4C5E6 Ref B: MWH011020809029 Ref C: 2025-07-14T23:58:03Z'
->>>>>>> db8472d2
       x-powered-by:
       - ASP.NET
     status:
@@ -157,20 +120,12 @@
       ParameterSetName:
       - -g -n --sku
       User-Agent:
-<<<<<<< HEAD
-      - AZURECLI/2.75.0 azsdk-python-core/1.31.0 Python/3.10.11 (Windows-10-10.0.26100-SP0)
-=======
-      - AZURECLI/2.75.0 azsdk-python-core/1.35.0 Python/3.10.11 (Windows-10-10.0.26100-SP0)
->>>>>>> db8472d2
-    method: GET
-    uri: https://management.azure.com/subscriptions/00000000-0000-0000-0000-000000000000/resourcegroups/clitest.rg000001?api-version=2025-04-01
-  response:
-    body:
-<<<<<<< HEAD
-      string: '{"id":"/subscriptions/00000000-0000-0000-0000-000000000000/resourceGroups/clitest.rg000001","name":"clitest.rg000001","type":"Microsoft.Resources/resourceGroups","location":"westus","tags":{"product":"azurecli","cause":"automation","test":"test_update_asp_to_logicapp_sku_fails","date":"2025-07-07T08:09:56Z","module":"appservice","DateCreated":"2025-07-07T08:09:59Z","Creator":"test@example.com"},"properties":{"provisioningState":"Succeeded"}}'
-=======
+      - AZURECLI/2.75.0 azsdk-python-core/1.35.0 Python/3.10.11 (Windows-10-10.0.26100-SP0)
+    method: GET
+    uri: https://management.azure.com/subscriptions/00000000-0000-0000-0000-000000000000/resourcegroups/clitest.rg000001?api-version=2024-11-01
+  response:
+    body:
       string: '{"id":"/subscriptions/00000000-0000-0000-0000-000000000000/resourceGroups/clitest.rg000001","name":"clitest.rg000001","type":"Microsoft.Resources/resourceGroups","location":"westus","tags":{"product":"azurecli","cause":"automation","test":"test_update_asp_to_logicapp_sku_fails","date":"2025-07-14T23:58:00Z","module":"appservice"},"properties":{"provisioningState":"Succeeded"}}'
->>>>>>> db8472d2
     headers:
       cache-control:
       - no-cache
@@ -179,63 +134,46 @@
       content-type:
       - application/json; charset=utf-8
       date:
-<<<<<<< HEAD
-      - Mon, 07 Jul 2025 08:10:03 GMT
-=======
       - Mon, 14 Jul 2025 23:58:06 GMT
->>>>>>> db8472d2
-      expires:
-      - '-1'
-      pragma:
-      - no-cache
-      strict-transport-security:
-      - max-age=31536000; includeSubDomains
-      x-cache:
-      - CONFIG_NOCACHE
-      x-content-type-options:
-      - nosniff
-      x-ms-ratelimit-remaining-subscription-global-reads:
-      - '16499'
-      x-msedge-ref:
-<<<<<<< HEAD
-      - 'Ref A: 91CAE84DFF864EFCAD2BFA32E5BF4598 Ref B: TYO201151002034 Ref C: 2025-07-07T08:10:03Z'
-=======
+      expires:
+      - '-1'
+      pragma:
+      - no-cache
+      strict-transport-security:
+      - max-age=31536000; includeSubDomains
+      x-cache:
+      - CONFIG_NOCACHE
+      x-content-type-options:
+      - nosniff
+      x-ms-ratelimit-remaining-subscription-global-reads:
+      - '16499'
+      x-msedge-ref:
       - 'Ref A: 74C81B8A4C104AEBB3728D5D77454C76 Ref B: CO6AA3150218021 Ref C: 2025-07-14T23:58:06Z'
->>>>>>> db8472d2
-    status:
-      code: 200
-      message: OK
-- request:
-    body: null
-    headers:
-      Accept:
-      - application/json
-      Accept-Encoding:
-      - gzip, deflate
-      CommandName:
-      - appservice plan create
-      Connection:
-      - keep-alive
-      ParameterSetName:
-      - -g -n --sku
-      User-Agent:
-<<<<<<< HEAD
-      - AZURECLI/2.75.0 azsdk-python-core/1.31.0 Python/3.10.11 (Windows-10-10.0.26100-SP0)
-=======
-      - AZURECLI/2.75.0 azsdk-python-core/1.35.0 Python/3.10.11 (Windows-10-10.0.26100-SP0)
->>>>>>> db8472d2
+    status:
+      code: 200
+      message: OK
+- request:
+    body: null
+    headers:
+      Accept:
+      - application/json
+      Accept-Encoding:
+      - gzip, deflate
+      CommandName:
+      - appservice plan create
+      Connection:
+      - keep-alive
+      ParameterSetName:
+      - -g -n --sku
+      User-Agent:
+      - AZURECLI/2.75.0 azsdk-python-core/1.35.0 Python/3.10.11 (Windows-10-10.0.26100-SP0)
     method: GET
     uri: https://management.azure.com/subscriptions/00000000-0000-0000-0000-000000000000/resourceGroups/clitest.rg000001/providers/Microsoft.Web/serverfarms/plan000002?api-version=2024-11-01
   response:
     body:
       string: '{"id":"/subscriptions/00000000-0000-0000-0000-000000000000/resourceGroups/clitest.rg000001/providers/Microsoft.Web/serverfarms/plan000002","name":"plan000002","type":"Microsoft.Web/serverfarms","kind":"app","location":"West
-<<<<<<< HEAD
-        US","properties":{"serverFarmId":68626,"name":"plan000002","workerSize":"Small","workerSizeId":0,"workerTierName":null,"numberOfWorkers":0,"currentWorkerSize":"Small","currentWorkerSizeId":0,"currentNumberOfWorkers":0,"status":"Ready","webSpace":"clitest.rg000001-WestUSwebspace","subscription":"0b1f6471-1bf0-4dda-aec3-cb9272f09590","adminSiteName":null,"hostingEnvironment":null,"hostingEnvironmentProfile":null,"maximumNumberOfWorkers":1,"planName":"VirtualDedicatedPlan","adminRuntimeSiteName":null,"computeMode":"Shared","siteMode":"Limited","geoRegion":"West
-        US","perSiteScaling":false,"elasticScaleEnabled":false,"maximumElasticWorkerCount":1,"numberOfSites":0,"hostingEnvironmentId":null,"isSpot":false,"spotExpirationTime":null,"freeOfferExpirationTime":null,"tags":null,"kind":"app","resourceGroup":"clitest.rg000001","reserved":false,"isXenon":false,"hyperV":false,"mdmId":"waws-prod-bay-033_68626","targetWorkerCount":0,"targetWorkerSizeId":0,"provisioningState":"Succeeded","webSiteId":null,"existingServerFarmIds":null,"kubeEnvironmentProfile":null,"zoneRedundant":false,"maximumNumberOfZones":1,"currentNumberOfZonesUtilized":0,"migrateToVMSS":null,"vnetConnectionsUsed":0,"vnetConnectionsMax":2,"createdTime":"2025-07-07T08:10:02.98","asyncScalingEnabled":false},"sku":{"name":"F1","tier":"Free","size":"F1","family":"F","capacity":0}}'
-=======
         US","properties":{"serverFarmId":32675,"name":"plan000002","workerSize":"Small","workerSizeId":0,"workerTierName":null,"numberOfWorkers":0,"currentWorkerSize":"Small","currentWorkerSizeId":0,"currentNumberOfWorkers":0,"status":"Ready","webSpace":"clitest.rg000001-WestUSwebspace","subscription":"50821c37-1271-4210-8e1f-568acc6ecc66","adminSiteName":null,"hostingEnvironment":null,"hostingEnvironmentProfile":null,"maximumNumberOfWorkers":1,"planName":"VirtualDedicatedPlan","adminRuntimeSiteName":null,"computeMode":"Shared","siteMode":"Limited","geoRegion":"West
         US","perSiteScaling":false,"elasticScaleEnabled":false,"maximumElasticWorkerCount":1,"numberOfSites":0,"hostingEnvironmentId":null,"isSpot":false,"spotExpirationTime":null,"freeOfferExpirationTime":null,"tags":null,"kind":"app","resourceGroup":"clitest.rg000001","reserved":false,"isXenon":false,"hyperV":false,"mdmId":"waws-prod-bay-187_32675","targetWorkerCount":0,"targetWorkerSizeId":0,"provisioningState":"Succeeded","webSiteId":null,"existingServerFarmIds":null,"kubeEnvironmentProfile":null,"zoneRedundant":false,"maximumNumberOfZones":1,"currentNumberOfZonesUtilized":0,"migrateToVMSS":null,"vnetConnectionsUsed":0,"vnetConnectionsMax":2,"createdTime":"2025-07-14T23:58:06.69","asyncScalingEnabled":false},"sku":{"name":"F1","tier":"Free","size":"F1","family":"F","capacity":0}}'
->>>>>>> db8472d2
     headers:
       cache-control:
       - no-cache
@@ -244,11 +182,7 @@
       content-type:
       - application/json
       date:
-<<<<<<< HEAD
-      - Mon, 07 Jul 2025 08:10:04 GMT
-=======
       - Mon, 14 Jul 2025 23:58:06 GMT
->>>>>>> db8472d2
       expires:
       - '-1'
       pragma:
@@ -264,11 +198,7 @@
       x-ms-ratelimit-remaining-subscription-global-reads:
       - '16499'
       x-msedge-ref:
-<<<<<<< HEAD
-      - 'Ref A: 1B262370BD71425384540748A53E98ED Ref B: TYO201151001034 Ref C: 2025-07-07T08:10:04Z'
-=======
       - 'Ref A: 6A5FA1A2F90C4A26BD0A2A81AA8C1DEC Ref B: MWH011020806034 Ref C: 2025-07-14T23:58:07Z'
->>>>>>> db8472d2
       x-powered-by:
       - ASP.NET
     status:
@@ -288,20 +218,12 @@
       ParameterSetName:
       - -g -n --sku
       User-Agent:
-<<<<<<< HEAD
-      - AZURECLI/2.75.0 azsdk-python-core/1.31.0 Python/3.10.11 (Windows-10-10.0.26100-SP0)
-=======
-      - AZURECLI/2.75.0 azsdk-python-core/1.35.0 Python/3.10.11 (Windows-10-10.0.26100-SP0)
->>>>>>> db8472d2
-    method: GET
-    uri: https://management.azure.com/subscriptions/00000000-0000-0000-0000-000000000000/resourcegroups/clitest.rg000001?api-version=2025-04-01
-  response:
-    body:
-<<<<<<< HEAD
-      string: '{"id":"/subscriptions/00000000-0000-0000-0000-000000000000/resourceGroups/clitest.rg000001","name":"clitest.rg000001","type":"Microsoft.Resources/resourceGroups","location":"westus","tags":{"product":"azurecli","cause":"automation","test":"test_update_asp_to_logicapp_sku_fails","date":"2025-07-07T08:09:56Z","module":"appservice","DateCreated":"2025-07-07T08:09:59Z","Creator":"test@example.com"},"properties":{"provisioningState":"Succeeded"}}'
-=======
+      - AZURECLI/2.75.0 azsdk-python-core/1.35.0 Python/3.10.11 (Windows-10-10.0.26100-SP0)
+    method: GET
+    uri: https://management.azure.com/subscriptions/00000000-0000-0000-0000-000000000000/resourcegroups/clitest.rg000001?api-version=2024-11-01
+  response:
+    body:
       string: '{"id":"/subscriptions/00000000-0000-0000-0000-000000000000/resourceGroups/clitest.rg000001","name":"clitest.rg000001","type":"Microsoft.Resources/resourceGroups","location":"westus","tags":{"product":"azurecli","cause":"automation","test":"test_update_asp_to_logicapp_sku_fails","date":"2025-07-14T23:58:00Z","module":"appservice"},"properties":{"provisioningState":"Succeeded"}}'
->>>>>>> db8472d2
     headers:
       cache-control:
       - no-cache
@@ -310,63 +232,46 @@
       content-type:
       - application/json; charset=utf-8
       date:
-<<<<<<< HEAD
-      - Mon, 07 Jul 2025 08:10:05 GMT
-=======
       - Mon, 14 Jul 2025 23:58:07 GMT
->>>>>>> db8472d2
-      expires:
-      - '-1'
-      pragma:
-      - no-cache
-      strict-transport-security:
-      - max-age=31536000; includeSubDomains
-      x-cache:
-      - CONFIG_NOCACHE
-      x-content-type-options:
-      - nosniff
-      x-ms-ratelimit-remaining-subscription-global-reads:
-      - '16499'
-      x-msedge-ref:
-<<<<<<< HEAD
-      - 'Ref A: C7B95BD99EB24D42A314E83CE814BC4A Ref B: TYO201151005036 Ref C: 2025-07-07T08:10:05Z'
-=======
+      expires:
+      - '-1'
+      pragma:
+      - no-cache
+      strict-transport-security:
+      - max-age=31536000; includeSubDomains
+      x-cache:
+      - CONFIG_NOCACHE
+      x-content-type-options:
+      - nosniff
+      x-ms-ratelimit-remaining-subscription-global-reads:
+      - '16499'
+      x-msedge-ref:
       - 'Ref A: 2CE39AF38C5246529B8AF8EA32D911C9 Ref B: CO6AA3150219029 Ref C: 2025-07-14T23:58:07Z'
->>>>>>> db8472d2
-    status:
-      code: 200
-      message: OK
-- request:
-    body: null
-    headers:
-      Accept:
-      - application/json
-      Accept-Encoding:
-      - gzip, deflate
-      CommandName:
-      - appservice plan create
-      Connection:
-      - keep-alive
-      ParameterSetName:
-      - -g -n --sku
-      User-Agent:
-<<<<<<< HEAD
-      - AZURECLI/2.75.0 azsdk-python-core/1.31.0 Python/3.10.11 (Windows-10-10.0.26100-SP0)
-=======
-      - AZURECLI/2.75.0 azsdk-python-core/1.35.0 Python/3.10.11 (Windows-10-10.0.26100-SP0)
->>>>>>> db8472d2
+    status:
+      code: 200
+      message: OK
+- request:
+    body: null
+    headers:
+      Accept:
+      - application/json
+      Accept-Encoding:
+      - gzip, deflate
+      CommandName:
+      - appservice plan create
+      Connection:
+      - keep-alive
+      ParameterSetName:
+      - -g -n --sku
+      User-Agent:
+      - AZURECLI/2.75.0 azsdk-python-core/1.35.0 Python/3.10.11 (Windows-10-10.0.26100-SP0)
     method: GET
     uri: https://management.azure.com/subscriptions/00000000-0000-0000-0000-000000000000/resourceGroups/clitest.rg000001/providers/Microsoft.Web/serverfarms/plan000002?api-version=2024-11-01
   response:
     body:
       string: '{"id":"/subscriptions/00000000-0000-0000-0000-000000000000/resourceGroups/clitest.rg000001/providers/Microsoft.Web/serverfarms/plan000002","name":"plan000002","type":"Microsoft.Web/serverfarms","kind":"app","location":"West
-<<<<<<< HEAD
-        US","properties":{"serverFarmId":68626,"name":"plan000002","workerSize":"Small","workerSizeId":0,"workerTierName":null,"numberOfWorkers":0,"currentWorkerSize":"Small","currentWorkerSizeId":0,"currentNumberOfWorkers":0,"status":"Ready","webSpace":"clitest.rg000001-WestUSwebspace","subscription":"0b1f6471-1bf0-4dda-aec3-cb9272f09590","adminSiteName":null,"hostingEnvironment":null,"hostingEnvironmentProfile":null,"maximumNumberOfWorkers":1,"planName":"VirtualDedicatedPlan","adminRuntimeSiteName":null,"computeMode":"Shared","siteMode":"Limited","geoRegion":"West
-        US","perSiteScaling":false,"elasticScaleEnabled":false,"maximumElasticWorkerCount":1,"numberOfSites":0,"hostingEnvironmentId":null,"isSpot":false,"spotExpirationTime":null,"freeOfferExpirationTime":null,"tags":null,"kind":"app","resourceGroup":"clitest.rg000001","reserved":false,"isXenon":false,"hyperV":false,"mdmId":"waws-prod-bay-033_68626","targetWorkerCount":0,"targetWorkerSizeId":0,"provisioningState":"Succeeded","webSiteId":null,"existingServerFarmIds":null,"kubeEnvironmentProfile":null,"zoneRedundant":false,"maximumNumberOfZones":1,"currentNumberOfZonesUtilized":0,"migrateToVMSS":null,"vnetConnectionsUsed":0,"vnetConnectionsMax":2,"createdTime":"2025-07-07T08:10:02.98","asyncScalingEnabled":false},"sku":{"name":"F1","tier":"Free","size":"F1","family":"F","capacity":0}}'
-=======
         US","properties":{"serverFarmId":32675,"name":"plan000002","workerSize":"Small","workerSizeId":0,"workerTierName":null,"numberOfWorkers":0,"currentWorkerSize":"Small","currentWorkerSizeId":0,"currentNumberOfWorkers":0,"status":"Ready","webSpace":"clitest.rg000001-WestUSwebspace","subscription":"50821c37-1271-4210-8e1f-568acc6ecc66","adminSiteName":null,"hostingEnvironment":null,"hostingEnvironmentProfile":null,"maximumNumberOfWorkers":1,"planName":"VirtualDedicatedPlan","adminRuntimeSiteName":null,"computeMode":"Shared","siteMode":"Limited","geoRegion":"West
         US","perSiteScaling":false,"elasticScaleEnabled":false,"maximumElasticWorkerCount":1,"numberOfSites":0,"hostingEnvironmentId":null,"isSpot":false,"spotExpirationTime":null,"freeOfferExpirationTime":null,"tags":null,"kind":"app","resourceGroup":"clitest.rg000001","reserved":false,"isXenon":false,"hyperV":false,"mdmId":"waws-prod-bay-187_32675","targetWorkerCount":0,"targetWorkerSizeId":0,"provisioningState":"Succeeded","webSiteId":null,"existingServerFarmIds":null,"kubeEnvironmentProfile":null,"zoneRedundant":false,"maximumNumberOfZones":1,"currentNumberOfZonesUtilized":0,"migrateToVMSS":null,"vnetConnectionsUsed":0,"vnetConnectionsMax":2,"createdTime":"2025-07-14T23:58:06.69","asyncScalingEnabled":false},"sku":{"name":"F1","tier":"Free","size":"F1","family":"F","capacity":0}}'
->>>>>>> db8472d2
     headers:
       cache-control:
       - no-cache
@@ -375,11 +280,7 @@
       content-type:
       - application/json
       date:
-<<<<<<< HEAD
-      - Mon, 07 Jul 2025 08:10:07 GMT
-=======
       - Mon, 14 Jul 2025 23:58:07 GMT
->>>>>>> db8472d2
       expires:
       - '-1'
       pragma:
@@ -395,11 +296,7 @@
       x-ms-ratelimit-remaining-subscription-global-reads:
       - '16499'
       x-msedge-ref:
-<<<<<<< HEAD
-      - 'Ref A: 028DCCDC43B945FBBB3896445475AE56 Ref B: TYO201151005031 Ref C: 2025-07-07T08:10:06Z'
-=======
       - 'Ref A: 88207EEC6C1B45B49E83678F955484F5 Ref B: CO6AA3150220021 Ref C: 2025-07-14T23:58:07Z'
->>>>>>> db8472d2
       x-powered-by:
       - ASP.NET
     status:
@@ -419,20 +316,12 @@
       ParameterSetName:
       - -g -n --sku
       User-Agent:
-<<<<<<< HEAD
-      - AZURECLI/2.75.0 azsdk-python-core/1.31.0 Python/3.10.11 (Windows-10-10.0.26100-SP0)
-=======
-      - AZURECLI/2.75.0 azsdk-python-core/1.35.0 Python/3.10.11 (Windows-10-10.0.26100-SP0)
->>>>>>> db8472d2
-    method: GET
-    uri: https://management.azure.com/subscriptions/00000000-0000-0000-0000-000000000000/resourcegroups/clitest.rg000001?api-version=2025-04-01
-  response:
-    body:
-<<<<<<< HEAD
-      string: '{"id":"/subscriptions/00000000-0000-0000-0000-000000000000/resourceGroups/clitest.rg000001","name":"clitest.rg000001","type":"Microsoft.Resources/resourceGroups","location":"westus","tags":{"product":"azurecli","cause":"automation","test":"test_update_asp_to_logicapp_sku_fails","date":"2025-07-07T08:09:56Z","module":"appservice","DateCreated":"2025-07-07T08:09:59Z","Creator":"test@example.com"},"properties":{"provisioningState":"Succeeded"}}'
-=======
+      - AZURECLI/2.75.0 azsdk-python-core/1.35.0 Python/3.10.11 (Windows-10-10.0.26100-SP0)
+    method: GET
+    uri: https://management.azure.com/subscriptions/00000000-0000-0000-0000-000000000000/resourcegroups/clitest.rg000001?api-version=2024-11-01
+  response:
+    body:
       string: '{"id":"/subscriptions/00000000-0000-0000-0000-000000000000/resourceGroups/clitest.rg000001","name":"clitest.rg000001","type":"Microsoft.Resources/resourceGroups","location":"westus","tags":{"product":"azurecli","cause":"automation","test":"test_update_asp_to_logicapp_sku_fails","date":"2025-07-14T23:58:00Z","module":"appservice"},"properties":{"provisioningState":"Succeeded"}}'
->>>>>>> db8472d2
     headers:
       cache-control:
       - no-cache
@@ -441,63 +330,46 @@
       content-type:
       - application/json; charset=utf-8
       date:
-<<<<<<< HEAD
-      - Mon, 07 Jul 2025 08:10:08 GMT
-=======
       - Mon, 14 Jul 2025 23:58:08 GMT
->>>>>>> db8472d2
-      expires:
-      - '-1'
-      pragma:
-      - no-cache
-      strict-transport-security:
-      - max-age=31536000; includeSubDomains
-      x-cache:
-      - CONFIG_NOCACHE
-      x-content-type-options:
-      - nosniff
-      x-ms-ratelimit-remaining-subscription-global-reads:
-      - '16499'
-      x-msedge-ref:
-<<<<<<< HEAD
-      - 'Ref A: C73016A23DBD4B61AF73236996A5A8D8 Ref B: TYO201100114023 Ref C: 2025-07-07T08:10:08Z'
-=======
+      expires:
+      - '-1'
+      pragma:
+      - no-cache
+      strict-transport-security:
+      - max-age=31536000; includeSubDomains
+      x-cache:
+      - CONFIG_NOCACHE
+      x-content-type-options:
+      - nosniff
+      x-ms-ratelimit-remaining-subscription-global-reads:
+      - '16499'
+      x-msedge-ref:
       - 'Ref A: C361195711EA4AB28BE026677DAC2648 Ref B: CO6AA3150218045 Ref C: 2025-07-14T23:58:08Z'
->>>>>>> db8472d2
-    status:
-      code: 200
-      message: OK
-- request:
-    body: null
-    headers:
-      Accept:
-      - application/json
-      Accept-Encoding:
-      - gzip, deflate
-      CommandName:
-      - appservice plan create
-      Connection:
-      - keep-alive
-      ParameterSetName:
-      - -g -n --sku
-      User-Agent:
-<<<<<<< HEAD
-      - AZURECLI/2.75.0 azsdk-python-core/1.31.0 Python/3.10.11 (Windows-10-10.0.26100-SP0)
-=======
-      - AZURECLI/2.75.0 azsdk-python-core/1.35.0 Python/3.10.11 (Windows-10-10.0.26100-SP0)
->>>>>>> db8472d2
+    status:
+      code: 200
+      message: OK
+- request:
+    body: null
+    headers:
+      Accept:
+      - application/json
+      Accept-Encoding:
+      - gzip, deflate
+      CommandName:
+      - appservice plan create
+      Connection:
+      - keep-alive
+      ParameterSetName:
+      - -g -n --sku
+      User-Agent:
+      - AZURECLI/2.75.0 azsdk-python-core/1.35.0 Python/3.10.11 (Windows-10-10.0.26100-SP0)
     method: GET
     uri: https://management.azure.com/subscriptions/00000000-0000-0000-0000-000000000000/resourceGroups/clitest.rg000001/providers/Microsoft.Web/serverfarms/plan000002?api-version=2024-11-01
   response:
     body:
       string: '{"id":"/subscriptions/00000000-0000-0000-0000-000000000000/resourceGroups/clitest.rg000001/providers/Microsoft.Web/serverfarms/plan000002","name":"plan000002","type":"Microsoft.Web/serverfarms","kind":"app","location":"West
-<<<<<<< HEAD
-        US","properties":{"serverFarmId":68626,"name":"plan000002","workerSize":"Small","workerSizeId":0,"workerTierName":null,"numberOfWorkers":0,"currentWorkerSize":"Small","currentWorkerSizeId":0,"currentNumberOfWorkers":0,"status":"Ready","webSpace":"clitest.rg000001-WestUSwebspace","subscription":"0b1f6471-1bf0-4dda-aec3-cb9272f09590","adminSiteName":null,"hostingEnvironment":null,"hostingEnvironmentProfile":null,"maximumNumberOfWorkers":1,"planName":"VirtualDedicatedPlan","adminRuntimeSiteName":null,"computeMode":"Shared","siteMode":"Limited","geoRegion":"West
-        US","perSiteScaling":false,"elasticScaleEnabled":false,"maximumElasticWorkerCount":1,"numberOfSites":0,"hostingEnvironmentId":null,"isSpot":false,"spotExpirationTime":null,"freeOfferExpirationTime":null,"tags":null,"kind":"app","resourceGroup":"clitest.rg000001","reserved":false,"isXenon":false,"hyperV":false,"mdmId":"waws-prod-bay-033_68626","targetWorkerCount":0,"targetWorkerSizeId":0,"provisioningState":"Succeeded","webSiteId":null,"existingServerFarmIds":null,"kubeEnvironmentProfile":null,"zoneRedundant":false,"maximumNumberOfZones":1,"currentNumberOfZonesUtilized":0,"migrateToVMSS":null,"vnetConnectionsUsed":0,"vnetConnectionsMax":2,"createdTime":"2025-07-07T08:10:02.98","asyncScalingEnabled":false},"sku":{"name":"F1","tier":"Free","size":"F1","family":"F","capacity":0}}'
-=======
         US","properties":{"serverFarmId":32675,"name":"plan000002","workerSize":"Small","workerSizeId":0,"workerTierName":null,"numberOfWorkers":0,"currentWorkerSize":"Small","currentWorkerSizeId":0,"currentNumberOfWorkers":0,"status":"Ready","webSpace":"clitest.rg000001-WestUSwebspace","subscription":"50821c37-1271-4210-8e1f-568acc6ecc66","adminSiteName":null,"hostingEnvironment":null,"hostingEnvironmentProfile":null,"maximumNumberOfWorkers":1,"planName":"VirtualDedicatedPlan","adminRuntimeSiteName":null,"computeMode":"Shared","siteMode":"Limited","geoRegion":"West
         US","perSiteScaling":false,"elasticScaleEnabled":false,"maximumElasticWorkerCount":1,"numberOfSites":0,"hostingEnvironmentId":null,"isSpot":false,"spotExpirationTime":null,"freeOfferExpirationTime":null,"tags":null,"kind":"app","resourceGroup":"clitest.rg000001","reserved":false,"isXenon":false,"hyperV":false,"mdmId":"waws-prod-bay-187_32675","targetWorkerCount":0,"targetWorkerSizeId":0,"provisioningState":"Succeeded","webSiteId":null,"existingServerFarmIds":null,"kubeEnvironmentProfile":null,"zoneRedundant":false,"maximumNumberOfZones":1,"currentNumberOfZonesUtilized":0,"migrateToVMSS":null,"vnetConnectionsUsed":0,"vnetConnectionsMax":2,"createdTime":"2025-07-14T23:58:06.69","asyncScalingEnabled":false},"sku":{"name":"F1","tier":"Free","size":"F1","family":"F","capacity":0}}'
->>>>>>> db8472d2
     headers:
       cache-control:
       - no-cache
@@ -506,11 +378,7 @@
       content-type:
       - application/json
       date:
-<<<<<<< HEAD
-      - Mon, 07 Jul 2025 08:10:10 GMT
-=======
       - Mon, 14 Jul 2025 23:58:08 GMT
->>>>>>> db8472d2
       expires:
       - '-1'
       pragma:
@@ -526,11 +394,7 @@
       x-ms-ratelimit-remaining-subscription-global-reads:
       - '16499'
       x-msedge-ref:
-<<<<<<< HEAD
-      - 'Ref A: 424AB16AD9E544A0AEB41B833EBB4626 Ref B: TYO201100113045 Ref C: 2025-07-07T08:10:09Z'
-=======
       - 'Ref A: 4B68470A591048649DF6470A0C2EDD6E Ref B: MWH011020807029 Ref C: 2025-07-14T23:58:08Z'
->>>>>>> db8472d2
       x-powered-by:
       - ASP.NET
     status:
