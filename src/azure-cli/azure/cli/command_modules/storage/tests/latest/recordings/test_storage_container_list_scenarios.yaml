interactions:
- request:
    body: null
    headers:
      Accept:
      - application/json
      Accept-Encoding:
      - gzip, deflate
      CommandName:
      - storage account keys list
      Connection:
      - keep-alive
      Content-Length:
      - '0'
      ParameterSetName:
      - -n -g --query -o
      User-Agent:
<<<<<<< HEAD
      - AZURECLI/2.50.0 (PIP) azsdk-python-azure-mgmt-storage/0.1.0 Python/3.9.6 (Windows-10-10.0.19045-SP0)
=======
      - AZURECLI/2.53.0 azsdk-python-azure-mgmt-storage/21.1.0 Python/3.10.13 (Linux-5.15.0-1047-azure-x86_64-with-glibc2.31)
        VSTS_7b238909-6802-4b65-b90d-184bca47f458_build_220_0
>>>>>>> da1007ab
    method: POST
    uri: https://management.azure.com/subscriptions/00000000-0000-0000-0000-000000000000/resourceGroups/clitest000001/providers/Microsoft.Storage/storageAccounts/clitest000002/listKeys?api-version=2023-01-01&$expand=kerb
  response:
    body:
<<<<<<< HEAD
      string: '{"keys":[{"creationTime":"2023-07-06T03:42:03.6036093Z","keyName":"key1","value":"veryFakedStorageAccountKey==","permissions":"FULL"},{"creationTime":"2023-07-06T03:42:03.6036093Z","keyName":"key2","value":"veryFakedStorageAccountKey==","permissions":"FULL"}]}'
=======
      string: '{"keys":[{"creationTime":"2023-10-19T09:34:12.8091213Z","keyName":"key1","value":"veryFakedStorageAccountKey==","permissions":"FULL"},{"creationTime":"2023-10-19T09:34:12.8091213Z","keyName":"key2","value":"veryFakedStorageAccountKey==","permissions":"FULL"}]}'
>>>>>>> da1007ab
    headers:
      cache-control:
      - no-cache
      content-length:
      - '260'
      content-type:
      - application/json
      date:
<<<<<<< HEAD
      - Thu, 06 Jul 2023 03:42:27 GMT
=======
      - Thu, 19 Oct 2023 09:34:33 GMT
>>>>>>> da1007ab
      expires:
      - '-1'
      pragma:
      - no-cache
      server:
      - Microsoft-Azure-Storage-Resource-Provider/1.0,Microsoft-HTTPAPI/2.0 Microsoft-HTTPAPI/2.0
      strict-transport-security:
      - max-age=31536000; includeSubDomains
      x-content-type-options:
      - nosniff
      x-ms-ratelimit-remaining-subscription-resource-requests:
<<<<<<< HEAD
      - '11984'
=======
      - '11996'
>>>>>>> da1007ab
    status:
      code: 200
      message: OK
- request:
    body: null
    headers:
      Accept:
      - application/xml
      Accept-Encoding:
      - gzip, deflate
      CommandName:
      - storage container create
      Connection:
      - keep-alive
      Content-Length:
      - '0'
      ParameterSetName:
      - -n --account-name --account-key
      User-Agent:
<<<<<<< HEAD
      - AZURECLI/2.50.0 (PIP) azsdk-python-storage-blob/12.16.0 Python/3.9.6 (Windows-10-10.0.19045-SP0)
      x-ms-date:
      - Thu, 06 Jul 2023 03:42:27 GMT
=======
      - AZURECLI/2.53.0 azsdk-python-storage-blob/12.16.0 Python/3.10.13 (Linux-5.15.0-1047-azure-x86_64-with-glibc2.31)
        VSTS_7b238909-6802-4b65-b90d-184bca47f458_build_220_0
      x-ms-date:
      - Thu, 19 Oct 2023 09:34:34 GMT
>>>>>>> da1007ab
      x-ms-version:
      - '2022-11-02'
    method: PUT
    uri: https://clitest000002.blob.core.windows.net/con1000003?restype=container
  response:
    body:
      string: ''
    headers:
      content-length:
      - '0'
      date:
<<<<<<< HEAD
      - Thu, 06 Jul 2023 03:42:28 GMT
      etag:
      - '"0x8DB7DD305D742F0"'
      last-modified:
      - Thu, 06 Jul 2023 03:42:29 GMT
=======
      - Thu, 19 Oct 2023 09:34:33 GMT
      etag:
      - '"0x8DBD0869AB662E1"'
      last-modified:
      - Thu, 19 Oct 2023 09:34:34 GMT
>>>>>>> da1007ab
      server:
      - Windows-Azure-Blob/1.0 Microsoft-HTTPAPI/2.0
      x-ms-version:
      - '2022-11-02'
    status:
      code: 201
      message: Created
- request:
    body: null
    headers:
      Accept:
      - application/xml
      Accept-Encoding:
      - gzip, deflate
      CommandName:
      - storage container create
      Connection:
      - keep-alive
      Content-Length:
      - '0'
      ParameterSetName:
      - -n --account-name --account-key
      User-Agent:
<<<<<<< HEAD
      - AZURECLI/2.50.0 (PIP) azsdk-python-storage-blob/12.16.0 Python/3.9.6 (Windows-10-10.0.19045-SP0)
      x-ms-date:
      - Thu, 06 Jul 2023 03:42:29 GMT
=======
      - AZURECLI/2.53.0 azsdk-python-storage-blob/12.16.0 Python/3.10.13 (Linux-5.15.0-1047-azure-x86_64-with-glibc2.31)
        VSTS_7b238909-6802-4b65-b90d-184bca47f458_build_220_0
      x-ms-date:
      - Thu, 19 Oct 2023 09:34:34 GMT
>>>>>>> da1007ab
      x-ms-version:
      - '2022-11-02'
    method: PUT
    uri: https://clitest000002.blob.core.windows.net/con2000004?restype=container
  response:
    body:
      string: ''
    headers:
      content-length:
      - '0'
      date:
<<<<<<< HEAD
      - Thu, 06 Jul 2023 03:42:30 GMT
      etag:
      - '"0x8DB7DD306A76DC8"'
      last-modified:
      - Thu, 06 Jul 2023 03:42:30 GMT
=======
      - Thu, 19 Oct 2023 09:34:34 GMT
      etag:
      - '"0x8DBD0869AD8D8FE"'
      last-modified:
      - Thu, 19 Oct 2023 09:34:34 GMT
>>>>>>> da1007ab
      server:
      - Windows-Azure-Blob/1.0 Microsoft-HTTPAPI/2.0
      x-ms-version:
      - '2022-11-02'
    status:
      code: 201
      message: Created
- request:
    body: null
    headers:
      Accept:
      - application/json
      Accept-Encoding:
      - gzip, deflate
      CommandName:
      - storage account blob-service-properties update
      Connection:
      - keep-alive
      ParameterSetName:
      - -n -g --container-delete-retention-days --enable-container-delete-retention
      User-Agent:
<<<<<<< HEAD
      - AZURECLI/2.50.0 (PIP) azsdk-python-azure-mgmt-storage/0.1.0 Python/3.9.6 (Windows-10-10.0.19045-SP0)
=======
      - AZURECLI/2.53.0 azsdk-python-azure-mgmt-storage/21.1.0 Python/3.10.13 (Linux-5.15.0-1047-azure-x86_64-with-glibc2.31)
        VSTS_7b238909-6802-4b65-b90d-184bca47f458_build_220_0
>>>>>>> da1007ab
    method: GET
    uri: https://management.azure.com/subscriptions/00000000-0000-0000-0000-000000000000/resourceGroups/clitest000001/providers/Microsoft.Storage/storageAccounts/clitest000002/blobServices/default?api-version=2023-01-01
  response:
    body:
      string: '{"sku":{"name":"Standard_LRS","tier":"Standard"},"id":"/subscriptions/00000000-0000-0000-0000-000000000000/resourceGroups/clitest000001/providers/Microsoft.Storage/storageAccounts/clitest000002/blobServices/default","name":"default","type":"Microsoft.Storage/storageAccounts/blobServices","properties":{"cors":{"corsRules":[]},"deleteRetentionPolicy":{"allowPermanentDelete":false,"enabled":false}}}'
    headers:
      cache-control:
      - no-cache
      content-length:
      - '399'
      content-type:
      - application/json
      date:
<<<<<<< HEAD
      - Thu, 06 Jul 2023 03:42:31 GMT
=======
      - Thu, 19 Oct 2023 09:34:34 GMT
>>>>>>> da1007ab
      expires:
      - '-1'
      pragma:
      - no-cache
      server:
      - Microsoft-Azure-Storage-Resource-Provider/1.0,Microsoft-HTTPAPI/2.0 Microsoft-HTTPAPI/2.0
      strict-transport-security:
      - max-age=31536000; includeSubDomains
      transfer-encoding:
      - chunked
      vary:
      - Accept-Encoding
      x-content-type-options:
      - nosniff
    status:
      code: 200
      message: OK
- request:
    body: '{"properties": {"cors": {"corsRules": []}, "deleteRetentionPolicy": {"enabled":
      false, "allowPermanentDelete": false}, "containerDeleteRetentionPolicy": {"enabled":
      true, "days": 7}}}'
    headers:
      Accept:
      - application/json
      Accept-Encoding:
      - gzip, deflate
      CommandName:
      - storage account blob-service-properties update
      Connection:
      - keep-alive
      Content-Length:
      - '183'
      Content-Type:
      - application/json
      ParameterSetName:
      - -n -g --container-delete-retention-days --enable-container-delete-retention
      User-Agent:
<<<<<<< HEAD
      - AZURECLI/2.50.0 (PIP) azsdk-python-azure-mgmt-storage/0.1.0 Python/3.9.6 (Windows-10-10.0.19045-SP0)
=======
      - AZURECLI/2.53.0 azsdk-python-azure-mgmt-storage/21.1.0 Python/3.10.13 (Linux-5.15.0-1047-azure-x86_64-with-glibc2.31)
        VSTS_7b238909-6802-4b65-b90d-184bca47f458_build_220_0
>>>>>>> da1007ab
    method: PUT
    uri: https://management.azure.com/subscriptions/00000000-0000-0000-0000-000000000000/resourceGroups/clitest000001/providers/Microsoft.Storage/storageAccounts/clitest000002/blobServices/default?api-version=2023-01-01
  response:
    body:
      string: '{"id":"/subscriptions/00000000-0000-0000-0000-000000000000/resourceGroups/clitest000001/providers/Microsoft.Storage/storageAccounts/clitest000002/blobServices/default","name":"default","type":"Microsoft.Storage/storageAccounts/blobServices","properties":{"containerDeleteRetentionPolicy":{"enabled":true,"days":7},"cors":{"corsRules":[]},"deleteRetentionPolicy":{"allowPermanentDelete":false,"enabled":false}}}'
    headers:
      cache-control:
      - no-cache
      content-length:
      - '410'
      content-type:
      - application/json
      date:
<<<<<<< HEAD
      - Thu, 06 Jul 2023 03:42:32 GMT
=======
      - Thu, 19 Oct 2023 09:34:35 GMT
>>>>>>> da1007ab
      expires:
      - '-1'
      pragma:
      - no-cache
      server:
      - Microsoft-Azure-Storage-Resource-Provider/1.0,Microsoft-HTTPAPI/2.0 Microsoft-HTTPAPI/2.0
      strict-transport-security:
      - max-age=31536000; includeSubDomains
      x-content-type-options:
      - nosniff
      x-ms-ratelimit-remaining-subscription-writes:
<<<<<<< HEAD
      - '1137'
=======
      - '1190'
>>>>>>> da1007ab
    status:
      code: 200
      message: OK
- request:
    body: null
    headers:
      Accept:
      - application/xml
      Accept-Encoding:
      - gzip, deflate
      CommandName:
      - storage container list
      Connection:
      - keep-alive
      ParameterSetName:
      - --account-name --account-key
      User-Agent:
<<<<<<< HEAD
      - AZURECLI/2.50.0 (PIP) azsdk-python-storage-blob/12.16.0 Python/3.9.6 (Windows-10-10.0.19045-SP0)
      x-ms-date:
      - Thu, 06 Jul 2023 03:42:33 GMT
=======
      - AZURECLI/2.53.0 azsdk-python-storage-blob/12.16.0 Python/3.10.13 (Linux-5.15.0-1047-azure-x86_64-with-glibc2.31)
        VSTS_7b238909-6802-4b65-b90d-184bca47f458_build_220_0
      x-ms-date:
      - Thu, 19 Oct 2023 09:34:35 GMT
>>>>>>> da1007ab
      x-ms-version:
      - '2022-11-02'
    method: GET
    uri: https://clitest000002.blob.core.windows.net/?comp=list&maxresults=5000&include=
  response:
    body:
      string: "\uFEFF<?xml version=\"1.0\" encoding=\"utf-8\"?><EnumerationResults
        ServiceEndpoint=\"https://clitest000002.blob.core.windows.net/\"><MaxResults>5000</MaxResults><Containers><Container><Name>con1000003</Name><Properties><Last-Modified>Thu,
<<<<<<< HEAD
        06 Jul 2023 03:42:29 GMT</Last-Modified><Etag>\"0x8DB7DD305D742F0\"</Etag><LeaseStatus>unlocked</LeaseStatus><LeaseState>available</LeaseState><DefaultEncryptionScope>$account-encryption-key</DefaultEncryptionScope><DenyEncryptionScopeOverride>false</DenyEncryptionScopeOverride><HasImmutabilityPolicy>false</HasImmutabilityPolicy><HasLegalHold>false</HasLegalHold><ImmutableStorageWithVersioningEnabled>false</ImmutableStorageWithVersioningEnabled></Properties></Container><Container><Name>con2000004</Name><Properties><Last-Modified>Thu,
        06 Jul 2023 03:42:30 GMT</Last-Modified><Etag>\"0x8DB7DD306A76DC8\"</Etag><LeaseStatus>unlocked</LeaseStatus><LeaseState>available</LeaseState><DefaultEncryptionScope>$account-encryption-key</DefaultEncryptionScope><DenyEncryptionScopeOverride>false</DenyEncryptionScopeOverride><HasImmutabilityPolicy>false</HasImmutabilityPolicy><HasLegalHold>false</HasLegalHold><ImmutableStorageWithVersioningEnabled>false</ImmutableStorageWithVersioningEnabled></Properties></Container></Containers><NextMarker
=======
        19 Oct 2023 09:34:34 GMT</Last-Modified><Etag>\"0x8DBD0869AB662E1\"</Etag><LeaseStatus>unlocked</LeaseStatus><LeaseState>available</LeaseState><DefaultEncryptionScope>$account-encryption-key</DefaultEncryptionScope><DenyEncryptionScopeOverride>false</DenyEncryptionScopeOverride><HasImmutabilityPolicy>false</HasImmutabilityPolicy><HasLegalHold>false</HasLegalHold><ImmutableStorageWithVersioningEnabled>false</ImmutableStorageWithVersioningEnabled></Properties></Container><Container><Name>con2000004</Name><Properties><Last-Modified>Thu,
        19 Oct 2023 09:34:34 GMT</Last-Modified><Etag>\"0x8DBD0869AD8D8FE\"</Etag><LeaseStatus>unlocked</LeaseStatus><LeaseState>available</LeaseState><DefaultEncryptionScope>$account-encryption-key</DefaultEncryptionScope><DenyEncryptionScopeOverride>false</DenyEncryptionScopeOverride><HasImmutabilityPolicy>false</HasImmutabilityPolicy><HasLegalHold>false</HasLegalHold><ImmutableStorageWithVersioningEnabled>false</ImmutableStorageWithVersioningEnabled></Properties></Container></Containers><NextMarker
>>>>>>> da1007ab
        /></EnumerationResults>"
    headers:
      content-type:
      - application/xml
      date:
<<<<<<< HEAD
      - Thu, 06 Jul 2023 03:42:34 GMT
=======
      - Thu, 19 Oct 2023 09:34:35 GMT
>>>>>>> da1007ab
      server:
      - Windows-Azure-Blob/1.0 Microsoft-HTTPAPI/2.0
      transfer-encoding:
      - chunked
      x-ms-version:
      - '2022-11-02'
    status:
      code: 200
      message: OK
- request:
    body: null
    headers:
      Accept:
      - application/xml
      Accept-Encoding:
      - gzip, deflate
      CommandName:
      - storage container metadata update
      Connection:
      - keep-alive
      Content-Length:
      - '0'
      ParameterSetName:
      - -n --metadata --account-name --account-key
      User-Agent:
<<<<<<< HEAD
      - AZURECLI/2.50.0 (PIP) azsdk-python-storage-blob/12.16.0 Python/3.9.6 (Windows-10-10.0.19045-SP0)
      x-ms-date:
      - Thu, 06 Jul 2023 03:42:35 GMT
=======
      - AZURECLI/2.53.0 azsdk-python-storage-blob/12.16.0 Python/3.10.13 (Linux-5.15.0-1047-azure-x86_64-with-glibc2.31)
        VSTS_7b238909-6802-4b65-b90d-184bca47f458_build_220_0
      x-ms-date:
      - Thu, 19 Oct 2023 09:34:35 GMT
>>>>>>> da1007ab
      x-ms-meta-test:
      - '1'
      x-ms-version:
      - '2022-11-02'
    method: PUT
    uri: https://clitest000002.blob.core.windows.net/con1000003?restype=container&comp=metadata
  response:
    body:
      string: ''
    headers:
      content-length:
      - '0'
      date:
<<<<<<< HEAD
      - Thu, 06 Jul 2023 03:42:35 GMT
      etag:
      - '"0x8DB7DD30A0DD9DF"'
      last-modified:
      - Thu, 06 Jul 2023 03:42:36 GMT
=======
      - Thu, 19 Oct 2023 09:34:34 GMT
      etag:
      - '"0x8DBD0869BA8074E"'
      last-modified:
      - Thu, 19 Oct 2023 09:34:35 GMT
>>>>>>> da1007ab
      server:
      - Windows-Azure-Blob/1.0 Microsoft-HTTPAPI/2.0
      x-ms-version:
      - '2022-11-02'
    status:
      code: 200
      message: OK
- request:
    body: null
    headers:
      Accept:
      - application/xml
      Accept-Encoding:
      - gzip, deflate
      CommandName:
      - storage container metadata show
      Connection:
      - keep-alive
      ParameterSetName:
      - -n --account-name --account-key
      User-Agent:
<<<<<<< HEAD
      - AZURECLI/2.50.0 (PIP) azsdk-python-storage-blob/12.16.0 Python/3.9.6 (Windows-10-10.0.19045-SP0)
      x-ms-date:
      - Thu, 06 Jul 2023 03:42:36 GMT
=======
      - AZURECLI/2.53.0 azsdk-python-storage-blob/12.16.0 Python/3.10.13 (Linux-5.15.0-1047-azure-x86_64-with-glibc2.31)
        VSTS_7b238909-6802-4b65-b90d-184bca47f458_build_220_0
      x-ms-date:
      - Thu, 19 Oct 2023 09:34:35 GMT
>>>>>>> da1007ab
      x-ms-version:
      - '2022-11-02'
    method: GET
    uri: https://clitest000002.blob.core.windows.net/con1000003?restype=container
  response:
    body:
      string: ''
    headers:
      content-length:
      - '0'
      date:
<<<<<<< HEAD
      - Thu, 06 Jul 2023 03:42:36 GMT
      etag:
      - '"0x8DB7DD30A0DD9DF"'
      last-modified:
      - Thu, 06 Jul 2023 03:42:36 GMT
=======
      - Thu, 19 Oct 2023 09:34:35 GMT
      etag:
      - '"0x8DBD0869BA8074E"'
      last-modified:
      - Thu, 19 Oct 2023 09:34:35 GMT
>>>>>>> da1007ab
      server:
      - Windows-Azure-Blob/1.0 Microsoft-HTTPAPI/2.0
      x-ms-default-encryption-scope:
      - $account-encryption-key
      x-ms-deny-encryption-scope-override:
      - 'false'
      x-ms-has-immutability-policy:
      - 'false'
      x-ms-has-legal-hold:
      - 'false'
      x-ms-immutable-storage-with-versioning-enabled:
      - 'false'
      x-ms-lease-state:
      - available
      x-ms-lease-status:
      - unlocked
      x-ms-meta-test:
      - '1'
      x-ms-version:
      - '2022-11-02'
    status:
      code: 200
      message: OK
- request:
    body: null
    headers:
      Accept:
      - application/xml
      Accept-Encoding:
      - gzip, deflate
      CommandName:
      - storage container list
      Connection:
      - keep-alive
      ParameterSetName:
      - --include-metadata --account-name --account-key
      User-Agent:
<<<<<<< HEAD
      - AZURECLI/2.50.0 (PIP) azsdk-python-storage-blob/12.16.0 Python/3.9.6 (Windows-10-10.0.19045-SP0)
      x-ms-date:
      - Thu, 06 Jul 2023 03:42:38 GMT
=======
      - AZURECLI/2.53.0 azsdk-python-storage-blob/12.16.0 Python/3.10.13 (Linux-5.15.0-1047-azure-x86_64-with-glibc2.31)
        VSTS_7b238909-6802-4b65-b90d-184bca47f458_build_220_0
      x-ms-date:
      - Thu, 19 Oct 2023 09:34:36 GMT
>>>>>>> da1007ab
      x-ms-version:
      - '2022-11-02'
    method: GET
    uri: https://clitest000002.blob.core.windows.net/?comp=list&maxresults=5000&include=metadata
  response:
    body:
      string: "\uFEFF<?xml version=\"1.0\" encoding=\"utf-8\"?><EnumerationResults
        ServiceEndpoint=\"https://clitest000002.blob.core.windows.net/\"><MaxResults>5000</MaxResults><Containers><Container><Name>con1000003</Name><Properties><Last-Modified>Thu,
<<<<<<< HEAD
        06 Jul 2023 03:42:36 GMT</Last-Modified><Etag>\"0x8DB7DD30A0DD9DF\"</Etag><LeaseStatus>unlocked</LeaseStatus><LeaseState>available</LeaseState><DefaultEncryptionScope>$account-encryption-key</DefaultEncryptionScope><DenyEncryptionScopeOverride>false</DenyEncryptionScopeOverride><HasImmutabilityPolicy>false</HasImmutabilityPolicy><HasLegalHold>false</HasLegalHold><ImmutableStorageWithVersioningEnabled>false</ImmutableStorageWithVersioningEnabled></Properties><Metadata><test>1</test></Metadata></Container><Container><Name>con2000004</Name><Properties><Last-Modified>Thu,
        06 Jul 2023 03:42:30 GMT</Last-Modified><Etag>\"0x8DB7DD306A76DC8\"</Etag><LeaseStatus>unlocked</LeaseStatus><LeaseState>available</LeaseState><DefaultEncryptionScope>$account-encryption-key</DefaultEncryptionScope><DenyEncryptionScopeOverride>false</DenyEncryptionScopeOverride><HasImmutabilityPolicy>false</HasImmutabilityPolicy><HasLegalHold>false</HasLegalHold><ImmutableStorageWithVersioningEnabled>false</ImmutableStorageWithVersioningEnabled></Properties><Metadata
=======
        19 Oct 2023 09:34:35 GMT</Last-Modified><Etag>\"0x8DBD0869BA8074E\"</Etag><LeaseStatus>unlocked</LeaseStatus><LeaseState>available</LeaseState><DefaultEncryptionScope>$account-encryption-key</DefaultEncryptionScope><DenyEncryptionScopeOverride>false</DenyEncryptionScopeOverride><HasImmutabilityPolicy>false</HasImmutabilityPolicy><HasLegalHold>false</HasLegalHold><ImmutableStorageWithVersioningEnabled>false</ImmutableStorageWithVersioningEnabled></Properties><Metadata><test>1</test></Metadata></Container><Container><Name>con2000004</Name><Properties><Last-Modified>Thu,
        19 Oct 2023 09:34:34 GMT</Last-Modified><Etag>\"0x8DBD0869AD8D8FE\"</Etag><LeaseStatus>unlocked</LeaseStatus><LeaseState>available</LeaseState><DefaultEncryptionScope>$account-encryption-key</DefaultEncryptionScope><DenyEncryptionScopeOverride>false</DenyEncryptionScopeOverride><HasImmutabilityPolicy>false</HasImmutabilityPolicy><HasLegalHold>false</HasLegalHold><ImmutableStorageWithVersioningEnabled>false</ImmutableStorageWithVersioningEnabled></Properties><Metadata
>>>>>>> da1007ab
        /></Container></Containers><NextMarker /></EnumerationResults>"
    headers:
      content-type:
      - application/xml
      date:
<<<<<<< HEAD
      - Thu, 06 Jul 2023 03:42:38 GMT
=======
      - Thu, 19 Oct 2023 09:34:35 GMT
>>>>>>> da1007ab
      server:
      - Windows-Azure-Blob/1.0 Microsoft-HTTPAPI/2.0
      transfer-encoding:
      - chunked
      x-ms-version:
      - '2022-11-02'
    status:
      code: 200
      message: OK
- request:
    body: null
    headers:
      Accept:
      - application/xml
      Accept-Encoding:
      - gzip, deflate
      CommandName:
      - storage container list
      Connection:
      - keep-alive
      ParameterSetName:
      - --num-results --account-name --account-key
      User-Agent:
<<<<<<< HEAD
      - AZURECLI/2.50.0 (PIP) azsdk-python-storage-blob/12.16.0 Python/3.9.6 (Windows-10-10.0.19045-SP0)
      x-ms-date:
      - Thu, 06 Jul 2023 03:42:39 GMT
=======
      - AZURECLI/2.53.0 azsdk-python-storage-blob/12.16.0 Python/3.10.13 (Linux-5.15.0-1047-azure-x86_64-with-glibc2.31)
        VSTS_7b238909-6802-4b65-b90d-184bca47f458_build_220_0
      x-ms-date:
      - Thu, 19 Oct 2023 09:34:36 GMT
>>>>>>> da1007ab
      x-ms-version:
      - '2022-11-02'
    method: GET
    uri: https://clitest000002.blob.core.windows.net/?comp=list&maxresults=1&include=
  response:
    body:
      string: "\uFEFF<?xml version=\"1.0\" encoding=\"utf-8\"?><EnumerationResults
        ServiceEndpoint=\"https://clitest000002.blob.core.windows.net/\"><MaxResults>1</MaxResults><Containers><Container><Name>con1000003</Name><Properties><Last-Modified>Thu,
<<<<<<< HEAD
        06 Jul 2023 03:42:36 GMT</Last-Modified><Etag>\"0x8DB7DD30A0DD9DF\"</Etag><LeaseStatus>unlocked</LeaseStatus><LeaseState>available</LeaseState><DefaultEncryptionScope>$account-encryption-key</DefaultEncryptionScope><DenyEncryptionScopeOverride>false</DenyEncryptionScopeOverride><HasImmutabilityPolicy>false</HasImmutabilityPolicy><HasLegalHold>false</HasLegalHold><ImmutableStorageWithVersioningEnabled>false</ImmutableStorageWithVersioningEnabled></Properties></Container></Containers><NextMarker>/clitest000002/con2000004</NextMarker></EnumerationResults>"
=======
        19 Oct 2023 09:34:35 GMT</Last-Modified><Etag>\"0x8DBD0869BA8074E\"</Etag><LeaseStatus>unlocked</LeaseStatus><LeaseState>available</LeaseState><DefaultEncryptionScope>$account-encryption-key</DefaultEncryptionScope><DenyEncryptionScopeOverride>false</DenyEncryptionScopeOverride><HasImmutabilityPolicy>false</HasImmutabilityPolicy><HasLegalHold>false</HasLegalHold><ImmutableStorageWithVersioningEnabled>false</ImmutableStorageWithVersioningEnabled></Properties></Container></Containers><NextMarker>/clitest000002/con2000004</NextMarker></EnumerationResults>"
>>>>>>> da1007ab
    headers:
      content-type:
      - application/xml
      date:
<<<<<<< HEAD
      - Thu, 06 Jul 2023 03:42:40 GMT
=======
      - Thu, 19 Oct 2023 09:34:35 GMT
>>>>>>> da1007ab
      server:
      - Windows-Azure-Blob/1.0 Microsoft-HTTPAPI/2.0
      transfer-encoding:
      - chunked
      x-ms-version:
      - '2022-11-02'
    status:
      code: 200
      message: OK
- request:
    body: null
    headers:
      Accept:
      - application/xml
      Accept-Encoding:
      - gzip, deflate
      CommandName:
      - storage container list
      Connection:
      - keep-alive
      ParameterSetName:
      - --num-results --show-next-marker --account-name --account-key
      User-Agent:
<<<<<<< HEAD
      - AZURECLI/2.50.0 (PIP) azsdk-python-storage-blob/12.16.0 Python/3.9.6 (Windows-10-10.0.19045-SP0)
      x-ms-date:
      - Thu, 06 Jul 2023 03:42:40 GMT
=======
      - AZURECLI/2.53.0 azsdk-python-storage-blob/12.16.0 Python/3.10.13 (Linux-5.15.0-1047-azure-x86_64-with-glibc2.31)
        VSTS_7b238909-6802-4b65-b90d-184bca47f458_build_220_0
      x-ms-date:
      - Thu, 19 Oct 2023 09:34:36 GMT
>>>>>>> da1007ab
      x-ms-version:
      - '2022-11-02'
    method: GET
    uri: https://clitest000002.blob.core.windows.net/?comp=list&maxresults=1&include=
  response:
    body:
      string: "\uFEFF<?xml version=\"1.0\" encoding=\"utf-8\"?><EnumerationResults
        ServiceEndpoint=\"https://clitest000002.blob.core.windows.net/\"><MaxResults>1</MaxResults><Containers><Container><Name>con1000003</Name><Properties><Last-Modified>Thu,
<<<<<<< HEAD
        06 Jul 2023 03:42:36 GMT</Last-Modified><Etag>\"0x8DB7DD30A0DD9DF\"</Etag><LeaseStatus>unlocked</LeaseStatus><LeaseState>available</LeaseState><DefaultEncryptionScope>$account-encryption-key</DefaultEncryptionScope><DenyEncryptionScopeOverride>false</DenyEncryptionScopeOverride><HasImmutabilityPolicy>false</HasImmutabilityPolicy><HasLegalHold>false</HasLegalHold><ImmutableStorageWithVersioningEnabled>false</ImmutableStorageWithVersioningEnabled></Properties></Container></Containers><NextMarker>/clitest000002/con2000004</NextMarker></EnumerationResults>"
=======
        19 Oct 2023 09:34:35 GMT</Last-Modified><Etag>\"0x8DBD0869BA8074E\"</Etag><LeaseStatus>unlocked</LeaseStatus><LeaseState>available</LeaseState><DefaultEncryptionScope>$account-encryption-key</DefaultEncryptionScope><DenyEncryptionScopeOverride>false</DenyEncryptionScopeOverride><HasImmutabilityPolicy>false</HasImmutabilityPolicy><HasLegalHold>false</HasLegalHold><ImmutableStorageWithVersioningEnabled>false</ImmutableStorageWithVersioningEnabled></Properties></Container></Containers><NextMarker>/clitest000002/con2000004</NextMarker></EnumerationResults>"
>>>>>>> da1007ab
    headers:
      content-type:
      - application/xml
      date:
<<<<<<< HEAD
      - Thu, 06 Jul 2023 03:42:41 GMT
=======
      - Thu, 19 Oct 2023 09:34:35 GMT
>>>>>>> da1007ab
      server:
      - Windows-Azure-Blob/1.0 Microsoft-HTTPAPI/2.0
      transfer-encoding:
      - chunked
      x-ms-version:
      - '2022-11-02'
    status:
      code: 200
      message: OK
- request:
    body: null
    headers:
      Accept:
      - application/xml
      Accept-Encoding:
      - gzip, deflate
      CommandName:
      - storage container list
      Connection:
      - keep-alive
      ParameterSetName:
      - --marker --account-name --account-key
      User-Agent:
<<<<<<< HEAD
      - AZURECLI/2.50.0 (PIP) azsdk-python-storage-blob/12.16.0 Python/3.9.6 (Windows-10-10.0.19045-SP0)
      x-ms-date:
      - Thu, 06 Jul 2023 03:42:42 GMT
=======
      - AZURECLI/2.53.0 azsdk-python-storage-blob/12.16.0 Python/3.10.13 (Linux-5.15.0-1047-azure-x86_64-with-glibc2.31)
        VSTS_7b238909-6802-4b65-b90d-184bca47f458_build_220_0
      x-ms-date:
      - Thu, 19 Oct 2023 09:34:36 GMT
>>>>>>> da1007ab
      x-ms-version:
      - '2022-11-02'
    method: GET
    uri: https://clitest000002.blob.core.windows.net/?comp=list&marker=%2Fclitest000002%2Fcon2000004&maxresults=5000&include=
  response:
    body:
      string: "\uFEFF<?xml version=\"1.0\" encoding=\"utf-8\"?><EnumerationResults
        ServiceEndpoint=\"https://clitest000002.blob.core.windows.net/\"><Marker>/clitest000002/con2000004</Marker><MaxResults>5000</MaxResults><Containers><Container><Name>con2000004</Name><Properties><Last-Modified>Thu,
<<<<<<< HEAD
        06 Jul 2023 03:42:30 GMT</Last-Modified><Etag>\"0x8DB7DD306A76DC8\"</Etag><LeaseStatus>unlocked</LeaseStatus><LeaseState>available</LeaseState><DefaultEncryptionScope>$account-encryption-key</DefaultEncryptionScope><DenyEncryptionScopeOverride>false</DenyEncryptionScopeOverride><HasImmutabilityPolicy>false</HasImmutabilityPolicy><HasLegalHold>false</HasLegalHold><ImmutableStorageWithVersioningEnabled>false</ImmutableStorageWithVersioningEnabled></Properties></Container></Containers><NextMarker
=======
        19 Oct 2023 09:34:34 GMT</Last-Modified><Etag>\"0x8DBD0869AD8D8FE\"</Etag><LeaseStatus>unlocked</LeaseStatus><LeaseState>available</LeaseState><DefaultEncryptionScope>$account-encryption-key</DefaultEncryptionScope><DenyEncryptionScopeOverride>false</DenyEncryptionScopeOverride><HasImmutabilityPolicy>false</HasImmutabilityPolicy><HasLegalHold>false</HasLegalHold><ImmutableStorageWithVersioningEnabled>false</ImmutableStorageWithVersioningEnabled></Properties></Container></Containers><NextMarker
>>>>>>> da1007ab
        /></EnumerationResults>"
    headers:
      content-type:
      - application/xml
      date:
<<<<<<< HEAD
      - Thu, 06 Jul 2023 03:42:43 GMT
=======
      - Thu, 19 Oct 2023 09:34:36 GMT
>>>>>>> da1007ab
      server:
      - Windows-Azure-Blob/1.0 Microsoft-HTTPAPI/2.0
      transfer-encoding:
      - chunked
      x-ms-version:
      - '2022-11-02'
    status:
      code: 200
      message: OK
- request:
    body: null
    headers:
      Accept:
      - application/xml
      Accept-Encoding:
      - gzip, deflate
      CommandName:
      - storage container list
      Connection:
      - keep-alive
      ParameterSetName:
      - --prefix --account-name --account-key
      User-Agent:
<<<<<<< HEAD
      - AZURECLI/2.50.0 (PIP) azsdk-python-storage-blob/12.16.0 Python/3.9.6 (Windows-10-10.0.19045-SP0)
      x-ms-date:
      - Thu, 06 Jul 2023 03:42:43 GMT
=======
      - AZURECLI/2.53.0 azsdk-python-storage-blob/12.16.0 Python/3.10.13 (Linux-5.15.0-1047-azure-x86_64-with-glibc2.31)
        VSTS_7b238909-6802-4b65-b90d-184bca47f458_build_220_0
      x-ms-date:
      - Thu, 19 Oct 2023 09:34:36 GMT
>>>>>>> da1007ab
      x-ms-version:
      - '2022-11-02'
    method: GET
    uri: https://clitest000002.blob.core.windows.net/?comp=list&prefix=con1&maxresults=5000&include=
  response:
    body:
      string: "\uFEFF<?xml version=\"1.0\" encoding=\"utf-8\"?><EnumerationResults
        ServiceEndpoint=\"https://clitest000002.blob.core.windows.net/\"><Prefix>con1</Prefix><MaxResults>5000</MaxResults><Containers><Container><Name>con1000003</Name><Properties><Last-Modified>Thu,
<<<<<<< HEAD
        06 Jul 2023 03:42:36 GMT</Last-Modified><Etag>\"0x8DB7DD30A0DD9DF\"</Etag><LeaseStatus>unlocked</LeaseStatus><LeaseState>available</LeaseState><DefaultEncryptionScope>$account-encryption-key</DefaultEncryptionScope><DenyEncryptionScopeOverride>false</DenyEncryptionScopeOverride><HasImmutabilityPolicy>false</HasImmutabilityPolicy><HasLegalHold>false</HasLegalHold><ImmutableStorageWithVersioningEnabled>false</ImmutableStorageWithVersioningEnabled></Properties></Container></Containers><NextMarker
=======
        19 Oct 2023 09:34:35 GMT</Last-Modified><Etag>\"0x8DBD0869BA8074E\"</Etag><LeaseStatus>unlocked</LeaseStatus><LeaseState>available</LeaseState><DefaultEncryptionScope>$account-encryption-key</DefaultEncryptionScope><DenyEncryptionScopeOverride>false</DenyEncryptionScopeOverride><HasImmutabilityPolicy>false</HasImmutabilityPolicy><HasLegalHold>false</HasLegalHold><ImmutableStorageWithVersioningEnabled>false</ImmutableStorageWithVersioningEnabled></Properties></Container></Containers><NextMarker
>>>>>>> da1007ab
        /></EnumerationResults>"
    headers:
      content-type:
      - application/xml
      date:
<<<<<<< HEAD
      - Thu, 06 Jul 2023 03:42:43 GMT
=======
      - Thu, 19 Oct 2023 09:34:36 GMT
>>>>>>> da1007ab
      server:
      - Windows-Azure-Blob/1.0 Microsoft-HTTPAPI/2.0
      transfer-encoding:
      - chunked
      x-ms-version:
      - '2022-11-02'
    status:
      code: 200
      message: OK
- request:
    body: null
    headers:
      Accept:
      - application/xml
      Accept-Encoding:
      - gzip, deflate
      CommandName:
      - storage container delete
      Connection:
      - keep-alive
      Content-Length:
      - '0'
      ParameterSetName:
      - -n --account-name --account-key
      User-Agent:
<<<<<<< HEAD
      - AZURECLI/2.50.0 (PIP) azsdk-python-storage-blob/12.16.0 Python/3.9.6 (Windows-10-10.0.19045-SP0)
      x-ms-date:
      - Thu, 06 Jul 2023 03:42:44 GMT
=======
      - AZURECLI/2.53.0 azsdk-python-storage-blob/12.16.0 Python/3.10.13 (Linux-5.15.0-1047-azure-x86_64-with-glibc2.31)
        VSTS_7b238909-6802-4b65-b90d-184bca47f458_build_220_0
      x-ms-date:
      - Thu, 19 Oct 2023 09:34:36 GMT
>>>>>>> da1007ab
      x-ms-version:
      - '2022-11-02'
    method: DELETE
    uri: https://clitest000002.blob.core.windows.net/con2000004?restype=container
  response:
    body:
      string: ''
    headers:
      content-length:
      - '0'
      date:
<<<<<<< HEAD
      - Thu, 06 Jul 2023 03:42:45 GMT
=======
      - Thu, 19 Oct 2023 09:34:36 GMT
>>>>>>> da1007ab
      server:
      - Windows-Azure-Blob/1.0 Microsoft-HTTPAPI/2.0
      x-ms-version:
      - '2022-11-02'
    status:
      code: 202
      message: Accepted
- request:
    body: null
    headers:
      Accept:
      - application/xml
      Accept-Encoding:
      - gzip, deflate
      CommandName:
      - storage container list
      Connection:
      - keep-alive
      ParameterSetName:
      - --account-name --account-key
      User-Agent:
<<<<<<< HEAD
      - AZURECLI/2.50.0 (PIP) azsdk-python-storage-blob/12.16.0 Python/3.9.6 (Windows-10-10.0.19045-SP0)
      x-ms-date:
      - Thu, 06 Jul 2023 03:42:45 GMT
=======
      - AZURECLI/2.53.0 azsdk-python-storage-blob/12.16.0 Python/3.10.13 (Linux-5.15.0-1047-azure-x86_64-with-glibc2.31)
        VSTS_7b238909-6802-4b65-b90d-184bca47f458_build_220_0
      x-ms-date:
      - Thu, 19 Oct 2023 09:34:36 GMT
>>>>>>> da1007ab
      x-ms-version:
      - '2022-11-02'
    method: GET
    uri: https://clitest000002.blob.core.windows.net/?comp=list&maxresults=5000&include=
  response:
    body:
      string: "\uFEFF<?xml version=\"1.0\" encoding=\"utf-8\"?><EnumerationResults
        ServiceEndpoint=\"https://clitest000002.blob.core.windows.net/\"><MaxResults>5000</MaxResults><Containers><Container><Name>con1000003</Name><Properties><Last-Modified>Thu,
<<<<<<< HEAD
        06 Jul 2023 03:42:36 GMT</Last-Modified><Etag>\"0x8DB7DD30A0DD9DF\"</Etag><LeaseStatus>unlocked</LeaseStatus><LeaseState>available</LeaseState><DefaultEncryptionScope>$account-encryption-key</DefaultEncryptionScope><DenyEncryptionScopeOverride>false</DenyEncryptionScopeOverride><HasImmutabilityPolicy>false</HasImmutabilityPolicy><HasLegalHold>false</HasLegalHold><ImmutableStorageWithVersioningEnabled>false</ImmutableStorageWithVersioningEnabled></Properties></Container></Containers><NextMarker
=======
        19 Oct 2023 09:34:35 GMT</Last-Modified><Etag>\"0x8DBD0869BA8074E\"</Etag><LeaseStatus>unlocked</LeaseStatus><LeaseState>available</LeaseState><DefaultEncryptionScope>$account-encryption-key</DefaultEncryptionScope><DenyEncryptionScopeOverride>false</DenyEncryptionScopeOverride><HasImmutabilityPolicy>false</HasImmutabilityPolicy><HasLegalHold>false</HasLegalHold><ImmutableStorageWithVersioningEnabled>false</ImmutableStorageWithVersioningEnabled></Properties></Container></Containers><NextMarker
>>>>>>> da1007ab
        /></EnumerationResults>"
    headers:
      content-type:
      - application/xml
      date:
<<<<<<< HEAD
      - Thu, 06 Jul 2023 03:42:46 GMT
=======
      - Thu, 19 Oct 2023 09:34:36 GMT
>>>>>>> da1007ab
      server:
      - Windows-Azure-Blob/1.0 Microsoft-HTTPAPI/2.0
      transfer-encoding:
      - chunked
      x-ms-version:
      - '2022-11-02'
    status:
      code: 200
      message: OK
- request:
    body: null
    headers:
      Accept:
      - application/xml
      Accept-Encoding:
      - gzip, deflate
      CommandName:
      - storage container list
      Connection:
      - keep-alive
      ParameterSetName:
      - --include-deleted --account-name --account-key
      User-Agent:
<<<<<<< HEAD
      - AZURECLI/2.50.0 (PIP) azsdk-python-storage-blob/12.16.0 Python/3.9.6 (Windows-10-10.0.19045-SP0)
      x-ms-date:
      - Thu, 06 Jul 2023 03:42:47 GMT
=======
      - AZURECLI/2.53.0 azsdk-python-storage-blob/12.16.0 Python/3.10.13 (Linux-5.15.0-1047-azure-x86_64-with-glibc2.31)
        VSTS_7b238909-6802-4b65-b90d-184bca47f458_build_220_0
      x-ms-date:
      - Thu, 19 Oct 2023 09:34:37 GMT
>>>>>>> da1007ab
      x-ms-version:
      - '2022-11-02'
    method: GET
    uri: https://clitest000002.blob.core.windows.net/?comp=list&maxresults=5000&include=deleted
  response:
    body:
      string: "\uFEFF<?xml version=\"1.0\" encoding=\"utf-8\"?><EnumerationResults
        ServiceEndpoint=\"https://clitest000002.blob.core.windows.net/\"><MaxResults>5000</MaxResults><Containers><Container><Name>con1000003</Name><Properties><Last-Modified>Thu,
<<<<<<< HEAD
        06 Jul 2023 03:42:36 GMT</Last-Modified><Etag>\"0x8DB7DD30A0DD9DF\"</Etag><LeaseStatus>unlocked</LeaseStatus><LeaseState>available</LeaseState><DefaultEncryptionScope>$account-encryption-key</DefaultEncryptionScope><DenyEncryptionScopeOverride>false</DenyEncryptionScopeOverride><HasImmutabilityPolicy>false</HasImmutabilityPolicy><HasLegalHold>false</HasLegalHold><ImmutableStorageWithVersioningEnabled>false</ImmutableStorageWithVersioningEnabled></Properties></Container><Container><Name>con2000004</Name><Deleted>true</Deleted><Version>01D9AFBBE4313B93</Version><Properties><Last-Modified>Thu,
        06 Jul 2023 03:42:30 GMT</Last-Modified><Etag>\"0x8DB7DD306A76DC8\"</Etag><LeaseStatus>locked</LeaseStatus><LeaseState>leased</LeaseState><LeaseDuration>fixed</LeaseDuration><DefaultEncryptionScope>$account-encryption-key</DefaultEncryptionScope><DenyEncryptionScopeOverride>false</DenyEncryptionScopeOverride><HasImmutabilityPolicy>false</HasImmutabilityPolicy><HasLegalHold>false</HasLegalHold><ImmutableStorageWithVersioningEnabled>false</ImmutableStorageWithVersioningEnabled><DeletedTime>Thu,
        06 Jul 2023 03:42:45 GMT</DeletedTime><RemainingRetentionDays>7</RemainingRetentionDays></Properties></Container></Containers><NextMarker
=======
        19 Oct 2023 09:34:35 GMT</Last-Modified><Etag>\"0x8DBD0869BA8074E\"</Etag><LeaseStatus>unlocked</LeaseStatus><LeaseState>available</LeaseState><DefaultEncryptionScope>$account-encryption-key</DefaultEncryptionScope><DenyEncryptionScopeOverride>false</DenyEncryptionScopeOverride><HasImmutabilityPolicy>false</HasImmutabilityPolicy><HasLegalHold>false</HasLegalHold><ImmutableStorageWithVersioningEnabled>false</ImmutableStorageWithVersioningEnabled></Properties></Container><Container><Name>con2000004</Name><Deleted>true</Deleted><Version>01DA026F786243B7</Version><Properties><Last-Modified>Thu,
        19 Oct 2023 09:34:34 GMT</Last-Modified><Etag>\"0x8DBD0869AD8D8FE\"</Etag><LeaseStatus>locked</LeaseStatus><LeaseState>leased</LeaseState><LeaseDuration>fixed</LeaseDuration><DefaultEncryptionScope>$account-encryption-key</DefaultEncryptionScope><DenyEncryptionScopeOverride>false</DenyEncryptionScopeOverride><HasImmutabilityPolicy>false</HasImmutabilityPolicy><HasLegalHold>false</HasLegalHold><ImmutableStorageWithVersioningEnabled>false</ImmutableStorageWithVersioningEnabled><DeletedTime>Thu,
        19 Oct 2023 09:34:36 GMT</DeletedTime><RemainingRetentionDays>7</RemainingRetentionDays></Properties></Container></Containers><NextMarker
>>>>>>> da1007ab
        /></EnumerationResults>"
    headers:
      content-type:
      - application/xml
      date:
<<<<<<< HEAD
      - Thu, 06 Jul 2023 03:42:48 GMT
=======
      - Thu, 19 Oct 2023 09:34:37 GMT
>>>>>>> da1007ab
      server:
      - Windows-Azure-Blob/1.0 Microsoft-HTTPAPI/2.0
      transfer-encoding:
      - chunked
      x-ms-version:
      - '2022-11-02'
    status:
      code: 200
      message: OK
version: 1<|MERGE_RESOLUTION|>--- conflicted
+++ resolved
@@ -15,21 +15,13 @@
       ParameterSetName:
       - -n -g --query -o
       User-Agent:
-<<<<<<< HEAD
-      - AZURECLI/2.50.0 (PIP) azsdk-python-azure-mgmt-storage/0.1.0 Python/3.9.6 (Windows-10-10.0.19045-SP0)
-=======
       - AZURECLI/2.53.0 azsdk-python-azure-mgmt-storage/21.1.0 Python/3.10.13 (Linux-5.15.0-1047-azure-x86_64-with-glibc2.31)
         VSTS_7b238909-6802-4b65-b90d-184bca47f458_build_220_0
->>>>>>> da1007ab
     method: POST
     uri: https://management.azure.com/subscriptions/00000000-0000-0000-0000-000000000000/resourceGroups/clitest000001/providers/Microsoft.Storage/storageAccounts/clitest000002/listKeys?api-version=2023-01-01&$expand=kerb
   response:
     body:
-<<<<<<< HEAD
-      string: '{"keys":[{"creationTime":"2023-07-06T03:42:03.6036093Z","keyName":"key1","value":"veryFakedStorageAccountKey==","permissions":"FULL"},{"creationTime":"2023-07-06T03:42:03.6036093Z","keyName":"key2","value":"veryFakedStorageAccountKey==","permissions":"FULL"}]}'
-=======
       string: '{"keys":[{"creationTime":"2023-10-19T09:34:12.8091213Z","keyName":"key1","value":"veryFakedStorageAccountKey==","permissions":"FULL"},{"creationTime":"2023-10-19T09:34:12.8091213Z","keyName":"key2","value":"veryFakedStorageAccountKey==","permissions":"FULL"}]}'
->>>>>>> da1007ab
     headers:
       cache-control:
       - no-cache
@@ -38,11 +30,7 @@
       content-type:
       - application/json
       date:
-<<<<<<< HEAD
-      - Thu, 06 Jul 2023 03:42:27 GMT
-=======
       - Thu, 19 Oct 2023 09:34:33 GMT
->>>>>>> da1007ab
       expires:
       - '-1'
       pragma:
@@ -54,11 +42,7 @@
       x-content-type-options:
       - nosniff
       x-ms-ratelimit-remaining-subscription-resource-requests:
-<<<<<<< HEAD
-      - '11984'
-=======
       - '11996'
->>>>>>> da1007ab
     status:
       code: 200
       message: OK
@@ -78,16 +62,10 @@
       ParameterSetName:
       - -n --account-name --account-key
       User-Agent:
-<<<<<<< HEAD
-      - AZURECLI/2.50.0 (PIP) azsdk-python-storage-blob/12.16.0 Python/3.9.6 (Windows-10-10.0.19045-SP0)
-      x-ms-date:
-      - Thu, 06 Jul 2023 03:42:27 GMT
-=======
       - AZURECLI/2.53.0 azsdk-python-storage-blob/12.16.0 Python/3.10.13 (Linux-5.15.0-1047-azure-x86_64-with-glibc2.31)
         VSTS_7b238909-6802-4b65-b90d-184bca47f458_build_220_0
       x-ms-date:
       - Thu, 19 Oct 2023 09:34:34 GMT
->>>>>>> da1007ab
       x-ms-version:
       - '2022-11-02'
     method: PUT
@@ -99,19 +77,11 @@
       content-length:
       - '0'
       date:
-<<<<<<< HEAD
-      - Thu, 06 Jul 2023 03:42:28 GMT
-      etag:
-      - '"0x8DB7DD305D742F0"'
-      last-modified:
-      - Thu, 06 Jul 2023 03:42:29 GMT
-=======
       - Thu, 19 Oct 2023 09:34:33 GMT
       etag:
       - '"0x8DBD0869AB662E1"'
       last-modified:
       - Thu, 19 Oct 2023 09:34:34 GMT
->>>>>>> da1007ab
       server:
       - Windows-Azure-Blob/1.0 Microsoft-HTTPAPI/2.0
       x-ms-version:
@@ -135,16 +105,10 @@
       ParameterSetName:
       - -n --account-name --account-key
       User-Agent:
-<<<<<<< HEAD
-      - AZURECLI/2.50.0 (PIP) azsdk-python-storage-blob/12.16.0 Python/3.9.6 (Windows-10-10.0.19045-SP0)
-      x-ms-date:
-      - Thu, 06 Jul 2023 03:42:29 GMT
-=======
       - AZURECLI/2.53.0 azsdk-python-storage-blob/12.16.0 Python/3.10.13 (Linux-5.15.0-1047-azure-x86_64-with-glibc2.31)
         VSTS_7b238909-6802-4b65-b90d-184bca47f458_build_220_0
       x-ms-date:
       - Thu, 19 Oct 2023 09:34:34 GMT
->>>>>>> da1007ab
       x-ms-version:
       - '2022-11-02'
     method: PUT
@@ -156,19 +120,11 @@
       content-length:
       - '0'
       date:
-<<<<<<< HEAD
-      - Thu, 06 Jul 2023 03:42:30 GMT
-      etag:
-      - '"0x8DB7DD306A76DC8"'
-      last-modified:
-      - Thu, 06 Jul 2023 03:42:30 GMT
-=======
       - Thu, 19 Oct 2023 09:34:34 GMT
       etag:
       - '"0x8DBD0869AD8D8FE"'
       last-modified:
       - Thu, 19 Oct 2023 09:34:34 GMT
->>>>>>> da1007ab
       server:
       - Windows-Azure-Blob/1.0 Microsoft-HTTPAPI/2.0
       x-ms-version:
@@ -190,12 +146,8 @@
       ParameterSetName:
       - -n -g --container-delete-retention-days --enable-container-delete-retention
       User-Agent:
-<<<<<<< HEAD
-      - AZURECLI/2.50.0 (PIP) azsdk-python-azure-mgmt-storage/0.1.0 Python/3.9.6 (Windows-10-10.0.19045-SP0)
-=======
       - AZURECLI/2.53.0 azsdk-python-azure-mgmt-storage/21.1.0 Python/3.10.13 (Linux-5.15.0-1047-azure-x86_64-with-glibc2.31)
         VSTS_7b238909-6802-4b65-b90d-184bca47f458_build_220_0
->>>>>>> da1007ab
     method: GET
     uri: https://management.azure.com/subscriptions/00000000-0000-0000-0000-000000000000/resourceGroups/clitest000001/providers/Microsoft.Storage/storageAccounts/clitest000002/blobServices/default?api-version=2023-01-01
   response:
@@ -209,11 +161,7 @@
       content-type:
       - application/json
       date:
-<<<<<<< HEAD
-      - Thu, 06 Jul 2023 03:42:31 GMT
-=======
       - Thu, 19 Oct 2023 09:34:34 GMT
->>>>>>> da1007ab
       expires:
       - '-1'
       pragma:
@@ -251,12 +199,8 @@
       ParameterSetName:
       - -n -g --container-delete-retention-days --enable-container-delete-retention
       User-Agent:
-<<<<<<< HEAD
-      - AZURECLI/2.50.0 (PIP) azsdk-python-azure-mgmt-storage/0.1.0 Python/3.9.6 (Windows-10-10.0.19045-SP0)
-=======
       - AZURECLI/2.53.0 azsdk-python-azure-mgmt-storage/21.1.0 Python/3.10.13 (Linux-5.15.0-1047-azure-x86_64-with-glibc2.31)
         VSTS_7b238909-6802-4b65-b90d-184bca47f458_build_220_0
->>>>>>> da1007ab
     method: PUT
     uri: https://management.azure.com/subscriptions/00000000-0000-0000-0000-000000000000/resourceGroups/clitest000001/providers/Microsoft.Storage/storageAccounts/clitest000002/blobServices/default?api-version=2023-01-01
   response:
@@ -270,11 +214,7 @@
       content-type:
       - application/json
       date:
-<<<<<<< HEAD
-      - Thu, 06 Jul 2023 03:42:32 GMT
-=======
-      - Thu, 19 Oct 2023 09:34:35 GMT
->>>>>>> da1007ab
+      - Thu, 19 Oct 2023 09:34:35 GMT
       expires:
       - '-1'
       pragma:
@@ -286,11 +226,7 @@
       x-content-type-options:
       - nosniff
       x-ms-ratelimit-remaining-subscription-writes:
-<<<<<<< HEAD
-      - '1137'
-=======
       - '1190'
->>>>>>> da1007ab
     status:
       code: 200
       message: OK
@@ -308,16 +244,10 @@
       ParameterSetName:
       - --account-name --account-key
       User-Agent:
-<<<<<<< HEAD
-      - AZURECLI/2.50.0 (PIP) azsdk-python-storage-blob/12.16.0 Python/3.9.6 (Windows-10-10.0.19045-SP0)
-      x-ms-date:
-      - Thu, 06 Jul 2023 03:42:33 GMT
-=======
-      - AZURECLI/2.53.0 azsdk-python-storage-blob/12.16.0 Python/3.10.13 (Linux-5.15.0-1047-azure-x86_64-with-glibc2.31)
-        VSTS_7b238909-6802-4b65-b90d-184bca47f458_build_220_0
-      x-ms-date:
-      - Thu, 19 Oct 2023 09:34:35 GMT
->>>>>>> da1007ab
+      - AZURECLI/2.53.0 azsdk-python-storage-blob/12.16.0 Python/3.10.13 (Linux-5.15.0-1047-azure-x86_64-with-glibc2.31)
+        VSTS_7b238909-6802-4b65-b90d-184bca47f458_build_220_0
+      x-ms-date:
+      - Thu, 19 Oct 2023 09:34:35 GMT
       x-ms-version:
       - '2022-11-02'
     method: GET
@@ -326,23 +256,14 @@
     body:
       string: "\uFEFF<?xml version=\"1.0\" encoding=\"utf-8\"?><EnumerationResults
         ServiceEndpoint=\"https://clitest000002.blob.core.windows.net/\"><MaxResults>5000</MaxResults><Containers><Container><Name>con1000003</Name><Properties><Last-Modified>Thu,
-<<<<<<< HEAD
-        06 Jul 2023 03:42:29 GMT</Last-Modified><Etag>\"0x8DB7DD305D742F0\"</Etag><LeaseStatus>unlocked</LeaseStatus><LeaseState>available</LeaseState><DefaultEncryptionScope>$account-encryption-key</DefaultEncryptionScope><DenyEncryptionScopeOverride>false</DenyEncryptionScopeOverride><HasImmutabilityPolicy>false</HasImmutabilityPolicy><HasLegalHold>false</HasLegalHold><ImmutableStorageWithVersioningEnabled>false</ImmutableStorageWithVersioningEnabled></Properties></Container><Container><Name>con2000004</Name><Properties><Last-Modified>Thu,
-        06 Jul 2023 03:42:30 GMT</Last-Modified><Etag>\"0x8DB7DD306A76DC8\"</Etag><LeaseStatus>unlocked</LeaseStatus><LeaseState>available</LeaseState><DefaultEncryptionScope>$account-encryption-key</DefaultEncryptionScope><DenyEncryptionScopeOverride>false</DenyEncryptionScopeOverride><HasImmutabilityPolicy>false</HasImmutabilityPolicy><HasLegalHold>false</HasLegalHold><ImmutableStorageWithVersioningEnabled>false</ImmutableStorageWithVersioningEnabled></Properties></Container></Containers><NextMarker
-=======
         19 Oct 2023 09:34:34 GMT</Last-Modified><Etag>\"0x8DBD0869AB662E1\"</Etag><LeaseStatus>unlocked</LeaseStatus><LeaseState>available</LeaseState><DefaultEncryptionScope>$account-encryption-key</DefaultEncryptionScope><DenyEncryptionScopeOverride>false</DenyEncryptionScopeOverride><HasImmutabilityPolicy>false</HasImmutabilityPolicy><HasLegalHold>false</HasLegalHold><ImmutableStorageWithVersioningEnabled>false</ImmutableStorageWithVersioningEnabled></Properties></Container><Container><Name>con2000004</Name><Properties><Last-Modified>Thu,
         19 Oct 2023 09:34:34 GMT</Last-Modified><Etag>\"0x8DBD0869AD8D8FE\"</Etag><LeaseStatus>unlocked</LeaseStatus><LeaseState>available</LeaseState><DefaultEncryptionScope>$account-encryption-key</DefaultEncryptionScope><DenyEncryptionScopeOverride>false</DenyEncryptionScopeOverride><HasImmutabilityPolicy>false</HasImmutabilityPolicy><HasLegalHold>false</HasLegalHold><ImmutableStorageWithVersioningEnabled>false</ImmutableStorageWithVersioningEnabled></Properties></Container></Containers><NextMarker
->>>>>>> da1007ab
         /></EnumerationResults>"
     headers:
       content-type:
       - application/xml
       date:
-<<<<<<< HEAD
-      - Thu, 06 Jul 2023 03:42:34 GMT
-=======
-      - Thu, 19 Oct 2023 09:34:35 GMT
->>>>>>> da1007ab
+      - Thu, 19 Oct 2023 09:34:35 GMT
       server:
       - Windows-Azure-Blob/1.0 Microsoft-HTTPAPI/2.0
       transfer-encoding:
@@ -368,16 +289,10 @@
       ParameterSetName:
       - -n --metadata --account-name --account-key
       User-Agent:
-<<<<<<< HEAD
-      - AZURECLI/2.50.0 (PIP) azsdk-python-storage-blob/12.16.0 Python/3.9.6 (Windows-10-10.0.19045-SP0)
-      x-ms-date:
-      - Thu, 06 Jul 2023 03:42:35 GMT
-=======
-      - AZURECLI/2.53.0 azsdk-python-storage-blob/12.16.0 Python/3.10.13 (Linux-5.15.0-1047-azure-x86_64-with-glibc2.31)
-        VSTS_7b238909-6802-4b65-b90d-184bca47f458_build_220_0
-      x-ms-date:
-      - Thu, 19 Oct 2023 09:34:35 GMT
->>>>>>> da1007ab
+      - AZURECLI/2.53.0 azsdk-python-storage-blob/12.16.0 Python/3.10.13 (Linux-5.15.0-1047-azure-x86_64-with-glibc2.31)
+        VSTS_7b238909-6802-4b65-b90d-184bca47f458_build_220_0
+      x-ms-date:
+      - Thu, 19 Oct 2023 09:34:35 GMT
       x-ms-meta-test:
       - '1'
       x-ms-version:
@@ -391,19 +306,11 @@
       content-length:
       - '0'
       date:
-<<<<<<< HEAD
-      - Thu, 06 Jul 2023 03:42:35 GMT
-      etag:
-      - '"0x8DB7DD30A0DD9DF"'
-      last-modified:
-      - Thu, 06 Jul 2023 03:42:36 GMT
-=======
       - Thu, 19 Oct 2023 09:34:34 GMT
       etag:
       - '"0x8DBD0869BA8074E"'
       last-modified:
       - Thu, 19 Oct 2023 09:34:35 GMT
->>>>>>> da1007ab
       server:
       - Windows-Azure-Blob/1.0 Microsoft-HTTPAPI/2.0
       x-ms-version:
@@ -425,16 +332,10 @@
       ParameterSetName:
       - -n --account-name --account-key
       User-Agent:
-<<<<<<< HEAD
-      - AZURECLI/2.50.0 (PIP) azsdk-python-storage-blob/12.16.0 Python/3.9.6 (Windows-10-10.0.19045-SP0)
-      x-ms-date:
-      - Thu, 06 Jul 2023 03:42:36 GMT
-=======
-      - AZURECLI/2.53.0 azsdk-python-storage-blob/12.16.0 Python/3.10.13 (Linux-5.15.0-1047-azure-x86_64-with-glibc2.31)
-        VSTS_7b238909-6802-4b65-b90d-184bca47f458_build_220_0
-      x-ms-date:
-      - Thu, 19 Oct 2023 09:34:35 GMT
->>>>>>> da1007ab
+      - AZURECLI/2.53.0 azsdk-python-storage-blob/12.16.0 Python/3.10.13 (Linux-5.15.0-1047-azure-x86_64-with-glibc2.31)
+        VSTS_7b238909-6802-4b65-b90d-184bca47f458_build_220_0
+      x-ms-date:
+      - Thu, 19 Oct 2023 09:34:35 GMT
       x-ms-version:
       - '2022-11-02'
     method: GET
@@ -446,19 +347,11 @@
       content-length:
       - '0'
       date:
-<<<<<<< HEAD
-      - Thu, 06 Jul 2023 03:42:36 GMT
-      etag:
-      - '"0x8DB7DD30A0DD9DF"'
-      last-modified:
-      - Thu, 06 Jul 2023 03:42:36 GMT
-=======
       - Thu, 19 Oct 2023 09:34:35 GMT
       etag:
       - '"0x8DBD0869BA8074E"'
       last-modified:
       - Thu, 19 Oct 2023 09:34:35 GMT
->>>>>>> da1007ab
       server:
       - Windows-Azure-Blob/1.0 Microsoft-HTTPAPI/2.0
       x-ms-default-encryption-scope:
@@ -496,16 +389,10 @@
       ParameterSetName:
       - --include-metadata --account-name --account-key
       User-Agent:
-<<<<<<< HEAD
-      - AZURECLI/2.50.0 (PIP) azsdk-python-storage-blob/12.16.0 Python/3.9.6 (Windows-10-10.0.19045-SP0)
-      x-ms-date:
-      - Thu, 06 Jul 2023 03:42:38 GMT
-=======
-      - AZURECLI/2.53.0 azsdk-python-storage-blob/12.16.0 Python/3.10.13 (Linux-5.15.0-1047-azure-x86_64-with-glibc2.31)
-        VSTS_7b238909-6802-4b65-b90d-184bca47f458_build_220_0
-      x-ms-date:
-      - Thu, 19 Oct 2023 09:34:36 GMT
->>>>>>> da1007ab
+      - AZURECLI/2.53.0 azsdk-python-storage-blob/12.16.0 Python/3.10.13 (Linux-5.15.0-1047-azure-x86_64-with-glibc2.31)
+        VSTS_7b238909-6802-4b65-b90d-184bca47f458_build_220_0
+      x-ms-date:
+      - Thu, 19 Oct 2023 09:34:36 GMT
       x-ms-version:
       - '2022-11-02'
     method: GET
@@ -514,23 +401,14 @@
     body:
       string: "\uFEFF<?xml version=\"1.0\" encoding=\"utf-8\"?><EnumerationResults
         ServiceEndpoint=\"https://clitest000002.blob.core.windows.net/\"><MaxResults>5000</MaxResults><Containers><Container><Name>con1000003</Name><Properties><Last-Modified>Thu,
-<<<<<<< HEAD
-        06 Jul 2023 03:42:36 GMT</Last-Modified><Etag>\"0x8DB7DD30A0DD9DF\"</Etag><LeaseStatus>unlocked</LeaseStatus><LeaseState>available</LeaseState><DefaultEncryptionScope>$account-encryption-key</DefaultEncryptionScope><DenyEncryptionScopeOverride>false</DenyEncryptionScopeOverride><HasImmutabilityPolicy>false</HasImmutabilityPolicy><HasLegalHold>false</HasLegalHold><ImmutableStorageWithVersioningEnabled>false</ImmutableStorageWithVersioningEnabled></Properties><Metadata><test>1</test></Metadata></Container><Container><Name>con2000004</Name><Properties><Last-Modified>Thu,
-        06 Jul 2023 03:42:30 GMT</Last-Modified><Etag>\"0x8DB7DD306A76DC8\"</Etag><LeaseStatus>unlocked</LeaseStatus><LeaseState>available</LeaseState><DefaultEncryptionScope>$account-encryption-key</DefaultEncryptionScope><DenyEncryptionScopeOverride>false</DenyEncryptionScopeOverride><HasImmutabilityPolicy>false</HasImmutabilityPolicy><HasLegalHold>false</HasLegalHold><ImmutableStorageWithVersioningEnabled>false</ImmutableStorageWithVersioningEnabled></Properties><Metadata
-=======
         19 Oct 2023 09:34:35 GMT</Last-Modified><Etag>\"0x8DBD0869BA8074E\"</Etag><LeaseStatus>unlocked</LeaseStatus><LeaseState>available</LeaseState><DefaultEncryptionScope>$account-encryption-key</DefaultEncryptionScope><DenyEncryptionScopeOverride>false</DenyEncryptionScopeOverride><HasImmutabilityPolicy>false</HasImmutabilityPolicy><HasLegalHold>false</HasLegalHold><ImmutableStorageWithVersioningEnabled>false</ImmutableStorageWithVersioningEnabled></Properties><Metadata><test>1</test></Metadata></Container><Container><Name>con2000004</Name><Properties><Last-Modified>Thu,
         19 Oct 2023 09:34:34 GMT</Last-Modified><Etag>\"0x8DBD0869AD8D8FE\"</Etag><LeaseStatus>unlocked</LeaseStatus><LeaseState>available</LeaseState><DefaultEncryptionScope>$account-encryption-key</DefaultEncryptionScope><DenyEncryptionScopeOverride>false</DenyEncryptionScopeOverride><HasImmutabilityPolicy>false</HasImmutabilityPolicy><HasLegalHold>false</HasLegalHold><ImmutableStorageWithVersioningEnabled>false</ImmutableStorageWithVersioningEnabled></Properties><Metadata
->>>>>>> da1007ab
         /></Container></Containers><NextMarker /></EnumerationResults>"
     headers:
       content-type:
       - application/xml
       date:
-<<<<<<< HEAD
-      - Thu, 06 Jul 2023 03:42:38 GMT
-=======
-      - Thu, 19 Oct 2023 09:34:35 GMT
->>>>>>> da1007ab
+      - Thu, 19 Oct 2023 09:34:35 GMT
       server:
       - Windows-Azure-Blob/1.0 Microsoft-HTTPAPI/2.0
       transfer-encoding:
@@ -554,16 +432,10 @@
       ParameterSetName:
       - --num-results --account-name --account-key
       User-Agent:
-<<<<<<< HEAD
-      - AZURECLI/2.50.0 (PIP) azsdk-python-storage-blob/12.16.0 Python/3.9.6 (Windows-10-10.0.19045-SP0)
-      x-ms-date:
-      - Thu, 06 Jul 2023 03:42:39 GMT
-=======
-      - AZURECLI/2.53.0 azsdk-python-storage-blob/12.16.0 Python/3.10.13 (Linux-5.15.0-1047-azure-x86_64-with-glibc2.31)
-        VSTS_7b238909-6802-4b65-b90d-184bca47f458_build_220_0
-      x-ms-date:
-      - Thu, 19 Oct 2023 09:34:36 GMT
->>>>>>> da1007ab
+      - AZURECLI/2.53.0 azsdk-python-storage-blob/12.16.0 Python/3.10.13 (Linux-5.15.0-1047-azure-x86_64-with-glibc2.31)
+        VSTS_7b238909-6802-4b65-b90d-184bca47f458_build_220_0
+      x-ms-date:
+      - Thu, 19 Oct 2023 09:34:36 GMT
       x-ms-version:
       - '2022-11-02'
     method: GET
@@ -572,20 +444,12 @@
     body:
       string: "\uFEFF<?xml version=\"1.0\" encoding=\"utf-8\"?><EnumerationResults
         ServiceEndpoint=\"https://clitest000002.blob.core.windows.net/\"><MaxResults>1</MaxResults><Containers><Container><Name>con1000003</Name><Properties><Last-Modified>Thu,
-<<<<<<< HEAD
-        06 Jul 2023 03:42:36 GMT</Last-Modified><Etag>\"0x8DB7DD30A0DD9DF\"</Etag><LeaseStatus>unlocked</LeaseStatus><LeaseState>available</LeaseState><DefaultEncryptionScope>$account-encryption-key</DefaultEncryptionScope><DenyEncryptionScopeOverride>false</DenyEncryptionScopeOverride><HasImmutabilityPolicy>false</HasImmutabilityPolicy><HasLegalHold>false</HasLegalHold><ImmutableStorageWithVersioningEnabled>false</ImmutableStorageWithVersioningEnabled></Properties></Container></Containers><NextMarker>/clitest000002/con2000004</NextMarker></EnumerationResults>"
-=======
         19 Oct 2023 09:34:35 GMT</Last-Modified><Etag>\"0x8DBD0869BA8074E\"</Etag><LeaseStatus>unlocked</LeaseStatus><LeaseState>available</LeaseState><DefaultEncryptionScope>$account-encryption-key</DefaultEncryptionScope><DenyEncryptionScopeOverride>false</DenyEncryptionScopeOverride><HasImmutabilityPolicy>false</HasImmutabilityPolicy><HasLegalHold>false</HasLegalHold><ImmutableStorageWithVersioningEnabled>false</ImmutableStorageWithVersioningEnabled></Properties></Container></Containers><NextMarker>/clitest000002/con2000004</NextMarker></EnumerationResults>"
->>>>>>> da1007ab
-    headers:
-      content-type:
-      - application/xml
-      date:
-<<<<<<< HEAD
-      - Thu, 06 Jul 2023 03:42:40 GMT
-=======
-      - Thu, 19 Oct 2023 09:34:35 GMT
->>>>>>> da1007ab
+    headers:
+      content-type:
+      - application/xml
+      date:
+      - Thu, 19 Oct 2023 09:34:35 GMT
       server:
       - Windows-Azure-Blob/1.0 Microsoft-HTTPAPI/2.0
       transfer-encoding:
@@ -609,16 +473,10 @@
       ParameterSetName:
       - --num-results --show-next-marker --account-name --account-key
       User-Agent:
-<<<<<<< HEAD
-      - AZURECLI/2.50.0 (PIP) azsdk-python-storage-blob/12.16.0 Python/3.9.6 (Windows-10-10.0.19045-SP0)
-      x-ms-date:
-      - Thu, 06 Jul 2023 03:42:40 GMT
-=======
-      - AZURECLI/2.53.0 azsdk-python-storage-blob/12.16.0 Python/3.10.13 (Linux-5.15.0-1047-azure-x86_64-with-glibc2.31)
-        VSTS_7b238909-6802-4b65-b90d-184bca47f458_build_220_0
-      x-ms-date:
-      - Thu, 19 Oct 2023 09:34:36 GMT
->>>>>>> da1007ab
+      - AZURECLI/2.53.0 azsdk-python-storage-blob/12.16.0 Python/3.10.13 (Linux-5.15.0-1047-azure-x86_64-with-glibc2.31)
+        VSTS_7b238909-6802-4b65-b90d-184bca47f458_build_220_0
+      x-ms-date:
+      - Thu, 19 Oct 2023 09:34:36 GMT
       x-ms-version:
       - '2022-11-02'
     method: GET
@@ -627,20 +485,12 @@
     body:
       string: "\uFEFF<?xml version=\"1.0\" encoding=\"utf-8\"?><EnumerationResults
         ServiceEndpoint=\"https://clitest000002.blob.core.windows.net/\"><MaxResults>1</MaxResults><Containers><Container><Name>con1000003</Name><Properties><Last-Modified>Thu,
-<<<<<<< HEAD
-        06 Jul 2023 03:42:36 GMT</Last-Modified><Etag>\"0x8DB7DD30A0DD9DF\"</Etag><LeaseStatus>unlocked</LeaseStatus><LeaseState>available</LeaseState><DefaultEncryptionScope>$account-encryption-key</DefaultEncryptionScope><DenyEncryptionScopeOverride>false</DenyEncryptionScopeOverride><HasImmutabilityPolicy>false</HasImmutabilityPolicy><HasLegalHold>false</HasLegalHold><ImmutableStorageWithVersioningEnabled>false</ImmutableStorageWithVersioningEnabled></Properties></Container></Containers><NextMarker>/clitest000002/con2000004</NextMarker></EnumerationResults>"
-=======
         19 Oct 2023 09:34:35 GMT</Last-Modified><Etag>\"0x8DBD0869BA8074E\"</Etag><LeaseStatus>unlocked</LeaseStatus><LeaseState>available</LeaseState><DefaultEncryptionScope>$account-encryption-key</DefaultEncryptionScope><DenyEncryptionScopeOverride>false</DenyEncryptionScopeOverride><HasImmutabilityPolicy>false</HasImmutabilityPolicy><HasLegalHold>false</HasLegalHold><ImmutableStorageWithVersioningEnabled>false</ImmutableStorageWithVersioningEnabled></Properties></Container></Containers><NextMarker>/clitest000002/con2000004</NextMarker></EnumerationResults>"
->>>>>>> da1007ab
-    headers:
-      content-type:
-      - application/xml
-      date:
-<<<<<<< HEAD
-      - Thu, 06 Jul 2023 03:42:41 GMT
-=======
-      - Thu, 19 Oct 2023 09:34:35 GMT
->>>>>>> da1007ab
+    headers:
+      content-type:
+      - application/xml
+      date:
+      - Thu, 19 Oct 2023 09:34:35 GMT
       server:
       - Windows-Azure-Blob/1.0 Microsoft-HTTPAPI/2.0
       transfer-encoding:
@@ -664,16 +514,10 @@
       ParameterSetName:
       - --marker --account-name --account-key
       User-Agent:
-<<<<<<< HEAD
-      - AZURECLI/2.50.0 (PIP) azsdk-python-storage-blob/12.16.0 Python/3.9.6 (Windows-10-10.0.19045-SP0)
-      x-ms-date:
-      - Thu, 06 Jul 2023 03:42:42 GMT
-=======
-      - AZURECLI/2.53.0 azsdk-python-storage-blob/12.16.0 Python/3.10.13 (Linux-5.15.0-1047-azure-x86_64-with-glibc2.31)
-        VSTS_7b238909-6802-4b65-b90d-184bca47f458_build_220_0
-      x-ms-date:
-      - Thu, 19 Oct 2023 09:34:36 GMT
->>>>>>> da1007ab
+      - AZURECLI/2.53.0 azsdk-python-storage-blob/12.16.0 Python/3.10.13 (Linux-5.15.0-1047-azure-x86_64-with-glibc2.31)
+        VSTS_7b238909-6802-4b65-b90d-184bca47f458_build_220_0
+      x-ms-date:
+      - Thu, 19 Oct 2023 09:34:36 GMT
       x-ms-version:
       - '2022-11-02'
     method: GET
@@ -682,21 +526,13 @@
     body:
       string: "\uFEFF<?xml version=\"1.0\" encoding=\"utf-8\"?><EnumerationResults
         ServiceEndpoint=\"https://clitest000002.blob.core.windows.net/\"><Marker>/clitest000002/con2000004</Marker><MaxResults>5000</MaxResults><Containers><Container><Name>con2000004</Name><Properties><Last-Modified>Thu,
-<<<<<<< HEAD
-        06 Jul 2023 03:42:30 GMT</Last-Modified><Etag>\"0x8DB7DD306A76DC8\"</Etag><LeaseStatus>unlocked</LeaseStatus><LeaseState>available</LeaseState><DefaultEncryptionScope>$account-encryption-key</DefaultEncryptionScope><DenyEncryptionScopeOverride>false</DenyEncryptionScopeOverride><HasImmutabilityPolicy>false</HasImmutabilityPolicy><HasLegalHold>false</HasLegalHold><ImmutableStorageWithVersioningEnabled>false</ImmutableStorageWithVersioningEnabled></Properties></Container></Containers><NextMarker
-=======
         19 Oct 2023 09:34:34 GMT</Last-Modified><Etag>\"0x8DBD0869AD8D8FE\"</Etag><LeaseStatus>unlocked</LeaseStatus><LeaseState>available</LeaseState><DefaultEncryptionScope>$account-encryption-key</DefaultEncryptionScope><DenyEncryptionScopeOverride>false</DenyEncryptionScopeOverride><HasImmutabilityPolicy>false</HasImmutabilityPolicy><HasLegalHold>false</HasLegalHold><ImmutableStorageWithVersioningEnabled>false</ImmutableStorageWithVersioningEnabled></Properties></Container></Containers><NextMarker
->>>>>>> da1007ab
         /></EnumerationResults>"
     headers:
       content-type:
       - application/xml
       date:
-<<<<<<< HEAD
-      - Thu, 06 Jul 2023 03:42:43 GMT
-=======
-      - Thu, 19 Oct 2023 09:34:36 GMT
->>>>>>> da1007ab
+      - Thu, 19 Oct 2023 09:34:36 GMT
       server:
       - Windows-Azure-Blob/1.0 Microsoft-HTTPAPI/2.0
       transfer-encoding:
@@ -720,16 +556,10 @@
       ParameterSetName:
       - --prefix --account-name --account-key
       User-Agent:
-<<<<<<< HEAD
-      - AZURECLI/2.50.0 (PIP) azsdk-python-storage-blob/12.16.0 Python/3.9.6 (Windows-10-10.0.19045-SP0)
-      x-ms-date:
-      - Thu, 06 Jul 2023 03:42:43 GMT
-=======
-      - AZURECLI/2.53.0 azsdk-python-storage-blob/12.16.0 Python/3.10.13 (Linux-5.15.0-1047-azure-x86_64-with-glibc2.31)
-        VSTS_7b238909-6802-4b65-b90d-184bca47f458_build_220_0
-      x-ms-date:
-      - Thu, 19 Oct 2023 09:34:36 GMT
->>>>>>> da1007ab
+      - AZURECLI/2.53.0 azsdk-python-storage-blob/12.16.0 Python/3.10.13 (Linux-5.15.0-1047-azure-x86_64-with-glibc2.31)
+        VSTS_7b238909-6802-4b65-b90d-184bca47f458_build_220_0
+      x-ms-date:
+      - Thu, 19 Oct 2023 09:34:36 GMT
       x-ms-version:
       - '2022-11-02'
     method: GET
@@ -738,21 +568,13 @@
     body:
       string: "\uFEFF<?xml version=\"1.0\" encoding=\"utf-8\"?><EnumerationResults
         ServiceEndpoint=\"https://clitest000002.blob.core.windows.net/\"><Prefix>con1</Prefix><MaxResults>5000</MaxResults><Containers><Container><Name>con1000003</Name><Properties><Last-Modified>Thu,
-<<<<<<< HEAD
-        06 Jul 2023 03:42:36 GMT</Last-Modified><Etag>\"0x8DB7DD30A0DD9DF\"</Etag><LeaseStatus>unlocked</LeaseStatus><LeaseState>available</LeaseState><DefaultEncryptionScope>$account-encryption-key</DefaultEncryptionScope><DenyEncryptionScopeOverride>false</DenyEncryptionScopeOverride><HasImmutabilityPolicy>false</HasImmutabilityPolicy><HasLegalHold>false</HasLegalHold><ImmutableStorageWithVersioningEnabled>false</ImmutableStorageWithVersioningEnabled></Properties></Container></Containers><NextMarker
-=======
         19 Oct 2023 09:34:35 GMT</Last-Modified><Etag>\"0x8DBD0869BA8074E\"</Etag><LeaseStatus>unlocked</LeaseStatus><LeaseState>available</LeaseState><DefaultEncryptionScope>$account-encryption-key</DefaultEncryptionScope><DenyEncryptionScopeOverride>false</DenyEncryptionScopeOverride><HasImmutabilityPolicy>false</HasImmutabilityPolicy><HasLegalHold>false</HasLegalHold><ImmutableStorageWithVersioningEnabled>false</ImmutableStorageWithVersioningEnabled></Properties></Container></Containers><NextMarker
->>>>>>> da1007ab
         /></EnumerationResults>"
     headers:
       content-type:
       - application/xml
       date:
-<<<<<<< HEAD
-      - Thu, 06 Jul 2023 03:42:43 GMT
-=======
-      - Thu, 19 Oct 2023 09:34:36 GMT
->>>>>>> da1007ab
+      - Thu, 19 Oct 2023 09:34:36 GMT
       server:
       - Windows-Azure-Blob/1.0 Microsoft-HTTPAPI/2.0
       transfer-encoding:
@@ -778,16 +600,10 @@
       ParameterSetName:
       - -n --account-name --account-key
       User-Agent:
-<<<<<<< HEAD
-      - AZURECLI/2.50.0 (PIP) azsdk-python-storage-blob/12.16.0 Python/3.9.6 (Windows-10-10.0.19045-SP0)
-      x-ms-date:
-      - Thu, 06 Jul 2023 03:42:44 GMT
-=======
-      - AZURECLI/2.53.0 azsdk-python-storage-blob/12.16.0 Python/3.10.13 (Linux-5.15.0-1047-azure-x86_64-with-glibc2.31)
-        VSTS_7b238909-6802-4b65-b90d-184bca47f458_build_220_0
-      x-ms-date:
-      - Thu, 19 Oct 2023 09:34:36 GMT
->>>>>>> da1007ab
+      - AZURECLI/2.53.0 azsdk-python-storage-blob/12.16.0 Python/3.10.13 (Linux-5.15.0-1047-azure-x86_64-with-glibc2.31)
+        VSTS_7b238909-6802-4b65-b90d-184bca47f458_build_220_0
+      x-ms-date:
+      - Thu, 19 Oct 2023 09:34:36 GMT
       x-ms-version:
       - '2022-11-02'
     method: DELETE
@@ -799,11 +615,7 @@
       content-length:
       - '0'
       date:
-<<<<<<< HEAD
-      - Thu, 06 Jul 2023 03:42:45 GMT
-=======
-      - Thu, 19 Oct 2023 09:34:36 GMT
->>>>>>> da1007ab
+      - Thu, 19 Oct 2023 09:34:36 GMT
       server:
       - Windows-Azure-Blob/1.0 Microsoft-HTTPAPI/2.0
       x-ms-version:
@@ -825,16 +637,10 @@
       ParameterSetName:
       - --account-name --account-key
       User-Agent:
-<<<<<<< HEAD
-      - AZURECLI/2.50.0 (PIP) azsdk-python-storage-blob/12.16.0 Python/3.9.6 (Windows-10-10.0.19045-SP0)
-      x-ms-date:
-      - Thu, 06 Jul 2023 03:42:45 GMT
-=======
-      - AZURECLI/2.53.0 azsdk-python-storage-blob/12.16.0 Python/3.10.13 (Linux-5.15.0-1047-azure-x86_64-with-glibc2.31)
-        VSTS_7b238909-6802-4b65-b90d-184bca47f458_build_220_0
-      x-ms-date:
-      - Thu, 19 Oct 2023 09:34:36 GMT
->>>>>>> da1007ab
+      - AZURECLI/2.53.0 azsdk-python-storage-blob/12.16.0 Python/3.10.13 (Linux-5.15.0-1047-azure-x86_64-with-glibc2.31)
+        VSTS_7b238909-6802-4b65-b90d-184bca47f458_build_220_0
+      x-ms-date:
+      - Thu, 19 Oct 2023 09:34:36 GMT
       x-ms-version:
       - '2022-11-02'
     method: GET
@@ -843,21 +649,13 @@
     body:
       string: "\uFEFF<?xml version=\"1.0\" encoding=\"utf-8\"?><EnumerationResults
         ServiceEndpoint=\"https://clitest000002.blob.core.windows.net/\"><MaxResults>5000</MaxResults><Containers><Container><Name>con1000003</Name><Properties><Last-Modified>Thu,
-<<<<<<< HEAD
-        06 Jul 2023 03:42:36 GMT</Last-Modified><Etag>\"0x8DB7DD30A0DD9DF\"</Etag><LeaseStatus>unlocked</LeaseStatus><LeaseState>available</LeaseState><DefaultEncryptionScope>$account-encryption-key</DefaultEncryptionScope><DenyEncryptionScopeOverride>false</DenyEncryptionScopeOverride><HasImmutabilityPolicy>false</HasImmutabilityPolicy><HasLegalHold>false</HasLegalHold><ImmutableStorageWithVersioningEnabled>false</ImmutableStorageWithVersioningEnabled></Properties></Container></Containers><NextMarker
-=======
         19 Oct 2023 09:34:35 GMT</Last-Modified><Etag>\"0x8DBD0869BA8074E\"</Etag><LeaseStatus>unlocked</LeaseStatus><LeaseState>available</LeaseState><DefaultEncryptionScope>$account-encryption-key</DefaultEncryptionScope><DenyEncryptionScopeOverride>false</DenyEncryptionScopeOverride><HasImmutabilityPolicy>false</HasImmutabilityPolicy><HasLegalHold>false</HasLegalHold><ImmutableStorageWithVersioningEnabled>false</ImmutableStorageWithVersioningEnabled></Properties></Container></Containers><NextMarker
->>>>>>> da1007ab
         /></EnumerationResults>"
     headers:
       content-type:
       - application/xml
       date:
-<<<<<<< HEAD
-      - Thu, 06 Jul 2023 03:42:46 GMT
-=======
-      - Thu, 19 Oct 2023 09:34:36 GMT
->>>>>>> da1007ab
+      - Thu, 19 Oct 2023 09:34:36 GMT
       server:
       - Windows-Azure-Blob/1.0 Microsoft-HTTPAPI/2.0
       transfer-encoding:
@@ -881,16 +679,10 @@
       ParameterSetName:
       - --include-deleted --account-name --account-key
       User-Agent:
-<<<<<<< HEAD
-      - AZURECLI/2.50.0 (PIP) azsdk-python-storage-blob/12.16.0 Python/3.9.6 (Windows-10-10.0.19045-SP0)
-      x-ms-date:
-      - Thu, 06 Jul 2023 03:42:47 GMT
-=======
       - AZURECLI/2.53.0 azsdk-python-storage-blob/12.16.0 Python/3.10.13 (Linux-5.15.0-1047-azure-x86_64-with-glibc2.31)
         VSTS_7b238909-6802-4b65-b90d-184bca47f458_build_220_0
       x-ms-date:
       - Thu, 19 Oct 2023 09:34:37 GMT
->>>>>>> da1007ab
       x-ms-version:
       - '2022-11-02'
     method: GET
@@ -899,25 +691,15 @@
     body:
       string: "\uFEFF<?xml version=\"1.0\" encoding=\"utf-8\"?><EnumerationResults
         ServiceEndpoint=\"https://clitest000002.blob.core.windows.net/\"><MaxResults>5000</MaxResults><Containers><Container><Name>con1000003</Name><Properties><Last-Modified>Thu,
-<<<<<<< HEAD
-        06 Jul 2023 03:42:36 GMT</Last-Modified><Etag>\"0x8DB7DD30A0DD9DF\"</Etag><LeaseStatus>unlocked</LeaseStatus><LeaseState>available</LeaseState><DefaultEncryptionScope>$account-encryption-key</DefaultEncryptionScope><DenyEncryptionScopeOverride>false</DenyEncryptionScopeOverride><HasImmutabilityPolicy>false</HasImmutabilityPolicy><HasLegalHold>false</HasLegalHold><ImmutableStorageWithVersioningEnabled>false</ImmutableStorageWithVersioningEnabled></Properties></Container><Container><Name>con2000004</Name><Deleted>true</Deleted><Version>01D9AFBBE4313B93</Version><Properties><Last-Modified>Thu,
-        06 Jul 2023 03:42:30 GMT</Last-Modified><Etag>\"0x8DB7DD306A76DC8\"</Etag><LeaseStatus>locked</LeaseStatus><LeaseState>leased</LeaseState><LeaseDuration>fixed</LeaseDuration><DefaultEncryptionScope>$account-encryption-key</DefaultEncryptionScope><DenyEncryptionScopeOverride>false</DenyEncryptionScopeOverride><HasImmutabilityPolicy>false</HasImmutabilityPolicy><HasLegalHold>false</HasLegalHold><ImmutableStorageWithVersioningEnabled>false</ImmutableStorageWithVersioningEnabled><DeletedTime>Thu,
-        06 Jul 2023 03:42:45 GMT</DeletedTime><RemainingRetentionDays>7</RemainingRetentionDays></Properties></Container></Containers><NextMarker
-=======
         19 Oct 2023 09:34:35 GMT</Last-Modified><Etag>\"0x8DBD0869BA8074E\"</Etag><LeaseStatus>unlocked</LeaseStatus><LeaseState>available</LeaseState><DefaultEncryptionScope>$account-encryption-key</DefaultEncryptionScope><DenyEncryptionScopeOverride>false</DenyEncryptionScopeOverride><HasImmutabilityPolicy>false</HasImmutabilityPolicy><HasLegalHold>false</HasLegalHold><ImmutableStorageWithVersioningEnabled>false</ImmutableStorageWithVersioningEnabled></Properties></Container><Container><Name>con2000004</Name><Deleted>true</Deleted><Version>01DA026F786243B7</Version><Properties><Last-Modified>Thu,
         19 Oct 2023 09:34:34 GMT</Last-Modified><Etag>\"0x8DBD0869AD8D8FE\"</Etag><LeaseStatus>locked</LeaseStatus><LeaseState>leased</LeaseState><LeaseDuration>fixed</LeaseDuration><DefaultEncryptionScope>$account-encryption-key</DefaultEncryptionScope><DenyEncryptionScopeOverride>false</DenyEncryptionScopeOverride><HasImmutabilityPolicy>false</HasImmutabilityPolicy><HasLegalHold>false</HasLegalHold><ImmutableStorageWithVersioningEnabled>false</ImmutableStorageWithVersioningEnabled><DeletedTime>Thu,
         19 Oct 2023 09:34:36 GMT</DeletedTime><RemainingRetentionDays>7</RemainingRetentionDays></Properties></Container></Containers><NextMarker
->>>>>>> da1007ab
         /></EnumerationResults>"
     headers:
       content-type:
       - application/xml
       date:
-<<<<<<< HEAD
-      - Thu, 06 Jul 2023 03:42:48 GMT
-=======
       - Thu, 19 Oct 2023 09:34:37 GMT
->>>>>>> da1007ab
       server:
       - Windows-Azure-Blob/1.0 Microsoft-HTTPAPI/2.0
       transfer-encoding:
