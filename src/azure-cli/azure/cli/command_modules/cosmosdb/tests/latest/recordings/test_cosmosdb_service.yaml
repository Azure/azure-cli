--- conflicted
+++ resolved
@@ -13,20 +13,12 @@
       ParameterSetName:
       - -n -g --locations
       User-Agent:
-<<<<<<< HEAD
-      - AZURECLI/2.45.0 azsdk-python-azure-mgmt-resource/21.1.0b1 Python/3.8.10 (Windows-10-10.0.22621-SP0)
-=======
       - AZURECLI/2.45.0 azsdk-python-azure-mgmt-resource/21.1.0b1 Python/3.10.10 (Windows-10-10.0.22621-SP0)
->>>>>>> 81f8e181
     method: GET
     uri: https://management.azure.com/subscriptions/00000000-0000-0000-0000-000000000000/resourcegroups/cli_test_cosmosdb_service000001?api-version=2021-04-01
   response:
     body:
-<<<<<<< HEAD
-      string: '{"id":"/subscriptions/00000000-0000-0000-0000-000000000000/resourceGroups/cli_test_cosmosdb_service000001","name":"cli_test_cosmosdb_service000001","type":"Microsoft.Resources/resourceGroups","location":"eastus2","tags":{"product":"azurecli","cause":"automation","date":"2023-02-23T07:37:27Z"},"properties":{"provisioningState":"Succeeded"}}'
-=======
       string: '{"id":"/subscriptions/00000000-0000-0000-0000-000000000000/resourceGroups/cli_test_cosmosdb_service000001","name":"cli_test_cosmosdb_service000001","type":"Microsoft.Resources/resourceGroups","location":"eastus2","tags":{"product":"azurecli","cause":"automation","date":"2023-02-28T05:42:48Z"},"properties":{"provisioningState":"Succeeded"}}'
->>>>>>> 81f8e181
     headers:
       cache-control:
       - no-cache
@@ -35,11 +27,7 @@
       content-type:
       - application/json; charset=utf-8
       date:
-<<<<<<< HEAD
-      - Thu, 23 Feb 2023 07:37:31 GMT
-=======
       - Tue, 28 Feb 2023 05:42:49 GMT
->>>>>>> 81f8e181
       expires:
       - '-1'
       pragma:
@@ -73,36 +61,12 @@
       ParameterSetName:
       - -n -g --locations
       User-Agent:
-<<<<<<< HEAD
-      - AZURECLI/2.45.0 azsdk-python-mgmt-cosmosdb/9.0.0 Python/3.8.10 (Windows-10-10.0.22621-SP0)
-=======
-      - AZURECLI/2.45.0 azsdk-python-mgmt-cosmosdb/9.0.0 Python/3.10.10 (Windows-10-10.0.22621-SP0)
->>>>>>> 81f8e181
+      - AZURECLI/2.45.0 azsdk-python-mgmt-cosmosdb/9.0.0 Python/3.10.10 (Windows-10-10.0.22621-SP0)
     method: PUT
     uri: https://management.azure.com/subscriptions/00000000-0000-0000-0000-000000000000/resourceGroups/cli_test_cosmosdb_service000001/providers/Microsoft.DocumentDB/databaseAccounts/cli000002?api-version=2022-11-15
   response:
     body:
       string: '{"id":"/subscriptions/00000000-0000-0000-0000-000000000000/resourceGroups/cli_test_cosmosdb_service000001/providers/Microsoft.DocumentDB/databaseAccounts/cli000002","name":"cli000002","location":"East
-<<<<<<< HEAD
-        US 2","type":"Microsoft.DocumentDB/databaseAccounts","kind":"GlobalDocumentDB","tags":{},"systemData":{"createdAt":"2023-02-23T07:37:40.7651063Z"},"properties":{"provisioningState":"Creating","publicNetworkAccess":"Enabled","enableAutomaticFailover":false,"enableMultipleWriteLocations":false,"enablePartitionKeyMonitor":false,"isVirtualNetworkFilterEnabled":false,"virtualNetworkRules":[],"EnabledApiTypes":"Sql","disableKeyBasedMetadataWriteAccess":false,"enableFreeTier":false,"enableAnalyticalStorage":false,"analyticalStorageConfiguration":{"schemaType":"WellDefined"},"instanceId":"c34b2a51-4c9d-45b3-9435-7592e1181bb9","databaseAccountOfferType":"Standard","enableFullFidelityChangeFeed":false,"defaultIdentity":"","networkAclBypass":"None","disableLocalAuth":false,"enablePartitionMerge":false,"minimalTlsVersion":"Tls","consistencyPolicy":{"defaultConsistencyLevel":"Session","maxIntervalInSeconds":5,"maxStalenessPrefix":100},"configurationOverrides":{},"writeLocations":[{"id":"cli000002-eastus2","locationName":"East
-        US 2","provisioningState":"Creating","failoverPriority":0,"isZoneRedundant":false}],"readLocations":[{"id":"cli000002-eastus2","locationName":"East
-        US 2","provisioningState":"Creating","failoverPriority":0,"isZoneRedundant":false}],"locations":[{"id":"cli000002-eastus2","locationName":"East
-        US 2","provisioningState":"Creating","failoverPriority":0,"isZoneRedundant":false}],"failoverPolicies":[{"id":"cli000002-eastus2","locationName":"East
-        US 2","failoverPriority":0}],"cors":[],"capabilities":[],"ipRules":[],"backupPolicy":{"type":"Periodic","periodicModeProperties":{"backupIntervalInMinutes":240,"backupRetentionIntervalInHours":8,"backupStorageRedundancy":"Invalid"}},"networkAclBypassResourceIds":[],"keysMetadata":{"primaryMasterKey":{"generationTime":"2023-02-23T07:37:40.7651063Z"},"secondaryMasterKey":{"generationTime":"2023-02-23T07:37:40.7651063Z"},"primaryReadonlyMasterKey":{"generationTime":"2023-02-23T07:37:40.7651063Z"},"secondaryReadonlyMasterKey":{"generationTime":"2023-02-23T07:37:40.7651063Z"}}},"identity":{"type":"None"}}'
-    headers:
-      azure-asyncoperation:
-      - https://management.azure.com/subscriptions/00000000-0000-0000-0000-000000000000/providers/Microsoft.DocumentDB/locations/eastus2/operationsStatus/b57e45c9-15e9-46b1-ace1-79e52677317c?api-version=2022-11-15
-      cache-control:
-      - no-store, no-cache
-      content-length:
-      - '2280'
-      content-type:
-      - application/json
-      date:
-      - Thu, 23 Feb 2023 07:37:43 GMT
-      location:
-      - https://management.azure.com/subscriptions/00000000-0000-0000-0000-000000000000/resourceGroups/cli_test_cosmosdb_service000001/providers/Microsoft.DocumentDB/databaseAccounts/cli000002/operationResults/b57e45c9-15e9-46b1-ace1-79e52677317c?api-version=2022-11-15
-=======
         US 2","type":"Microsoft.DocumentDB/databaseAccounts","kind":"GlobalDocumentDB","tags":{},"systemData":{"createdAt":"2023-02-28T05:42:53.5056766Z"},"properties":{"provisioningState":"Creating","publicNetworkAccess":"Enabled","enableAutomaticFailover":false,"enableMultipleWriteLocations":false,"enablePartitionKeyMonitor":false,"isVirtualNetworkFilterEnabled":false,"virtualNetworkRules":[],"EnabledApiTypes":"Sql","disableKeyBasedMetadataWriteAccess":false,"enableFreeTier":false,"enableAnalyticalStorage":false,"analyticalStorageConfiguration":{"schemaType":"WellDefined"},"instanceId":"ad3eefa7-c13a-4d38-9b91-4d57497fae4f","databaseAccountOfferType":"Standard","defaultIdentity":"","networkAclBypass":"None","disableLocalAuth":false,"enablePartitionMerge":false,"minimalTlsVersion":"Tls","consistencyPolicy":{"defaultConsistencyLevel":"Session","maxIntervalInSeconds":5,"maxStalenessPrefix":100},"configurationOverrides":{},"writeLocations":[{"id":"cli000002-eastus2","locationName":"East
         US 2","provisioningState":"Creating","failoverPriority":0,"isZoneRedundant":false}],"readLocations":[{"id":"cli000002-eastus2","locationName":"East
         US 2","provisioningState":"Creating","failoverPriority":0,"isZoneRedundant":false}],"locations":[{"id":"cli000002-eastus2","locationName":"East
@@ -121,7 +85,6 @@
       - Tue, 28 Feb 2023 05:42:55 GMT
       location:
       - https://management.azure.com/subscriptions/00000000-0000-0000-0000-000000000000/resourceGroups/cli_test_cosmosdb_service000001/providers/Microsoft.DocumentDB/databaseAccounts/cli000002/operationResults/788cfd37-6bc1-4ddb-809a-cea028f2a17b?api-version=2022-11-15
->>>>>>> 81f8e181
       pragma:
       - no-cache
       server:
@@ -137,7 +100,7 @@
       x-ms-gatewayversion:
       - version=2.14.0
       x-ms-ratelimit-remaining-subscription-writes:
-      - '1187'
+      - '1198'
     status:
       code: 200
       message: Ok
@@ -155,31 +118,21 @@
       ParameterSetName:
       - -n -g --locations
       User-Agent:
-<<<<<<< HEAD
-      - AZURECLI/2.45.0 azsdk-python-mgmt-cosmosdb/9.0.0 Python/3.8.10 (Windows-10-10.0.22621-SP0)
-    method: GET
-    uri: https://management.azure.com/subscriptions/00000000-0000-0000-0000-000000000000/providers/Microsoft.DocumentDB/locations/eastus2/operationsStatus/b57e45c9-15e9-46b1-ace1-79e52677317c?api-version=2022-11-15
-=======
       - AZURECLI/2.45.0 azsdk-python-mgmt-cosmosdb/9.0.0 Python/3.10.10 (Windows-10-10.0.22621-SP0)
     method: GET
     uri: https://management.azure.com/subscriptions/00000000-0000-0000-0000-000000000000/providers/Microsoft.DocumentDB/locations/eastus2/operationsStatus/788cfd37-6bc1-4ddb-809a-cea028f2a17b?api-version=2022-11-15
->>>>>>> 81f8e181
-  response:
-    body:
-      string: '{"status":"Dequeued"}'
-    headers:
-      cache-control:
-      - no-store, no-cache
-      content-length:
-      - '21'
-      content-type:
-      - application/json
-      date:
-<<<<<<< HEAD
-      - Thu, 23 Feb 2023 07:38:14 GMT
-=======
+  response:
+    body:
+      string: '{"status":"Dequeued"}'
+    headers:
+      cache-control:
+      - no-store, no-cache
+      content-length:
+      - '21'
+      content-type:
+      - application/json
+      date:
       - Tue, 28 Feb 2023 05:43:25 GMT
->>>>>>> 81f8e181
       pragma:
       - no-cache
       server:
@@ -211,31 +164,21 @@
       ParameterSetName:
       - -n -g --locations
       User-Agent:
-<<<<<<< HEAD
-      - AZURECLI/2.45.0 azsdk-python-mgmt-cosmosdb/9.0.0 Python/3.8.10 (Windows-10-10.0.22621-SP0)
-    method: GET
-    uri: https://management.azure.com/subscriptions/00000000-0000-0000-0000-000000000000/providers/Microsoft.DocumentDB/locations/eastus2/operationsStatus/b57e45c9-15e9-46b1-ace1-79e52677317c?api-version=2022-11-15
-=======
       - AZURECLI/2.45.0 azsdk-python-mgmt-cosmosdb/9.0.0 Python/3.10.10 (Windows-10-10.0.22621-SP0)
     method: GET
     uri: https://management.azure.com/subscriptions/00000000-0000-0000-0000-000000000000/providers/Microsoft.DocumentDB/locations/eastus2/operationsStatus/788cfd37-6bc1-4ddb-809a-cea028f2a17b?api-version=2022-11-15
->>>>>>> 81f8e181
-  response:
-    body:
-      string: '{"status":"Dequeued"}'
-    headers:
-      cache-control:
-      - no-store, no-cache
-      content-length:
-      - '21'
-      content-type:
-      - application/json
-      date:
-<<<<<<< HEAD
-      - Thu, 23 Feb 2023 07:38:45 GMT
-=======
+  response:
+    body:
+      string: '{"status":"Dequeued"}'
+    headers:
+      cache-control:
+      - no-store, no-cache
+      content-length:
+      - '21'
+      content-type:
+      - application/json
+      date:
       - Tue, 28 Feb 2023 05:43:54 GMT
->>>>>>> 81f8e181
       pragma:
       - no-cache
       server:
@@ -267,31 +210,21 @@
       ParameterSetName:
       - -n -g --locations
       User-Agent:
-<<<<<<< HEAD
-      - AZURECLI/2.45.0 azsdk-python-mgmt-cosmosdb/9.0.0 Python/3.8.10 (Windows-10-10.0.22621-SP0)
-    method: GET
-    uri: https://management.azure.com/subscriptions/00000000-0000-0000-0000-000000000000/providers/Microsoft.DocumentDB/locations/eastus2/operationsStatus/b57e45c9-15e9-46b1-ace1-79e52677317c?api-version=2022-11-15
-=======
       - AZURECLI/2.45.0 azsdk-python-mgmt-cosmosdb/9.0.0 Python/3.10.10 (Windows-10-10.0.22621-SP0)
     method: GET
     uri: https://management.azure.com/subscriptions/00000000-0000-0000-0000-000000000000/providers/Microsoft.DocumentDB/locations/eastus2/operationsStatus/788cfd37-6bc1-4ddb-809a-cea028f2a17b?api-version=2022-11-15
->>>>>>> 81f8e181
-  response:
-    body:
-      string: '{"status":"Dequeued"}'
-    headers:
-      cache-control:
-      - no-store, no-cache
-      content-length:
-      - '21'
-      content-type:
-      - application/json
-      date:
-<<<<<<< HEAD
-      - Thu, 23 Feb 2023 07:39:16 GMT
-=======
+  response:
+    body:
+      string: '{"status":"Dequeued"}'
+    headers:
+      cache-control:
+      - no-store, no-cache
+      content-length:
+      - '21'
+      content-type:
+      - application/json
+      date:
       - Tue, 28 Feb 2023 05:44:25 GMT
->>>>>>> 81f8e181
       pragma:
       - no-cache
       server:
@@ -323,22 +256,21 @@
       ParameterSetName:
       - -n -g --locations
       User-Agent:
-<<<<<<< HEAD
-      - AZURECLI/2.45.0 azsdk-python-mgmt-cosmosdb/9.0.0 Python/3.8.10 (Windows-10-10.0.22621-SP0)
-    method: GET
-    uri: https://management.azure.com/subscriptions/00000000-0000-0000-0000-000000000000/providers/Microsoft.DocumentDB/locations/eastus2/operationsStatus/b57e45c9-15e9-46b1-ace1-79e52677317c?api-version=2022-11-15
-  response:
-    body:
-      string: '{"status":"Dequeued"}'
-    headers:
-      cache-control:
-      - no-store, no-cache
-      content-length:
-      - '21'
-      content-type:
-      - application/json
-      date:
-      - Thu, 23 Feb 2023 07:39:46 GMT
+      - AZURECLI/2.45.0 azsdk-python-mgmt-cosmosdb/9.0.0 Python/3.10.10 (Windows-10-10.0.22621-SP0)
+    method: GET
+    uri: https://management.azure.com/subscriptions/00000000-0000-0000-0000-000000000000/providers/Microsoft.DocumentDB/locations/eastus2/operationsStatus/788cfd37-6bc1-4ddb-809a-cea028f2a17b?api-version=2022-11-15
+  response:
+    body:
+      string: '{"status":"Succeeded"}'
+    headers:
+      cache-control:
+      - no-store, no-cache
+      content-length:
+      - '22'
+      content-type:
+      - application/json
+      date:
+      - Tue, 28 Feb 2023 05:44:55 GMT
       pragma:
       - no-cache
       server:
@@ -370,101 +302,26 @@
       ParameterSetName:
       - -n -g --locations
       User-Agent:
-      - AZURECLI/2.45.0 azsdk-python-mgmt-cosmosdb/9.0.0 Python/3.8.10 (Windows-10-10.0.22621-SP0)
-    method: GET
-    uri: https://management.azure.com/subscriptions/00000000-0000-0000-0000-000000000000/providers/Microsoft.DocumentDB/locations/eastus2/operationsStatus/b57e45c9-15e9-46b1-ace1-79e52677317c?api-version=2022-11-15
-=======
-      - AZURECLI/2.45.0 azsdk-python-mgmt-cosmosdb/9.0.0 Python/3.10.10 (Windows-10-10.0.22621-SP0)
-    method: GET
-    uri: https://management.azure.com/subscriptions/00000000-0000-0000-0000-000000000000/providers/Microsoft.DocumentDB/locations/eastus2/operationsStatus/788cfd37-6bc1-4ddb-809a-cea028f2a17b?api-version=2022-11-15
->>>>>>> 81f8e181
-  response:
-    body:
-      string: '{"status":"Succeeded"}'
-    headers:
-      cache-control:
-      - no-store, no-cache
-      content-length:
-      - '22'
-      content-type:
-      - application/json
-      date:
-<<<<<<< HEAD
-      - Thu, 23 Feb 2023 07:40:17 GMT
-=======
-      - Tue, 28 Feb 2023 05:44:55 GMT
->>>>>>> 81f8e181
-      pragma:
-      - no-cache
-      server:
-      - Microsoft-HTTPAPI/2.0
-      strict-transport-security:
-      - max-age=31536000; includeSubDomains
-      transfer-encoding:
-      - chunked
-      vary:
-      - Accept-Encoding
-      x-content-type-options:
-      - nosniff
-      x-ms-gatewayversion:
-      - version=2.14.0
-    status:
-      code: 200
-      message: Ok
-- request:
-    body: null
-    headers:
-      Accept:
-      - '*/*'
-      Accept-Encoding:
-      - gzip, deflate
-      CommandName:
-      - cosmosdb create
-      Connection:
-      - keep-alive
-      ParameterSetName:
-      - -n -g --locations
-      User-Agent:
-<<<<<<< HEAD
-      - AZURECLI/2.45.0 azsdk-python-mgmt-cosmosdb/9.0.0 Python/3.8.10 (Windows-10-10.0.22621-SP0)
-=======
-      - AZURECLI/2.45.0 azsdk-python-mgmt-cosmosdb/9.0.0 Python/3.10.10 (Windows-10-10.0.22621-SP0)
->>>>>>> 81f8e181
+      - AZURECLI/2.45.0 azsdk-python-mgmt-cosmosdb/9.0.0 Python/3.10.10 (Windows-10-10.0.22621-SP0)
     method: GET
     uri: https://management.azure.com/subscriptions/00000000-0000-0000-0000-000000000000/resourceGroups/cli_test_cosmosdb_service000001/providers/Microsoft.DocumentDB/databaseAccounts/cli000002?api-version=2022-11-15
   response:
     body:
       string: '{"id":"/subscriptions/00000000-0000-0000-0000-000000000000/resourceGroups/cli_test_cosmosdb_service000001/providers/Microsoft.DocumentDB/databaseAccounts/cli000002","name":"cli000002","location":"East
-<<<<<<< HEAD
-        US 2","type":"Microsoft.DocumentDB/databaseAccounts","kind":"GlobalDocumentDB","tags":{},"systemData":{"createdAt":"2023-02-23T07:39:59.7893675Z"},"properties":{"provisioningState":"Succeeded","documentEndpoint":"https://cli000002.documents.azure.com:443/","sqlEndpoint":"https://cli000002.documents.azure.com:443/","publicNetworkAccess":"Enabled","enableAutomaticFailover":false,"enableMultipleWriteLocations":false,"enablePartitionKeyMonitor":false,"isVirtualNetworkFilterEnabled":false,"virtualNetworkRules":[],"EnabledApiTypes":"Sql","disableKeyBasedMetadataWriteAccess":false,"enableFreeTier":false,"enableAnalyticalStorage":false,"analyticalStorageConfiguration":{"schemaType":"WellDefined"},"instanceId":"c34b2a51-4c9d-45b3-9435-7592e1181bb9","databaseAccountOfferType":"Standard","enableFullFidelityChangeFeed":false,"defaultIdentity":"FirstPartyIdentity","networkAclBypass":"None","disableLocalAuth":false,"enablePartitionMerge":false,"minimalTlsVersion":"Tls","consistencyPolicy":{"defaultConsistencyLevel":"Session","maxIntervalInSeconds":5,"maxStalenessPrefix":100},"configurationOverrides":{},"writeLocations":[{"id":"cli000002-eastus2","locationName":"East
-        US 2","documentEndpoint":"https://cli000002-eastus2.documents.azure.com:443/","provisioningState":"Succeeded","failoverPriority":0,"isZoneRedundant":false}],"readLocations":[{"id":"cli000002-eastus2","locationName":"East
-        US 2","documentEndpoint":"https://cli000002-eastus2.documents.azure.com:443/","provisioningState":"Succeeded","failoverPriority":0,"isZoneRedundant":false}],"locations":[{"id":"cli000002-eastus2","locationName":"East
-        US 2","documentEndpoint":"https://cli000002-eastus2.documents.azure.com:443/","provisioningState":"Succeeded","failoverPriority":0,"isZoneRedundant":false}],"failoverPolicies":[{"id":"cli000002-eastus2","locationName":"East
-        US 2","failoverPriority":0}],"cors":[],"capabilities":[],"ipRules":[],"backupPolicy":{"type":"Periodic","periodicModeProperties":{"backupIntervalInMinutes":240,"backupRetentionIntervalInHours":8,"backupStorageRedundancy":"Geo"}},"networkAclBypassResourceIds":[],"keysMetadata":{"primaryMasterKey":{"generationTime":"2023-02-23T07:39:59.7893675Z"},"secondaryMasterKey":{"generationTime":"2023-02-23T07:39:59.7893675Z"},"primaryReadonlyMasterKey":{"generationTime":"2023-02-23T07:39:59.7893675Z"},"secondaryReadonlyMasterKey":{"generationTime":"2023-02-23T07:39:59.7893675Z"}}},"identity":{"type":"None"}}'
-=======
         US 2","type":"Microsoft.DocumentDB/databaseAccounts","kind":"GlobalDocumentDB","tags":{},"systemData":{"createdAt":"2023-02-28T05:44:22.4969965Z"},"properties":{"provisioningState":"Succeeded","documentEndpoint":"https://cli000002.documents.azure.com:443/","sqlEndpoint":"https://cli000002.documents.azure.com:443/","publicNetworkAccess":"Enabled","enableAutomaticFailover":false,"enableMultipleWriteLocations":false,"enablePartitionKeyMonitor":false,"isVirtualNetworkFilterEnabled":false,"virtualNetworkRules":[],"EnabledApiTypes":"Sql","disableKeyBasedMetadataWriteAccess":false,"enableFreeTier":false,"enableAnalyticalStorage":false,"analyticalStorageConfiguration":{"schemaType":"WellDefined"},"instanceId":"ad3eefa7-c13a-4d38-9b91-4d57497fae4f","databaseAccountOfferType":"Standard","defaultIdentity":"FirstPartyIdentity","networkAclBypass":"None","disableLocalAuth":false,"enablePartitionMerge":false,"minimalTlsVersion":"Tls","consistencyPolicy":{"defaultConsistencyLevel":"Session","maxIntervalInSeconds":5,"maxStalenessPrefix":100},"configurationOverrides":{},"writeLocations":[{"id":"cli000002-eastus2","locationName":"East
         US 2","documentEndpoint":"https://cli000002-eastus2.documents.azure.com:443/","provisioningState":"Succeeded","failoverPriority":0,"isZoneRedundant":false}],"readLocations":[{"id":"cli000002-eastus2","locationName":"East
         US 2","documentEndpoint":"https://cli000002-eastus2.documents.azure.com:443/","provisioningState":"Succeeded","failoverPriority":0,"isZoneRedundant":false}],"locations":[{"id":"cli000002-eastus2","locationName":"East
         US 2","documentEndpoint":"https://cli000002-eastus2.documents.azure.com:443/","provisioningState":"Succeeded","failoverPriority":0,"isZoneRedundant":false}],"failoverPolicies":[{"id":"cli000002-eastus2","locationName":"East
         US 2","failoverPriority":0}],"cors":[],"capabilities":[],"ipRules":[],"backupPolicy":{"type":"Periodic","periodicModeProperties":{"backupIntervalInMinutes":240,"backupRetentionIntervalInHours":8,"backupStorageRedundancy":"Geo"}},"networkAclBypassResourceIds":[],"keysMetadata":{"primaryMasterKey":{"generationTime":"2023-02-28T05:44:22.4969965Z"},"secondaryMasterKey":{"generationTime":"2023-02-28T05:44:22.4969965Z"},"primaryReadonlyMasterKey":{"generationTime":"2023-02-28T05:44:22.4969965Z"},"secondaryReadonlyMasterKey":{"generationTime":"2023-02-28T05:44:22.4969965Z"}}},"identity":{"type":"None"}}'
->>>>>>> 81f8e181
-    headers:
-      cache-control:
-      - no-store, no-cache
-      content-length:
-<<<<<<< HEAD
-      - '2637'
-      content-type:
-      - application/json
-      date:
-      - Thu, 23 Feb 2023 07:40:18 GMT
-=======
+    headers:
+      cache-control:
+      - no-store, no-cache
+      content-length:
       - '2600'
       content-type:
       - application/json
       date:
       - Tue, 28 Feb 2023 05:44:55 GMT
->>>>>>> 81f8e181
       pragma:
       - no-cache
       server:
@@ -496,46 +353,26 @@
       ParameterSetName:
       - -n -g --locations
       User-Agent:
-<<<<<<< HEAD
-      - AZURECLI/2.45.0 azsdk-python-mgmt-cosmosdb/9.0.0 Python/3.8.10 (Windows-10-10.0.22621-SP0)
-=======
-      - AZURECLI/2.45.0 azsdk-python-mgmt-cosmosdb/9.0.0 Python/3.10.10 (Windows-10-10.0.22621-SP0)
->>>>>>> 81f8e181
+      - AZURECLI/2.45.0 azsdk-python-mgmt-cosmosdb/9.0.0 Python/3.10.10 (Windows-10-10.0.22621-SP0)
     method: GET
     uri: https://management.azure.com/subscriptions/00000000-0000-0000-0000-000000000000/resourceGroups/cli_test_cosmosdb_service000001/providers/Microsoft.DocumentDB/databaseAccounts/cli000002?api-version=2022-11-15
   response:
     body:
       string: '{"id":"/subscriptions/00000000-0000-0000-0000-000000000000/resourceGroups/cli_test_cosmosdb_service000001/providers/Microsoft.DocumentDB/databaseAccounts/cli000002","name":"cli000002","location":"East
-<<<<<<< HEAD
-        US 2","type":"Microsoft.DocumentDB/databaseAccounts","kind":"GlobalDocumentDB","tags":{},"systemData":{"createdAt":"2023-02-23T07:39:59.7893675Z"},"properties":{"provisioningState":"Succeeded","documentEndpoint":"https://cli000002.documents.azure.com:443/","sqlEndpoint":"https://cli000002.documents.azure.com:443/","publicNetworkAccess":"Enabled","enableAutomaticFailover":false,"enableMultipleWriteLocations":false,"enablePartitionKeyMonitor":false,"isVirtualNetworkFilterEnabled":false,"virtualNetworkRules":[],"EnabledApiTypes":"Sql","disableKeyBasedMetadataWriteAccess":false,"enableFreeTier":false,"enableAnalyticalStorage":false,"analyticalStorageConfiguration":{"schemaType":"WellDefined"},"instanceId":"c34b2a51-4c9d-45b3-9435-7592e1181bb9","databaseAccountOfferType":"Standard","enableFullFidelityChangeFeed":false,"defaultIdentity":"FirstPartyIdentity","networkAclBypass":"None","disableLocalAuth":false,"enablePartitionMerge":false,"minimalTlsVersion":"Tls","consistencyPolicy":{"defaultConsistencyLevel":"Session","maxIntervalInSeconds":5,"maxStalenessPrefix":100},"configurationOverrides":{},"writeLocations":[{"id":"cli000002-eastus2","locationName":"East
-        US 2","documentEndpoint":"https://cli000002-eastus2.documents.azure.com:443/","provisioningState":"Succeeded","failoverPriority":0,"isZoneRedundant":false}],"readLocations":[{"id":"cli000002-eastus2","locationName":"East
-        US 2","documentEndpoint":"https://cli000002-eastus2.documents.azure.com:443/","provisioningState":"Succeeded","failoverPriority":0,"isZoneRedundant":false}],"locations":[{"id":"cli000002-eastus2","locationName":"East
-        US 2","documentEndpoint":"https://cli000002-eastus2.documents.azure.com:443/","provisioningState":"Succeeded","failoverPriority":0,"isZoneRedundant":false}],"failoverPolicies":[{"id":"cli000002-eastus2","locationName":"East
-        US 2","failoverPriority":0}],"cors":[],"capabilities":[],"ipRules":[],"backupPolicy":{"type":"Periodic","periodicModeProperties":{"backupIntervalInMinutes":240,"backupRetentionIntervalInHours":8,"backupStorageRedundancy":"Geo"}},"networkAclBypassResourceIds":[],"keysMetadata":{"primaryMasterKey":{"generationTime":"2023-02-23T07:39:59.7893675Z"},"secondaryMasterKey":{"generationTime":"2023-02-23T07:39:59.7893675Z"},"primaryReadonlyMasterKey":{"generationTime":"2023-02-23T07:39:59.7893675Z"},"secondaryReadonlyMasterKey":{"generationTime":"2023-02-23T07:39:59.7893675Z"}}},"identity":{"type":"None"}}'
-=======
         US 2","type":"Microsoft.DocumentDB/databaseAccounts","kind":"GlobalDocumentDB","tags":{},"systemData":{"createdAt":"2023-02-28T05:44:22.4969965Z"},"properties":{"provisioningState":"Succeeded","documentEndpoint":"https://cli000002.documents.azure.com:443/","sqlEndpoint":"https://cli000002.documents.azure.com:443/","publicNetworkAccess":"Enabled","enableAutomaticFailover":false,"enableMultipleWriteLocations":false,"enablePartitionKeyMonitor":false,"isVirtualNetworkFilterEnabled":false,"virtualNetworkRules":[],"EnabledApiTypes":"Sql","disableKeyBasedMetadataWriteAccess":false,"enableFreeTier":false,"enableAnalyticalStorage":false,"analyticalStorageConfiguration":{"schemaType":"WellDefined"},"instanceId":"ad3eefa7-c13a-4d38-9b91-4d57497fae4f","databaseAccountOfferType":"Standard","defaultIdentity":"FirstPartyIdentity","networkAclBypass":"None","disableLocalAuth":false,"enablePartitionMerge":false,"minimalTlsVersion":"Tls","consistencyPolicy":{"defaultConsistencyLevel":"Session","maxIntervalInSeconds":5,"maxStalenessPrefix":100},"configurationOverrides":{},"writeLocations":[{"id":"cli000002-eastus2","locationName":"East
         US 2","documentEndpoint":"https://cli000002-eastus2.documents.azure.com:443/","provisioningState":"Succeeded","failoverPriority":0,"isZoneRedundant":false}],"readLocations":[{"id":"cli000002-eastus2","locationName":"East
         US 2","documentEndpoint":"https://cli000002-eastus2.documents.azure.com:443/","provisioningState":"Succeeded","failoverPriority":0,"isZoneRedundant":false}],"locations":[{"id":"cli000002-eastus2","locationName":"East
         US 2","documentEndpoint":"https://cli000002-eastus2.documents.azure.com:443/","provisioningState":"Succeeded","failoverPriority":0,"isZoneRedundant":false}],"failoverPolicies":[{"id":"cli000002-eastus2","locationName":"East
         US 2","failoverPriority":0}],"cors":[],"capabilities":[],"ipRules":[],"backupPolicy":{"type":"Periodic","periodicModeProperties":{"backupIntervalInMinutes":240,"backupRetentionIntervalInHours":8,"backupStorageRedundancy":"Geo"}},"networkAclBypassResourceIds":[],"keysMetadata":{"primaryMasterKey":{"generationTime":"2023-02-28T05:44:22.4969965Z"},"secondaryMasterKey":{"generationTime":"2023-02-28T05:44:22.4969965Z"},"primaryReadonlyMasterKey":{"generationTime":"2023-02-28T05:44:22.4969965Z"},"secondaryReadonlyMasterKey":{"generationTime":"2023-02-28T05:44:22.4969965Z"}}},"identity":{"type":"None"}}'
->>>>>>> 81f8e181
-    headers:
-      cache-control:
-      - no-store, no-cache
-      content-length:
-<<<<<<< HEAD
-      - '2637'
-      content-type:
-      - application/json
-      date:
-      - Thu, 23 Feb 2023 07:40:18 GMT
-=======
+    headers:
+      cache-control:
+      - no-store, no-cache
+      content-length:
       - '2600'
       content-type:
       - application/json
       date:
       - Tue, 28 Feb 2023 05:44:55 GMT
->>>>>>> 81f8e181
       pragma:
       - no-cache
       server:
@@ -572,11 +409,7 @@
       ParameterSetName:
       - -a -g --name --count --size
       User-Agent:
-<<<<<<< HEAD
-      - AZURECLI/2.45.0 azsdk-python-mgmt-cosmosdb/9.0.0 Python/3.8.10 (Windows-10-10.0.22621-SP0)
-=======
-      - AZURECLI/2.45.0 azsdk-python-mgmt-cosmosdb/9.0.0 Python/3.10.10 (Windows-10-10.0.22621-SP0)
->>>>>>> 81f8e181
+      - AZURECLI/2.45.0 azsdk-python-mgmt-cosmosdb/9.0.0 Python/3.10.10 (Windows-10-10.0.22621-SP0)
     method: PUT
     uri: https://management.azure.com/subscriptions/00000000-0000-0000-0000-000000000000/resourceGroups/cli_test_cosmosdb_service000001/providers/Microsoft.DocumentDB/databaseAccounts/cli000002/services/sqlDedicatedGateway?api-version=2022-11-15
   response:
@@ -584,27 +417,17 @@
       string: '{"status":"Enqueued"}'
     headers:
       azure-asyncoperation:
-<<<<<<< HEAD
-      - https://management.azure.com/subscriptions/00000000-0000-0000-0000-000000000000/providers/Microsoft.DocumentDB/locations/eastus2/operationsStatus/fea8cbc5-da52-460c-b032-7bf8362c1f59?api-version=2022-11-15
-=======
       - https://management.azure.com/subscriptions/00000000-0000-0000-0000-000000000000/providers/Microsoft.DocumentDB/locations/eastus2/operationsStatus/ab225824-cee5-4e10-b2f7-9bc60d65d8cd?api-version=2022-11-15
->>>>>>> 81f8e181
-      cache-control:
-      - no-store, no-cache
-      content-length:
-      - '21'
-      content-type:
-      - application/json
-      date:
-<<<<<<< HEAD
-      - Thu, 23 Feb 2023 07:40:22 GMT
-      location:
-      - https://management.azure.com/subscriptions/00000000-0000-0000-0000-000000000000/resourceGroups/cli_test_cosmosdb_service000001/providers/Microsoft.DocumentDB/databaseAccounts/cli000002/services/sqlDedicatedGateway/operationResults/fea8cbc5-da52-460c-b032-7bf8362c1f59?api-version=2022-11-15
-=======
+      cache-control:
+      - no-store, no-cache
+      content-length:
+      - '21'
+      content-type:
+      - application/json
+      date:
       - Tue, 28 Feb 2023 05:44:57 GMT
       location:
       - https://management.azure.com/subscriptions/00000000-0000-0000-0000-000000000000/resourceGroups/cli_test_cosmosdb_service000001/providers/Microsoft.DocumentDB/databaseAccounts/cli000002/services/sqlDedicatedGateway/operationResults/ab225824-cee5-4e10-b2f7-9bc60d65d8cd?api-version=2022-11-15
->>>>>>> 81f8e181
       pragma:
       - no-cache
       server:
@@ -634,22 +457,21 @@
       ParameterSetName:
       - -a -g --name --count --size
       User-Agent:
-<<<<<<< HEAD
-      - AZURECLI/2.45.0 azsdk-python-mgmt-cosmosdb/9.0.0 Python/3.8.10 (Windows-10-10.0.22621-SP0)
-    method: GET
-    uri: https://management.azure.com/subscriptions/00000000-0000-0000-0000-000000000000/providers/Microsoft.DocumentDB/locations/eastus2/operationsStatus/fea8cbc5-da52-460c-b032-7bf8362c1f59?api-version=2022-11-15
-  response:
-    body:
-      string: '{"status":"Dequeued"}'
-    headers:
-      cache-control:
-      - no-store, no-cache
-      content-length:
-      - '21'
-      content-type:
-      - application/json
-      date:
-      - Thu, 23 Feb 2023 07:40:51 GMT
+      - AZURECLI/2.45.0 azsdk-python-mgmt-cosmosdb/9.0.0 Python/3.10.10 (Windows-10-10.0.22621-SP0)
+    method: GET
+    uri: https://management.azure.com/subscriptions/00000000-0000-0000-0000-000000000000/providers/Microsoft.DocumentDB/locations/eastus2/operationsStatus/ab225824-cee5-4e10-b2f7-9bc60d65d8cd?api-version=2022-11-15
+  response:
+    body:
+      string: '{"status":"Dequeued"}'
+    headers:
+      cache-control:
+      - no-store, no-cache
+      content-length:
+      - '21'
+      content-type:
+      - application/json
+      date:
+      - Tue, 28 Feb 2023 05:45:27 GMT
       pragma:
       - no-cache
       server:
@@ -681,21 +503,21 @@
       ParameterSetName:
       - -a -g --name --count --size
       User-Agent:
-      - AZURECLI/2.45.0 azsdk-python-mgmt-cosmosdb/9.0.0 Python/3.8.10 (Windows-10-10.0.22621-SP0)
-    method: GET
-    uri: https://management.azure.com/subscriptions/00000000-0000-0000-0000-000000000000/providers/Microsoft.DocumentDB/locations/eastus2/operationsStatus/fea8cbc5-da52-460c-b032-7bf8362c1f59?api-version=2022-11-15
-  response:
-    body:
-      string: '{"status":"Dequeued"}'
-    headers:
-      cache-control:
-      - no-store, no-cache
-      content-length:
-      - '21'
-      content-type:
-      - application/json
-      date:
-      - Thu, 23 Feb 2023 07:41:23 GMT
+      - AZURECLI/2.45.0 azsdk-python-mgmt-cosmosdb/9.0.0 Python/3.10.10 (Windows-10-10.0.22621-SP0)
+    method: GET
+    uri: https://management.azure.com/subscriptions/00000000-0000-0000-0000-000000000000/providers/Microsoft.DocumentDB/locations/eastus2/operationsStatus/ab225824-cee5-4e10-b2f7-9bc60d65d8cd?api-version=2022-11-15
+  response:
+    body:
+      string: '{"status":"Dequeued"}'
+    headers:
+      cache-control:
+      - no-store, no-cache
+      content-length:
+      - '21'
+      content-type:
+      - application/json
+      date:
+      - Tue, 28 Feb 2023 05:45:57 GMT
       pragma:
       - no-cache
       server:
@@ -727,30 +549,21 @@
       ParameterSetName:
       - -a -g --name --count --size
       User-Agent:
-      - AZURECLI/2.45.0 azsdk-python-mgmt-cosmosdb/9.0.0 Python/3.8.10 (Windows-10-10.0.22621-SP0)
-    method: GET
-    uri: https://management.azure.com/subscriptions/00000000-0000-0000-0000-000000000000/providers/Microsoft.DocumentDB/locations/eastus2/operationsStatus/fea8cbc5-da52-460c-b032-7bf8362c1f59?api-version=2022-11-15
-=======
       - AZURECLI/2.45.0 azsdk-python-mgmt-cosmosdb/9.0.0 Python/3.10.10 (Windows-10-10.0.22621-SP0)
     method: GET
     uri: https://management.azure.com/subscriptions/00000000-0000-0000-0000-000000000000/providers/Microsoft.DocumentDB/locations/eastus2/operationsStatus/ab225824-cee5-4e10-b2f7-9bc60d65d8cd?api-version=2022-11-15
->>>>>>> 81f8e181
-  response:
-    body:
-      string: '{"status":"Dequeued"}'
-    headers:
-      cache-control:
-      - no-store, no-cache
-      content-length:
-      - '21'
-      content-type:
-      - application/json
-      date:
-<<<<<<< HEAD
-      - Thu, 23 Feb 2023 07:41:54 GMT
-=======
-      - Tue, 28 Feb 2023 05:45:27 GMT
->>>>>>> 81f8e181
+  response:
+    body:
+      string: '{"status":"Dequeued"}'
+    headers:
+      cache-control:
+      - no-store, no-cache
+      content-length:
+      - '21'
+      content-type:
+      - application/json
+      date:
+      - Tue, 28 Feb 2023 05:46:28 GMT
       pragma:
       - no-cache
       server:
@@ -782,31 +595,21 @@
       ParameterSetName:
       - -a -g --name --count --size
       User-Agent:
-<<<<<<< HEAD
-      - AZURECLI/2.45.0 azsdk-python-mgmt-cosmosdb/9.0.0 Python/3.8.10 (Windows-10-10.0.22621-SP0)
-    method: GET
-    uri: https://management.azure.com/subscriptions/00000000-0000-0000-0000-000000000000/providers/Microsoft.DocumentDB/locations/eastus2/operationsStatus/fea8cbc5-da52-460c-b032-7bf8362c1f59?api-version=2022-11-15
-=======
       - AZURECLI/2.45.0 azsdk-python-mgmt-cosmosdb/9.0.0 Python/3.10.10 (Windows-10-10.0.22621-SP0)
     method: GET
     uri: https://management.azure.com/subscriptions/00000000-0000-0000-0000-000000000000/providers/Microsoft.DocumentDB/locations/eastus2/operationsStatus/ab225824-cee5-4e10-b2f7-9bc60d65d8cd?api-version=2022-11-15
->>>>>>> 81f8e181
-  response:
-    body:
-      string: '{"status":"Dequeued"}'
-    headers:
-      cache-control:
-      - no-store, no-cache
-      content-length:
-      - '21'
-      content-type:
-      - application/json
-      date:
-<<<<<<< HEAD
-      - Thu, 23 Feb 2023 07:42:24 GMT
-=======
-      - Tue, 28 Feb 2023 05:45:57 GMT
->>>>>>> 81f8e181
+  response:
+    body:
+      string: '{"status":"Dequeued"}'
+    headers:
+      cache-control:
+      - no-store, no-cache
+      content-length:
+      - '21'
+      content-type:
+      - application/json
+      date:
+      - Tue, 28 Feb 2023 05:46:58 GMT
       pragma:
       - no-cache
       server:
@@ -838,31 +641,21 @@
       ParameterSetName:
       - -a -g --name --count --size
       User-Agent:
-<<<<<<< HEAD
-      - AZURECLI/2.45.0 azsdk-python-mgmt-cosmosdb/9.0.0 Python/3.8.10 (Windows-10-10.0.22621-SP0)
-    method: GET
-    uri: https://management.azure.com/subscriptions/00000000-0000-0000-0000-000000000000/providers/Microsoft.DocumentDB/locations/eastus2/operationsStatus/fea8cbc5-da52-460c-b032-7bf8362c1f59?api-version=2022-11-15
-=======
       - AZURECLI/2.45.0 azsdk-python-mgmt-cosmosdb/9.0.0 Python/3.10.10 (Windows-10-10.0.22621-SP0)
     method: GET
     uri: https://management.azure.com/subscriptions/00000000-0000-0000-0000-000000000000/providers/Microsoft.DocumentDB/locations/eastus2/operationsStatus/ab225824-cee5-4e10-b2f7-9bc60d65d8cd?api-version=2022-11-15
->>>>>>> 81f8e181
-  response:
-    body:
-      string: '{"status":"Dequeued"}'
-    headers:
-      cache-control:
-      - no-store, no-cache
-      content-length:
-      - '21'
-      content-type:
-      - application/json
-      date:
-<<<<<<< HEAD
-      - Thu, 23 Feb 2023 07:42:54 GMT
-=======
-      - Tue, 28 Feb 2023 05:46:28 GMT
->>>>>>> 81f8e181
+  response:
+    body:
+      string: '{"status":"Dequeued"}'
+    headers:
+      cache-control:
+      - no-store, no-cache
+      content-length:
+      - '21'
+      content-type:
+      - application/json
+      date:
+      - Tue, 28 Feb 2023 05:47:27 GMT
       pragma:
       - no-cache
       server:
@@ -894,31 +687,21 @@
       ParameterSetName:
       - -a -g --name --count --size
       User-Agent:
-<<<<<<< HEAD
-      - AZURECLI/2.45.0 azsdk-python-mgmt-cosmosdb/9.0.0 Python/3.8.10 (Windows-10-10.0.22621-SP0)
-    method: GET
-    uri: https://management.azure.com/subscriptions/00000000-0000-0000-0000-000000000000/providers/Microsoft.DocumentDB/locations/eastus2/operationsStatus/fea8cbc5-da52-460c-b032-7bf8362c1f59?api-version=2022-11-15
-=======
       - AZURECLI/2.45.0 azsdk-python-mgmt-cosmosdb/9.0.0 Python/3.10.10 (Windows-10-10.0.22621-SP0)
     method: GET
     uri: https://management.azure.com/subscriptions/00000000-0000-0000-0000-000000000000/providers/Microsoft.DocumentDB/locations/eastus2/operationsStatus/ab225824-cee5-4e10-b2f7-9bc60d65d8cd?api-version=2022-11-15
->>>>>>> 81f8e181
-  response:
-    body:
-      string: '{"status":"Dequeued"}'
-    headers:
-      cache-control:
-      - no-store, no-cache
-      content-length:
-      - '21'
-      content-type:
-      - application/json
-      date:
-<<<<<<< HEAD
-      - Thu, 23 Feb 2023 07:43:24 GMT
-=======
-      - Tue, 28 Feb 2023 05:46:58 GMT
->>>>>>> 81f8e181
+  response:
+    body:
+      string: '{"status":"Dequeued"}'
+    headers:
+      cache-control:
+      - no-store, no-cache
+      content-length:
+      - '21'
+      content-type:
+      - application/json
+      date:
+      - Tue, 28 Feb 2023 05:47:58 GMT
       pragma:
       - no-cache
       server:
@@ -950,31 +733,21 @@
       ParameterSetName:
       - -a -g --name --count --size
       User-Agent:
-<<<<<<< HEAD
-      - AZURECLI/2.45.0 azsdk-python-mgmt-cosmosdb/9.0.0 Python/3.8.10 (Windows-10-10.0.22621-SP0)
-    method: GET
-    uri: https://management.azure.com/subscriptions/00000000-0000-0000-0000-000000000000/providers/Microsoft.DocumentDB/locations/eastus2/operationsStatus/fea8cbc5-da52-460c-b032-7bf8362c1f59?api-version=2022-11-15
-=======
       - AZURECLI/2.45.0 azsdk-python-mgmt-cosmosdb/9.0.0 Python/3.10.10 (Windows-10-10.0.22621-SP0)
     method: GET
     uri: https://management.azure.com/subscriptions/00000000-0000-0000-0000-000000000000/providers/Microsoft.DocumentDB/locations/eastus2/operationsStatus/ab225824-cee5-4e10-b2f7-9bc60d65d8cd?api-version=2022-11-15
->>>>>>> 81f8e181
-  response:
-    body:
-      string: '{"status":"Dequeued"}'
-    headers:
-      cache-control:
-      - no-store, no-cache
-      content-length:
-      - '21'
-      content-type:
-      - application/json
-      date:
-<<<<<<< HEAD
-      - Thu, 23 Feb 2023 07:43:54 GMT
-=======
-      - Tue, 28 Feb 2023 05:47:27 GMT
->>>>>>> 81f8e181
+  response:
+    body:
+      string: '{"status":"Dequeued"}'
+    headers:
+      cache-control:
+      - no-store, no-cache
+      content-length:
+      - '21'
+      content-type:
+      - application/json
+      date:
+      - Tue, 28 Feb 2023 05:48:28 GMT
       pragma:
       - no-cache
       server:
@@ -1006,31 +779,21 @@
       ParameterSetName:
       - -a -g --name --count --size
       User-Agent:
-<<<<<<< HEAD
-      - AZURECLI/2.45.0 azsdk-python-mgmt-cosmosdb/9.0.0 Python/3.8.10 (Windows-10-10.0.22621-SP0)
-    method: GET
-    uri: https://management.azure.com/subscriptions/00000000-0000-0000-0000-000000000000/providers/Microsoft.DocumentDB/locations/eastus2/operationsStatus/fea8cbc5-da52-460c-b032-7bf8362c1f59?api-version=2022-11-15
-=======
       - AZURECLI/2.45.0 azsdk-python-mgmt-cosmosdb/9.0.0 Python/3.10.10 (Windows-10-10.0.22621-SP0)
     method: GET
     uri: https://management.azure.com/subscriptions/00000000-0000-0000-0000-000000000000/providers/Microsoft.DocumentDB/locations/eastus2/operationsStatus/ab225824-cee5-4e10-b2f7-9bc60d65d8cd?api-version=2022-11-15
->>>>>>> 81f8e181
-  response:
-    body:
-      string: '{"status":"Dequeued"}'
-    headers:
-      cache-control:
-      - no-store, no-cache
-      content-length:
-      - '21'
-      content-type:
-      - application/json
-      date:
-<<<<<<< HEAD
-      - Thu, 23 Feb 2023 07:44:24 GMT
-=======
-      - Tue, 28 Feb 2023 05:47:58 GMT
->>>>>>> 81f8e181
+  response:
+    body:
+      string: '{"status":"Dequeued"}'
+    headers:
+      cache-control:
+      - no-store, no-cache
+      content-length:
+      - '21'
+      content-type:
+      - application/json
+      date:
+      - Tue, 28 Feb 2023 05:48:58 GMT
       pragma:
       - no-cache
       server:
@@ -1062,31 +825,21 @@
       ParameterSetName:
       - -a -g --name --count --size
       User-Agent:
-<<<<<<< HEAD
-      - AZURECLI/2.45.0 azsdk-python-mgmt-cosmosdb/9.0.0 Python/3.8.10 (Windows-10-10.0.22621-SP0)
-    method: GET
-    uri: https://management.azure.com/subscriptions/00000000-0000-0000-0000-000000000000/providers/Microsoft.DocumentDB/locations/eastus2/operationsStatus/fea8cbc5-da52-460c-b032-7bf8362c1f59?api-version=2022-11-15
-=======
       - AZURECLI/2.45.0 azsdk-python-mgmt-cosmosdb/9.0.0 Python/3.10.10 (Windows-10-10.0.22621-SP0)
     method: GET
     uri: https://management.azure.com/subscriptions/00000000-0000-0000-0000-000000000000/providers/Microsoft.DocumentDB/locations/eastus2/operationsStatus/ab225824-cee5-4e10-b2f7-9bc60d65d8cd?api-version=2022-11-15
->>>>>>> 81f8e181
-  response:
-    body:
-      string: '{"status":"Dequeued"}'
-    headers:
-      cache-control:
-      - no-store, no-cache
-      content-length:
-      - '21'
-      content-type:
-      - application/json
-      date:
-<<<<<<< HEAD
-      - Thu, 23 Feb 2023 07:44:55 GMT
-=======
-      - Tue, 28 Feb 2023 05:48:28 GMT
->>>>>>> 81f8e181
+  response:
+    body:
+      string: '{"status":"Dequeued"}'
+    headers:
+      cache-control:
+      - no-store, no-cache
+      content-length:
+      - '21'
+      content-type:
+      - application/json
+      date:
+      - Tue, 28 Feb 2023 05:49:28 GMT
       pragma:
       - no-cache
       server:
@@ -1118,31 +871,21 @@
       ParameterSetName:
       - -a -g --name --count --size
       User-Agent:
-<<<<<<< HEAD
-      - AZURECLI/2.45.0 azsdk-python-mgmt-cosmosdb/9.0.0 Python/3.8.10 (Windows-10-10.0.22621-SP0)
-    method: GET
-    uri: https://management.azure.com/subscriptions/00000000-0000-0000-0000-000000000000/providers/Microsoft.DocumentDB/locations/eastus2/operationsStatus/fea8cbc5-da52-460c-b032-7bf8362c1f59?api-version=2022-11-15
-=======
       - AZURECLI/2.45.0 azsdk-python-mgmt-cosmosdb/9.0.0 Python/3.10.10 (Windows-10-10.0.22621-SP0)
     method: GET
     uri: https://management.azure.com/subscriptions/00000000-0000-0000-0000-000000000000/providers/Microsoft.DocumentDB/locations/eastus2/operationsStatus/ab225824-cee5-4e10-b2f7-9bc60d65d8cd?api-version=2022-11-15
->>>>>>> 81f8e181
-  response:
-    body:
-      string: '{"status":"Dequeued"}'
-    headers:
-      cache-control:
-      - no-store, no-cache
-      content-length:
-      - '21'
-      content-type:
-      - application/json
-      date:
-<<<<<<< HEAD
-      - Thu, 23 Feb 2023 07:45:25 GMT
-=======
-      - Tue, 28 Feb 2023 05:48:58 GMT
->>>>>>> 81f8e181
+  response:
+    body:
+      string: '{"status":"Dequeued"}'
+    headers:
+      cache-control:
+      - no-store, no-cache
+      content-length:
+      - '21'
+      content-type:
+      - application/json
+      date:
+      - Tue, 28 Feb 2023 05:49:58 GMT
       pragma:
       - no-cache
       server:
@@ -1174,31 +917,21 @@
       ParameterSetName:
       - -a -g --name --count --size
       User-Agent:
-<<<<<<< HEAD
-      - AZURECLI/2.45.0 azsdk-python-mgmt-cosmosdb/9.0.0 Python/3.8.10 (Windows-10-10.0.22621-SP0)
-    method: GET
-    uri: https://management.azure.com/subscriptions/00000000-0000-0000-0000-000000000000/providers/Microsoft.DocumentDB/locations/eastus2/operationsStatus/fea8cbc5-da52-460c-b032-7bf8362c1f59?api-version=2022-11-15
-=======
       - AZURECLI/2.45.0 azsdk-python-mgmt-cosmosdb/9.0.0 Python/3.10.10 (Windows-10-10.0.22621-SP0)
     method: GET
     uri: https://management.azure.com/subscriptions/00000000-0000-0000-0000-000000000000/providers/Microsoft.DocumentDB/locations/eastus2/operationsStatus/ab225824-cee5-4e10-b2f7-9bc60d65d8cd?api-version=2022-11-15
->>>>>>> 81f8e181
-  response:
-    body:
-      string: '{"status":"Dequeued"}'
-    headers:
-      cache-control:
-      - no-store, no-cache
-      content-length:
-      - '21'
-      content-type:
-      - application/json
-      date:
-<<<<<<< HEAD
-      - Thu, 23 Feb 2023 07:45:56 GMT
-=======
-      - Tue, 28 Feb 2023 05:49:28 GMT
->>>>>>> 81f8e181
+  response:
+    body:
+      string: '{"status":"Dequeued"}'
+    headers:
+      cache-control:
+      - no-store, no-cache
+      content-length:
+      - '21'
+      content-type:
+      - application/json
+      date:
+      - Tue, 28 Feb 2023 05:50:29 GMT
       pragma:
       - no-cache
       server:
@@ -1230,31 +963,21 @@
       ParameterSetName:
       - -a -g --name --count --size
       User-Agent:
-<<<<<<< HEAD
-      - AZURECLI/2.45.0 azsdk-python-mgmt-cosmosdb/9.0.0 Python/3.8.10 (Windows-10-10.0.22621-SP0)
-    method: GET
-    uri: https://management.azure.com/subscriptions/00000000-0000-0000-0000-000000000000/providers/Microsoft.DocumentDB/locations/eastus2/operationsStatus/fea8cbc5-da52-460c-b032-7bf8362c1f59?api-version=2022-11-15
-=======
       - AZURECLI/2.45.0 azsdk-python-mgmt-cosmosdb/9.0.0 Python/3.10.10 (Windows-10-10.0.22621-SP0)
     method: GET
     uri: https://management.azure.com/subscriptions/00000000-0000-0000-0000-000000000000/providers/Microsoft.DocumentDB/locations/eastus2/operationsStatus/ab225824-cee5-4e10-b2f7-9bc60d65d8cd?api-version=2022-11-15
->>>>>>> 81f8e181
-  response:
-    body:
-      string: '{"status":"Dequeued"}'
-    headers:
-      cache-control:
-      - no-store, no-cache
-      content-length:
-      - '21'
-      content-type:
-      - application/json
-      date:
-<<<<<<< HEAD
-      - Thu, 23 Feb 2023 07:46:26 GMT
-=======
-      - Tue, 28 Feb 2023 05:49:58 GMT
->>>>>>> 81f8e181
+  response:
+    body:
+      string: '{"status":"Dequeued"}'
+    headers:
+      cache-control:
+      - no-store, no-cache
+      content-length:
+      - '21'
+      content-type:
+      - application/json
+      date:
+      - Tue, 28 Feb 2023 05:50:58 GMT
       pragma:
       - no-cache
       server:
@@ -1286,31 +1009,21 @@
       ParameterSetName:
       - -a -g --name --count --size
       User-Agent:
-<<<<<<< HEAD
-      - AZURECLI/2.45.0 azsdk-python-mgmt-cosmosdb/9.0.0 Python/3.8.10 (Windows-10-10.0.22621-SP0)
-    method: GET
-    uri: https://management.azure.com/subscriptions/00000000-0000-0000-0000-000000000000/providers/Microsoft.DocumentDB/locations/eastus2/operationsStatus/fea8cbc5-da52-460c-b032-7bf8362c1f59?api-version=2022-11-15
-=======
       - AZURECLI/2.45.0 azsdk-python-mgmt-cosmosdb/9.0.0 Python/3.10.10 (Windows-10-10.0.22621-SP0)
     method: GET
     uri: https://management.azure.com/subscriptions/00000000-0000-0000-0000-000000000000/providers/Microsoft.DocumentDB/locations/eastus2/operationsStatus/ab225824-cee5-4e10-b2f7-9bc60d65d8cd?api-version=2022-11-15
->>>>>>> 81f8e181
-  response:
-    body:
-      string: '{"status":"Dequeued"}'
-    headers:
-      cache-control:
-      - no-store, no-cache
-      content-length:
-      - '21'
-      content-type:
-      - application/json
-      date:
-<<<<<<< HEAD
-      - Thu, 23 Feb 2023 07:46:57 GMT
-=======
-      - Tue, 28 Feb 2023 05:50:29 GMT
->>>>>>> 81f8e181
+  response:
+    body:
+      string: '{"status":"Succeeded"}'
+    headers:
+      cache-control:
+      - no-store, no-cache
+      content-length:
+      - '22'
+      content-type:
+      - application/json
+      date:
+      - Tue, 28 Feb 2023 05:51:29 GMT
       pragma:
       - no-cache
       server:
@@ -1342,192 +1055,22 @@
       ParameterSetName:
       - -a -g --name --count --size
       User-Agent:
-<<<<<<< HEAD
-      - AZURECLI/2.45.0 azsdk-python-mgmt-cosmosdb/9.0.0 Python/3.8.10 (Windows-10-10.0.22621-SP0)
-    method: GET
-    uri: https://management.azure.com/subscriptions/00000000-0000-0000-0000-000000000000/providers/Microsoft.DocumentDB/locations/eastus2/operationsStatus/fea8cbc5-da52-460c-b032-7bf8362c1f59?api-version=2022-11-15
-=======
-      - AZURECLI/2.45.0 azsdk-python-mgmt-cosmosdb/9.0.0 Python/3.10.10 (Windows-10-10.0.22621-SP0)
-    method: GET
-    uri: https://management.azure.com/subscriptions/00000000-0000-0000-0000-000000000000/providers/Microsoft.DocumentDB/locations/eastus2/operationsStatus/ab225824-cee5-4e10-b2f7-9bc60d65d8cd?api-version=2022-11-15
->>>>>>> 81f8e181
-  response:
-    body:
-      string: '{"status":"Dequeued"}'
-    headers:
-      cache-control:
-      - no-store, no-cache
-      content-length:
-      - '21'
-      content-type:
-      - application/json
-      date:
-<<<<<<< HEAD
-      - Thu, 23 Feb 2023 07:47:27 GMT
-=======
-      - Tue, 28 Feb 2023 05:50:58 GMT
->>>>>>> 81f8e181
-      pragma:
-      - no-cache
-      server:
-      - Microsoft-HTTPAPI/2.0
-      strict-transport-security:
-      - max-age=31536000; includeSubDomains
-      transfer-encoding:
-      - chunked
-      vary:
-      - Accept-Encoding
-      x-content-type-options:
-      - nosniff
-      x-ms-gatewayversion:
-      - version=2.14.0
-    status:
-      code: 200
-      message: Ok
-- request:
-    body: null
-    headers:
-      Accept:
-      - '*/*'
-      Accept-Encoding:
-      - gzip, deflate
-      CommandName:
-      - cosmosdb service create
-      Connection:
-      - keep-alive
-      ParameterSetName:
-      - -a -g --name --count --size
-      User-Agent:
-<<<<<<< HEAD
-      - AZURECLI/2.45.0 azsdk-python-mgmt-cosmosdb/9.0.0 Python/3.8.10 (Windows-10-10.0.22621-SP0)
-    method: GET
-    uri: https://management.azure.com/subscriptions/00000000-0000-0000-0000-000000000000/providers/Microsoft.DocumentDB/locations/eastus2/operationsStatus/fea8cbc5-da52-460c-b032-7bf8362c1f59?api-version=2022-11-15
-  response:
-    body:
-      string: '{"status":"Dequeued"}'
-    headers:
-      cache-control:
-      - no-store, no-cache
-      content-length:
-      - '21'
-      content-type:
-      - application/json
-      date:
-      - Thu, 23 Feb 2023 07:47:58 GMT
-      pragma:
-      - no-cache
-      server:
-      - Microsoft-HTTPAPI/2.0
-      strict-transport-security:
-      - max-age=31536000; includeSubDomains
-      transfer-encoding:
-      - chunked
-      vary:
-      - Accept-Encoding
-      x-content-type-options:
-      - nosniff
-      x-ms-gatewayversion:
-      - version=2.14.0
-    status:
-      code: 200
-      message: Ok
-- request:
-    body: null
-    headers:
-      Accept:
-      - '*/*'
-      Accept-Encoding:
-      - gzip, deflate
-      CommandName:
-      - cosmosdb service create
-      Connection:
-      - keep-alive
-      ParameterSetName:
-      - -a -g --name --count --size
-      User-Agent:
-      - AZURECLI/2.45.0 azsdk-python-mgmt-cosmosdb/9.0.0 Python/3.8.10 (Windows-10-10.0.22621-SP0)
-    method: GET
-    uri: https://management.azure.com/subscriptions/00000000-0000-0000-0000-000000000000/providers/Microsoft.DocumentDB/locations/eastus2/operationsStatus/fea8cbc5-da52-460c-b032-7bf8362c1f59?api-version=2022-11-15
-=======
-      - AZURECLI/2.45.0 azsdk-python-mgmt-cosmosdb/9.0.0 Python/3.10.10 (Windows-10-10.0.22621-SP0)
-    method: GET
-    uri: https://management.azure.com/subscriptions/00000000-0000-0000-0000-000000000000/providers/Microsoft.DocumentDB/locations/eastus2/operationsStatus/ab225824-cee5-4e10-b2f7-9bc60d65d8cd?api-version=2022-11-15
->>>>>>> 81f8e181
-  response:
-    body:
-      string: '{"status":"Succeeded"}'
-    headers:
-      cache-control:
-      - no-store, no-cache
-      content-length:
-      - '22'
-      content-type:
-      - application/json
-      date:
-<<<<<<< HEAD
-      - Thu, 23 Feb 2023 07:48:28 GMT
-=======
+      - AZURECLI/2.45.0 azsdk-python-mgmt-cosmosdb/9.0.0 Python/3.10.10 (Windows-10-10.0.22621-SP0)
+    method: GET
+    uri: https://management.azure.com/subscriptions/00000000-0000-0000-0000-000000000000/resourceGroups/cli_test_cosmosdb_service000001/providers/Microsoft.DocumentDB/databaseAccounts/cli000002/services/sqlDedicatedGateway?api-version=2022-11-15
+  response:
+    body:
+      string: '{"id":"/subscriptions/00000000-0000-0000-0000-000000000000/resourceGroups/cli_test_cosmosdb_service000001/providers/Microsoft.DocumentDB/databaseAccounts/cli000002/services/sqlDedicatedGateway","type":"Microsoft.DocumentDB/databaseAccounts/services","name":"sqlDedicatedGateway","properties":{"status":"Running","creationTime":"2023-02-28T05:44:57.6172641Z","instanceSize":"Cosmos.D4s","instanceCount":1,"sqlDedicatedGatewayEndpoint":"https://cli000002.sqlx.cosmos.azure.com/","serviceType":"SqlDedicatedGateway","locations":[{"name":"sqlDedicatedGateway-eastus2","location":"East
+        US 2","status":"Running","sqlDedicatedGatewayEndpoint":"https://cli000002-eastus2.sqlx.cosmos.azure.com/"}]}}'
+    headers:
+      cache-control:
+      - no-store, no-cache
+      content-length:
+      - '690'
+      content-type:
+      - application/json
+      date:
       - Tue, 28 Feb 2023 05:51:29 GMT
->>>>>>> 81f8e181
-      pragma:
-      - no-cache
-      server:
-      - Microsoft-HTTPAPI/2.0
-      strict-transport-security:
-      - max-age=31536000; includeSubDomains
-      transfer-encoding:
-      - chunked
-      vary:
-      - Accept-Encoding
-      x-content-type-options:
-      - nosniff
-      x-ms-gatewayversion:
-      - version=2.14.0
-    status:
-      code: 200
-      message: Ok
-- request:
-    body: null
-    headers:
-      Accept:
-      - '*/*'
-      Accept-Encoding:
-      - gzip, deflate
-      CommandName:
-      - cosmosdb service create
-      Connection:
-      - keep-alive
-      ParameterSetName:
-      - -a -g --name --count --size
-      User-Agent:
-<<<<<<< HEAD
-      - AZURECLI/2.45.0 azsdk-python-mgmt-cosmosdb/9.0.0 Python/3.8.10 (Windows-10-10.0.22621-SP0)
-=======
-      - AZURECLI/2.45.0 azsdk-python-mgmt-cosmosdb/9.0.0 Python/3.10.10 (Windows-10-10.0.22621-SP0)
->>>>>>> 81f8e181
-    method: GET
-    uri: https://management.azure.com/subscriptions/00000000-0000-0000-0000-000000000000/resourceGroups/cli_test_cosmosdb_service000001/providers/Microsoft.DocumentDB/databaseAccounts/cli000002/services/sqlDedicatedGateway?api-version=2022-11-15
-  response:
-    body:
-<<<<<<< HEAD
-      string: '{"id":"/subscriptions/00000000-0000-0000-0000-000000000000/resourceGroups/cli_test_cosmosdb_service000001/providers/Microsoft.DocumentDB/databaseAccounts/cli000002/services/sqlDedicatedGateway","type":"Microsoft.DocumentDB/databaseAccounts/services","name":"sqlDedicatedGateway","properties":{"status":"Running","creationTime":"2023-02-23T07:40:21.9410198Z","instanceSize":"Cosmos.D4s","instanceCount":1,"sqlDedicatedGatewayEndpoint":"https://cli000002.sqlx.cosmos.azure.com/","serviceType":"SqlDedicatedGateway","locations":[{"name":"sqlDedicatedGateway-eastus2","location":"East
-=======
-      string: '{"id":"/subscriptions/00000000-0000-0000-0000-000000000000/resourceGroups/cli_test_cosmosdb_service000001/providers/Microsoft.DocumentDB/databaseAccounts/cli000002/services/sqlDedicatedGateway","type":"Microsoft.DocumentDB/databaseAccounts/services","name":"sqlDedicatedGateway","properties":{"status":"Running","creationTime":"2023-02-28T05:44:57.6172641Z","instanceSize":"Cosmos.D4s","instanceCount":1,"sqlDedicatedGatewayEndpoint":"https://cli000002.sqlx.cosmos.azure.com/","serviceType":"SqlDedicatedGateway","locations":[{"name":"sqlDedicatedGateway-eastus2","location":"East
->>>>>>> 81f8e181
-        US 2","status":"Running","sqlDedicatedGatewayEndpoint":"https://cli000002-eastus2.sqlx.cosmos.azure.com/"}]}}'
-    headers:
-      cache-control:
-      - no-store, no-cache
-      content-length:
-      - '690'
-      content-type:
-      - application/json
-      date:
-<<<<<<< HEAD
-      - Thu, 23 Feb 2023 07:48:29 GMT
-=======
-      - Tue, 28 Feb 2023 05:51:29 GMT
->>>>>>> 81f8e181
       pragma:
       - no-cache
       server:
@@ -1564,11 +1107,7 @@
       ParameterSetName:
       - -a -g --name --count --size
       User-Agent:
-<<<<<<< HEAD
-      - AZURECLI/2.45.0 azsdk-python-mgmt-cosmosdb/9.0.0 Python/3.8.10 (Windows-10-10.0.22621-SP0)
-=======
-      - AZURECLI/2.45.0 azsdk-python-mgmt-cosmosdb/9.0.0 Python/3.10.10 (Windows-10-10.0.22621-SP0)
->>>>>>> 81f8e181
+      - AZURECLI/2.45.0 azsdk-python-mgmt-cosmosdb/9.0.0 Python/3.10.10 (Windows-10-10.0.22621-SP0)
     method: PUT
     uri: https://management.azure.com/subscriptions/00000000-0000-0000-0000-000000000000/resourceGroups/cli_test_cosmosdb_service000001/providers/Microsoft.DocumentDB/databaseAccounts/cli000002/services/sqlDedicatedGateway?api-version=2022-11-15
   response:
@@ -1576,27 +1115,17 @@
       string: '{"status":"Enqueued"}'
     headers:
       azure-asyncoperation:
-<<<<<<< HEAD
-      - https://management.azure.com/subscriptions/00000000-0000-0000-0000-000000000000/providers/Microsoft.DocumentDB/locations/eastus2/operationsStatus/a47d6462-2d0a-481a-87f0-902bd08d855b?api-version=2022-11-15
-=======
       - https://management.azure.com/subscriptions/00000000-0000-0000-0000-000000000000/providers/Microsoft.DocumentDB/locations/eastus2/operationsStatus/49ec1911-742d-4946-8241-50357d024e1a?api-version=2022-11-15
->>>>>>> 81f8e181
-      cache-control:
-      - no-store, no-cache
-      content-length:
-      - '21'
-      content-type:
-      - application/json
-      date:
-<<<<<<< HEAD
-      - Thu, 23 Feb 2023 07:48:31 GMT
-      location:
-      - https://management.azure.com/subscriptions/00000000-0000-0000-0000-000000000000/resourceGroups/cli_test_cosmosdb_service000001/providers/Microsoft.DocumentDB/databaseAccounts/cli000002/services/sqlDedicatedGateway/operationResults/a47d6462-2d0a-481a-87f0-902bd08d855b?api-version=2022-11-15
-=======
+      cache-control:
+      - no-store, no-cache
+      content-length:
+      - '21'
+      content-type:
+      - application/json
+      date:
       - Tue, 28 Feb 2023 05:51:31 GMT
       location:
       - https://management.azure.com/subscriptions/00000000-0000-0000-0000-000000000000/resourceGroups/cli_test_cosmosdb_service000001/providers/Microsoft.DocumentDB/databaseAccounts/cli000002/services/sqlDedicatedGateway/operationResults/49ec1911-742d-4946-8241-50357d024e1a?api-version=2022-11-15
->>>>>>> 81f8e181
       pragma:
       - no-cache
       server:
@@ -1608,11 +1137,7 @@
       x-ms-gatewayversion:
       - version=2.14.0
       x-ms-ratelimit-remaining-subscription-writes:
-<<<<<<< HEAD
-      - '1198'
-=======
       - '1199'
->>>>>>> 81f8e181
     status:
       code: 202
       message: Accepted
@@ -1630,22 +1155,21 @@
       ParameterSetName:
       - -a -g --name --count --size
       User-Agent:
-<<<<<<< HEAD
-      - AZURECLI/2.45.0 azsdk-python-mgmt-cosmosdb/9.0.0 Python/3.8.10 (Windows-10-10.0.22621-SP0)
-    method: GET
-    uri: https://management.azure.com/subscriptions/00000000-0000-0000-0000-000000000000/providers/Microsoft.DocumentDB/locations/eastus2/operationsStatus/a47d6462-2d0a-481a-87f0-902bd08d855b?api-version=2022-11-15
-  response:
-    body:
-      string: '{"status":"Dequeued"}'
-    headers:
-      cache-control:
-      - no-store, no-cache
-      content-length:
-      - '21'
-      content-type:
-      - application/json
-      date:
-      - Thu, 23 Feb 2023 07:49:03 GMT
+      - AZURECLI/2.45.0 azsdk-python-mgmt-cosmosdb/9.0.0 Python/3.10.10 (Windows-10-10.0.22621-SP0)
+    method: GET
+    uri: https://management.azure.com/subscriptions/00000000-0000-0000-0000-000000000000/providers/Microsoft.DocumentDB/locations/eastus2/operationsStatus/49ec1911-742d-4946-8241-50357d024e1a?api-version=2022-11-15
+  response:
+    body:
+      string: '{"status":"Dequeued"}'
+    headers:
+      cache-control:
+      - no-store, no-cache
+      content-length:
+      - '21'
+      content-type:
+      - application/json
+      date:
+      - Tue, 28 Feb 2023 05:52:01 GMT
       pragma:
       - no-cache
       server:
@@ -1677,21 +1201,21 @@
       ParameterSetName:
       - -a -g --name --count --size
       User-Agent:
-      - AZURECLI/2.45.0 azsdk-python-mgmt-cosmosdb/9.0.0 Python/3.8.10 (Windows-10-10.0.22621-SP0)
-    method: GET
-    uri: https://management.azure.com/subscriptions/00000000-0000-0000-0000-000000000000/providers/Microsoft.DocumentDB/locations/eastus2/operationsStatus/a47d6462-2d0a-481a-87f0-902bd08d855b?api-version=2022-11-15
-  response:
-    body:
-      string: '{"status":"Dequeued"}'
-    headers:
-      cache-control:
-      - no-store, no-cache
-      content-length:
-      - '21'
-      content-type:
-      - application/json
-      date:
-      - Thu, 23 Feb 2023 07:49:34 GMT
+      - AZURECLI/2.45.0 azsdk-python-mgmt-cosmosdb/9.0.0 Python/3.10.10 (Windows-10-10.0.22621-SP0)
+    method: GET
+    uri: https://management.azure.com/subscriptions/00000000-0000-0000-0000-000000000000/providers/Microsoft.DocumentDB/locations/eastus2/operationsStatus/49ec1911-742d-4946-8241-50357d024e1a?api-version=2022-11-15
+  response:
+    body:
+      string: '{"status":"Dequeued"}'
+    headers:
+      cache-control:
+      - no-store, no-cache
+      content-length:
+      - '21'
+      content-type:
+      - application/json
+      date:
+      - Tue, 28 Feb 2023 05:52:31 GMT
       pragma:
       - no-cache
       server:
@@ -1723,30 +1247,21 @@
       ParameterSetName:
       - -a -g --name --count --size
       User-Agent:
-      - AZURECLI/2.45.0 azsdk-python-mgmt-cosmosdb/9.0.0 Python/3.8.10 (Windows-10-10.0.22621-SP0)
-    method: GET
-    uri: https://management.azure.com/subscriptions/00000000-0000-0000-0000-000000000000/providers/Microsoft.DocumentDB/locations/eastus2/operationsStatus/a47d6462-2d0a-481a-87f0-902bd08d855b?api-version=2022-11-15
-=======
       - AZURECLI/2.45.0 azsdk-python-mgmt-cosmosdb/9.0.0 Python/3.10.10 (Windows-10-10.0.22621-SP0)
     method: GET
     uri: https://management.azure.com/subscriptions/00000000-0000-0000-0000-000000000000/providers/Microsoft.DocumentDB/locations/eastus2/operationsStatus/49ec1911-742d-4946-8241-50357d024e1a?api-version=2022-11-15
->>>>>>> 81f8e181
-  response:
-    body:
-      string: '{"status":"Dequeued"}'
-    headers:
-      cache-control:
-      - no-store, no-cache
-      content-length:
-      - '21'
-      content-type:
-      - application/json
-      date:
-<<<<<<< HEAD
-      - Thu, 23 Feb 2023 07:50:04 GMT
-=======
-      - Tue, 28 Feb 2023 05:52:01 GMT
->>>>>>> 81f8e181
+  response:
+    body:
+      string: '{"status":"Dequeued"}'
+    headers:
+      cache-control:
+      - no-store, no-cache
+      content-length:
+      - '21'
+      content-type:
+      - application/json
+      date:
+      - Tue, 28 Feb 2023 05:53:01 GMT
       pragma:
       - no-cache
       server:
@@ -1778,31 +1293,21 @@
       ParameterSetName:
       - -a -g --name --count --size
       User-Agent:
-<<<<<<< HEAD
-      - AZURECLI/2.45.0 azsdk-python-mgmt-cosmosdb/9.0.0 Python/3.8.10 (Windows-10-10.0.22621-SP0)
-    method: GET
-    uri: https://management.azure.com/subscriptions/00000000-0000-0000-0000-000000000000/providers/Microsoft.DocumentDB/locations/eastus2/operationsStatus/a47d6462-2d0a-481a-87f0-902bd08d855b?api-version=2022-11-15
-=======
       - AZURECLI/2.45.0 azsdk-python-mgmt-cosmosdb/9.0.0 Python/3.10.10 (Windows-10-10.0.22621-SP0)
     method: GET
     uri: https://management.azure.com/subscriptions/00000000-0000-0000-0000-000000000000/providers/Microsoft.DocumentDB/locations/eastus2/operationsStatus/49ec1911-742d-4946-8241-50357d024e1a?api-version=2022-11-15
->>>>>>> 81f8e181
-  response:
-    body:
-      string: '{"status":"Dequeued"}'
-    headers:
-      cache-control:
-      - no-store, no-cache
-      content-length:
-      - '21'
-      content-type:
-      - application/json
-      date:
-<<<<<<< HEAD
-      - Thu, 23 Feb 2023 07:50:34 GMT
-=======
-      - Tue, 28 Feb 2023 05:52:31 GMT
->>>>>>> 81f8e181
+  response:
+    body:
+      string: '{"status":"Succeeded"}'
+    headers:
+      cache-control:
+      - no-store, no-cache
+      content-length:
+      - '22'
+      content-type:
+      - application/json
+      date:
+      - Tue, 28 Feb 2023 05:53:31 GMT
       pragma:
       - no-cache
       server:
@@ -1834,132 +1339,59 @@
       ParameterSetName:
       - -a -g --name --count --size
       User-Agent:
-<<<<<<< HEAD
-      - AZURECLI/2.45.0 azsdk-python-mgmt-cosmosdb/9.0.0 Python/3.8.10 (Windows-10-10.0.22621-SP0)
-    method: GET
-    uri: https://management.azure.com/subscriptions/00000000-0000-0000-0000-000000000000/providers/Microsoft.DocumentDB/locations/eastus2/operationsStatus/a47d6462-2d0a-481a-87f0-902bd08d855b?api-version=2022-11-15
-=======
-      - AZURECLI/2.45.0 azsdk-python-mgmt-cosmosdb/9.0.0 Python/3.10.10 (Windows-10-10.0.22621-SP0)
-    method: GET
-    uri: https://management.azure.com/subscriptions/00000000-0000-0000-0000-000000000000/providers/Microsoft.DocumentDB/locations/eastus2/operationsStatus/49ec1911-742d-4946-8241-50357d024e1a?api-version=2022-11-15
->>>>>>> 81f8e181
-  response:
-    body:
-      string: '{"status":"Dequeued"}'
-    headers:
-      cache-control:
-      - no-store, no-cache
-      content-length:
-      - '21'
-      content-type:
-      - application/json
-      date:
-<<<<<<< HEAD
-      - Thu, 23 Feb 2023 07:51:04 GMT
-=======
-      - Tue, 28 Feb 2023 05:53:01 GMT
->>>>>>> 81f8e181
-      pragma:
-      - no-cache
-      server:
-      - Microsoft-HTTPAPI/2.0
-      strict-transport-security:
-      - max-age=31536000; includeSubDomains
-      transfer-encoding:
-      - chunked
-      vary:
-      - Accept-Encoding
-      x-content-type-options:
-      - nosniff
-      x-ms-gatewayversion:
-      - version=2.14.0
-    status:
-      code: 200
-      message: Ok
-- request:
-    body: null
-    headers:
-      Accept:
-      - '*/*'
-      Accept-Encoding:
-      - gzip, deflate
-      CommandName:
-      - cosmosdb service update
-      Connection:
-      - keep-alive
-      ParameterSetName:
-      - -a -g --name --count --size
-      User-Agent:
-<<<<<<< HEAD
-      - AZURECLI/2.45.0 azsdk-python-mgmt-cosmosdb/9.0.0 Python/3.8.10 (Windows-10-10.0.22621-SP0)
-    method: GET
-    uri: https://management.azure.com/subscriptions/00000000-0000-0000-0000-000000000000/providers/Microsoft.DocumentDB/locations/eastus2/operationsStatus/a47d6462-2d0a-481a-87f0-902bd08d855b?api-version=2022-11-15
-=======
-      - AZURECLI/2.45.0 azsdk-python-mgmt-cosmosdb/9.0.0 Python/3.10.10 (Windows-10-10.0.22621-SP0)
-    method: GET
-    uri: https://management.azure.com/subscriptions/00000000-0000-0000-0000-000000000000/providers/Microsoft.DocumentDB/locations/eastus2/operationsStatus/49ec1911-742d-4946-8241-50357d024e1a?api-version=2022-11-15
->>>>>>> 81f8e181
-  response:
-    body:
-      string: '{"status":"Succeeded"}'
-    headers:
-      cache-control:
-      - no-store, no-cache
-      content-length:
-      - '22'
-      content-type:
-      - application/json
-      date:
-<<<<<<< HEAD
-      - Thu, 23 Feb 2023 07:51:35 GMT
-=======
+      - AZURECLI/2.45.0 azsdk-python-mgmt-cosmosdb/9.0.0 Python/3.10.10 (Windows-10-10.0.22621-SP0)
+    method: GET
+    uri: https://management.azure.com/subscriptions/00000000-0000-0000-0000-000000000000/resourceGroups/cli_test_cosmosdb_service000001/providers/Microsoft.DocumentDB/databaseAccounts/cli000002/services/sqlDedicatedGateway?api-version=2022-11-15
+  response:
+    body:
+      string: '{"id":"/subscriptions/00000000-0000-0000-0000-000000000000/resourceGroups/cli_test_cosmosdb_service000001/providers/Microsoft.DocumentDB/databaseAccounts/cli000002/services/sqlDedicatedGateway","type":"Microsoft.DocumentDB/databaseAccounts/services","name":"sqlDedicatedGateway","properties":{"status":"Running","creationTime":"2023-02-28T05:44:57.6172641Z","instanceSize":"Cosmos.D4s","instanceCount":2,"sqlDedicatedGatewayEndpoint":"https://cli000002.sqlx.cosmos.azure.com/","serviceType":"SqlDedicatedGateway","locations":[{"name":"sqlDedicatedGateway-eastus2","location":"East
+        US 2","status":"Running","sqlDedicatedGatewayEndpoint":"https://cli000002-eastus2.sqlx.cosmos.azure.com/"}]}}'
+    headers:
+      cache-control:
+      - no-store, no-cache
+      content-length:
+      - '690'
+      content-type:
+      - application/json
+      date:
       - Tue, 28 Feb 2023 05:53:31 GMT
->>>>>>> 81f8e181
-      pragma:
-      - no-cache
-      server:
-      - Microsoft-HTTPAPI/2.0
-      strict-transport-security:
-      - max-age=31536000; includeSubDomains
-      transfer-encoding:
-      - chunked
-      vary:
-      - Accept-Encoding
-      x-content-type-options:
-      - nosniff
-      x-ms-gatewayversion:
-      - version=2.14.0
-    status:
-      code: 200
-      message: Ok
-- request:
-    body: null
-    headers:
-      Accept:
-      - '*/*'
-      Accept-Encoding:
-      - gzip, deflate
-      CommandName:
-      - cosmosdb service update
-      Connection:
-      - keep-alive
-      ParameterSetName:
-      - -a -g --name --count --size
-      User-Agent:
-<<<<<<< HEAD
-      - AZURECLI/2.45.0 azsdk-python-mgmt-cosmosdb/9.0.0 Python/3.8.10 (Windows-10-10.0.22621-SP0)
-=======
-      - AZURECLI/2.45.0 azsdk-python-mgmt-cosmosdb/9.0.0 Python/3.10.10 (Windows-10-10.0.22621-SP0)
->>>>>>> 81f8e181
+      pragma:
+      - no-cache
+      server:
+      - Microsoft-HTTPAPI/2.0
+      strict-transport-security:
+      - max-age=31536000; includeSubDomains
+      transfer-encoding:
+      - chunked
+      vary:
+      - Accept-Encoding
+      x-content-type-options:
+      - nosniff
+      x-ms-gatewayversion:
+      - version=2.14.0
+    status:
+      code: 200
+      message: Ok
+- request:
+    body: null
+    headers:
+      Accept:
+      - application/json
+      Accept-Encoding:
+      - gzip, deflate
+      CommandName:
+      - cosmosdb service show
+      Connection:
+      - keep-alive
+      ParameterSetName:
+      - -a -g --name
+      User-Agent:
+      - AZURECLI/2.45.0 azsdk-python-mgmt-cosmosdb/9.0.0 Python/3.10.10 (Windows-10-10.0.22621-SP0)
     method: GET
     uri: https://management.azure.com/subscriptions/00000000-0000-0000-0000-000000000000/resourceGroups/cli_test_cosmosdb_service000001/providers/Microsoft.DocumentDB/databaseAccounts/cli000002/services/sqlDedicatedGateway?api-version=2022-11-15
   response:
     body:
-<<<<<<< HEAD
-      string: '{"id":"/subscriptions/00000000-0000-0000-0000-000000000000/resourceGroups/cli_test_cosmosdb_service000001/providers/Microsoft.DocumentDB/databaseAccounts/cli000002/services/sqlDedicatedGateway","type":"Microsoft.DocumentDB/databaseAccounts/services","name":"sqlDedicatedGateway","properties":{"status":"Running","creationTime":"2023-02-23T07:40:21.9410198Z","instanceSize":"Cosmos.D4s","instanceCount":2,"sqlDedicatedGatewayEndpoint":"https://cli000002.sqlx.cosmos.azure.com/","serviceType":"SqlDedicatedGateway","locations":[{"name":"sqlDedicatedGateway-eastus2","location":"East
-=======
       string: '{"id":"/subscriptions/00000000-0000-0000-0000-000000000000/resourceGroups/cli_test_cosmosdb_service000001/providers/Microsoft.DocumentDB/databaseAccounts/cli000002/services/sqlDedicatedGateway","type":"Microsoft.DocumentDB/databaseAccounts/services","name":"sqlDedicatedGateway","properties":{"status":"Running","creationTime":"2023-02-28T05:44:57.6172641Z","instanceSize":"Cosmos.D4s","instanceCount":2,"sqlDedicatedGatewayEndpoint":"https://cli000002.sqlx.cosmos.azure.com/","serviceType":"SqlDedicatedGateway","locations":[{"name":"sqlDedicatedGateway-eastus2","location":"East
->>>>>>> 81f8e181
         US 2","status":"Running","sqlDedicatedGatewayEndpoint":"https://cli000002-eastus2.sqlx.cosmos.azure.com/"}]}}'
     headers:
       cache-control:
@@ -1969,70 +1401,7 @@
       content-type:
       - application/json
       date:
-<<<<<<< HEAD
-      - Thu, 23 Feb 2023 07:51:35 GMT
-=======
-      - Tue, 28 Feb 2023 05:53:31 GMT
->>>>>>> 81f8e181
-      pragma:
-      - no-cache
-      server:
-      - Microsoft-HTTPAPI/2.0
-      strict-transport-security:
-      - max-age=31536000; includeSubDomains
-      transfer-encoding:
-      - chunked
-      vary:
-      - Accept-Encoding
-      x-content-type-options:
-      - nosniff
-      x-ms-gatewayversion:
-      - version=2.14.0
-    status:
-      code: 200
-      message: Ok
-- request:
-    body: null
-    headers:
-      Accept:
-      - application/json
-      Accept-Encoding:
-      - gzip, deflate
-      CommandName:
-      - cosmosdb service show
-      Connection:
-      - keep-alive
-      ParameterSetName:
-      - -a -g --name
-      User-Agent:
-<<<<<<< HEAD
-      - AZURECLI/2.45.0 azsdk-python-mgmt-cosmosdb/9.0.0 Python/3.8.10 (Windows-10-10.0.22621-SP0)
-=======
-      - AZURECLI/2.45.0 azsdk-python-mgmt-cosmosdb/9.0.0 Python/3.10.10 (Windows-10-10.0.22621-SP0)
->>>>>>> 81f8e181
-    method: GET
-    uri: https://management.azure.com/subscriptions/00000000-0000-0000-0000-000000000000/resourceGroups/cli_test_cosmosdb_service000001/providers/Microsoft.DocumentDB/databaseAccounts/cli000002/services/sqlDedicatedGateway?api-version=2022-11-15
-  response:
-    body:
-<<<<<<< HEAD
-      string: '{"id":"/subscriptions/00000000-0000-0000-0000-000000000000/resourceGroups/cli_test_cosmosdb_service000001/providers/Microsoft.DocumentDB/databaseAccounts/cli000002/services/sqlDedicatedGateway","type":"Microsoft.DocumentDB/databaseAccounts/services","name":"sqlDedicatedGateway","properties":{"status":"Running","creationTime":"2023-02-23T07:40:21.9410198Z","instanceSize":"Cosmos.D4s","instanceCount":2,"sqlDedicatedGatewayEndpoint":"https://cli000002.sqlx.cosmos.azure.com/","serviceType":"SqlDedicatedGateway","locations":[{"name":"sqlDedicatedGateway-eastus2","location":"East
-=======
-      string: '{"id":"/subscriptions/00000000-0000-0000-0000-000000000000/resourceGroups/cli_test_cosmosdb_service000001/providers/Microsoft.DocumentDB/databaseAccounts/cli000002/services/sqlDedicatedGateway","type":"Microsoft.DocumentDB/databaseAccounts/services","name":"sqlDedicatedGateway","properties":{"status":"Running","creationTime":"2023-02-28T05:44:57.6172641Z","instanceSize":"Cosmos.D4s","instanceCount":2,"sqlDedicatedGatewayEndpoint":"https://cli000002.sqlx.cosmos.azure.com/","serviceType":"SqlDedicatedGateway","locations":[{"name":"sqlDedicatedGateway-eastus2","location":"East
->>>>>>> 81f8e181
-        US 2","status":"Running","sqlDedicatedGatewayEndpoint":"https://cli000002-eastus2.sqlx.cosmos.azure.com/"}]}}'
-    headers:
-      cache-control:
-      - no-store, no-cache
-      content-length:
-      - '690'
-      content-type:
-      - application/json
-      date:
-<<<<<<< HEAD
-      - Thu, 23 Feb 2023 07:51:38 GMT
-=======
       - Tue, 28 Feb 2023 05:53:33 GMT
->>>>>>> 81f8e181
       pragma:
       - no-cache
       server:
@@ -2064,20 +1433,12 @@
       ParameterSetName:
       - -a -g
       User-Agent:
-<<<<<<< HEAD
-      - AZURECLI/2.45.0 azsdk-python-mgmt-cosmosdb/9.0.0 Python/3.8.10 (Windows-10-10.0.22621-SP0)
-=======
-      - AZURECLI/2.45.0 azsdk-python-mgmt-cosmosdb/9.0.0 Python/3.10.10 (Windows-10-10.0.22621-SP0)
->>>>>>> 81f8e181
+      - AZURECLI/2.45.0 azsdk-python-mgmt-cosmosdb/9.0.0 Python/3.10.10 (Windows-10-10.0.22621-SP0)
     method: GET
     uri: https://management.azure.com/subscriptions/00000000-0000-0000-0000-000000000000/resourceGroups/cli_test_cosmosdb_service000001/providers/Microsoft.DocumentDB/databaseAccounts/cli000002/services?api-version=2022-11-15
   response:
     body:
-<<<<<<< HEAD
-      string: '{"value":[{"id":"/subscriptions/00000000-0000-0000-0000-000000000000/resourceGroups/cli_test_cosmosdb_service000001/providers/Microsoft.DocumentDB/databaseAccounts/cli000002/services/sqlDedicatedGateway","type":"Microsoft.DocumentDB/databaseAccounts/services","name":"sqlDedicatedGateway","properties":{"status":"Running","creationTime":"2023-02-23T07:40:21.9410198Z","instanceSize":"Cosmos.D4s","instanceCount":2,"sqlDedicatedGatewayEndpoint":"https://cli000002.sqlx.cosmos.azure.com/","serviceType":"SqlDedicatedGateway","locations":[{"name":"sqlDedicatedGateway-eastus2","location":"East
-=======
       string: '{"value":[{"id":"/subscriptions/00000000-0000-0000-0000-000000000000/resourceGroups/cli_test_cosmosdb_service000001/providers/Microsoft.DocumentDB/databaseAccounts/cli000002/services/sqlDedicatedGateway","type":"Microsoft.DocumentDB/databaseAccounts/services","name":"sqlDedicatedGateway","properties":{"status":"Running","creationTime":"2023-02-28T05:44:57.6172641Z","instanceSize":"Cosmos.D4s","instanceCount":2,"sqlDedicatedGatewayEndpoint":"https://cli000002.sqlx.cosmos.azure.com/","serviceType":"SqlDedicatedGateway","locations":[{"name":"sqlDedicatedGateway-eastus2","location":"East
->>>>>>> 81f8e181
         US 2","status":"Running","sqlDedicatedGatewayEndpoint":"https://cli000002-eastus2.sqlx.cosmos.azure.com/"}]}}]}'
     headers:
       cache-control:
@@ -2087,11 +1448,7 @@
       content-type:
       - application/json
       date:
-<<<<<<< HEAD
-      - Thu, 23 Feb 2023 07:51:39 GMT
-=======
       - Tue, 28 Feb 2023 05:53:33 GMT
->>>>>>> 81f8e181
       pragma:
       - no-cache
       server:
@@ -2125,11 +1482,7 @@
       ParameterSetName:
       - -a -g --name --yes
       User-Agent:
-<<<<<<< HEAD
-      - AZURECLI/2.45.0 azsdk-python-mgmt-cosmosdb/9.0.0 Python/3.8.10 (Windows-10-10.0.22621-SP0)
-=======
-      - AZURECLI/2.45.0 azsdk-python-mgmt-cosmosdb/9.0.0 Python/3.10.10 (Windows-10-10.0.22621-SP0)
->>>>>>> 81f8e181
+      - AZURECLI/2.45.0 azsdk-python-mgmt-cosmosdb/9.0.0 Python/3.10.10 (Windows-10-10.0.22621-SP0)
     method: DELETE
     uri: https://management.azure.com/subscriptions/00000000-0000-0000-0000-000000000000/resourceGroups/cli_test_cosmosdb_service000001/providers/Microsoft.DocumentDB/databaseAccounts/cli000002/services/sqlDedicatedGateway?api-version=2022-11-15
   response:
@@ -2137,27 +1490,17 @@
       string: '{"status":"Enqueued"}'
     headers:
       azure-asyncoperation:
-<<<<<<< HEAD
-      - https://management.azure.com/subscriptions/00000000-0000-0000-0000-000000000000/providers/Microsoft.DocumentDB/locations/eastus2/operationsStatus/680e5073-44ca-4606-9362-a4d310b61c4f?api-version=2022-11-15
-=======
       - https://management.azure.com/subscriptions/00000000-0000-0000-0000-000000000000/providers/Microsoft.DocumentDB/locations/eastus2/operationsStatus/b7e60871-2682-4429-bc48-58685e60d77a?api-version=2022-11-15
->>>>>>> 81f8e181
-      cache-control:
-      - no-store, no-cache
-      content-length:
-      - '21'
-      content-type:
-      - application/json
-      date:
-<<<<<<< HEAD
-      - Thu, 23 Feb 2023 07:51:41 GMT
-      location:
-      - https://management.azure.com/subscriptions/00000000-0000-0000-0000-000000000000/resourceGroups/cli_test_cosmosdb_service000001/providers/Microsoft.DocumentDB/databaseAccounts/cli000002/services/sqlDedicatedGateway/operationResults/680e5073-44ca-4606-9362-a4d310b61c4f?api-version=2022-11-15
-=======
+      cache-control:
+      - no-store, no-cache
+      content-length:
+      - '21'
+      content-type:
+      - application/json
+      date:
       - Tue, 28 Feb 2023 05:53:35 GMT
       location:
       - https://management.azure.com/subscriptions/00000000-0000-0000-0000-000000000000/resourceGroups/cli_test_cosmosdb_service000001/providers/Microsoft.DocumentDB/databaseAccounts/cli000002/services/sqlDedicatedGateway/operationResults/b7e60871-2682-4429-bc48-58685e60d77a?api-version=2022-11-15
->>>>>>> 81f8e181
       pragma:
       - no-cache
       server:
@@ -2187,31 +1530,21 @@
       ParameterSetName:
       - -a -g --name --yes
       User-Agent:
-<<<<<<< HEAD
-      - AZURECLI/2.45.0 azsdk-python-mgmt-cosmosdb/9.0.0 Python/3.8.10 (Windows-10-10.0.22621-SP0)
-    method: GET
-    uri: https://management.azure.com/subscriptions/00000000-0000-0000-0000-000000000000/providers/Microsoft.DocumentDB/locations/eastus2/operationsStatus/680e5073-44ca-4606-9362-a4d310b61c4f?api-version=2022-11-15
-=======
       - AZURECLI/2.45.0 azsdk-python-mgmt-cosmosdb/9.0.0 Python/3.10.10 (Windows-10-10.0.22621-SP0)
     method: GET
     uri: https://management.azure.com/subscriptions/00000000-0000-0000-0000-000000000000/providers/Microsoft.DocumentDB/locations/eastus2/operationsStatus/b7e60871-2682-4429-bc48-58685e60d77a?api-version=2022-11-15
->>>>>>> 81f8e181
-  response:
-    body:
-      string: '{"status":"Dequeued"}'
-    headers:
-      cache-control:
-      - no-store, no-cache
-      content-length:
-      - '21'
-      content-type:
-      - application/json
-      date:
-<<<<<<< HEAD
-      - Thu, 23 Feb 2023 07:52:12 GMT
-=======
+  response:
+    body:
+      string: '{"status":"Dequeued"}'
+    headers:
+      cache-control:
+      - no-store, no-cache
+      content-length:
+      - '21'
+      content-type:
+      - application/json
+      date:
       - Tue, 28 Feb 2023 05:54:05 GMT
->>>>>>> 81f8e181
       pragma:
       - no-cache
       server:
@@ -2243,31 +1576,21 @@
       ParameterSetName:
       - -a -g --name --yes
       User-Agent:
-<<<<<<< HEAD
-      - AZURECLI/2.45.0 azsdk-python-mgmt-cosmosdb/9.0.0 Python/3.8.10 (Windows-10-10.0.22621-SP0)
-    method: GET
-    uri: https://management.azure.com/subscriptions/00000000-0000-0000-0000-000000000000/providers/Microsoft.DocumentDB/locations/eastus2/operationsStatus/680e5073-44ca-4606-9362-a4d310b61c4f?api-version=2022-11-15
-=======
       - AZURECLI/2.45.0 azsdk-python-mgmt-cosmosdb/9.0.0 Python/3.10.10 (Windows-10-10.0.22621-SP0)
     method: GET
     uri: https://management.azure.com/subscriptions/00000000-0000-0000-0000-000000000000/providers/Microsoft.DocumentDB/locations/eastus2/operationsStatus/b7e60871-2682-4429-bc48-58685e60d77a?api-version=2022-11-15
->>>>>>> 81f8e181
-  response:
-    body:
-      string: '{"status":"Dequeued"}'
-    headers:
-      cache-control:
-      - no-store, no-cache
-      content-length:
-      - '21'
-      content-type:
-      - application/json
-      date:
-<<<<<<< HEAD
-      - Thu, 23 Feb 2023 07:52:42 GMT
-=======
+  response:
+    body:
+      string: '{"status":"Dequeued"}'
+    headers:
+      cache-control:
+      - no-store, no-cache
+      content-length:
+      - '21'
+      content-type:
+      - application/json
+      date:
       - Tue, 28 Feb 2023 05:54:35 GMT
->>>>>>> 81f8e181
       pragma:
       - no-cache
       server:
@@ -2299,31 +1622,21 @@
       ParameterSetName:
       - -a -g --name --yes
       User-Agent:
-<<<<<<< HEAD
-      - AZURECLI/2.45.0 azsdk-python-mgmt-cosmosdb/9.0.0 Python/3.8.10 (Windows-10-10.0.22621-SP0)
-    method: GET
-    uri: https://management.azure.com/subscriptions/00000000-0000-0000-0000-000000000000/providers/Microsoft.DocumentDB/locations/eastus2/operationsStatus/680e5073-44ca-4606-9362-a4d310b61c4f?api-version=2022-11-15
-=======
       - AZURECLI/2.45.0 azsdk-python-mgmt-cosmosdb/9.0.0 Python/3.10.10 (Windows-10-10.0.22621-SP0)
     method: GET
     uri: https://management.azure.com/subscriptions/00000000-0000-0000-0000-000000000000/providers/Microsoft.DocumentDB/locations/eastus2/operationsStatus/b7e60871-2682-4429-bc48-58685e60d77a?api-version=2022-11-15
->>>>>>> 81f8e181
-  response:
-    body:
-      string: '{"status":"Dequeued"}'
-    headers:
-      cache-control:
-      - no-store, no-cache
-      content-length:
-      - '21'
-      content-type:
-      - application/json
-      date:
-<<<<<<< HEAD
-      - Thu, 23 Feb 2023 07:53:13 GMT
-=======
+  response:
+    body:
+      string: '{"status":"Dequeued"}'
+    headers:
+      cache-control:
+      - no-store, no-cache
+      content-length:
+      - '21'
+      content-type:
+      - application/json
+      date:
       - Tue, 28 Feb 2023 05:55:05 GMT
->>>>>>> 81f8e181
       pragma:
       - no-cache
       server:
@@ -2355,31 +1668,21 @@
       ParameterSetName:
       - -a -g --name --yes
       User-Agent:
-<<<<<<< HEAD
-      - AZURECLI/2.45.0 azsdk-python-mgmt-cosmosdb/9.0.0 Python/3.8.10 (Windows-10-10.0.22621-SP0)
-    method: GET
-    uri: https://management.azure.com/subscriptions/00000000-0000-0000-0000-000000000000/providers/Microsoft.DocumentDB/locations/eastus2/operationsStatus/680e5073-44ca-4606-9362-a4d310b61c4f?api-version=2022-11-15
-=======
       - AZURECLI/2.45.0 azsdk-python-mgmt-cosmosdb/9.0.0 Python/3.10.10 (Windows-10-10.0.22621-SP0)
     method: GET
     uri: https://management.azure.com/subscriptions/00000000-0000-0000-0000-000000000000/providers/Microsoft.DocumentDB/locations/eastus2/operationsStatus/b7e60871-2682-4429-bc48-58685e60d77a?api-version=2022-11-15
->>>>>>> 81f8e181
-  response:
-    body:
-      string: '{"status":"Dequeued"}'
-    headers:
-      cache-control:
-      - no-store, no-cache
-      content-length:
-      - '21'
-      content-type:
-      - application/json
-      date:
-<<<<<<< HEAD
-      - Thu, 23 Feb 2023 07:53:43 GMT
-=======
+  response:
+    body:
+      string: '{"status":"Dequeued"}'
+    headers:
+      cache-control:
+      - no-store, no-cache
+      content-length:
+      - '21'
+      content-type:
+      - application/json
+      date:
       - Tue, 28 Feb 2023 05:55:35 GMT
->>>>>>> 81f8e181
       pragma:
       - no-cache
       server:
@@ -2411,31 +1714,21 @@
       ParameterSetName:
       - -a -g --name --yes
       User-Agent:
-<<<<<<< HEAD
-      - AZURECLI/2.45.0 azsdk-python-mgmt-cosmosdb/9.0.0 Python/3.8.10 (Windows-10-10.0.22621-SP0)
-    method: GET
-    uri: https://management.azure.com/subscriptions/00000000-0000-0000-0000-000000000000/providers/Microsoft.DocumentDB/locations/eastus2/operationsStatus/680e5073-44ca-4606-9362-a4d310b61c4f?api-version=2022-11-15
-=======
       - AZURECLI/2.45.0 azsdk-python-mgmt-cosmosdb/9.0.0 Python/3.10.10 (Windows-10-10.0.22621-SP0)
     method: GET
     uri: https://management.azure.com/subscriptions/00000000-0000-0000-0000-000000000000/providers/Microsoft.DocumentDB/locations/eastus2/operationsStatus/b7e60871-2682-4429-bc48-58685e60d77a?api-version=2022-11-15
->>>>>>> 81f8e181
-  response:
-    body:
-      string: '{"status":"Dequeued"}'
-    headers:
-      cache-control:
-      - no-store, no-cache
-      content-length:
-      - '21'
-      content-type:
-      - application/json
-      date:
-<<<<<<< HEAD
-      - Thu, 23 Feb 2023 07:54:13 GMT
-=======
+  response:
+    body:
+      string: '{"status":"Dequeued"}'
+    headers:
+      cache-control:
+      - no-store, no-cache
+      content-length:
+      - '21'
+      content-type:
+      - application/json
+      date:
       - Tue, 28 Feb 2023 05:56:06 GMT
->>>>>>> 81f8e181
       pragma:
       - no-cache
       server:
@@ -2467,15 +1760,9 @@
       ParameterSetName:
       - -a -g --name --yes
       User-Agent:
-<<<<<<< HEAD
-      - AZURECLI/2.45.0 azsdk-python-mgmt-cosmosdb/9.0.0 Python/3.8.10 (Windows-10-10.0.22621-SP0)
-    method: GET
-    uri: https://management.azure.com/subscriptions/00000000-0000-0000-0000-000000000000/providers/Microsoft.DocumentDB/locations/eastus2/operationsStatus/680e5073-44ca-4606-9362-a4d310b61c4f?api-version=2022-11-15
-=======
       - AZURECLI/2.45.0 azsdk-python-mgmt-cosmosdb/9.0.0 Python/3.10.10 (Windows-10-10.0.22621-SP0)
     method: GET
     uri: https://management.azure.com/subscriptions/00000000-0000-0000-0000-000000000000/providers/Microsoft.DocumentDB/locations/eastus2/operationsStatus/b7e60871-2682-4429-bc48-58685e60d77a?api-version=2022-11-15
->>>>>>> 81f8e181
   response:
     body:
       string: '{"status":"Succeeded"}'
@@ -2487,11 +1774,7 @@
       content-type:
       - application/json
       date:
-<<<<<<< HEAD
-      - Thu, 23 Feb 2023 07:54:43 GMT
-=======
       - Tue, 28 Feb 2023 05:56:36 GMT
->>>>>>> 81f8e181
       pragma:
       - no-cache
       server:
