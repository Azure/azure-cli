interactions:
- request:
    body: '{"location": "global"}'
    headers:
      Accept:
      - application/json
      Accept-Encoding:
      - gzip, deflate
      CommandName:
      - network private-dns zone create
      Connection:
      - keep-alive
      Content-Length:
      - '22'
      Content-Type:
      - application/json; charset=utf-8
      If-None-Match:
      - '*'
      ParameterSetName:
      - -g -n
      User-Agent:
      - python/3.7.3 (Windows-10-10.0.19041-SP0) msrest/0.6.18 msrest_azure/0.6.3
        azure-mgmt-privatedns/0.1.0 Azure-SDK-For-Python AZURECLI/2.19.0
      accept-language:
      - en-US
    method: PUT
    uri: https://management.azure.com/subscriptions/00000000-0000-0000-0000-000000000000/resourceGroups/clitest_privatedns000001/providers/Microsoft.Network/privateDnsZones/clitest.privatedns.com000002?api-version=2018-09-01
  response:
    body:
      string: '{}'
    headers:
      azure-asyncoperation:
      - https://management.azure.com:443/subscriptions/00000000-0000-0000-0000-000000000000/resourceGroups/clitest_privatedns000001/providers/Microsoft.Network/privateDnsOperationStatuses/RnJvbnRFbmRBc3luY09wZXJhdGlvbjtVcHNlcnRQcml2YXRlRG5zWm9uZTtmMDQ1MWU1ZC1jYThkLTQ5MGMtYmI3ZC02ODAxMzZkZmRmYjg=?api-version=2018-09-01
      cache-control:
      - private
      content-length:
      - '2'
      content-type:
      - application/json; charset=utf-8
      date:
      - Tue, 09 Feb 2021 07:40:46 GMT
      location:
      - https://management.azure.com/subscriptions/00000000-0000-0000-0000-000000000000/resourceGroups/clitest_privatedns000001/providers/Microsoft.Network/privateDnsOperationResults/RnJvbnRFbmRBc3luY09wZXJhdGlvbjtVcHNlcnRQcml2YXRlRG5zWm9uZTtmMDQ1MWU1ZC1jYThkLTQ5MGMtYmI3ZC02ODAxMzZkZmRmYjg=?api-version=2018-09-01
      server:
      - Microsoft-IIS/10.0
      strict-transport-security:
      - max-age=31536000; includeSubDomains
      x-aspnet-version:
      - 4.0.30319
      x-content-type-options:
      - nosniff
      x-ms-ratelimit-remaining-subscription-resource-requests:
      - '11999'
      x-powered-by:
      - ASP.NET
    status:
      code: 202
      message: Accepted
- request:
    body: null
    headers:
      Accept:
      - application/json
      Accept-Encoding:
      - gzip, deflate
      CommandName:
      - network private-dns zone create
      Connection:
      - keep-alive
      ParameterSetName:
      - -g -n
      User-Agent:
      - python/3.7.3 (Windows-10-10.0.19041-SP0) msrest/0.6.18 msrest_azure/0.6.3
        azure-mgmt-privatedns/0.1.0 Azure-SDK-For-Python AZURECLI/2.19.0
    method: GET
    uri: https://management.azure.com/subscriptions/00000000-0000-0000-0000-000000000000/resourceGroups/clitest_privatedns000001/providers/Microsoft.Network/privateDnsOperationStatuses/RnJvbnRFbmRBc3luY09wZXJhdGlvbjtVcHNlcnRQcml2YXRlRG5zWm9uZTtmMDQ1MWU1ZC1jYThkLTQ5MGMtYmI3ZC02ODAxMzZkZmRmYjg=?api-version=2018-09-01
  response:
    body:
      string: '{"status":"Succeeded"}'
    headers:
      cache-control:
      - private
      content-length:
      - '22'
      content-type:
      - application/json; charset=utf-8
      date:
      - Tue, 09 Feb 2021 07:41:16 GMT
      server:
      - Microsoft-IIS/10.0
      strict-transport-security:
      - max-age=31536000; includeSubDomains
      transfer-encoding:
      - chunked
      vary:
      - Accept-Encoding
      x-aspnet-version:
      - 4.0.30319
      x-content-type-options:
      - nosniff
      x-ms-ratelimit-remaining-subscription-resource-requests:
      - '498'
      x-powered-by:
      - ASP.NET
    status:
      code: 200
      message: OK
- request:
    body: null
    headers:
      Accept:
      - application/json
      Accept-Encoding:
      - gzip, deflate
      CommandName:
      - network private-dns zone create
      Connection:
      - keep-alive
      ParameterSetName:
      - -g -n
      User-Agent:
      - python/3.7.3 (Windows-10-10.0.19041-SP0) msrest/0.6.18 msrest_azure/0.6.3
        azure-mgmt-privatedns/0.1.0 Azure-SDK-For-Python AZURECLI/2.19.0
    method: GET
    uri: https://management.azure.com/subscriptions/00000000-0000-0000-0000-000000000000/resourceGroups/clitest_privatedns000001/providers/Microsoft.Network/privateDnsZones/clitest.privatedns.com000002?api-version=2018-09-01
  response:
    body:
      string: '{"id":"\/subscriptions\/00000000-0000-0000-0000-000000000000\/resourceGroups\/clitest_privatedns000001\/providers\/Microsoft.Network\/privateDnsZones\/clitest.privatedns.com000002","name":"clitest.privatedns.com000002","type":"Microsoft.Network\/privateDnsZones","etag":"cd572103-5b4c-4c73-be20-77d604d6a29b","location":"global","properties":{"maxNumberOfRecordSets":25000,"maxNumberOfVirtualNetworkLinks":1000,"maxNumberOfVirtualNetworkLinksWithRegistration":100,"numberOfRecordSets":1,"numberOfVirtualNetworkLinks":0,"numberOfVirtualNetworkLinksWithRegistration":0,"provisioningState":"Succeeded"}}'
    headers:
      cache-control:
      - private
      content-length:
      - '665'
      content-type:
      - application/json; charset=utf-8
      date:
      - Tue, 09 Feb 2021 07:41:17 GMT
      etag:
      - cd572103-5b4c-4c73-be20-77d604d6a29b
      server:
      - Microsoft-IIS/10.0
      strict-transport-security:
      - max-age=31536000; includeSubDomains
      transfer-encoding:
      - chunked
      vary:
      - Accept-Encoding
      x-aspnet-version:
      - 4.0.30319
      x-content-type-options:
      - nosniff
      x-ms-ratelimit-remaining-subscription-resource-requests:
      - '499'
      x-powered-by:
      - ASP.NET
    status:
      code: 200
      message: OK
- request:
    body: null
    headers:
      Accept:
      - application/json
      Accept-Encoding:
      - gzip, deflate
      CommandName:
      - network vnet create
      Connection:
      - keep-alive
      ParameterSetName:
      - -g -n
      User-Agent:
      - python/3.7.3 (Windows-10-10.0.19041-SP0) msrest/0.6.18 msrest_azure/0.6.3
        azure-mgmt-resource/12.0.0 Azure-SDK-For-Python AZURECLI/2.19.0
      accept-language:
      - en-US
    method: GET
    uri: https://management.azure.com/subscriptions/00000000-0000-0000-0000-000000000000/resourcegroups/clitest_privatedns000001?api-version=2020-10-01
  response:
    body:
      string: '{"id":"/subscriptions/00000000-0000-0000-0000-000000000000/resourceGroups/clitest_privatedns000001","name":"clitest_privatedns000001","type":"Microsoft.Resources/resourceGroups","location":"westus","tags":{"product":"azurecli","cause":"automation","date":"2021-02-09T07:40:38Z"},"properties":{"provisioningState":"Succeeded"}}'
    headers:
      cache-control:
      - no-cache
      content-length:
      - '428'
      content-type:
      - application/json; charset=utf-8
      date:
      - Tue, 09 Feb 2021 07:41:17 GMT
      expires:
      - '-1'
      pragma:
      - no-cache
      strict-transport-security:
      - max-age=31536000; includeSubDomains
      vary:
      - Accept-Encoding
      x-content-type-options:
      - nosniff
    status:
      code: 200
      message: OK
- request:
    body: '{"location": "westus", "tags": {}, "properties": {"addressSpace": {"addressPrefixes":
      ["10.0.0.0/16"]}, "dhcpOptions": {}}}'
    headers:
      Accept:
      - application/json
      Accept-Encoding:
      - gzip, deflate
      CommandName:
      - network vnet create
      Connection:
      - keep-alive
      Content-Length:
      - '123'
      Content-Type:
      - application/json
      ParameterSetName:
      - -g -n
      User-Agent:
      - AZURECLI/2.19.0 azsdk-python-azure-mgmt-network/18.0.0 Python/3.7.3 (Windows-10-10.0.19041-SP0)
    method: PUT
    uri: https://management.azure.com/subscriptions/00000000-0000-0000-0000-000000000000/resourceGroups/clitest_privatedns000001/providers/Microsoft.Network/virtualNetworks/clitestprivatednsvnet000003?api-version=2021-02-01
  response:
    body:
      string: "{\r\n  \"name\": \"clitestprivatednsvnet000003\",\r\n  \"id\": \"/subscriptions/00000000-0000-0000-0000-000000000000/resourceGroups/clitest_privatedns000001/providers/Microsoft.Network/virtualNetworks/clitestprivatednsvnet000003\",\r\n
        \ \"etag\": \"W/\\\"93fcb056-66b4-46ba-96bb-e9745cd5c277\\\"\",\r\n  \"type\":
        \"Microsoft.Network/virtualNetworks\",\r\n  \"location\": \"westus\",\r\n
        \ \"tags\": {},\r\n  \"properties\": {\r\n    \"provisioningState\": \"Updating\",\r\n
        \   \"resourceGuid\": \"0f3d1a13-7d1a-4ef0-9bc3-be6027d739f1\",\r\n    \"addressSpace\":
        {\r\n      \"addressPrefixes\": [\r\n        \"10.0.0.0/16\"\r\n      ]\r\n
        \   },\r\n    \"dhcpOptions\": {\r\n      \"dnsServers\": []\r\n    },\r\n
        \   \"subnets\": [],\r\n    \"virtualNetworkPeerings\": [],\r\n    \"enableDdosProtection\":
        false,\r\n    \"enableVmProtection\": false\r\n  }\r\n}"
    headers:
      azure-asyncnotification:
      - Enabled
      azure-asyncoperation:
<<<<<<< HEAD
      - https://management.azure.com/subscriptions/00000000-0000-0000-0000-000000000000/providers/Microsoft.Network/locations/westus/operations/4162a00e-b891-4017-b1af-2c88db8955df?api-version=2020-11-01
=======
      - https://management.azure.com/subscriptions/00000000-0000-0000-0000-000000000000/providers/Microsoft.Network/locations/westus/operations/d2a53626-756e-4293-80dd-6110ca53279c?api-version=2021-02-01
>>>>>>> 6ad1929a
      cache-control:
      - no-cache
      content-length:
      - '826'
      content-type:
      - application/json; charset=utf-8
      date:
      - Tue, 09 Feb 2021 07:41:23 GMT
      expires:
      - '-1'
      pragma:
      - no-cache
      server:
      - Microsoft-HTTPAPI/2.0
      - Microsoft-HTTPAPI/2.0
      strict-transport-security:
      - max-age=31536000; includeSubDomains
      x-content-type-options:
      - nosniff
      x-ms-arm-service-request-id:
      - 15515878-2d21-4e99-8d95-38d0b8296441
      x-ms-ratelimit-remaining-subscription-writes:
      - '1189'
    status:
      code: 201
      message: Created
- request:
    body: null
    headers:
      Accept:
      - '*/*'
      Accept-Encoding:
      - gzip, deflate
      CommandName:
      - network vnet create
      Connection:
      - keep-alive
      ParameterSetName:
      - -g -n
      User-Agent:
      - AZURECLI/2.19.0 azsdk-python-azure-mgmt-network/18.0.0 Python/3.7.3 (Windows-10-10.0.19041-SP0)
    method: GET
<<<<<<< HEAD
    uri: https://management.azure.com/subscriptions/00000000-0000-0000-0000-000000000000/providers/Microsoft.Network/locations/westus/operations/4162a00e-b891-4017-b1af-2c88db8955df?api-version=2020-11-01
=======
    uri: https://management.azure.com/subscriptions/00000000-0000-0000-0000-000000000000/providers/Microsoft.Network/locations/westus/operations/d2a53626-756e-4293-80dd-6110ca53279c?api-version=2021-02-01
>>>>>>> 6ad1929a
  response:
    body:
      string: "{\r\n  \"status\": \"Succeeded\"\r\n}"
    headers:
      cache-control:
      - no-cache
      content-length:
      - '29'
      content-type:
      - application/json; charset=utf-8
      date:
      - Tue, 09 Feb 2021 07:41:26 GMT
      expires:
      - '-1'
      pragma:
      - no-cache
      server:
      - Microsoft-HTTPAPI/2.0
      - Microsoft-HTTPAPI/2.0
      strict-transport-security:
      - max-age=31536000; includeSubDomains
      transfer-encoding:
      - chunked
      vary:
      - Accept-Encoding
      x-content-type-options:
      - nosniff
      x-ms-arm-service-request-id:
      - 8827abb9-f31e-4dda-8a9c-117df5027edc
    status:
      code: 200
      message: OK
- request:
    body: null
    headers:
      Accept:
      - '*/*'
      Accept-Encoding:
      - gzip, deflate
      CommandName:
      - network vnet create
      Connection:
      - keep-alive
      ParameterSetName:
      - -g -n
      User-Agent:
      - AZURECLI/2.19.0 azsdk-python-azure-mgmt-network/18.0.0 Python/3.7.3 (Windows-10-10.0.19041-SP0)
    method: GET
    uri: https://management.azure.com/subscriptions/00000000-0000-0000-0000-000000000000/resourceGroups/clitest_privatedns000001/providers/Microsoft.Network/virtualNetworks/clitestprivatednsvnet000003?api-version=2021-02-01
  response:
    body:
      string: "{\r\n  \"name\": \"clitestprivatednsvnet000003\",\r\n  \"id\": \"/subscriptions/00000000-0000-0000-0000-000000000000/resourceGroups/clitest_privatedns000001/providers/Microsoft.Network/virtualNetworks/clitestprivatednsvnet000003\",\r\n
        \ \"etag\": \"W/\\\"883d36fe-34c3-444c-a1d3-e1e37e982ebb\\\"\",\r\n  \"type\":
        \"Microsoft.Network/virtualNetworks\",\r\n  \"location\": \"westus\",\r\n
        \ \"tags\": {},\r\n  \"properties\": {\r\n    \"provisioningState\": \"Succeeded\",\r\n
        \   \"resourceGuid\": \"0f3d1a13-7d1a-4ef0-9bc3-be6027d739f1\",\r\n    \"addressSpace\":
        {\r\n      \"addressPrefixes\": [\r\n        \"10.0.0.0/16\"\r\n      ]\r\n
        \   },\r\n    \"dhcpOptions\": {\r\n      \"dnsServers\": []\r\n    },\r\n
        \   \"subnets\": [],\r\n    \"virtualNetworkPeerings\": [],\r\n    \"enableDdosProtection\":
        false,\r\n    \"enableVmProtection\": false\r\n  }\r\n}"
    headers:
      cache-control:
      - no-cache
      content-length:
      - '827'
      content-type:
      - application/json; charset=utf-8
      date:
      - Tue, 09 Feb 2021 07:41:26 GMT
      etag:
      - W/"883d36fe-34c3-444c-a1d3-e1e37e982ebb"
      expires:
      - '-1'
      pragma:
      - no-cache
      server:
      - Microsoft-HTTPAPI/2.0
      - Microsoft-HTTPAPI/2.0
      strict-transport-security:
      - max-age=31536000; includeSubDomains
      transfer-encoding:
      - chunked
      vary:
      - Accept-Encoding
      x-content-type-options:
      - nosniff
      x-ms-arm-service-request-id:
      - 455ae869-c7f0-45d2-8bf5-5725f5cb5fd6
    status:
      code: 200
      message: OK
- request:
    body: '{"location": "global", "properties": {"virtualNetwork": {"id": "/subscriptions/00000000-0000-0000-0000-000000000000/resourceGroups/clitest_privatedns000001/providers/Microsoft.Network/virtualNetworks/clitestprivatednsvnet000003"},
      "registrationEnabled": false}}'
    headers:
      Accept:
      - application/json
      Accept-Encoding:
      - gzip, deflate
      CommandName:
      - network private-dns link vnet create
      Connection:
      - keep-alive
      Content-Length:
      - '320'
      Content-Type:
      - application/json; charset=utf-8
      If-None-Match:
      - '*'
      ParameterSetName:
      - -g -n -z -v -e
      User-Agent:
      - python/3.7.3 (Windows-10-10.0.19041-SP0) msrest/0.6.18 msrest_azure/0.6.3
        azure-mgmt-privatedns/0.1.0 Azure-SDK-For-Python AZURECLI/2.19.0
      accept-language:
      - en-US
    method: PUT
    uri: https://management.azure.com/subscriptions/00000000-0000-0000-0000-000000000000/resourceGroups/clitest_privatedns000001/providers/Microsoft.Network/privateDnsZones/clitest.privatedns.com000002/virtualNetworkLinks/clitestprivatednslink000004?api-version=2018-09-01
  response:
    body:
      string: '{}'
    headers:
      azure-asyncoperation:
      - https://management.azure.com:443/subscriptions/00000000-0000-0000-0000-000000000000/resourceGroups/clitest_privatedns000001/providers/Microsoft.Network/privateDnsOperationStatuses/RnJvbnRFbmRBc3luY09wZXJhdGlvbjtVcHNlcnRWaXJ0dWFsTmV0d29ya0xpbms7MmYwNjU3NTgtZTQ3Zi00YTk2LTlkOTctMmY5ZjlkZGY3ZmVl?api-version=2018-09-01
      cache-control:
      - private
      content-length:
      - '2'
      content-type:
      - application/json; charset=utf-8
      date:
      - Tue, 09 Feb 2021 07:41:32 GMT
      location:
      - https://management.azure.com/subscriptions/00000000-0000-0000-0000-000000000000/resourceGroups/clitest_privatedns000001/providers/Microsoft.Network/privateDnsOperationResults/RnJvbnRFbmRBc3luY09wZXJhdGlvbjtVcHNlcnRWaXJ0dWFsTmV0d29ya0xpbms7MmYwNjU3NTgtZTQ3Zi00YTk2LTlkOTctMmY5ZjlkZGY3ZmVl?api-version=2018-09-01
      server:
      - Microsoft-IIS/10.0
      strict-transport-security:
      - max-age=31536000; includeSubDomains
      x-aspnet-version:
      - 4.0.30319
      x-content-type-options:
      - nosniff
      x-ms-ratelimit-remaining-subscription-resource-requests:
      - '11999'
      x-powered-by:
      - ASP.NET
    status:
      code: 202
      message: Accepted
- request:
    body: null
    headers:
      Accept:
      - application/json
      Accept-Encoding:
      - gzip, deflate
      CommandName:
      - network private-dns link vnet create
      Connection:
      - keep-alive
      ParameterSetName:
      - -g -n -z -v -e
      User-Agent:
      - python/3.7.3 (Windows-10-10.0.19041-SP0) msrest/0.6.18 msrest_azure/0.6.3
        azure-mgmt-privatedns/0.1.0 Azure-SDK-For-Python AZURECLI/2.19.0
    method: GET
    uri: https://management.azure.com/subscriptions/00000000-0000-0000-0000-000000000000/resourceGroups/clitest_privatedns000001/providers/Microsoft.Network/privateDnsOperationStatuses/RnJvbnRFbmRBc3luY09wZXJhdGlvbjtVcHNlcnRWaXJ0dWFsTmV0d29ya0xpbms7MmYwNjU3NTgtZTQ3Zi00YTk2LTlkOTctMmY5ZjlkZGY3ZmVl?api-version=2018-09-01
  response:
    body:
      string: '{"status":"InProgress"}'
    headers:
      azure-asyncoperation:
      - https://management.azure.com:443/subscriptions/00000000-0000-0000-0000-000000000000/resourceGroups/clitest_privatedns000001/providers/Microsoft.Network/privateDnsOperationStatuses/RnJvbnRFbmRBc3luY09wZXJhdGlvbjtVcHNlcnRWaXJ0dWFsTmV0d29ya0xpbms7MmYwNjU3NTgtZTQ3Zi00YTk2LTlkOTctMmY5ZjlkZGY3ZmVl?api-version=2018-09-01
      cache-control:
      - private
      content-length:
      - '23'
      content-type:
      - application/json; charset=utf-8
      date:
      - Tue, 09 Feb 2021 07:42:02 GMT
      location:
      - https://management.azure.com/subscriptions/00000000-0000-0000-0000-000000000000/resourceGroups/clitest_privatedns000001/providers/Microsoft.Network/privateDnsOperationResults/RnJvbnRFbmRBc3luY09wZXJhdGlvbjtVcHNlcnRWaXJ0dWFsTmV0d29ya0xpbms7MmYwNjU3NTgtZTQ3Zi00YTk2LTlkOTctMmY5ZjlkZGY3ZmVl?api-version=2018-09-01
      server:
      - Microsoft-IIS/10.0
      strict-transport-security:
      - max-age=31536000; includeSubDomains
      x-aspnet-version:
      - 4.0.30319
      x-content-type-options:
      - nosniff
      x-ms-ratelimit-remaining-subscription-resource-requests:
      - '498'
      x-powered-by:
      - ASP.NET
    status:
      code: 202
      message: Accepted
- request:
    body: null
    headers:
      Accept:
      - application/json
      Accept-Encoding:
      - gzip, deflate
      CommandName:
      - network private-dns link vnet create
      Connection:
      - keep-alive
      ParameterSetName:
      - -g -n -z -v -e
      User-Agent:
      - python/3.7.3 (Windows-10-10.0.19041-SP0) msrest/0.6.18 msrest_azure/0.6.3
        azure-mgmt-privatedns/0.1.0 Azure-SDK-For-Python AZURECLI/2.19.0
    method: GET
    uri: https://management.azure.com/subscriptions/00000000-0000-0000-0000-000000000000/resourceGroups/clitest_privatedns000001/providers/Microsoft.Network/privateDnsOperationStatuses/RnJvbnRFbmRBc3luY09wZXJhdGlvbjtVcHNlcnRWaXJ0dWFsTmV0d29ya0xpbms7MmYwNjU3NTgtZTQ3Zi00YTk2LTlkOTctMmY5ZjlkZGY3ZmVl?api-version=2018-09-01
  response:
    body:
      string: '{"status":"Succeeded"}'
    headers:
      cache-control:
      - private
      content-length:
      - '22'
      content-type:
      - application/json; charset=utf-8
      date:
      - Tue, 09 Feb 2021 07:42:33 GMT
      server:
      - Microsoft-IIS/10.0
      strict-transport-security:
      - max-age=31536000; includeSubDomains
      transfer-encoding:
      - chunked
      vary:
      - Accept-Encoding
      x-aspnet-version:
      - 4.0.30319
      x-content-type-options:
      - nosniff
      x-ms-ratelimit-remaining-subscription-resource-requests:
      - '499'
      x-powered-by:
      - ASP.NET
    status:
      code: 200
      message: OK
- request:
    body: null
    headers:
      Accept:
      - application/json
      Accept-Encoding:
      - gzip, deflate
      CommandName:
      - network private-dns link vnet create
      Connection:
      - keep-alive
      ParameterSetName:
      - -g -n -z -v -e
      User-Agent:
      - python/3.7.3 (Windows-10-10.0.19041-SP0) msrest/0.6.18 msrest_azure/0.6.3
        azure-mgmt-privatedns/0.1.0 Azure-SDK-For-Python AZURECLI/2.19.0
    method: GET
    uri: https://management.azure.com/subscriptions/00000000-0000-0000-0000-000000000000/resourceGroups/clitest_privatedns000001/providers/Microsoft.Network/privateDnsZones/clitest.privatedns.com000002/virtualNetworkLinks/clitestprivatednslink000004?api-version=2018-09-01
  response:
    body:
      string: '{"id":"\/subscriptions\/00000000-0000-0000-0000-000000000000\/resourceGroups\/clitest_privatedns000001\/providers\/Microsoft.Network\/privateDnsZones\/clitest.privatedns.com000002\/virtualNetworkLinks\/clitestprivatednslink000004","name":"clitestprivatednslink000004","type":"Microsoft.Network\/privateDnsZones\/virtualNetworkLinks","etag":"\"2100f0bd-0000-0100-0000-60223ccf0000\"","location":"global","properties":{"provisioningState":"Succeeded","registrationEnabled":false,"virtualNetwork":{"id":"\/subscriptions\/00000000-0000-0000-0000-000000000000\/resourceGroups\/clitest_privatedns000001\/providers\/Microsoft.Network\/virtualNetworks\/clitestprivatednsvnet000003"},"virtualNetworkLinkState":"Completed"}}'
    headers:
      cache-control:
      - private
      content-length:
      - '847'
      content-type:
      - application/json; charset=utf-8
      date:
      - Tue, 09 Feb 2021 07:42:34 GMT
      etag:
      - '"2100f0bd-0000-0100-0000-60223ccf0000"'
      server:
      - Microsoft-IIS/10.0
      strict-transport-security:
      - max-age=31536000; includeSubDomains
      transfer-encoding:
      - chunked
      vary:
      - Accept-Encoding
      x-aspnet-version:
      - 4.0.30319
      x-content-type-options:
      - nosniff
      x-ms-ratelimit-remaining-subscription-resource-requests:
      - '499'
      x-powered-by:
      - ASP.NET
    status:
      code: 200
      message: OK
- request:
    body: '{"location": "global", "properties": {"virtualNetwork": {"id": "/subscriptions/00000000-0000-0000-0000-000000000000/resourceGroups/clitest_privatedns000001/providers/Microsoft.Network/virtualNetworks/clitestprivatednsvnet000003"},
      "registrationEnabled": false}}'
    headers:
      Accept:
      - application/json
      Accept-Encoding:
      - gzip, deflate
      CommandName:
      - network private-dns link vnet create
      Connection:
      - keep-alive
      Content-Length:
      - '320'
      Content-Type:
      - application/json; charset=utf-8
      If-None-Match:
      - '*'
      ParameterSetName:
      - -g -n -z -v -e
      User-Agent:
      - python/3.7.3 (Windows-10-10.0.19041-SP0) msrest/0.6.18 msrest_azure/0.6.3
        azure-mgmt-privatedns/0.1.0 Azure-SDK-For-Python AZURECLI/2.19.0
      accept-language:
      - en-US
    method: PUT
    uri: https://management.azure.com/subscriptions/00000000-0000-0000-0000-000000000000/resourceGroups/clitest_privatedns000001/providers/Microsoft.Network/privateDnsZones/clitest.privatedns.com000002/virtualNetworkLinks/clitestprivatednslink000004?api-version=2018-09-01
  response:
    body:
      string: '{}'
    headers:
      azure-asyncoperation:
      - https://management.azure.com:443/subscriptions/00000000-0000-0000-0000-000000000000/resourceGroups/clitest_privatedns000001/providers/Microsoft.Network/privateDnsOperationStatuses/RnJvbnRFbmRBc3luY09wZXJhdGlvbjtVcHNlcnRWaXJ0dWFsTmV0d29ya0xpbms7NzYyMjEzM2EtNDlhYS00ZDY1LWJjNjktZjlkZWFlY2IxMGQw?api-version=2018-09-01
      cache-control:
      - private
      content-length:
      - '2'
      content-type:
      - application/json; charset=utf-8
      date:
      - Tue, 09 Feb 2021 07:42:37 GMT
      location:
      - https://management.azure.com/subscriptions/00000000-0000-0000-0000-000000000000/resourceGroups/clitest_privatedns000001/providers/Microsoft.Network/privateDnsOperationResults/RnJvbnRFbmRBc3luY09wZXJhdGlvbjtVcHNlcnRWaXJ0dWFsTmV0d29ya0xpbms7NzYyMjEzM2EtNDlhYS00ZDY1LWJjNjktZjlkZWFlY2IxMGQw?api-version=2018-09-01
      server:
      - Microsoft-IIS/10.0
      strict-transport-security:
      - max-age=31536000; includeSubDomains
      x-aspnet-version:
      - 4.0.30319
      x-content-type-options:
      - nosniff
      x-ms-ratelimit-remaining-subscription-resource-requests:
      - '11999'
      x-powered-by:
      - ASP.NET
    status:
      code: 202
      message: Accepted
- request:
    body: null
    headers:
      Accept:
      - application/json
      Accept-Encoding:
      - gzip, deflate
      CommandName:
      - network private-dns link vnet create
      Connection:
      - keep-alive
      ParameterSetName:
      - -g -n -z -v -e
      User-Agent:
      - python/3.7.3 (Windows-10-10.0.19041-SP0) msrest/0.6.18 msrest_azure/0.6.3
        azure-mgmt-privatedns/0.1.0 Azure-SDK-For-Python AZURECLI/2.19.0
    method: GET
    uri: https://management.azure.com/subscriptions/00000000-0000-0000-0000-000000000000/resourceGroups/clitest_privatedns000001/providers/Microsoft.Network/privateDnsOperationStatuses/RnJvbnRFbmRBc3luY09wZXJhdGlvbjtVcHNlcnRWaXJ0dWFsTmV0d29ya0xpbms7NzYyMjEzM2EtNDlhYS00ZDY1LWJjNjktZjlkZWFlY2IxMGQw?api-version=2018-09-01
  response:
    body:
      string: '{"error":{"code":"PreconditionFailed","message":"The Virtual Network
        link clitestprivatednslink000004 for the Private DNS zone clitest.privatedns.com000002
        exists already and hence cannot be created again."},"status":"Failed"}'
    headers:
      cache-control:
      - private
      content-length:
      - '241'
      content-type:
      - application/json; charset=utf-8
      date:
      - Tue, 09 Feb 2021 07:43:08 GMT
      server:
      - Microsoft-IIS/10.0
      strict-transport-security:
      - max-age=31536000; includeSubDomains
      transfer-encoding:
      - chunked
      vary:
      - Accept-Encoding
      x-aspnet-version:
      - 4.0.30319
      x-content-type-options:
      - nosniff
      x-ms-ratelimit-remaining-subscription-resource-requests:
      - '498'
      x-powered-by:
      - ASP.NET
    status:
      code: 200
      message: OK
version: 1<|MERGE_RESOLUTION|>--- conflicted
+++ resolved
@@ -13,172 +13,167 @@
       Content-Length:
       - '22'
       Content-Type:
-      - application/json; charset=utf-8
+      - application/json
       If-None-Match:
       - '*'
       ParameterSetName:
       - -g -n
       User-Agent:
-      - python/3.7.3 (Windows-10-10.0.19041-SP0) msrest/0.6.18 msrest_azure/0.6.3
-        azure-mgmt-privatedns/0.1.0 Azure-SDK-For-Python AZURECLI/2.19.0
+      - AZURECLI/2.22.1 azsdk-python-mgmt-privatedns/1.0.0 Python/3.8.9 (Windows-10-10.0.19041-SP0)
+    method: PUT
+    uri: https://management.azure.com/subscriptions/00000000-0000-0000-0000-000000000000/resourceGroups/clitest_privatedns000001/providers/Microsoft.Network/privateDnsZones/clitest.privatedns.com000002?api-version=2018-09-01
+  response:
+    body:
+      string: '{}'
+    headers:
+      azure-asyncoperation:
+      - https://management.azure.com:443/subscriptions/00000000-0000-0000-0000-000000000000/resourceGroups/clitest_privatedns000001/providers/Microsoft.Network/privateDnsOperationStatuses/RnJvbnRFbmRBc3luY09wZXJhdGlvbjtVcHNlcnRQcml2YXRlRG5zWm9uZTs5Y2NkMGQ4Zi1lZjYwLTRkNTktOTA2OS1lMzRlNWZjMzhjODU=?api-version=2018-09-01
+      cache-control:
+      - private
+      content-length:
+      - '2'
+      content-type:
+      - application/json; charset=utf-8
+      date:
+      - Mon, 26 Apr 2021 11:39:11 GMT
+      location:
+      - https://management.azure.com/subscriptions/00000000-0000-0000-0000-000000000000/resourceGroups/clitest_privatedns000001/providers/Microsoft.Network/privateDnsOperationResults/RnJvbnRFbmRBc3luY09wZXJhdGlvbjtVcHNlcnRQcml2YXRlRG5zWm9uZTs5Y2NkMGQ4Zi1lZjYwLTRkNTktOTA2OS1lMzRlNWZjMzhjODU=?api-version=2018-09-01
+      server:
+      - Microsoft-IIS/10.0
+      strict-transport-security:
+      - max-age=31536000; includeSubDomains
+      x-aspnet-version:
+      - 4.0.30319
+      x-content-type-options:
+      - nosniff
+      x-ms-ratelimit-remaining-subscription-resource-requests:
+      - '11999'
+      x-powered-by:
+      - ASP.NET
+    status:
+      code: 202
+      message: Accepted
+- request:
+    body: null
+    headers:
+      Accept:
+      - '*/*'
+      Accept-Encoding:
+      - gzip, deflate
+      CommandName:
+      - network private-dns zone create
+      Connection:
+      - keep-alive
+      ParameterSetName:
+      - -g -n
+      User-Agent:
+      - AZURECLI/2.22.1 azsdk-python-mgmt-privatedns/1.0.0 Python/3.8.9 (Windows-10-10.0.19041-SP0)
+    method: GET
+    uri: https://management.azure.com/subscriptions/00000000-0000-0000-0000-000000000000/resourceGroups/clitest_privatedns000001/providers/Microsoft.Network/privateDnsOperationStatuses/RnJvbnRFbmRBc3luY09wZXJhdGlvbjtVcHNlcnRQcml2YXRlRG5zWm9uZTs5Y2NkMGQ4Zi1lZjYwLTRkNTktOTA2OS1lMzRlNWZjMzhjODU=?api-version=2018-09-01
+  response:
+    body:
+      string: '{"status":"Succeeded"}'
+    headers:
+      cache-control:
+      - private
+      content-length:
+      - '22'
+      content-type:
+      - application/json; charset=utf-8
+      date:
+      - Mon, 26 Apr 2021 11:39:42 GMT
+      server:
+      - Microsoft-IIS/10.0
+      strict-transport-security:
+      - max-age=31536000; includeSubDomains
+      transfer-encoding:
+      - chunked
+      vary:
+      - Accept-Encoding
+      x-aspnet-version:
+      - 4.0.30319
+      x-content-type-options:
+      - nosniff
+      x-ms-ratelimit-remaining-subscription-resource-requests:
+      - '499'
+      x-powered-by:
+      - ASP.NET
+    status:
+      code: 200
+      message: OK
+- request:
+    body: null
+    headers:
+      Accept:
+      - '*/*'
+      Accept-Encoding:
+      - gzip, deflate
+      CommandName:
+      - network private-dns zone create
+      Connection:
+      - keep-alive
+      ParameterSetName:
+      - -g -n
+      User-Agent:
+      - AZURECLI/2.22.1 azsdk-python-mgmt-privatedns/1.0.0 Python/3.8.9 (Windows-10-10.0.19041-SP0)
+    method: GET
+    uri: https://management.azure.com/subscriptions/00000000-0000-0000-0000-000000000000/resourceGroups/clitest_privatedns000001/providers/Microsoft.Network/privateDnsZones/clitest.privatedns.com000002?api-version=2018-09-01
+  response:
+    body:
+      string: '{"id":"\/subscriptions\/00000000-0000-0000-0000-000000000000\/resourceGroups\/clitest_privatedns000001\/providers\/Microsoft.Network\/privateDnsZones\/clitest.privatedns.com000002","name":"clitest.privatedns.com000002","type":"Microsoft.Network\/privateDnsZones","etag":"72579ae8-f65e-4091-a279-4104f2dd7ab8","location":"global","properties":{"maxNumberOfRecordSets":25000,"maxNumberOfVirtualNetworkLinks":1000,"maxNumberOfVirtualNetworkLinksWithRegistration":100,"numberOfRecordSets":1,"numberOfVirtualNetworkLinks":0,"numberOfVirtualNetworkLinksWithRegistration":0,"provisioningState":"Succeeded"}}'
+    headers:
+      cache-control:
+      - private
+      content-length:
+      - '665'
+      content-type:
+      - application/json; charset=utf-8
+      date:
+      - Mon, 26 Apr 2021 11:39:42 GMT
+      etag:
+      - 72579ae8-f65e-4091-a279-4104f2dd7ab8
+      server:
+      - Microsoft-IIS/10.0
+      strict-transport-security:
+      - max-age=31536000; includeSubDomains
+      transfer-encoding:
+      - chunked
+      vary:
+      - Accept-Encoding
+      x-aspnet-version:
+      - 4.0.30319
+      x-content-type-options:
+      - nosniff
+      x-ms-ratelimit-remaining-subscription-resource-requests:
+      - '499'
+      x-powered-by:
+      - ASP.NET
+    status:
+      code: 200
+      message: OK
+- request:
+    body: null
+    headers:
+      Accept:
+      - application/json
+      Accept-Encoding:
+      - gzip, deflate
+      CommandName:
+      - network vnet create
+      Connection:
+      - keep-alive
+      ParameterSetName:
+      - -g -n
+      User-Agent:
+      - python/3.8.9 (Windows-10-10.0.19041-SP0) msrest/0.6.21 msrest_azure/0.6.3
+        azure-mgmt-resource/12.1.0 Azure-SDK-For-Python AZURECLI/2.22.1
       accept-language:
       - en-US
-    method: PUT
-    uri: https://management.azure.com/subscriptions/00000000-0000-0000-0000-000000000000/resourceGroups/clitest_privatedns000001/providers/Microsoft.Network/privateDnsZones/clitest.privatedns.com000002?api-version=2018-09-01
-  response:
-    body:
-      string: '{}'
-    headers:
-      azure-asyncoperation:
-      - https://management.azure.com:443/subscriptions/00000000-0000-0000-0000-000000000000/resourceGroups/clitest_privatedns000001/providers/Microsoft.Network/privateDnsOperationStatuses/RnJvbnRFbmRBc3luY09wZXJhdGlvbjtVcHNlcnRQcml2YXRlRG5zWm9uZTtmMDQ1MWU1ZC1jYThkLTQ5MGMtYmI3ZC02ODAxMzZkZmRmYjg=?api-version=2018-09-01
-      cache-control:
-      - private
-      content-length:
-      - '2'
-      content-type:
-      - application/json; charset=utf-8
-      date:
-      - Tue, 09 Feb 2021 07:40:46 GMT
-      location:
-      - https://management.azure.com/subscriptions/00000000-0000-0000-0000-000000000000/resourceGroups/clitest_privatedns000001/providers/Microsoft.Network/privateDnsOperationResults/RnJvbnRFbmRBc3luY09wZXJhdGlvbjtVcHNlcnRQcml2YXRlRG5zWm9uZTtmMDQ1MWU1ZC1jYThkLTQ5MGMtYmI3ZC02ODAxMzZkZmRmYjg=?api-version=2018-09-01
-      server:
-      - Microsoft-IIS/10.0
-      strict-transport-security:
-      - max-age=31536000; includeSubDomains
-      x-aspnet-version:
-      - 4.0.30319
-      x-content-type-options:
-      - nosniff
-      x-ms-ratelimit-remaining-subscription-resource-requests:
-      - '11999'
-      x-powered-by:
-      - ASP.NET
-    status:
-      code: 202
-      message: Accepted
-- request:
-    body: null
-    headers:
-      Accept:
-      - application/json
-      Accept-Encoding:
-      - gzip, deflate
-      CommandName:
-      - network private-dns zone create
-      Connection:
-      - keep-alive
-      ParameterSetName:
-      - -g -n
-      User-Agent:
-      - python/3.7.3 (Windows-10-10.0.19041-SP0) msrest/0.6.18 msrest_azure/0.6.3
-        azure-mgmt-privatedns/0.1.0 Azure-SDK-For-Python AZURECLI/2.19.0
-    method: GET
-    uri: https://management.azure.com/subscriptions/00000000-0000-0000-0000-000000000000/resourceGroups/clitest_privatedns000001/providers/Microsoft.Network/privateDnsOperationStatuses/RnJvbnRFbmRBc3luY09wZXJhdGlvbjtVcHNlcnRQcml2YXRlRG5zWm9uZTtmMDQ1MWU1ZC1jYThkLTQ5MGMtYmI3ZC02ODAxMzZkZmRmYjg=?api-version=2018-09-01
-  response:
-    body:
-      string: '{"status":"Succeeded"}'
-    headers:
-      cache-control:
-      - private
-      content-length:
-      - '22'
-      content-type:
-      - application/json; charset=utf-8
-      date:
-      - Tue, 09 Feb 2021 07:41:16 GMT
-      server:
-      - Microsoft-IIS/10.0
-      strict-transport-security:
-      - max-age=31536000; includeSubDomains
-      transfer-encoding:
-      - chunked
-      vary:
-      - Accept-Encoding
-      x-aspnet-version:
-      - 4.0.30319
-      x-content-type-options:
-      - nosniff
-      x-ms-ratelimit-remaining-subscription-resource-requests:
-      - '498'
-      x-powered-by:
-      - ASP.NET
-    status:
-      code: 200
-      message: OK
-- request:
-    body: null
-    headers:
-      Accept:
-      - application/json
-      Accept-Encoding:
-      - gzip, deflate
-      CommandName:
-      - network private-dns zone create
-      Connection:
-      - keep-alive
-      ParameterSetName:
-      - -g -n
-      User-Agent:
-      - python/3.7.3 (Windows-10-10.0.19041-SP0) msrest/0.6.18 msrest_azure/0.6.3
-        azure-mgmt-privatedns/0.1.0 Azure-SDK-For-Python AZURECLI/2.19.0
-    method: GET
-    uri: https://management.azure.com/subscriptions/00000000-0000-0000-0000-000000000000/resourceGroups/clitest_privatedns000001/providers/Microsoft.Network/privateDnsZones/clitest.privatedns.com000002?api-version=2018-09-01
-  response:
-    body:
-      string: '{"id":"\/subscriptions\/00000000-0000-0000-0000-000000000000\/resourceGroups\/clitest_privatedns000001\/providers\/Microsoft.Network\/privateDnsZones\/clitest.privatedns.com000002","name":"clitest.privatedns.com000002","type":"Microsoft.Network\/privateDnsZones","etag":"cd572103-5b4c-4c73-be20-77d604d6a29b","location":"global","properties":{"maxNumberOfRecordSets":25000,"maxNumberOfVirtualNetworkLinks":1000,"maxNumberOfVirtualNetworkLinksWithRegistration":100,"numberOfRecordSets":1,"numberOfVirtualNetworkLinks":0,"numberOfVirtualNetworkLinksWithRegistration":0,"provisioningState":"Succeeded"}}'
-    headers:
-      cache-control:
-      - private
-      content-length:
-      - '665'
-      content-type:
-      - application/json; charset=utf-8
-      date:
-      - Tue, 09 Feb 2021 07:41:17 GMT
-      etag:
-      - cd572103-5b4c-4c73-be20-77d604d6a29b
-      server:
-      - Microsoft-IIS/10.0
-      strict-transport-security:
-      - max-age=31536000; includeSubDomains
-      transfer-encoding:
-      - chunked
-      vary:
-      - Accept-Encoding
-      x-aspnet-version:
-      - 4.0.30319
-      x-content-type-options:
-      - nosniff
-      x-ms-ratelimit-remaining-subscription-resource-requests:
-      - '499'
-      x-powered-by:
-      - ASP.NET
-    status:
-      code: 200
-      message: OK
-- request:
-    body: null
-    headers:
-      Accept:
-      - application/json
-      Accept-Encoding:
-      - gzip, deflate
-      CommandName:
-      - network vnet create
-      Connection:
-      - keep-alive
-      ParameterSetName:
-      - -g -n
-      User-Agent:
-      - python/3.7.3 (Windows-10-10.0.19041-SP0) msrest/0.6.18 msrest_azure/0.6.3
-        azure-mgmt-resource/12.0.0 Azure-SDK-For-Python AZURECLI/2.19.0
-      accept-language:
-      - en-US
     method: GET
     uri: https://management.azure.com/subscriptions/00000000-0000-0000-0000-000000000000/resourcegroups/clitest_privatedns000001?api-version=2020-10-01
   response:
     body:
-      string: '{"id":"/subscriptions/00000000-0000-0000-0000-000000000000/resourceGroups/clitest_privatedns000001","name":"clitest_privatedns000001","type":"Microsoft.Resources/resourceGroups","location":"westus","tags":{"product":"azurecli","cause":"automation","date":"2021-02-09T07:40:38Z"},"properties":{"provisioningState":"Succeeded"}}'
+      string: '{"id":"/subscriptions/00000000-0000-0000-0000-000000000000/resourceGroups/clitest_privatedns000001","name":"clitest_privatedns000001","type":"Microsoft.Resources/resourceGroups","location":"westus","tags":{"product":"azurecli","cause":"automation","date":"2021-04-26T11:38:54Z"},"properties":{"provisioningState":"Succeeded"}}'
     headers:
       cache-control:
       - no-cache
@@ -187,7 +182,7 @@
       content-type:
       - application/json; charset=utf-8
       date:
-      - Tue, 09 Feb 2021 07:41:17 GMT
+      - Mon, 26 Apr 2021 11:39:43 GMT
       expires:
       - '-1'
       pragma:
@@ -220,37 +215,33 @@
       ParameterSetName:
       - -g -n
       User-Agent:
-      - AZURECLI/2.19.0 azsdk-python-azure-mgmt-network/18.0.0 Python/3.7.3 (Windows-10-10.0.19041-SP0)
+      - AZURECLI/2.22.1 azsdk-python-azure-mgmt-network/18.0.0 Python/3.8.9 (Windows-10-10.0.19041-SP0)
     method: PUT
     uri: https://management.azure.com/subscriptions/00000000-0000-0000-0000-000000000000/resourceGroups/clitest_privatedns000001/providers/Microsoft.Network/virtualNetworks/clitestprivatednsvnet000003?api-version=2021-02-01
   response:
     body:
       string: "{\r\n  \"name\": \"clitestprivatednsvnet000003\",\r\n  \"id\": \"/subscriptions/00000000-0000-0000-0000-000000000000/resourceGroups/clitest_privatedns000001/providers/Microsoft.Network/virtualNetworks/clitestprivatednsvnet000003\",\r\n
-        \ \"etag\": \"W/\\\"93fcb056-66b4-46ba-96bb-e9745cd5c277\\\"\",\r\n  \"type\":
+        \ \"etag\": \"W/\\\"99114beb-8b0e-4f7e-b95f-dec9ba097939\\\"\",\r\n  \"type\":
         \"Microsoft.Network/virtualNetworks\",\r\n  \"location\": \"westus\",\r\n
         \ \"tags\": {},\r\n  \"properties\": {\r\n    \"provisioningState\": \"Updating\",\r\n
-        \   \"resourceGuid\": \"0f3d1a13-7d1a-4ef0-9bc3-be6027d739f1\",\r\n    \"addressSpace\":
+        \   \"resourceGuid\": \"c969e03a-148b-4a91-9f75-6626c9faf8c8\",\r\n    \"addressSpace\":
         {\r\n      \"addressPrefixes\": [\r\n        \"10.0.0.0/16\"\r\n      ]\r\n
         \   },\r\n    \"dhcpOptions\": {\r\n      \"dnsServers\": []\r\n    },\r\n
         \   \"subnets\": [],\r\n    \"virtualNetworkPeerings\": [],\r\n    \"enableDdosProtection\":
-        false,\r\n    \"enableVmProtection\": false\r\n  }\r\n}"
+        false\r\n  }\r\n}"
     headers:
       azure-asyncnotification:
       - Enabled
       azure-asyncoperation:
-<<<<<<< HEAD
-      - https://management.azure.com/subscriptions/00000000-0000-0000-0000-000000000000/providers/Microsoft.Network/locations/westus/operations/4162a00e-b891-4017-b1af-2c88db8955df?api-version=2020-11-01
-=======
       - https://management.azure.com/subscriptions/00000000-0000-0000-0000-000000000000/providers/Microsoft.Network/locations/westus/operations/d2a53626-756e-4293-80dd-6110ca53279c?api-version=2021-02-01
->>>>>>> 6ad1929a
-      cache-control:
-      - no-cache
-      content-length:
-      - '826'
-      content-type:
-      - application/json; charset=utf-8
-      date:
-      - Tue, 09 Feb 2021 07:41:23 GMT
+      cache-control:
+      - no-cache
+      content-length:
+      - '792'
+      content-type:
+      - application/json; charset=utf-8
+      date:
+      - Mon, 26 Apr 2021 11:39:52 GMT
       expires:
       - '-1'
       pragma:
@@ -263,9 +254,9 @@
       x-content-type-options:
       - nosniff
       x-ms-arm-service-request-id:
-      - 15515878-2d21-4e99-8d95-38d0b8296441
+      - 790166ca-146c-443a-af9c-1085b08c240d
       x-ms-ratelimit-remaining-subscription-writes:
-      - '1189'
+      - '1198'
     status:
       code: 201
       message: Created
@@ -283,13 +274,9 @@
       ParameterSetName:
       - -g -n
       User-Agent:
-      - AZURECLI/2.19.0 azsdk-python-azure-mgmt-network/18.0.0 Python/3.7.3 (Windows-10-10.0.19041-SP0)
-    method: GET
-<<<<<<< HEAD
-    uri: https://management.azure.com/subscriptions/00000000-0000-0000-0000-000000000000/providers/Microsoft.Network/locations/westus/operations/4162a00e-b891-4017-b1af-2c88db8955df?api-version=2020-11-01
-=======
+      - AZURECLI/2.22.1 azsdk-python-azure-mgmt-network/18.0.0 Python/3.8.9 (Windows-10-10.0.19041-SP0)
+    method: GET
     uri: https://management.azure.com/subscriptions/00000000-0000-0000-0000-000000000000/providers/Microsoft.Network/locations/westus/operations/d2a53626-756e-4293-80dd-6110ca53279c?api-version=2021-02-01
->>>>>>> 6ad1929a
   response:
     body:
       string: "{\r\n  \"status\": \"Succeeded\"\r\n}"
@@ -301,7 +288,7 @@
       content-type:
       - application/json; charset=utf-8
       date:
-      - Tue, 09 Feb 2021 07:41:26 GMT
+      - Mon, 26 Apr 2021 11:39:56 GMT
       expires:
       - '-1'
       pragma:
@@ -318,7 +305,7 @@
       x-content-type-options:
       - nosniff
       x-ms-arm-service-request-id:
-      - 8827abb9-f31e-4dda-8a9c-117df5027edc
+      - 20505f4c-ace7-4229-8c9b-cf04fa48fb83
     status:
       code: 200
       message: OK
@@ -336,31 +323,31 @@
       ParameterSetName:
       - -g -n
       User-Agent:
-      - AZURECLI/2.19.0 azsdk-python-azure-mgmt-network/18.0.0 Python/3.7.3 (Windows-10-10.0.19041-SP0)
+      - AZURECLI/2.22.1 azsdk-python-azure-mgmt-network/18.0.0 Python/3.8.9 (Windows-10-10.0.19041-SP0)
     method: GET
     uri: https://management.azure.com/subscriptions/00000000-0000-0000-0000-000000000000/resourceGroups/clitest_privatedns000001/providers/Microsoft.Network/virtualNetworks/clitestprivatednsvnet000003?api-version=2021-02-01
   response:
     body:
       string: "{\r\n  \"name\": \"clitestprivatednsvnet000003\",\r\n  \"id\": \"/subscriptions/00000000-0000-0000-0000-000000000000/resourceGroups/clitest_privatedns000001/providers/Microsoft.Network/virtualNetworks/clitestprivatednsvnet000003\",\r\n
-        \ \"etag\": \"W/\\\"883d36fe-34c3-444c-a1d3-e1e37e982ebb\\\"\",\r\n  \"type\":
+        \ \"etag\": \"W/\\\"39d4ed66-bf23-419e-9364-4c53e0f67486\\\"\",\r\n  \"type\":
         \"Microsoft.Network/virtualNetworks\",\r\n  \"location\": \"westus\",\r\n
         \ \"tags\": {},\r\n  \"properties\": {\r\n    \"provisioningState\": \"Succeeded\",\r\n
-        \   \"resourceGuid\": \"0f3d1a13-7d1a-4ef0-9bc3-be6027d739f1\",\r\n    \"addressSpace\":
+        \   \"resourceGuid\": \"c969e03a-148b-4a91-9f75-6626c9faf8c8\",\r\n    \"addressSpace\":
         {\r\n      \"addressPrefixes\": [\r\n        \"10.0.0.0/16\"\r\n      ]\r\n
         \   },\r\n    \"dhcpOptions\": {\r\n      \"dnsServers\": []\r\n    },\r\n
         \   \"subnets\": [],\r\n    \"virtualNetworkPeerings\": [],\r\n    \"enableDdosProtection\":
-        false,\r\n    \"enableVmProtection\": false\r\n  }\r\n}"
-    headers:
-      cache-control:
-      - no-cache
-      content-length:
-      - '827'
-      content-type:
-      - application/json; charset=utf-8
-      date:
-      - Tue, 09 Feb 2021 07:41:26 GMT
+        false\r\n  }\r\n}"
+    headers:
+      cache-control:
+      - no-cache
+      content-length:
+      - '793'
+      content-type:
+      - application/json; charset=utf-8
+      date:
+      - Mon, 26 Apr 2021 11:39:56 GMT
       etag:
-      - W/"883d36fe-34c3-444c-a1d3-e1e37e982ebb"
+      - W/"39d4ed66-bf23-419e-9364-4c53e0f67486"
       expires:
       - '-1'
       pragma:
@@ -377,7 +364,7 @@
       x-content-type-options:
       - nosniff
       x-ms-arm-service-request-id:
-      - 455ae869-c7f0-45d2-8bf5-5725f5cb5fd6
+      - fb2ef17a-2c6b-4404-a8b3-b2f6e21ec12a
     status:
       code: 200
       message: OK
@@ -396,16 +383,13 @@
       Content-Length:
       - '320'
       Content-Type:
-      - application/json; charset=utf-8
+      - application/json
       If-None-Match:
       - '*'
       ParameterSetName:
       - -g -n -z -v -e
       User-Agent:
-      - python/3.7.3 (Windows-10-10.0.19041-SP0) msrest/0.6.18 msrest_azure/0.6.3
-        azure-mgmt-privatedns/0.1.0 Azure-SDK-For-Python AZURECLI/2.19.0
-      accept-language:
-      - en-US
+      - AZURECLI/2.22.1 azsdk-python-mgmt-privatedns/1.0.0 Python/3.8.9 (Windows-10-10.0.19041-SP0)
     method: PUT
     uri: https://management.azure.com/subscriptions/00000000-0000-0000-0000-000000000000/resourceGroups/clitest_privatedns000001/providers/Microsoft.Network/privateDnsZones/clitest.privatedns.com000002/virtualNetworkLinks/clitestprivatednslink000004?api-version=2018-09-01
   response:
@@ -413,7 +397,7 @@
       string: '{}'
     headers:
       azure-asyncoperation:
-      - https://management.azure.com:443/subscriptions/00000000-0000-0000-0000-000000000000/resourceGroups/clitest_privatedns000001/providers/Microsoft.Network/privateDnsOperationStatuses/RnJvbnRFbmRBc3luY09wZXJhdGlvbjtVcHNlcnRWaXJ0dWFsTmV0d29ya0xpbms7MmYwNjU3NTgtZTQ3Zi00YTk2LTlkOTctMmY5ZjlkZGY3ZmVl?api-version=2018-09-01
+      - https://management.azure.com:443/subscriptions/00000000-0000-0000-0000-000000000000/resourceGroups/clitest_privatedns000001/providers/Microsoft.Network/privateDnsOperationStatuses/RnJvbnRFbmRBc3luY09wZXJhdGlvbjtVcHNlcnRWaXJ0dWFsTmV0d29ya0xpbms7NmJmMDE3MWMtMzBjMi00ZDExLTg5YTAtYTAyYzc3ZTE4YTgx?api-version=2018-09-01
       cache-control:
       - private
       content-length:
@@ -421,9 +405,9 @@
       content-type:
       - application/json; charset=utf-8
       date:
-      - Tue, 09 Feb 2021 07:41:32 GMT
+      - Mon, 26 Apr 2021 11:40:04 GMT
       location:
-      - https://management.azure.com/subscriptions/00000000-0000-0000-0000-000000000000/resourceGroups/clitest_privatedns000001/providers/Microsoft.Network/privateDnsOperationResults/RnJvbnRFbmRBc3luY09wZXJhdGlvbjtVcHNlcnRWaXJ0dWFsTmV0d29ya0xpbms7MmYwNjU3NTgtZTQ3Zi00YTk2LTlkOTctMmY5ZjlkZGY3ZmVl?api-version=2018-09-01
+      - https://management.azure.com/subscriptions/00000000-0000-0000-0000-000000000000/resourceGroups/clitest_privatedns000001/providers/Microsoft.Network/privateDnsOperationResults/RnJvbnRFbmRBc3luY09wZXJhdGlvbjtVcHNlcnRWaXJ0dWFsTmV0d29ya0xpbms7NmJmMDE3MWMtMzBjMi00ZDExLTg5YTAtYTAyYzc3ZTE4YTgx?api-version=2018-09-01
       server:
       - Microsoft-IIS/10.0
       strict-transport-security:
@@ -443,7 +427,7 @@
     body: null
     headers:
       Accept:
-      - application/json
+      - '*/*'
       Accept-Encoding:
       - gzip, deflate
       CommandName:
@@ -453,59 +437,9 @@
       ParameterSetName:
       - -g -n -z -v -e
       User-Agent:
-      - python/3.7.3 (Windows-10-10.0.19041-SP0) msrest/0.6.18 msrest_azure/0.6.3
-        azure-mgmt-privatedns/0.1.0 Azure-SDK-For-Python AZURECLI/2.19.0
-    method: GET
-    uri: https://management.azure.com/subscriptions/00000000-0000-0000-0000-000000000000/resourceGroups/clitest_privatedns000001/providers/Microsoft.Network/privateDnsOperationStatuses/RnJvbnRFbmRBc3luY09wZXJhdGlvbjtVcHNlcnRWaXJ0dWFsTmV0d29ya0xpbms7MmYwNjU3NTgtZTQ3Zi00YTk2LTlkOTctMmY5ZjlkZGY3ZmVl?api-version=2018-09-01
-  response:
-    body:
-      string: '{"status":"InProgress"}'
-    headers:
-      azure-asyncoperation:
-      - https://management.azure.com:443/subscriptions/00000000-0000-0000-0000-000000000000/resourceGroups/clitest_privatedns000001/providers/Microsoft.Network/privateDnsOperationStatuses/RnJvbnRFbmRBc3luY09wZXJhdGlvbjtVcHNlcnRWaXJ0dWFsTmV0d29ya0xpbms7MmYwNjU3NTgtZTQ3Zi00YTk2LTlkOTctMmY5ZjlkZGY3ZmVl?api-version=2018-09-01
-      cache-control:
-      - private
-      content-length:
-      - '23'
-      content-type:
-      - application/json; charset=utf-8
-      date:
-      - Tue, 09 Feb 2021 07:42:02 GMT
-      location:
-      - https://management.azure.com/subscriptions/00000000-0000-0000-0000-000000000000/resourceGroups/clitest_privatedns000001/providers/Microsoft.Network/privateDnsOperationResults/RnJvbnRFbmRBc3luY09wZXJhdGlvbjtVcHNlcnRWaXJ0dWFsTmV0d29ya0xpbms7MmYwNjU3NTgtZTQ3Zi00YTk2LTlkOTctMmY5ZjlkZGY3ZmVl?api-version=2018-09-01
-      server:
-      - Microsoft-IIS/10.0
-      strict-transport-security:
-      - max-age=31536000; includeSubDomains
-      x-aspnet-version:
-      - 4.0.30319
-      x-content-type-options:
-      - nosniff
-      x-ms-ratelimit-remaining-subscription-resource-requests:
-      - '498'
-      x-powered-by:
-      - ASP.NET
-    status:
-      code: 202
-      message: Accepted
-- request:
-    body: null
-    headers:
-      Accept:
-      - application/json
-      Accept-Encoding:
-      - gzip, deflate
-      CommandName:
-      - network private-dns link vnet create
-      Connection:
-      - keep-alive
-      ParameterSetName:
-      - -g -n -z -v -e
-      User-Agent:
-      - python/3.7.3 (Windows-10-10.0.19041-SP0) msrest/0.6.18 msrest_azure/0.6.3
-        azure-mgmt-privatedns/0.1.0 Azure-SDK-For-Python AZURECLI/2.19.0
-    method: GET
-    uri: https://management.azure.com/subscriptions/00000000-0000-0000-0000-000000000000/resourceGroups/clitest_privatedns000001/providers/Microsoft.Network/privateDnsOperationStatuses/RnJvbnRFbmRBc3luY09wZXJhdGlvbjtVcHNlcnRWaXJ0dWFsTmV0d29ya0xpbms7MmYwNjU3NTgtZTQ3Zi00YTk2LTlkOTctMmY5ZjlkZGY3ZmVl?api-version=2018-09-01
+      - AZURECLI/2.22.1 azsdk-python-mgmt-privatedns/1.0.0 Python/3.8.9 (Windows-10-10.0.19041-SP0)
+    method: GET
+    uri: https://management.azure.com/subscriptions/00000000-0000-0000-0000-000000000000/resourceGroups/clitest_privatedns000001/providers/Microsoft.Network/privateDnsOperationStatuses/RnJvbnRFbmRBc3luY09wZXJhdGlvbjtVcHNlcnRWaXJ0dWFsTmV0d29ya0xpbms7NmJmMDE3MWMtMzBjMi00ZDExLTg5YTAtYTAyYzc3ZTE4YTgx?api-version=2018-09-01
   response:
     body:
       string: '{"status":"Succeeded"}'
@@ -517,7 +451,7 @@
       content-type:
       - application/json; charset=utf-8
       date:
-      - Tue, 09 Feb 2021 07:42:33 GMT
+      - Mon, 26 Apr 2021 11:40:35 GMT
       server:
       - Microsoft-IIS/10.0
       strict-transport-security:
@@ -541,7 +475,7 @@
     body: null
     headers:
       Accept:
-      - application/json
+      - '*/*'
       Accept-Encoding:
       - gzip, deflate
       CommandName:
@@ -551,13 +485,12 @@
       ParameterSetName:
       - -g -n -z -v -e
       User-Agent:
-      - python/3.7.3 (Windows-10-10.0.19041-SP0) msrest/0.6.18 msrest_azure/0.6.3
-        azure-mgmt-privatedns/0.1.0 Azure-SDK-For-Python AZURECLI/2.19.0
+      - AZURECLI/2.22.1 azsdk-python-mgmt-privatedns/1.0.0 Python/3.8.9 (Windows-10-10.0.19041-SP0)
     method: GET
     uri: https://management.azure.com/subscriptions/00000000-0000-0000-0000-000000000000/resourceGroups/clitest_privatedns000001/providers/Microsoft.Network/privateDnsZones/clitest.privatedns.com000002/virtualNetworkLinks/clitestprivatednslink000004?api-version=2018-09-01
   response:
     body:
-      string: '{"id":"\/subscriptions\/00000000-0000-0000-0000-000000000000\/resourceGroups\/clitest_privatedns000001\/providers\/Microsoft.Network\/privateDnsZones\/clitest.privatedns.com000002\/virtualNetworkLinks\/clitestprivatednslink000004","name":"clitestprivatednslink000004","type":"Microsoft.Network\/privateDnsZones\/virtualNetworkLinks","etag":"\"2100f0bd-0000-0100-0000-60223ccf0000\"","location":"global","properties":{"provisioningState":"Succeeded","registrationEnabled":false,"virtualNetwork":{"id":"\/subscriptions\/00000000-0000-0000-0000-000000000000\/resourceGroups\/clitest_privatedns000001\/providers\/Microsoft.Network\/virtualNetworks\/clitestprivatednsvnet000003"},"virtualNetworkLinkState":"Completed"}}'
+      string: '{"id":"\/subscriptions\/00000000-0000-0000-0000-000000000000\/resourceGroups\/clitest_privatedns000001\/providers\/Microsoft.Network\/privateDnsZones\/clitest.privatedns.com000002\/virtualNetworkLinks\/clitestprivatednslink000004","name":"clitestprivatednslink000004","type":"Microsoft.Network\/privateDnsZones\/virtualNetworkLinks","etag":"\"3b007ec9-0000-0100-0000-6086a6a80000\"","location":"global","properties":{"provisioningState":"Succeeded","registrationEnabled":false,"virtualNetwork":{"id":"\/subscriptions\/00000000-0000-0000-0000-000000000000\/resourceGroups\/clitest_privatedns000001\/providers\/Microsoft.Network\/virtualNetworks\/clitestprivatednsvnet000003"},"virtualNetworkLinkState":"Completed"}}'
     headers:
       cache-control:
       - private
@@ -566,9 +499,9 @@
       content-type:
       - application/json; charset=utf-8
       date:
-      - Tue, 09 Feb 2021 07:42:34 GMT
+      - Mon, 26 Apr 2021 11:40:35 GMT
       etag:
-      - '"2100f0bd-0000-0100-0000-60223ccf0000"'
+      - '"3b007ec9-0000-0100-0000-6086a6a80000"'
       server:
       - Microsoft-IIS/10.0
       strict-transport-security:
@@ -603,16 +536,13 @@
       Content-Length:
       - '320'
       Content-Type:
-      - application/json; charset=utf-8
+      - application/json
       If-None-Match:
       - '*'
       ParameterSetName:
       - -g -n -z -v -e
       User-Agent:
-      - python/3.7.3 (Windows-10-10.0.19041-SP0) msrest/0.6.18 msrest_azure/0.6.3
-        azure-mgmt-privatedns/0.1.0 Azure-SDK-For-Python AZURECLI/2.19.0
-      accept-language:
-      - en-US
+      - AZURECLI/2.22.1 azsdk-python-mgmt-privatedns/1.0.0 Python/3.8.9 (Windows-10-10.0.19041-SP0)
     method: PUT
     uri: https://management.azure.com/subscriptions/00000000-0000-0000-0000-000000000000/resourceGroups/clitest_privatedns000001/providers/Microsoft.Network/privateDnsZones/clitest.privatedns.com000002/virtualNetworkLinks/clitestprivatednslink000004?api-version=2018-09-01
   response:
@@ -620,7 +550,7 @@
       string: '{}'
     headers:
       azure-asyncoperation:
-      - https://management.azure.com:443/subscriptions/00000000-0000-0000-0000-000000000000/resourceGroups/clitest_privatedns000001/providers/Microsoft.Network/privateDnsOperationStatuses/RnJvbnRFbmRBc3luY09wZXJhdGlvbjtVcHNlcnRWaXJ0dWFsTmV0d29ya0xpbms7NzYyMjEzM2EtNDlhYS00ZDY1LWJjNjktZjlkZWFlY2IxMGQw?api-version=2018-09-01
+      - https://management.azure.com:443/subscriptions/00000000-0000-0000-0000-000000000000/resourceGroups/clitest_privatedns000001/providers/Microsoft.Network/privateDnsOperationStatuses/RnJvbnRFbmRBc3luY09wZXJhdGlvbjtVcHNlcnRWaXJ0dWFsTmV0d29ya0xpbms7OGExZTE5OGItMjdmMC00YmUyLTgzNGYtMGQwY2JmNDQ5OWJh?api-version=2018-09-01
       cache-control:
       - private
       content-length:
@@ -628,9 +558,9 @@
       content-type:
       - application/json; charset=utf-8
       date:
-      - Tue, 09 Feb 2021 07:42:37 GMT
+      - Mon, 26 Apr 2021 11:40:39 GMT
       location:
-      - https://management.azure.com/subscriptions/00000000-0000-0000-0000-000000000000/resourceGroups/clitest_privatedns000001/providers/Microsoft.Network/privateDnsOperationResults/RnJvbnRFbmRBc3luY09wZXJhdGlvbjtVcHNlcnRWaXJ0dWFsTmV0d29ya0xpbms7NzYyMjEzM2EtNDlhYS00ZDY1LWJjNjktZjlkZWFlY2IxMGQw?api-version=2018-09-01
+      - https://management.azure.com/subscriptions/00000000-0000-0000-0000-000000000000/resourceGroups/clitest_privatedns000001/providers/Microsoft.Network/privateDnsOperationResults/RnJvbnRFbmRBc3luY09wZXJhdGlvbjtVcHNlcnRWaXJ0dWFsTmV0d29ya0xpbms7OGExZTE5OGItMjdmMC00YmUyLTgzNGYtMGQwY2JmNDQ5OWJh?api-version=2018-09-01
       server:
       - Microsoft-IIS/10.0
       strict-transport-security:
@@ -650,7 +580,7 @@
     body: null
     headers:
       Accept:
-      - application/json
+      - '*/*'
       Accept-Encoding:
       - gzip, deflate
       CommandName:
@@ -660,10 +590,9 @@
       ParameterSetName:
       - -g -n -z -v -e
       User-Agent:
-      - python/3.7.3 (Windows-10-10.0.19041-SP0) msrest/0.6.18 msrest_azure/0.6.3
-        azure-mgmt-privatedns/0.1.0 Azure-SDK-For-Python AZURECLI/2.19.0
-    method: GET
-    uri: https://management.azure.com/subscriptions/00000000-0000-0000-0000-000000000000/resourceGroups/clitest_privatedns000001/providers/Microsoft.Network/privateDnsOperationStatuses/RnJvbnRFbmRBc3luY09wZXJhdGlvbjtVcHNlcnRWaXJ0dWFsTmV0d29ya0xpbms7NzYyMjEzM2EtNDlhYS00ZDY1LWJjNjktZjlkZWFlY2IxMGQw?api-version=2018-09-01
+      - AZURECLI/2.22.1 azsdk-python-mgmt-privatedns/1.0.0 Python/3.8.9 (Windows-10-10.0.19041-SP0)
+    method: GET
+    uri: https://management.azure.com/subscriptions/00000000-0000-0000-0000-000000000000/resourceGroups/clitest_privatedns000001/providers/Microsoft.Network/privateDnsOperationStatuses/RnJvbnRFbmRBc3luY09wZXJhdGlvbjtVcHNlcnRWaXJ0dWFsTmV0d29ya0xpbms7OGExZTE5OGItMjdmMC00YmUyLTgzNGYtMGQwY2JmNDQ5OWJh?api-version=2018-09-01
   response:
     body:
       string: '{"error":{"code":"PreconditionFailed","message":"The Virtual Network
@@ -677,7 +606,7 @@
       content-type:
       - application/json; charset=utf-8
       date:
-      - Tue, 09 Feb 2021 07:43:08 GMT
+      - Mon, 26 Apr 2021 11:41:09 GMT
       server:
       - Microsoft-IIS/10.0
       strict-transport-security:
@@ -691,7 +620,7 @@
       x-content-type-options:
       - nosniff
       x-ms-ratelimit-remaining-subscription-resource-requests:
-      - '498'
+      - '499'
       x-powered-by:
       - ASP.NET
     status:
