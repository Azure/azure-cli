# coding=utf-8
# --------------------------------------------------------------------------------------------
# Copyright (c) Microsoft Corporation. All rights reserved.
# Licensed under the MIT License. See License.txt in the project root for license information.
# --------------------------------------------------------------------------------------------

from knack.help_files import helps  # pylint: disable=unused-import

# pylint: disable=line-too-long, too-many-lines


helps['postgres flexible-server'] = """
type: group
short-summary: Manage Azure Database for PostgreSQL Flexible Servers.
"""

helps['postgres flexible-server create'] = """
type: command
short-summary: Create a PostgreSQL flexible server.
long-summary: >
    Create a PostgreSQL flexible server with custom or default configuration. For more information for network configuration, see

    - Configure public access

    https://docs.microsoft.com/en-us/azure/postgresql/flexible-server/how-to-manage-firewall-cli

    - Configure private access

    https://docs.microsoft.com/en-us/azure/postgresql/flexible-server/how-to-manage-virtual-network-cli

examples:
  - name: >
      Create a PostgreSQL flexible server with custom parameters
    text: >
        az postgres flexible-server create --location northeurope --resource-group testGroup \\
          --name testserver --admin-user username --admin-password password \\
          --sku-name Standard_B1ms --tier Burstable --public-access 153.24.26.117 --storage-size 128 \\
          --tags "key=value" --version 13 --high-availability Enabled --zone 1 \\
          --standby-zone 3
  - name: >
      Create a PostgreSQL flexible server using Premium SSD v2 Disks.
    text: >
      # set storage type to "PremiumV2_LRS" and provide values for Storage size (in GiB), IOPS (operations/sec), and Throughput (MB/sec).

      az postgres flexible-server create --location northeurope --resource-group testGroup \\
          --name testserver --admin-user username --admin-password password \\
          --sku-name Standard_B1ms --tier Burstable --storage-type PremiumV2_LRS --storage-size 128 --iops 3000 --throughput 125
  - name: >
      Create a PostgreSQL flexible server with default parameters and public access enabled by default. \
      Resource group, server name, username, password, and default database will be created by CLI
    text: >
        az postgres flexible-server create
  - name: >
      Create a PostgreSQL flexible server with public access and add the range of IP address to have access to this server.
      The --public-access parameter can be 'All', 'None', <startIpAddress>, or <startIpAddress>-<endIpAddress>
    text: >
      az postgres flexible-server create --resource-group testGroup --name testserver --public-access 125.23.54.31-125.23.54.35
  - name: >
      Create a PostgreSQL flexible server with private access. If provided virtual network and subnet do not exists, virtual network and subnet with the specified address prefixes will be created.
    text: >
      az postgres flexible-server create --resource-group testGroup --name testserver --vnet myVnet --subnet mySubnet --address-prefixes 10.0.0.0/16 --subnet-prefixes 10.0.0.0/24
  - name: >
      Create a PostgreSQL flexible server using a new subnet resource ID and new private DNS zone resource ID. The subnet and DNS zone can be created in different subscription or resource group.
    text: |
      az postgres flexible-server create \\
        --resource-group testGroup --name testserver \\
        --subnet /subscriptions/{SubID}/resourceGroups/{ResourceGroup}/providers/Microsoft.Network/virtualNetworks/{VNetName}/subnets/{SubnetName} \\
        --private-dns-zone /subscriptions/{SubID}/resourceGroups/{resourceGroup}/providers/Microsoft.Network/privateDnsZones/testPostgreSQLFlexibleDnsZone.private.postgres.database.azure.com \\
        --address-prefixes 172.0.0.0/16 --subnet-prefixes 172.0.0.0/24
  - name: >
      Create a PostgreSQL flexible server using existing network resources in the same resource group.
      The provided subnet should not have any other resource deployed in it and this subnet will be delegated to Microsoft.DBforPostgreSQL/flexibleServers, if not already delegated.
      The private DNS zone will be linked to the virtual network if not already linked.
    text: >
      # create vnet

      az network vnet create --resource-group testGroup --name testVnet --location testLocation --address-prefixes 172.0.0.0/16


      # create subnet

      az network vnet subnet create --resource-group testGroup --vnet-name testVnet --address-prefixes 172.0.0.0/24 --name testSubnet


      # create private dns zone

      az network private-dns zone create -g testGroup -n testDNS.private.postgres.database.azure.com


      az postgres flexible-server create --resource-group testGroup \\
        --name testserver --location testLocation \\
        --subnet /subscriptions/{SubId}/resourceGroups/{testGroup}/providers/Microsoft.Network/virtualNetworks/tesetVnet/subnets/testSubnet \\
        --private-dns-zone /subscriptions/{SubId}/resourceGroups/{testGroup}/providers/Microsoft.Network/privateDnsZones/testDNS.postgres.database.azure.com\\


      az postgres flexible-server create --resource-group testGroup --name testserver \\
        --vnet testVnet --subnet testSubnet --location testLocation \\
        --private-dns-zone /subscriptions/{SubId}/resourceGroups/{testGroup}/providers/Microsoft.Network/privateDnsZones/testDNS.postgres.database.azure.com
  - name: >
      Create a PostgreSQL flexible server using existing network resources in the different resource group / subscription.
    text: >
      az postgres flexible-server create --resource-group testGroup \\
         --name testserver --location testLocation \\
        --subnet /subscriptions/{SubId2}/resourceGroups/{testGroup2}/providers/Microsoft.Network/virtualNetworks/tesetVnet/subnets/testSubnet \\
        --private-dns-zone /subscriptions/{SubId2}/resourceGroups/{testGroup2}/providers/Microsoft.Network/privateDnsZones/testDNS.postgres.database.azure.com
  - name: >
      Create a PostgreSQL flexible server with data encryption.
    text: >
      # create keyvault

      az keyvault create -g testGroup -n testVault --location testLocation \\
        --enable-purge-protection true


      # create key in keyvault and save its key identifier

      keyIdentifier=$(az keyvault key create --name testKey -p software \\
        --vault-name testVault --query key.kid -o tsv)


      # create identity and save its principalId

      identityPrincipalId=$(az identity create -g testGroup --name testIdentity \\
        --location testLocation --query principalId -o tsv)


      # add testIdentity as an access policy with key permissions 'Wrap Key', 'Unwrap Key', 'Get' and 'List' inside testVault

      az keyvault set-policy -g testGroup -n testVault --object-id $identityPrincipalId \\
        --key-permissions wrapKey unwrapKey get list


      # create flexible server with data encryption enabled

      az postgres flexible-server create -g testGroup -n testServer --location testLocation \\
        --key $keyIdentifier --identity testIdentity
  - name: >
      Create a PostgreSQL flexible server with active directory auth as well as password auth.
    text: >
      # create flexible server with aad auth and password auth enabled

      az postgres flexible-server create -g testGroup -n testServer --location testLocation \\
        --active-directory-auth Enabled
  - name: >
      Create a PostgreSQL flexible server with active directory auth only.
    text: >
      # create flexible server with aad only auth and password auth disabled

      az postgres flexible-server create -g testGroup -n testServer --location testLocation \\
        --active-directory-auth Enabled --password-auth Disabled
  - name: >
      Create a PostgreSQL flexible server with public access, geo-redundant backup enabled and add the range of IP address to have access to this server.
      The --public-access parameter can be 'All', 'None', <startIpAddress>, or <startIpAddress>-<endIpAddress>
    text: >
      az postgres flexible-server create --resource-group testGroup --name testserver --geo-redundant-backup Enabled --public-access 125.23.54.31-125.23.54.35
  - name: >
      Create a PostgreSQL flexible server with data encryption for geo-rundundant backup enabled server.
    text: >
      # create keyvault

      az keyvault create -g testGroup -n testVault --location testLocation \\
        --enable-purge-protection true


      # create key in keyvault and save its key identifier

      keyIdentifier=$(az keyvault key create --name testKey -p software \\
        --vault-name testVault --query key.kid -o tsv)


      # create identity and save its principalId

      identityPrincipalId=$(az identity create -g testGroup --name testIdentity \\
        --location testLocation --query principalId -o tsv)


      # add testIdentity as an access policy with key permissions 'Wrap Key', 'Unwrap Key', 'Get' and 'List' inside testVault

      az keyvault set-policy -g testGroup -n testVault --object-id $identityPrincipalId \\
        --key-permissions wrapKey unwrapKey get list

      # create keyvault in geo-paired region

      az keyvault create -g testGroup -n geoVault --location geoPairedLocation \\
        --enable-purge-protection true


      # create key in keyvault and save its key identifier

      geoKeyIdentifier=$(az keyvault key create --name geoKey -p software \\
        --vault-name geoVault --query key.kid -o tsv)


      # create identity in geo-raired location and save its principalId

      geoIdentityPrincipalId=$(az identity create -g testGroup --name geoIdentity \\
        --location geoPairedLocation --query principalId -o tsv)


      # add testIdentity as an access policy with key permissions 'Wrap Key', 'Unwrap Key', 'Get' and 'List' inside testVault

      az keyvault set-policy -g testGroup -n geoVault --object-id $geoIdentityPrincipalId \\
        --key-permissions wrapKey unwrapKey get list


      # create flexible server with data encryption enabled for geo-backup Enabled server

      az postgres flexible-server create -g testGroup -n testServer --location testLocation --geo-redundant-backup Enabled \\
        --key $keyIdentifier --identity testIdentity --backup-key $geoKeyIdentifier --backup-identity geoIdentity
<<<<<<< HEAD
  - name: >
      Create a PostgreSQL flexible server with Storage Auto grow.
    text: >
      # create flexible server with storage auto-grow as Enabled. Accepted values Enabled / Disabled. Default value for storage auto-grow is "Disabled".
=======


  - name: >
      Create flexible server with custom storage performance tier. Accepted values "P4", "P6", "P10", "P15", "P20", "P30", \\
      "P40", "P50", "P60", "P70", "P80". Actual allowed values depend on the --storage-size selection for flexible server creation. \\
      Default value for storage performance tier depends on the --storage-size selected for flexible server creation.
    text: >
      az postgres flexible-server create -g testGroup -n testServer --location testLocation --performance-tier P15

>>>>>>> 24ccf706

  - name: >
      create flexible server with storage auto-grow as Enabled. Accepted values Enabled / Disabled. Default value for storage auto-grow is "Disabled".
    text: >
      az postgres flexible-server create -g testGroup -n testServer --location testLocation --storage-auto-grow Enabled
"""

helps['postgres flexible-server show'] = """
type: command
short-summary: Get the details of a flexible server.
examples:
  - name: Get the details of a flexible server
    text: az postgres flexible-server show --resource-group testGroup --name testserver
"""

helps['postgres flexible-server list'] = """
type: command
short-summary: List available flexible servers.
examples:
  - name: List all PostgreSQL flexible servers in a subscription.
    text: az postgres flexible-server list
  - name: List all PostgreSQL flexible servers in a resource group.
    text: az postgres flexible-server list --resource-group testGroup
  - name: List all PostgreSQL flexible servers in a resource group in table format.
    text: az postgres flexible-server list --resource-group testGroup --output table
"""

helps['postgres flexible-server update'] = """
type: command
short-summary: Update a flexible server.
examples:
  - name: Update a flexible server's sku, using local context for server and resource group.
    text: az postgres flexible-server update --sku-name Standard_D4s_v3
  - name: Update a server's tags.
    text: az postgres flexible-server update --resource-group testGroup --name testserver --tags "k1=v1" "k2=v2"
  - name: Reset password
    text: az postgres flexible-server update --resource-group testGroup --name testserver -p password123
  - name: Update a flexible server to enable active directory auth for password auth enabled server
    text: az postgres flexible-server update --resource-group testGroup --name testserver --active-directory-auth Enabled
  - name: Change key/identity for data encryption. Data encryption cannot be enabled post server creation, this will only update the key/identity.
    text: >
      # get key identifier of the existing key

      newKeyIdentifier=$(az keyvault key show --vault-name testVault --name testKey \\
        --query key.kid -o tsv)


      # update server with new key/identity

      az postgres flexible-server update --resource-group testGroup --name testserver \\
        --key $newKeyIdentifier --identity newIdentity
  - name: Update a flexible server to update private DNS zone for a VNET enabled server, using private DNS zone in the same resource group and subscription. Private DNS zone will be created Private DNS zone will be linked to the VNET if not already linked.
    text: az postgres flexible-server update --resource-group testGroup --name testserver --private-dns-zone testDNS2.postgres.database.azure.com
  - name: Update a flexible server to update private DNS zone for a VNET enabled server, using private DNS zone in the different resource group and subscription. Private DNS zone will be linked to the VNET if not already linked.
    text: az postgres flexible-server update --resource-group testGroup --name testserver --private-dns-zone /subscriptions/{SubId2}/resourceGroups/{testGroup2}/providers/Microsoft.Network/privateDnsZones/testDNS.postgres.database.azure.com
  - name: Update a flexible server's storage to enable / disable storage auto-grow.
    text: az postgres flexible-server update --resource-group testGroup --name testserver --storage-auto-grow Enabled
  - name: Update a flexible server's storage to set custom storage performance tier.
    text: az postgres flexible-server update --resource-group testGroup --name testserver --performance-tier P15
"""

helps['postgres flexible-server restore'] = """
type: command
short-summary: Restore a flexible server from backup.
examples:
  - name: Restore 'testserver' to a specific point-in-time as a new server 'testserverNew'.
    text: az postgres flexible-server restore --resource-group testGroup --name testserverNew --source-server testserver --restore-time "2017-06-15T13:10:00Z"
  - name: Restore 'testserver' to current point-in-time as a new server 'testserverNew'.
    text: az postgres flexible-server restore --resource-group testGroup --name testserverNew --source-server testserver
  - name: >
      Restore 'testserver' to current point-in-time as a new server 'testserverNew' in a different resource group. \\
      Here --restore-group is for the target server's resource group, and --source-server must be passed as resource ID.
    text: >
      az postgres flexible-server restore --resource-group testGroup --name testserverNew \\
        --source-server /subscriptions/{testSubscription}/resourceGroups/{sourceResourceGroup}/providers/Microsoft.DBforPostgreSQL/flexibleServers/{sourceServerName}
  - name: >
      Restore 'testserver' to current point-in-time as a new server 'testserverNew' in a different subscription. \\
      Here --restore-group is for the target server's resource group, and --source-server must be passed as resource ID. \\
      This resource ID can be in a subscription different than the subscription used for az account set.
    text: >
      az postgres flexible-server restore --resource-group testGroup --name testserverNew \\
        --source-server /subscriptions/{sourceSubscriptionId}/resourceGroups/{sourceResourceGroup}/providers/Microsoft.DBforPostgreSQL/flexibleServers/{sourceServerName}
"""

helps['postgres flexible-server restart'] = """
type: command
short-summary: Restart a flexible server.
examples:
  - name: Restart a flexible server.
    text: az postgres flexible-server restart --resource-group testGroup --name testserver
  - name: Restart a server with planned failover
    text: az postgres flexible-server restart --resource-group testGroup --name testserver --failover Planned
  - name: Restart a server with forced failover
    text: az postgres flexible-server restart --resource-group testGroup --name testserver --failover Forced
"""

helps['postgres flexible-server start'] = """
type: command
short-summary: Start a flexible server.
examples:
  - name: Start a flexible server.
    text: az postgres flexible-server start --resource-group testGroup --name testserver
"""

helps['postgres flexible-server stop'] = """
type: command
short-summary: Stop a flexible server.
examples:
  - name: Stop a flexible server.
    text: az postgres flexible-server stop --resource-group testGroup --name testserver
"""

helps['postgres flexible-server wait'] = """
type: command
short-summary: Wait for the flexible server to satisfy certain conditions.
example:
  - name: Wait for the flexible server to satisfy certain conditions.
    text: az postgres server wait --exists --resource-group testGroup --name testserver
"""

helps['postgres flexible-server delete'] = """
type: command
short-summary: Delete a flexible server.
examples:
  - name: Delete a flexible server.
    text: az postgres flexible-server delete --resource-group testGroup --name testserver
  - name: Delete a flexible server without prompt or confirmation.
    text: az postgres flexible-server delete --resource-group testGroup --name testserver --yes
"""

helps['postgres flexible-server db'] = """
type: group
short-summary: Manage PostgreSQL databases on a flexible server.
"""

helps['postgres flexible-server db create'] = """
type: command
short-summary: Create a PostgreSQL database on a flexible server.
examples:
  - name: Create database 'testDatabase' in the flexible server 'testserver' with the default parameters.
    text: az postgres flexible-server db create --resource-group testGroup --server-name testserver --database-name testDatabase
  - name: Create database 'testDatabase' in the flexible server 'testserver' with a given character set and collation rules.
    text: az postgres flexible-server db create --resource-group testGroup --server-name testserver --database-name testDatabase \\
            --charset validCharset --collation validCollation
"""

helps['postgres flexible-server db delete'] = """
type: command
short-summary: Delete a database on a flexible server.
examples:
  - name: Delete database 'testDatabase' in the flexible server 'testserver'.
    text: az postgres flexible-server db delete --resource-group testGroup --server-name testserver --database-name testDatabase
"""

helps['postgres flexible-server db list'] = """
type: command
short-summary: List the databases for a flexible server.
examples:
  - name: List databases in the flexible server 'testserver'.
    text: az postgres flexible-server db list --resource-group testGroup --server-name testserver
  - name: List databases in the flexible server 'testserver' in table format.
    text: az postgres flexible-server db list --resource-group testGroup --server-name testserver --output table
"""

helps['postgres flexible-server db show'] = """
type: command
short-summary: Show the details of a database.
examples:
  - name: Show database 'testDatabase' in the server 'testserver'.
    text: az postgres flexible-server db show --resource-group testGroup --server-name testserver --database-name testDatabase
"""

helps['postgres flexible-server firewall-rule'] = """
type: group
short-summary: Manage firewall rules for a server.
"""

helps['postgres flexible-server firewall-rule create'] = """
type: command
short-summary: Create a new firewall rule for a flexible server.
examples:
  - name: >
      Create a firewall rule allowing connections from a specific IP address.
    text: >
      az postgres flexible-server firewall-rule create --resource-group testGroup --name testserver --rule-name allowip --start-ip-address 107.46.14.221
  - name: >
      Create a firewall rule allowing connections from an IP address range.
    text: >
        az postgres flexible-server firewall-rule create --resource-group testGroup --name testserver --rule-name allowiprange --start-ip-address 107.46.14.0 --end-ip-address 107.46.14.221
  - name: >
      Create a firewall rule allowing connections to all Azure services
    text: >
      az postgres flexible-server firewall-rule create --resource-group testGroup --name testserver --rule-name allowazureservices --start-ip-address 0.0.0.0
"""

helps['postgres flexible-server firewall-rule list'] = """
type: command
short-summary: List all firewall rules for a flexible server.
example:
  - name: List all firewall rules for a server.
    text: az postgres server firewall-rule list --resource-group testGroup --name testserver
  - name: List all firewall rules for a server in table format.
    text: az postgres server firewall-rule list --resource-group testGroup --name testserver --output table
"""

helps['postgres flexible-server firewall-rule show'] = """
type: command
short-summary: Get the details of a firewall rule.
examples:
  - name: Get the details of a firewall rule.
    text: az postgres flexible-server firewall-rule show --rule-name testRule --resource-group testGroup --name testserver
"""

helps['postgres flexible-server firewall-rule update'] = """
type: command
short-summary: Update a firewall rule.
examples:
  - name: Update a firewall rule's start IP address.
    text: az postgres flexible-server firewall-rule update --resource-group testGroup --name testserver --rule-name allowiprange --start-ip-address 107.46.14.1
  - name: Update a firewall rule's start and end IP address.
    text: az postgres flexible-server firewall-rule update --resource-group testGroup --name testserver --rule-name allowiprange --start-ip-address 107.46.14.2 --end-ip-address 107.46.14.218
"""

helps['postgres flexible-server firewall-rule delete'] = """
type: command
short-summary: Delete a firewall rule.
examples:
  - name: Delete a firewall rule.
    text: az postgres flexible-server firewall-rule delete --rule-name testRule --resource-group testGroup --name testserver
"""

helps['postgres flexible-server virtual-endpoint'] = """
type: group
short-summary: Manage virtual endpoints for a PostgreSQL flexible server.
"""

helps['postgres flexible-server virtual-endpoint create'] = """
type: command
short-summary: Create a new virtual endpoint for a flexible server.
examples:
  - name: >
      Create a virtual endpoint with writer endpoint.
    text: >
      az postgres flexible-server virtual-endpoint create --resource-group testGroup --server-name testserver --name test_virtual_endpoint --endpoint-type ReadWrite --members testReplica1
"""

helps['postgres flexible-server virtual-endpoint list'] = """
type: command
short-summary: List all virtual endpoints for a flexible server.
example:
  - name: List all virtual endpoints for a flexible server.
    text: az postgres flexible-server virtual-endpoint list --resource-group testGroup --server-name testserver
"""

helps['postgres flexible-server virtual-endpoint show'] = """
type: command
short-summary: Get the details of a virtual endpoint.
examples:
  - name: Get the details of a virtual endpoint.
    text: az postgres flexible-server virtual-endpoint show --resource-group testGroup --server-name testserver --name test_virtual_endpoint
"""

helps['postgres flexible-server virtual-endpoint update'] = """
type: command
short-summary: Update a virtual endpoint.
examples:
  - name: Update a virtual endpoint.
    text: az postgres flexible-server virtual-endpoint update --resource-group testGroup --server-name testserver --name test_virtual_endpoint --endpoint-type ReadWrite --members testReplica1
"""

helps['postgres flexible-server virtual-endpoint delete'] = """
type: command
short-summary: Delete a virtual endpoint.
examples:
  - name: Delete a virtual endpoint.
    text: az postgres flexible-server virtual-endpoint delete --resource-group testGroup --server-name testserver --name test_virtual_endpoint
"""

helps['postgres flexible-server migration'] = """
type: group
short-summary: Manage migration workflows for PostgreSQL Flexible Servers.
"""

helps['postgres flexible-server migration create'] = """
type: command
short-summary: Create a new migration workflow for a flexible server.
examples:
  - name: Start a migration workflow on the target server identified by the parameters. The configurations of the migration should be specified in the migrationConfig.json file. Use --migration-mode online for Online(with CDC) migration
    text: az postgres flexible-server migration create --subscription xxxxxxxx-xxxx-xxxx-xxxx-xxxxxxxxxxxx --resource-group testGroup --name testserver --migration-name testmigration --properties "migrationConfig.json" --migration-mode online
  - name: Start a migration workflow on the target server identified by the parameters. The configurations of the migration should be specified in the migrationConfig.json file. Use --migration-mode offline or no --migration-mode flag for Offline Migration.
    text: az postgres flexible-server migration create --subscription xxxxxxxx-xxxx-xxxx-xxxx-xxxxxxxxxxxx --resource-group testGroup --name testserver --migration-name testmigration --properties "migrationConfig.json"
"""

helps['postgres flexible-server migration list'] = """
type: command
short-summary: List the migrations of a flexible server.
examples:
  - name: List the currently active migrations of a target flexible server.
    text: az postgres flexible-server migration list --subscription xxxxxxxx-xxxx-xxxx-xxxx-xxxxxxxxxxxx --resource-group testGroup --name testserver --filter Active
  - name: List all (Active/Completed) migrations of a target flexible server.
    text: az postgres flexible-server migration list --subscription xxxxxxxx-xxxx-xxxx-xxxx-xxxxxxxxxxxx --resource-group testGroup --name testserver --filter All
"""

helps['postgres flexible-server migration show'] = """
type: command
short-summary: Get the details of a specific migration.
examples:
  - name: Get the details of a specific migration of a target flexible server.
    text: az postgres flexible-server migration show --subscription xxxxxxxx-xxxx-xxxx-xxxx-xxxxxxxxxxxx --resource-group testGroup --name testserver --migration-name testmigration
"""

helps['postgres flexible-server migration update'] = """
type: command
short-summary: Update a specific migration.
examples:
  - name: Allow the migration workflow to setup logical replication on the source. Note that this command will restart the source server.
    text: az postgres flexible-server migration update --subscription xxxxxxxx-xxxx-xxxx-xxxx-xxxxxxxxxxxx --resource-group testGroup --name testserver --migration-name testmigration --setup-replication
  - name: Cut-over the data migration for all the databases involved in the migration. After this is complete, subsequent updates to all databases in the migration will not be migrated to the target. Cutover migration can only be triggered for migration_mode=Online.
    text: az postgres flexible-server migration update --subscription xxxxxxxx-xxxx-xxxx-xxxx-xxxxxxxxxxxx --resource-group testGroup --name testserver --migration-name testmigration --cutover
  - name: Cancels the data migration for all the databases involved in the migration. Only 'InProgress' migration can be cancelled
    text: az postgres flexible-server migration update --subscription xxxxxxxx-xxxx-xxxx-xxxx-xxxxxxxxxxxx --resource-group testGroup --name testserver --migration-name testmigration --cancel
"""

helps['postgres flexible-server migration check-name-availability'] = """
type: command
short-summary: Checks if the provided migration-name can be used.
examples:
  - name: Check if the migration-name provided is available for your migration workflow.
    text: az postgres flexible-server migration check-name-availability --subscription xxxxxxxx-xxxx-xxxx-xxxx-xxxxxxxxxxxx --resource-group testGroup --name testserver --migration-name xxxxxxxx-xxxx-xxxx-xxxx-xxxxxxxxxxxx
"""

helps['postgres flexible-server parameter'] = """
type: group
short-summary: Commands for managing server parameter values for flexible server.
"""

helps['postgres flexible-server parameter list'] = """
type: command
short-summary: List the parameter values for a flexible server.
examples:
  - name: List the parameter values for a flexible server.
    text: az postgres flexible-server parameter list --resource-group testGroup --server-name servername
  - name: List the parameter values for a flexible server in table format.
    text: az postgres flexible-server parameter list --resource-group testGroup --server-name servername --output table
"""

helps['postgres flexible-server parameter set'] = """
type: command
short-summary: Update the parameter of a flexible server.
examples:
  - name: Set a new parameter value.
    text: az postgres flexible-server parameter set --resource-group testGroup --server-name servername --name parameterName --value parameterValue
  - name: Set a parameter value to its default.
    text: az postgres flexible-server parameter set --resource-group testGroup --server-name servername --name parameterName
"""

helps['postgres flexible-server parameter show'] = """
type: command
short-summary: Get the parameter for a flexible server."
examples:
  - name: Get the parameter for a server.W
    text: az postgres flexible-server parameter show --resource-group testGroup --server-name servername --name parameterName
"""

helps['postgres flexible-server list-skus'] = """
type: command
short-summary: Lists available sku's in the given region.
example:
  - name: Lists available sku's in the given region.
    text: az postgres flexible-server list-skus -l eastus --output table
"""

helps['postgres flexible-server show-connection-string'] = """
type: command
short-summary: Show the connection strings for a PostgreSQL flexible-server database.
examples:
  - name: Show connection strings for cmd and programming languages.
    text: az postgres flexible-server show-connection-string -s testserver -u username -p password -d databasename
  - name: Show connection strings for cmd and programming languages with PgBouncer enabled.
    text: az postgres flexible-server show-connection-string -s testserver -u username -p password -d databasename --pg-bouncer
"""

helps['postgres flexible-server deploy'] = """
type: group
short-summary: Enable and run GitHub Actions workflow for PostgreSQL server
"""

helps['postgres flexible-server deploy setup'] = """
type: command
short-summary: Create GitHub Actions workflow file for PostgreSQL server.
examples:
  - name: Create GitHub Actions workflow file for PostgreSQL server.
    text: az postgres flexible-server deploy setup -s testserver -g testGroup -u username -p password --sql-file test.sql --repo username/userRepo -d flexibleserverdb --action-name testAction
  - name: Create GitHub Actions workflow file for PostgreSQL server and push it to the remote repository
    text: az postgres flexible-server deploy setup -s testserver -g testGroup -u username -p password --sql-file test.sql --repo username/userRepo -d flexibleserverdb --action-name testAction --branch userBranch --allow-push
"""

helps['postgres flexible-server deploy run'] = """
type: command
short-summary: Run an existing workflow in your github repository
examples:
  - name: Run an existing workflow in your github repository
    text: az postgres flexible-server deploy run --action-name testAction --branch userBranch
"""

helps['postgres flexible-server backup'] = """
type: group
short-summary: Manage flexible server backups.
"""

helps['postgres flexible-server backup list'] = """
type: command
short-summary: List all the backups for a given server.
examples:
  - name: List all backups for 'testsvr'.
    text: az postgres flexible-server backup list -g testgroup -n testsvr
"""

helps['postgres flexible-server backup show'] = """
type: command
short-summary: Show the details of a specific backup for a given server.
examples:
  - name: Show the details of backup 'testbackup' for 'testsvr'.
    text: az postgres flexible-server backup show -g testgroup -n testsvr --backup-name testbackup
"""

helps['postgres flexible-server replica'] = """
type: group
short-summary: Manage read replicas.
"""

helps['postgres flexible-server replica create'] = """
type: command
short-summary: Create a read replica for a server.
examples:
  - name: Create a read replica 'testReplicaServer' for 'testserver' with public or private access in the specified zone and location if available.
    text: az postgres flexible-server replica create --replica-name testReplicaServer -g testGroup --source-server testserver --zone 3 --location testLocation
  - name: Create a read replica 'testReplicaServer' with new subnet for 'testserver' with private access.
    text: >
      az postgres flexible-server replica create --replica-name testReplicaServer -g testGroup \\
        --source-server testserver --zone 3 --location testLocation \\
        --vnet newVnet --subnet newSubnet \\
        --address-prefixes 172.0.0.0/16 --subnet-prefixes 172.0.0.0/24 \\
        --private-dns-zone testDNS.postgres.database.azure.com
  - name: Create a read replica 'testReplicaServer' for 'testserver' with public or private access \\
        in the specified location if available. Since zone is not passed, it will automatically pick up zone in the \\
        replica location which is different from source server, if available, else will pick up zone same as source server \\
        in the replica location if available, else will set the zone as None, i.e. No preference
    text: az postgres flexible-server replica create --replica-name testReplicaServer -g testGroup --source-server testserver --location testLocation
  - name: Create a read replica 'testReplicaServer' for 'testserver' with custom --storage-size and --sku.
    text: az postgres flexible-server replica create --replica-name testReplicaServer -g testGroup --source-server testserver --sku-name Standard_D4ds_v5 --storage-size 256
"""

helps['postgres flexible-server replica list'] = """
type: command
short-summary: List all read replicas for a given server.
examples:
  - name: List all read replicas for master server 'testserver'.
    text: az postgres flexible-server replica list -g testGroup -n testserver
"""

helps['postgres flexible-server replica stop-replication'] = """
type: command
short-summary: Stop replication to a read replica and make it a read/write server.
examples:
  - name: Stop replication to 'testReplicaServer' and make it a read/write server.
    text: az postgres flexible-server replica stop-replication -g testGroup -n testReplicaServer
"""

helps['postgres flexible-server geo-restore'] = """
type: command
short-summary: Geo-restore a flexible server from backup.
examples:
  - name: >
      Geo-restore public access server 'testserver' to a new server 'testserverNew' in location 'newLocation' with public access.
    text: az postgres flexible-server geo-restore --resource-group testGroup --name testserverNew --source-server testserver --location newLocation
  - name: >
      Geo-restore private access server 'testserver' as a new server 'testserverNew' with new subnet.
      New vnet, subnet, and private dns zone for the restored server will be provisioned. Please refer to 'flexible-server create' command for more private access scenarios.
    text: >
      az postgres flexible-server geo-restore --resource-group testGroup --name testserverNew \\
        --source-server testserver --vnet newVnet --subnet newSubnet \\
        --address-prefixes 172.0.0.0/16 --subnet-prefixes 172.0.0.0/24 \\
        --private-dns-zone testDNS.postgres.database.azure.com --location newLocation
  - name: >
      Geo-restore 'testserver' to current point-in-time as a new server 'testserverNew' in a different subscription / resource group. \\
      Here --restore-group is for the target server's resource group, and --source-server must be passed as resource ID. \\
      This resource ID can be in a subscription different than the subscription used for az account set.
    text: >
      az postgres flexible-server geo-restore --resource-group testGroup --name testserverNew --location newLocation \\
        --source-server /subscriptions/{sourceSubscriptionId}/resourceGroups/{sourceResourceGroup}/providers/Microsoft.DBforPostgreSQL/flexibleServers/{sourceServerName}
"""

helps['postgres flexible-server revive-dropped'] = """
type: command
short-summary: Revive a dropped flexible server from backup.
examples:
  - name: >
      Revive dropped public access server 'testserver' to a new server 'testserverNew' in location 'newLocation' with public access.
    text: az postgres flexible-server revive-dropped --resource-group testGroup --name testserverNew --source-server /subscriptions/{SubId}/resourceGroups/{testGroup}/providers/Microsoft.DBforPostgreSQL/flexibleServers/testserver --location newLocation
  - name: >
      Revive dropped public access server 'testserver' with data encryption enabled as a new server 'testserverNew' with data encryption.
    text: >
      az postgres flexible-server revive-dropped -l testLocation --resource-group testGroup --name testserverNew \\
        --source-server testserver --key newKeyIdentifier --identity newIdentity
"""

helps['postgres flexible-server upgrade'] = """
type: command
short-summary: Upgrade the major version of a flexible server.
examples:
  - name: Upgrade server 'testsvr' to PostgreSQL major version 14.
    text: az postgres flexible-server upgrade -g testgroup -n testsvr -v 14
"""

helps['postgres flexible-server identity'] = """
type: group
short-summary: Manage server user assigned identities.
"""

helps['postgres flexible-server identity assign'] = """
type: command
short-summary: Add user asigned managed identities to the server.
examples:
  - name: Add identities 'test-identity' and 'test-identity-2' to server 'testsvr'.
    text: az postgres flexible-server identity assign -g testgroup -s testsvr --identity test-identity test-identity-2
"""

helps['postgres flexible-server identity remove'] = """
type: command
short-summary: Remove user asigned managed identites from the server.
examples:
  - name: Remove identity 'test-identity' from server 'testsvr'.
    text: az postgres flexible-server identity remove -g testgroup -s testsvr --identity test-identity
"""

helps['postgres flexible-server identity show'] = """
type: command
short-summary: Get an user assigned managed identity from the server.
examples:
  - name: Get identity 'test-identity' from server 'testsvr'.
    text: az postgres flexible-server identity show -g testgroup -s testsvr --identity test-identity
"""

helps['postgres flexible-server identity list'] = """
type: command
short-summary: List all user assigned managed identities from the server.
examples:
  - name: List all identities from server 'testsvr'.
    text: az postgres flexible-server identity list -g testgroup -s testsvr
"""

helps['postgres flexible-server ad-admin'] = """
type: group
short-summary: Manage server Active Directory administrators.
"""

helps['postgres flexible-server ad-admin create'] = """
type: command
short-summary: Create an Active Directory administrator.
examples:
  - name: Create Active Directory administrator with user 'john@contoso.com', administrator ID '00000000-0000-0000-0000-000000000000' and type User.
    text: az postgres flexible-server ad-admin create -g testgroup -s testsvr -u john@contoso.com -i 00000000-0000-0000-0000-000000000000 -t User
"""

helps['postgres flexible-server ad-admin delete'] = """
type: command
short-summary: Delete an Active Directory administrator.
examples:
  - name: Delete Active Directory administrator with ID '00000000-0000-0000-0000-000000000000'.
    text: az postgres flexible-server ad-admin delete -g testgroup -s testsvr -i 00000000-0000-0000-0000-000000000000
"""

helps['postgres flexible-server ad-admin list'] = """
type: command
short-summary: List all Active Directory administrators.
examples:
  - name: List Active Directory administrators.
    text: az postgres flexible-server ad-admin list -g testgroup -s testsvr
"""

helps['postgres flexible-server ad-admin show'] = """
type: command
short-summary: Get an Active Directory administrator.
examples:
  - name: Get Active Directory administrator with ID '00000000-0000-0000-0000-000000000000'.
    text: az postgres flexible-server ad-admin show -g testgroup -s testsvr -i 00000000-0000-0000-0000-000000000000
"""

helps['postgres flexible-server ad-admin wait'] = """
type: command
short-summary: Wait for an Active Directory administrator to satisfy certain conditions.
examples:
  - name: Wait until an Active Directory administrator exists.
    text: az postgres flexible-server ad-admin wait -g testgroup -s testsvr -i 00000000-0000-0000-0000-000000000000 --exists
  - name: Wait for an Active Directory administrator to be deleted.
    text: az postgres flexible-server ad-admin wait -g testgroup -s testsvr -i 00000000-0000-0000-0000-000000000000 --deleted
"""

helps['postgres flexible-server advanced-threat-protection-setting'] = """
type: group
short-summary: Manage advanced threat protection setting for a PostgreSQL flexible server.
"""

helps['postgres flexible-server advanced-threat-protection-setting update'] = """
type: command
short-summary: Updates advanced threat protection setting state for a flexible server.
examples:
  - name: >
      Enable advanced threat protection setting for a PostgreSQL flexible server.
    text: >
      az postgres flexible-server advanced-threat-protection-setting update --resource-group testGroup --server-name testserver --state Enabled
  - name: >
      Disable advanced threat protection setting for a PostgreSQL flexible server.
    text: >
      az postgres flexible-server advanced-threat-protection-setting update --resource-group testGroup --server-name testserver --state Disabled
"""

helps['postgres flexible-server advanced-threat-protection-setting show'] = """
type: command
short-summary: Get advanced threat protection settings for a PostgreSL flexible server.
examples:
  - name: Get the details of advanced threat protection setting for a flexible server.
    text: az postgres flexible-server advanced-threat-protection-setting show --resource-group testGroup --server-name testserver
  - name: Get the details of advanced threat protection setting for a flexible server in a different subscription.
    text: az postgres flexible-server advanced-threat-protection-setting show --subscription testSubscription --resource-group testGroup --server-name testserver
  - name: Get the details of advanced threat protection setting for a flexible server using --ids parameter.
    text: az postgres flexible-server advanced-threat-protection-setting show --ids /subscriptions/xxxxxxxx-xxxx-xxxx-xxxx-xxxxxxxxxxxx/resourceGroups/testGroup/providers/Microsoft.DBforPostgreSQL/flexibleServers/testServer
"""<|MERGE_RESOLUTION|>--- conflicted
+++ resolved
@@ -207,13 +207,6 @@
 
       az postgres flexible-server create -g testGroup -n testServer --location testLocation --geo-redundant-backup Enabled \\
         --key $keyIdentifier --identity testIdentity --backup-key $geoKeyIdentifier --backup-identity geoIdentity
-<<<<<<< HEAD
-  - name: >
-      Create a PostgreSQL flexible server with Storage Auto grow.
-    text: >
-      # create flexible server with storage auto-grow as Enabled. Accepted values Enabled / Disabled. Default value for storage auto-grow is "Disabled".
-=======
-
 
   - name: >
       Create flexible server with custom storage performance tier. Accepted values "P4", "P6", "P10", "P15", "P20", "P30", \\
@@ -221,8 +214,6 @@
       Default value for storage performance tier depends on the --storage-size selected for flexible server creation.
     text: >
       az postgres flexible-server create -g testGroup -n testServer --location testLocation --performance-tier P15
-
->>>>>>> 24ccf706
 
   - name: >
       create flexible server with storage auto-grow as Enabled. Accepted values Enabled / Disabled. Default value for storage auto-grow is "Disabled".
