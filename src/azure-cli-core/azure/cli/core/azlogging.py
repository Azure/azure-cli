--- conflicted
+++ resolved
@@ -151,15 +151,10 @@
     az_logger.setLevel(logging.DEBUG)
     az_logger.propagate = False
 
-<<<<<<< HEAD
     if root_logger.handlers and az_logger.handlers:
         # loggers already configured
         return
-=======
-    # if len(root_logger.handlers) and len(az_logger.handlers):
-    #     # loggers already configured
-    #     return TODO:FIX THIS
->>>>>>> 8d5645b3
+
     _init_console_handlers(root_logger, az_logger, log_level_config)
     _init_logfile_handlers(root_logger, az_logger)
     if ENABLE_LOG_FILE:
