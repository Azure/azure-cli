--- conflicted
+++ resolved
@@ -435,10 +435,7 @@
         elif kwargs is not None:
             kwargs[setter_arg_name] = parameters
             result = operation(**kwargs)
-<<<<<<< HEAD
-=======
             del kwargs[setter_arg_name]
->>>>>>> 9a649d4b
         return result
 
     # early out if the command does not use the cache
