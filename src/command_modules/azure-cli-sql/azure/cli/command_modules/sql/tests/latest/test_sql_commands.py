# --------------------------------------------------------------------------------------------
# Copyright (c) Microsoft Corporation. All rights reserved.
# Licensed under the MIT License. See License.txt in the project root for license information.
# --------------------------------------------------------------------------------------------

import time
import os

from azure_devtools.scenario_tests import AllowLargeResponse

from azure.cli.core.util import CLIError
from azure.cli.core.mock import DummyCli
from azure.cli.testsdk.base import execute
from azure.cli.testsdk.exceptions import CliTestError
from azure.cli.testsdk import (
    JMESPathCheck,
    JMESPathCheckExists,
    JMESPathCheckGreaterThan,
    NoneCheck,
    ResourceGroupPreparer,
    ScenarioTest,
    StorageAccountPreparer,
    LiveScenarioTest,
    record_only)
from azure.cli.testsdk.preparers import (
    AbstractPreparer,
    SingleValueReplacer)
from azure.cli.command_modules.sql.custom import (
    ClientAuthenticationType,
    ClientType)
from datetime import datetime, timedelta
from time import sleep

# Constants
server_name_prefix = 'clitestserver'
server_name_max_length = 63
managed_instance_name_prefix = 'clitestmi'
managed_instance_name_max_length = 63


class SqlServerPreparer(AbstractPreparer, SingleValueReplacer):
    def __init__(self, name_prefix=server_name_prefix, parameter_name='server', location='westus',
                 admin_user='admin123', admin_password='SecretPassword123',
                 resource_group_parameter_name='resource_group', skip_delete=True):
        super(SqlServerPreparer, self).__init__(name_prefix, server_name_max_length)
        self.location = location
        self.parameter_name = parameter_name
        self.admin_user = admin_user
        self.admin_password = admin_password
        self.resource_group_parameter_name = resource_group_parameter_name
        self.skip_delete = skip_delete

    def create_resource(self, name, **kwargs):
        group = self._get_resource_group(**kwargs)
        template = 'az sql server create -l {} -g {} -n {} -u {} -p {}'
        execute(DummyCli(), template.format(self.location, group, name, self.admin_user, self.admin_password))
        return {self.parameter_name: name}

    def remove_resource(self, name, **kwargs):
        if not self.skip_delete:
            group = self._get_resource_group(**kwargs)
            execute(DummyCli(), 'az sql server delete -g {} -n {} --yes --no-wait'.format(group, name))

    def _get_resource_group(self, **kwargs):
        try:
            return kwargs.get(self.resource_group_parameter_name)
        except KeyError:
            template = 'To create a sql server account a resource group is required. Please add ' \
                       'decorator @{} in front of this storage account preparer.'
            raise CliTestError(template.format(ResourceGroupPreparer.__name__,
                                               self.resource_group_parameter_name))


class SqlServerMgmtScenarioTest(ScenarioTest):
    @ResourceGroupPreparer(parameter_name='resource_group_1')
    @ResourceGroupPreparer(parameter_name='resource_group_2')
    def test_sql_server_mgmt(self, resource_group_1, resource_group_2, resource_group_location):
        server_name_1 = self.create_random_name(server_name_prefix, server_name_max_length)
        server_name_2 = self.create_random_name(server_name_prefix, server_name_max_length)
        admin_login = 'admin123'
        admin_passwords = ['SecretPassword123', 'SecretPassword456']

        loc = 'westeurope'
        user = admin_login

        # test create sql server with minimal required parameters
        server_1 = self.cmd('sql server create -g {} --name {} -l {} '
                            '--admin-user {} --admin-password {}'
                            .format(resource_group_1, server_name_1, loc, user, admin_passwords[0]),
                            checks=[
                                JMESPathCheck('name', server_name_1),
                                JMESPathCheck('resourceGroup', resource_group_1),
                                JMESPathCheck('administratorLogin', user),
                                JMESPathCheck('identity', None)]).get_output_in_json()

        # test list sql server should be 1
        self.cmd('sql server list -g {}'.format(resource_group_1), checks=[JMESPathCheck('length(@)', 1)])

        # test update sql server
        self.cmd('sql server update -g {} --name {} --admin-password {} -i'
                 .format(resource_group_1, server_name_1, admin_passwords[1]),
                 checks=[
                     JMESPathCheck('name', server_name_1),
                     JMESPathCheck('resourceGroup', resource_group_1),
                     JMESPathCheck('administratorLogin', user),
                     JMESPathCheck('identity.type', 'SystemAssigned')])

        # test update without identity parameter, validate identity still exists
        # also use --id instead of -g/-n
        self.cmd('sql server update --id {} --admin-password {}'
                 .format(server_1['id'], admin_passwords[0]),
                 checks=[
                     JMESPathCheck('name', server_name_1),
                     JMESPathCheck('resourceGroup', resource_group_1),
                     JMESPathCheck('administratorLogin', user),
                     JMESPathCheck('identity.type', 'SystemAssigned')])

        # test create another sql server, with identity this time
        self.cmd('sql server create -g {} --name {} -l {} -i '
                 '--admin-user {} --admin-password {}'
                 .format(resource_group_2, server_name_2, loc, user, admin_passwords[0]),
                 checks=[
                     JMESPathCheck('name', server_name_2),
                     JMESPathCheck('resourceGroup', resource_group_2),
                     JMESPathCheck('administratorLogin', user),
                     JMESPathCheck('identity.type', 'SystemAssigned')])

        # test list sql server in that group should be 1
        self.cmd('sql server list -g {}'.format(resource_group_2), checks=[JMESPathCheck('length(@)', 1)])

        # test list sql server in the subscription should be at least 2
        self.cmd('sql server list', checks=[JMESPathCheckGreaterThan('length(@)', 1)])

        # test show sql server
        self.cmd('sql server show -g {} --name {}'
                 .format(resource_group_1, server_name_1),
                 checks=[
                     JMESPathCheck('name', server_name_1),
                     JMESPathCheck('resourceGroup', resource_group_1),
                     JMESPathCheck('administratorLogin', user)])

        self.cmd('sql server show --id {}'
                 .format(server_1['id']),
                 checks=[
                     JMESPathCheck('name', server_name_1),
                     JMESPathCheck('resourceGroup', resource_group_1),
                     JMESPathCheck('administratorLogin', user)])

        self.cmd('sql server list-usages -g {} -n {}'
                 .format(resource_group_1, server_name_1),
                 checks=[JMESPathCheck('[0].resourceName', server_name_1)])

        # test delete sql server
        self.cmd('sql server delete --id {} --yes'
                 .format(server_1['id']), checks=NoneCheck())
        self.cmd('sql server delete -g {} --name {} --yes'
                 .format(resource_group_2, server_name_2), checks=NoneCheck())

        # test list sql server should be 0
        self.cmd('sql server list -g {}'.format(resource_group_1), checks=[NoneCheck()])


class SqlServerFirewallMgmtScenarioTest(ScenarioTest):
    @ResourceGroupPreparer()
    @SqlServerPreparer()
    def test_sql_firewall_mgmt(self, resource_group, resource_group_location, server):
        firewall_rule_1 = 'rule1'
        start_ip_address_1 = '0.0.0.0'
        end_ip_address_1 = '255.255.255.255'
        firewall_rule_2 = 'rule2'
        start_ip_address_2 = '123.123.123.123'
        end_ip_address_2 = '123.123.123.124'
        # allow_all_azure_ips_rule = 'AllowAllAzureIPs'
        # allow_all_azure_ips_address = '0.0.0.0'

        # test sql server firewall-rule create
        fw_rule_1 = self.cmd('sql server firewall-rule create --name {} -g {} --server {} '
                             '--start-ip-address {} --end-ip-address {}'
                             .format(firewall_rule_1, resource_group, server,
                                     start_ip_address_1, end_ip_address_1),
                             checks=[
                                 JMESPathCheck('name', firewall_rule_1),
                                 JMESPathCheck('resourceGroup', resource_group),
                                 JMESPathCheck('startIpAddress', start_ip_address_1),
                                 JMESPathCheck('endIpAddress', end_ip_address_1)]).get_output_in_json()

        # test sql server firewall-rule show by group/server/name
        self.cmd('sql server firewall-rule show --name {} -g {} --server {}'
                 .format(firewall_rule_1, resource_group, server),
                 checks=[
                     JMESPathCheck('name', firewall_rule_1),
                     JMESPathCheck('resourceGroup', resource_group),
                     JMESPathCheck('startIpAddress', start_ip_address_1),
                     JMESPathCheck('endIpAddress', end_ip_address_1)])

        # test sql server firewall-rule show by id
        self.cmd('sql server firewall-rule show --id {}'
                 .format(fw_rule_1['id']),
                 checks=[
                     JMESPathCheck('name', firewall_rule_1),
                     JMESPathCheck('resourceGroup', resource_group),
                     JMESPathCheck('startIpAddress', start_ip_address_1),
                     JMESPathCheck('endIpAddress', end_ip_address_1)])

        # test sql server firewall-rule update by group/server/name
        self.cmd('sql server firewall-rule update --name {} -g {} --server {} '
                 '--start-ip-address {} --end-ip-address {}'
                 .format(firewall_rule_1, resource_group, server,
                         start_ip_address_2, end_ip_address_2),
                 checks=[
                     JMESPathCheck('name', firewall_rule_1),
                     JMESPathCheck('resourceGroup', resource_group),
                     JMESPathCheck('startIpAddress', start_ip_address_2),
                     JMESPathCheck('endIpAddress', end_ip_address_2)])

        # test sql server firewall-rule update by id
        self.cmd('sql server firewall-rule update --id {} '
                 '--start-ip-address {}'
                 .format(fw_rule_1['id'], start_ip_address_1),
                 checks=[
                     JMESPathCheck('name', firewall_rule_1),
                     JMESPathCheck('resourceGroup', resource_group),
                     JMESPathCheck('startIpAddress', start_ip_address_1),
                     JMESPathCheck('endIpAddress', end_ip_address_2)])

        self.cmd('sql server firewall-rule update --name {} -g {} --server {} '
                 '--end-ip-address {}'
                 .format(firewall_rule_1, resource_group, server,
                         end_ip_address_1),
                 checks=[
                     JMESPathCheck('name', firewall_rule_1),
                     JMESPathCheck('resourceGroup', resource_group),
                     JMESPathCheck('startIpAddress', start_ip_address_1),
                     JMESPathCheck('endIpAddress', end_ip_address_1)])

        # test sql server firewall-rule create another rule
        self.cmd('sql server firewall-rule create --name {} -g {} --server {} '
                 '--start-ip-address {} --end-ip-address {}'
                 .format(firewall_rule_2, resource_group, server,
                         start_ip_address_2, end_ip_address_2),
                 checks=[
                     JMESPathCheck('name', firewall_rule_2),
                     JMESPathCheck('resourceGroup', resource_group),
                     JMESPathCheck('startIpAddress', start_ip_address_2),
                     JMESPathCheck('endIpAddress', end_ip_address_2)])

        # test sql server firewall-rule list
        self.cmd('sql server firewall-rule list -g {} --server {}'
                 .format(resource_group, server), checks=[JMESPathCheck('length(@)', 2)])

        # # test sql server firewall-rule create azure ip rule
        # self.cmd('sql server firewall-rule allow-all-azure-ips -g {} --server {} '
        #          .format(resource_group, server), checks=[
        #                      JMESPathCheck('name', allow_all_azure_ips_rule),
        #                      JMESPathCheck('resourceGroup', resource_group),
        #                      JMESPathCheck('startIpAddress', allow_all_azure_ips_address),
        #                      JMESPathCheck('endIpAddress', allow_all_azure_ips_address)])

        # # test sql server firewall-rule list
        # self.cmd('sql server firewall-rule list -g {} --server {}'
        #          .format(resource_group, server), checks=[JMESPathCheck('length(@)', 3)])

        # test sql server firewall-rule delete
        self.cmd('sql server firewall-rule delete --id {}'
                 .format(fw_rule_1['id']), checks=NoneCheck())
        self.cmd('sql server firewall-rule list -g {} --server {}'
                 .format(resource_group, server), checks=[JMESPathCheck('length(@)', 1)])

        self.cmd('sql server firewall-rule delete --name {} -g {} --server {}'
                 .format(firewall_rule_2, resource_group, server), checks=NoneCheck())
        self.cmd('sql server firewall-rule list -g {} --server {}'
                 .format(resource_group, server), checks=[NoneCheck()])


class SqlServerDbMgmtScenarioTest(ScenarioTest):
    @ResourceGroupPreparer(location='eastus2')
    @SqlServerPreparer(location='eastus2')
    def test_sql_db_mgmt(self, resource_group, resource_group_location, server):
        database_name = "cliautomationdb01"
        database_name_2 = "cliautomationdb02"
        database_name_3 = "cliautomationdb03"
        update_service_objective = 'S1'
        update_storage = '10GB'
        update_storage_bytes = str(10 * 1024 * 1024 * 1024)

<<<<<<< HEAD
=======
        rg = resource_group

>>>>>>> e241fd56
        # test sql db commands
        db1 = self.cmd('sql db create -g {} --server {} --name {}'
                       .format(resource_group, server, database_name),
                       checks=[
                           JMESPathCheck('resourceGroup', resource_group),
                           JMESPathCheck('name', database_name),
                           JMESPathCheck('location', resource_group_location),
                           JMESPathCheck('elasticPoolId', None),
                           JMESPathCheck('status', 'Online'),
                           JMESPathCheck('zoneRedundant', False)]).get_output_in_json()

        self.cmd('sql db list -g {} --server {}'
                 .format(resource_group, server),
                 checks=[
                     JMESPathCheck('length(@)', 2),
                     JMESPathCheck('sort([].name)', sorted([database_name, 'master'])),
                     JMESPathCheck('[0].resourceGroup', resource_group),
                     JMESPathCheck('[1].resourceGroup', resource_group)])

        self.cmd('sql db list-usages -g {} --server {} --name {}'
                 .format(resource_group, server, database_name),
                 checks=[JMESPathCheck('[0].resourceName', database_name)])

        # Show by group/server/name
        self.cmd('sql db show -g {} --server {} --name {}'
                 .format(resource_group, server, database_name),
                 checks=[
                     JMESPathCheck('name', database_name),
                     JMESPathCheck('resourceGroup', resource_group)])

        # Show by id
        self.cmd('sql db show --id {}'
                 .format(db1['id']),
                 checks=[
                     JMESPathCheck('name', database_name),
                     JMESPathCheck('resourceGroup', resource_group)])

        # Update by group/server/name
        self.cmd('sql db update -g {} -s {} -n {} --service-objective {} --max-size {}'
                 ' --set tags.key1=value1'
                 .format(resource_group, server, database_name,
                         update_service_objective, update_storage),
                 checks=[
                     JMESPathCheck('resourceGroup', resource_group),
                     JMESPathCheck('name', database_name),
                     JMESPathCheck('requestedServiceObjectiveName', update_service_objective),
                     JMESPathCheck('maxSizeBytes', update_storage_bytes),
                     JMESPathCheck('tags.key1', 'value1')])

        # Update by id
        self.cmd('sql db update --id {} --set tags.key2=value2'
                 .format(db1['id']),
                 checks=[
                     JMESPathCheck('resourceGroup', resource_group),
                     JMESPathCheck('name', database_name),
                     JMESPathCheck('requestedServiceObjectiveName', update_service_objective),
                     JMESPathCheck('maxSizeBytes', update_storage_bytes),
                     JMESPathCheck('tags.key2', 'value2')])

        # Rename by group/server/name
        db2 = self.cmd('sql db rename -g {} -s {} -n {} --new-name {}'
                       .format(resource_group, server, database_name, database_name_2),
                       checks=[
                           JMESPathCheck('resourceGroup', resource_group),
                           JMESPathCheck('name', database_name_2)]).get_output_in_json()

        # Rename by id
        db3 = self.cmd('sql db rename --id {} --new-name {}'
                       .format(db2['id'], database_name_3),
                       checks=[
                           JMESPathCheck('resourceGroup', resource_group),
                           JMESPathCheck('name', database_name_3)]).get_output_in_json()

        # Delete by group/server/name
        self.cmd('sql db delete -g {} --server {} --name {} --yes'
                 .format(resource_group, server, database_name_3),
                 checks=[NoneCheck()])

        # Delete by id
        self.cmd('sql db delete --id {} --yes'
                 .format(db3['id']),
                 checks=[NoneCheck()])

    @ResourceGroupPreparer(location='westus2')
    @SqlServerPreparer(location='westus2')
    @AllowLargeResponse()
    def test_sql_db_vcore_mgmt(self, resource_group, resource_group_location, server):
        database_name = "cliautomationdb01"

        # Create database with vcore edition
        vcore_edition = 'GeneralPurpose'
        self.cmd('sql db create -g {} --server {} --name {} --edition {}'
                 .format(resource_group, server, database_name, vcore_edition),
                 checks=[
                     JMESPathCheck('resourceGroup', resource_group),
                     JMESPathCheck('name', database_name),
                     JMESPathCheck('edition', vcore_edition),
                     JMESPathCheck('sku.tier', vcore_edition)])

        # Update database to dtu edition
        dtu_edition = 'Standard'
        dtu_capacity = 10
        self.cmd('sql db update -g {} --server {} --name {} --edition {} --capacity {} --max-size 250GB'
                 .format(resource_group, server, database_name, dtu_edition, dtu_capacity),
                 checks=[
                     JMESPathCheck('resourceGroup', resource_group),
                     JMESPathCheck('name', database_name),
                     JMESPathCheck('edition', dtu_edition),
                     JMESPathCheck('sku.tier', dtu_edition),
                     JMESPathCheck('sku.capacity', dtu_capacity)])

        # Update database back to vcore edition
        vcore_family = 'Gen5'
        vcore_capacity = 4
        self.cmd('sql db update -g {} --server {} --name {} -e {} -c {} -f {}'
                 .format(resource_group, server, database_name, vcore_edition,
                         vcore_capacity, vcore_family),
                 checks=[
                     JMESPathCheck('resourceGroup', resource_group),
                     JMESPathCheck('name', database_name),
                     JMESPathCheck('edition', vcore_edition),
                     JMESPathCheck('sku.tier', vcore_edition),
                     JMESPathCheck('sku.capacity', vcore_capacity),
                     JMESPathCheck('sku.family', vcore_family)])

        # Update only family
        vcore_family_updated = 'Gen4'
        self.cmd('sql db update -g {} -s {} -n {} --family {}'
                 .format(resource_group, server, database_name, vcore_family_updated),
                 checks=[
                     JMESPathCheck('resourceGroup', resource_group),
                     JMESPathCheck('name', database_name),
                     JMESPathCheck('edition', vcore_edition),
                     JMESPathCheck('sku.tier', vcore_edition),
                     JMESPathCheck('sku.capacity', vcore_capacity),
                     JMESPathCheck('sku.family', vcore_family_updated)])

        # Update only capacity
        vcore_capacity_updated = 8
        self.cmd('sql db update -g {} -s {} -n {} --capacity {}'
                 .format(resource_group, server, database_name, vcore_capacity_updated),
                 checks=[
                     JMESPathCheck('resourceGroup', resource_group),
                     JMESPathCheck('name', database_name),
                     JMESPathCheck('edition', vcore_edition),
                     JMESPathCheck('sku.tier', vcore_edition),
                     JMESPathCheck('sku.capacity', vcore_capacity_updated),
                     JMESPathCheck('sku.family', vcore_family_updated)])

        # Update only edition
        vcore_edition_updated = 'BusinessCritical'
        self.cmd('sql db update -g {} -s {} -n {} --tier {}'
                 .format(resource_group, server, database_name, vcore_edition_updated),
                 checks=[
                     JMESPathCheck('resourceGroup', resource_group),
                     JMESPathCheck('name', database_name),
                     JMESPathCheck('edition', vcore_edition_updated),
                     JMESPathCheck('sku.tier', vcore_edition_updated),
                     JMESPathCheck('sku.capacity', vcore_capacity_updated),
                     JMESPathCheck('sku.family', vcore_family_updated)])

        # Create database with vcore edition and all sku properties specified
        database_name_2 = 'cliautomationdb02'
        vcore_edition = 'GeneralPurpose'
        self.cmd('sql db create -g {} --server {} --name {} -e {} -c {} -f {}'
                 .format(resource_group, server, database_name_2,
                         vcore_edition_updated, vcore_capacity_updated,
                         vcore_family_updated),
                 checks=[
                     JMESPathCheck('resourceGroup', resource_group),
                     JMESPathCheck('name', database_name_2),
                     JMESPathCheck('edition', vcore_edition_updated),
                     JMESPathCheck('sku.tier', vcore_edition_updated),
                     JMESPathCheck('sku.capacity', vcore_capacity_updated),
                     JMESPathCheck('sku.family', vcore_family_updated)])


class SqlServerDbOperationMgmtScenarioTest(ScenarioTest):
    @ResourceGroupPreparer(location='southeastasia')
    @SqlServerPreparer(location='southeastasia')
    def test_sql_db_operation_mgmt(self, resource_group, resource_group_location, server):
        database_name = "cliautomationdb01"
        update_service_objective = 'S1'

        # Create db
        self.cmd('sql db create -g {} -s {} -n {}'
                 .format(resource_group, server, database_name),
                 checks=[
                     JMESPathCheck('resourceGroup', resource_group),
                     JMESPathCheck('name', database_name),
                     JMESPathCheck('status', 'Online')])

        # Update DB with --no-wait
        self.cmd('sql db update -g {} -s {} -n {} --service-objective {} --no-wait'
                 .format(resource_group, server, database_name, update_service_objective))

        # List operations
        ops = list(
            self.cmd('sql db op list -g {} -s {} -d {}'
                     .format(resource_group, server, database_name, update_service_objective),
                     checks=[
                         JMESPathCheck('length(@)', 1),
                         JMESPathCheck('[0].resourceGroup', resource_group),
                         JMESPathCheck('[0].databaseName', database_name)
                     ])
                .get_output_in_json())

        # Cancel operation
        self.cmd('sql db op cancel -g {} -s {} -d {} -n {}'
                 .format(resource_group, server, database_name, ops[0]['name']))


class SqlServerConnectionPolicyScenarioTest(ScenarioTest):
    @ResourceGroupPreparer()
    @SqlServerPreparer()
    def test_sql_server_connection_policy(self, resource_group, resource_group_location, server):
        # Show
        self.cmd('sql server conn-policy show -g {} -s {}'
                 .format(resource_group, server),
                 checks=[JMESPathCheck('connectionType', 'Default')])

        # Update
        for type in ('Proxy', 'Default', 'Redirect'):
            self.cmd('sql server conn-policy update -g {} -s {} -t {}'
                     .format(resource_group, server, type),
                     checks=[JMESPathCheck('connectionType', type)])


class AzureActiveDirectoryAdministratorScenarioTest(LiveScenarioTest):
    #  convert to ScenarioTest and re-record when ISSUE #6011 is fixed
    @ResourceGroupPreparer()
    @SqlServerPreparer()
    def test_aad_admin(self, resource_group, server):
        sn = server
        oid = '5e90ef3b-9b42-4777-819b-25c36961ea4d'
        oid2 = 'e4d43337-d52c-4a0c-b581-09055e0359a0'
        user = 'DSEngAll'
        user2 = 'TestUser'

        self.cmd('sql server ad-admin create -s {} -g {} -i {} -u {}'
                 .format(sn, resource_group, oid, user),
                 checks=[JMESPathCheck('login', user),
                         JMESPathCheck('sid', oid)])

        self.cmd('sql server ad-admin list -s {} -g {}'
                 .format(sn, resource_group),
                 checks=[JMESPathCheck('[0].login', user)])

        self.cmd('sql server ad-admin update -s {} -g {} -u {} -i {}'
                 .format(sn, resource_group, user2, oid2),
                 checks=[JMESPathCheck('login', user2),
                         JMESPathCheck('sid', oid2)])

        self.cmd('sql server ad-admin delete -s {} -g {}'
                 .format(sn, resource_group))

        self.cmd('sql server ad-admin list -s {} -g {}'
                 .format(sn, resource_group),
                 checks=[JMESPathCheck('login', None)])


class SqlServerDbCopyScenarioTest(ScenarioTest):
    @ResourceGroupPreparer(parameter_name='resource_group_1')
    @ResourceGroupPreparer(parameter_name='resource_group_2')
    @SqlServerPreparer(parameter_name='server1', resource_group_parameter_name='resource_group_1')
    @SqlServerPreparer(parameter_name='server2', resource_group_parameter_name='resource_group_2')
    @AllowLargeResponse()
    def test_sql_db_copy(self, resource_group_1, resource_group_2,
                         resource_group_location,
                         server1, server2):
        database_name = "cliautomationdb01"
        database_copy_name = "cliautomationdb02"
        service_objective = 'S1'

<<<<<<< HEAD
=======
        rg = resource_group_1

>>>>>>> e241fd56
        # create database
        self.cmd('sql db create -g {} --server {} --name {}'
                 .format(resource_group_1, server1, database_name),
                 checks=[
                     JMESPathCheck('resourceGroup', resource_group_1),
                     JMESPathCheck('name', database_name),
                     JMESPathCheck('location', resource_group_location),
                     JMESPathCheck('elasticPoolId', None),
                     JMESPathCheck('status', 'Online')])

        # copy database to same server (min parameters)
        self.cmd('sql db copy -g {} --server {} --name {} '
                 '--dest-name {}'
                 .format(resource_group_1, server1, database_name, database_copy_name),
                 checks=[
                     JMESPathCheck('resourceGroup', resource_group_1),
                     JMESPathCheck('name', database_copy_name)
                 ])

        # copy database to same server (min parameters, plus service_objective)
        self.cmd('sql db copy -g {} --server {} --name {} '
                 '--dest-name {} --service-objective {}'
                 .format(resource_group_1, server1, database_name, database_copy_name, service_objective),
                 checks=[
                     JMESPathCheck('resourceGroup', resource_group_1),
                     JMESPathCheck('name', database_copy_name),
                     JMESPathCheck('requestedServiceObjectiveName', service_objective),
                 ])

        # copy database to elastic pool in other server (max parameters, other than
        # service_objective)
        pool_name = 'pool1'
        pool_edition = 'Standard'
        self.cmd('sql elastic-pool create -g {} --server {} --name {} '
                 ' --edition {}'
                 .format(resource_group_2, server2, pool_name, pool_edition))

        self.cmd('sql db copy -g {} --server {} --name {} '
                 '--dest-name {} --dest-resource-group {} --dest-server {} '
                 '--elastic-pool {}'
                 .format(resource_group_1, server1, database_name, database_copy_name,
                         resource_group_2, server2, pool_name),
                 checks=[
                     JMESPathCheck('resourceGroup', resource_group_2),
                     JMESPathCheck('name', database_copy_name),
                     JMESPathCheck('elasticPoolName', pool_name)
                 ])


def _get_earliest_restore_date(db):
    return datetime.strptime(db['earliestRestoreDate'], "%Y-%m-%dT%H:%M:%S.%f+00:00")


def _get_deleted_date(deleted_db):
    return datetime.strptime(deleted_db['deletionDate'], "%Y-%m-%dT%H:%M:%S.%f+00:00")


def _create_db_wait_for_first_backup(test, resource_group, server, database_name):
    # create db
    db = test.cmd('sql db create -g {} --server {} --name {}'
                  .format(resource_group, server, database_name),
                  checks=[
                      JMESPathCheck('resourceGroup', resource_group),
                      JMESPathCheck('name', database_name),
                      JMESPathCheck('status', 'Online')]).get_output_in_json()

    # Wait until earliestRestoreDate is in the past. When run live, this will take at least
    # 10 minutes. Unforunately there's no way to speed this up.
    earliest_restore_date = _get_earliest_restore_date(db)

    if datetime.utcnow() <= earliest_restore_date:
        print('Waiting until earliest restore date', earliest_restore_date)

    while datetime.utcnow() <= earliest_restore_date:
        sleep(10)  # seconds

    return db


class SqlServerDbRestoreScenarioTest(ScenarioTest):
    @ResourceGroupPreparer()
    @SqlServerPreparer()
    @AllowLargeResponse()
    def test_sql_db_restore(self, resource_group, resource_group_location, server):
        database_name = 'cliautomationdb01'

        # Standalone db
        restore_service_objective = 'S1'
        restore_edition = 'Standard'
        restore_standalone_database_name = 'cliautomationdb01restore1'

        restore_pool_database_name = 'cliautomationdb01restore2'
        elastic_pool = 'cliautomationpool1'

        # create elastic pool
        self.cmd('sql elastic-pool create -g {} -s {} -n {}'
                 .format(resource_group, server, elastic_pool))

        # Create database and wait for first backup to exist
        _create_db_wait_for_first_backup(self, resource_group, server, database_name)

        # Restore to standalone db
        self.cmd('sql db restore -g {} -s {} -n {} -t {} --dest-name {}'
                 ' --service-objective {} --edition {}'
                 .format(resource_group, server, database_name, datetime.utcnow().isoformat(),
                         restore_standalone_database_name, restore_service_objective,
                         restore_edition),
                 checks=[
                     JMESPathCheck('resourceGroup', resource_group),
                     JMESPathCheck('name', restore_standalone_database_name),
                     JMESPathCheck('requestedServiceObjectiveName',
                                   restore_service_objective),
                     JMESPathCheck('status', 'Online')])

        # Restore to db into pool. Note that 'elasticPoolName' is populated
        # in transform func which only runs after `show`/`list` commands.
        self.cmd('sql db restore -g {} -s {} -n {} -t {} --dest-name {}'
                 ' --elastic-pool {}'
                 .format(resource_group, server, database_name, datetime.utcnow().isoformat(),
                         restore_pool_database_name, elastic_pool),
                 checks=[
                     JMESPathCheck('resourceGroup', resource_group),
                     JMESPathCheck('name', restore_pool_database_name),
                     JMESPathCheck('status', 'Online')])

        self.cmd('sql db show -g {} -s {} -n {}'
                 .format(resource_group, server, restore_pool_database_name),
                 checks=[
                     JMESPathCheck('resourceGroup', resource_group),
                     JMESPathCheck('name', restore_pool_database_name),
                     JMESPathCheck('status', 'Online'),
                     JMESPathCheck('elasticPoolName', elastic_pool)])


class SqlServerDbRestoreDeletedScenarioTest(ScenarioTest):
    @ResourceGroupPreparer()
    @SqlServerPreparer()
    @AllowLargeResponse()
    def test_sql_db_restore_deleted(self, resource_group, resource_group_location, server):
        database_name = 'cliautomationdb01'

        # Standalone db
        restore_service_objective = 'S1'
        restore_edition = 'Standard'
        restore_database_name1 = 'cliautomationdb01restore1'
        restore_database_name2 = 'cliautomationdb01restore2'

        # Create database and wait for first backup to exist
        _create_db_wait_for_first_backup(self, resource_group, server, database_name)

        # Delete database
        self.cmd('sql db delete -g {} -s {} -n {} --yes'.format(resource_group, server, database_name))

        # Wait for deleted database to become visible. When run live, this will take around
        # 5-10 minutes. Unforunately there's no way to speed this up. Use timeout to ensure
        # test doesn't loop forever if there's a bug.
        start_time = datetime.now()
        timeout = timedelta(0, 15 * 60)  # 15 minutes timeout

        while True:
            deleted_dbs = list(self.cmd('sql db list-deleted -g {} -s {}'.format(resource_group, server)).get_output_in_json())

            if deleted_dbs:
                # Deleted db found, stop polling
                break

            # Deleted db not found, sleep (if running live) and then poll again.
            if self.is_live:
                self.assertTrue(datetime.now() < start_time + timeout, 'Deleted db not found before timeout expired.')
                sleep(10)  # seconds

        deleted_db = deleted_dbs[0]

        # Restore deleted to latest point in time
        self.cmd('sql db restore -g {} -s {} -n {} --deleted-time {} --dest-name {}'
                 ' --service-objective {} --edition {}'
                 .format(resource_group, server, database_name, _get_deleted_date(deleted_db).isoformat(),
                         restore_database_name1, restore_service_objective,
                         restore_edition),
                 checks=[
                     JMESPathCheck('resourceGroup', resource_group),
                     JMESPathCheck('name', restore_database_name1),
                     JMESPathCheck('requestedServiceObjectiveName',
                                   restore_service_objective),
                     JMESPathCheck('status', 'Online')])

        # Restore deleted to earlier point in time
        self.cmd('sql db restore -g {} -s {} -n {} -t {} --deleted-time {} --dest-name {}'
                 .format(resource_group, server, database_name, _get_earliest_restore_date(deleted_db).isoformat(),
                         _get_deleted_date(deleted_db).isoformat(), restore_database_name2),
                 checks=[
                     JMESPathCheck('resourceGroup', resource_group),
                     JMESPathCheck('name', restore_database_name2),
                     JMESPathCheck('status', 'Online')])


class SqlServerDbSecurityScenarioTest(ScenarioTest):
    def _get_storage_endpoint(self, storage_account, resource_group):
        return self.cmd('storage account show -g {} -n {}'
                        ' --query primaryEndpoints.blob'
                        .format(resource_group, storage_account)).get_output_in_json()

    def _get_storage_key(self, storage_account, resource_group):
        return self.cmd('storage account keys list -g {} -n {} --query [0].value'
                        .format(resource_group, storage_account)).get_output_in_json()

    @ResourceGroupPreparer(location='westcentralus')
    @ResourceGroupPreparer(parameter_name='resource_group_2')
    @SqlServerPreparer(location='westcentralus')
    @StorageAccountPreparer(location='westcentralus')
    @StorageAccountPreparer(parameter_name='storage_account_2',
                            resource_group_parameter_name='resource_group_2')
    def test_sql_db_security_mgmt(self, resource_group, resource_group_2,
                                  resource_group_location, server,
                                  storage_account, storage_account_2):
        database_name = "cliautomationdb01"

        # get storage account endpoint and key
        storage_endpoint = self._get_storage_endpoint(storage_account, resource_group)
        key = self._get_storage_key(storage_account, resource_group)

        # create db
        self.cmd('sql db create -g {} -s {} -n {}'
                 .format(resource_group, server, database_name),
                 checks=[
                     JMESPathCheck('resourceGroup', resource_group),
                     JMESPathCheck('name', database_name),
                     JMESPathCheck('status', 'Online')])

        # get audit policy
        self.cmd('sql db audit-policy show -g {} -s {} -n {}'
                 .format(resource_group, server, database_name),
                 checks=[JMESPathCheck('resourceGroup', resource_group)])

        # update audit policy - enable
        state_enabled = 'Enabled'
        retention_days = 30
        audit_actions_input = 'DATABASE_LOGOUT_GROUP DATABASE_ROLE_MEMBER_CHANGE_GROUP'
        audit_actions_expected = ['DATABASE_LOGOUT_GROUP',
                                  'DATABASE_ROLE_MEMBER_CHANGE_GROUP']

        self.cmd('sql db audit-policy update -g {} -s {} -n {}'
                 ' --state {} --storage-key {} --storage-endpoint={}'
                 ' --retention-days={} --actions {}'
                 .format(resource_group, server, database_name, state_enabled, key,
                         storage_endpoint, retention_days, audit_actions_input),
                 checks=[
                     JMESPathCheck('resourceGroup', resource_group),
                     JMESPathCheck('state', state_enabled),
                     JMESPathCheck('storageAccountAccessKey', ''),  # service doesn't return it
                     JMESPathCheck('storageEndpoint', storage_endpoint),
                     JMESPathCheck('retentionDays', retention_days),
                     JMESPathCheck('auditActionsAndGroups', audit_actions_expected)])

        # update audit policy - specify storage account and resource group. use secondary key
        storage_endpoint_2 = self._get_storage_endpoint(storage_account_2, resource_group_2)
        self.cmd('sql db audit-policy update -g {} -s {} -n {} --storage-account {}'
                 .format(resource_group, server, database_name, storage_account_2,
                         resource_group_2),
                 checks=[
                     JMESPathCheck('resourceGroup', resource_group),
                     JMESPathCheck('state', state_enabled),
                     JMESPathCheck('storageAccountAccessKey', ''),  # service doesn't return it
                     JMESPathCheck('storageEndpoint', storage_endpoint_2),
                     JMESPathCheck('retentionDays', retention_days),
                     JMESPathCheck('auditActionsAndGroups', audit_actions_expected)])

        # update audit policy - disable
        state_disabled = 'Disabled'
        self.cmd('sql db audit-policy update -g {} -s {} -n {} --state {}'
                 .format(resource_group, server, database_name, state_disabled),
                 checks=[
                     JMESPathCheck('resourceGroup', resource_group),
                     JMESPathCheck('state', state_disabled),
                     JMESPathCheck('storageAccountAccessKey', ''),  # service doesn't return it
                     JMESPathCheck('storageEndpoint', storage_endpoint_2),
                     JMESPathCheck('retentionDays', retention_days),
                     JMESPathCheck('auditActionsAndGroups', audit_actions_expected)])

        # get threat detection policy
        self.cmd('sql db threat-policy show -g {} -s {} -n {}'
                 .format(resource_group, server, database_name),
                 checks=[JMESPathCheck('resourceGroup', resource_group)])

        # update threat detection policy - enable
        disabled_alerts_input = 'Sql_Injection_Vulnerability Access_Anomaly'
        disabled_alerts_expected = 'Sql_Injection_Vulnerability;Access_Anomaly'
        email_addresses_input = 'test1@example.com test2@example.com'
        email_addresses_expected = 'test1@example.com;test2@example.com'
        email_account_admins = 'Enabled'

        self.cmd('sql db threat-policy update -g {} -s {} -n {}'
                 ' --state {} --storage-key {} --storage-endpoint {}'
                 ' --retention-days {} --email-addresses {} --disabled-alerts {}'
                 ' --email-account-admins {}'
                 .format(resource_group, server, database_name, state_enabled, key,
                         storage_endpoint, retention_days, email_addresses_input,
                         disabled_alerts_input, email_account_admins),
                 checks=[
                     JMESPathCheck('resourceGroup', resource_group),
                     JMESPathCheck('state', state_enabled),
                     JMESPathCheck('storageAccountAccessKey', key),
                     JMESPathCheck('storageEndpoint', storage_endpoint),
                     JMESPathCheck('retentionDays', retention_days),
                     JMESPathCheck('emailAddresses', email_addresses_expected),
                     JMESPathCheck('disabledAlerts', disabled_alerts_expected),
                     JMESPathCheck('emailAccountAdmins', email_account_admins)])

        # update threat policy - specify storage account and resource group. use secondary key
        key_2 = self._get_storage_key(storage_account_2, resource_group_2)
        self.cmd('sql db threat-policy update -g {} -s {} -n {} --storage-account {}'
                 .format(resource_group, server, database_name, storage_account_2,
                         resource_group_2),
                 checks=[
                     JMESPathCheck('resourceGroup', resource_group),
                     JMESPathCheck('state', state_enabled),
                     JMESPathCheck('storageAccountAccessKey', key_2),
                     JMESPathCheck('storageEndpoint', storage_endpoint_2),
                     JMESPathCheck('retentionDays', retention_days),
                     JMESPathCheck('emailAddresses', email_addresses_expected),
                     JMESPathCheck('disabledAlerts', disabled_alerts_expected),
                     JMESPathCheck('emailAccountAdmins', email_account_admins)])

        # update threat policy - disable
        self.cmd('sql db audit-policy update -g {} -s {} -n {} --state {}'
                 .format(resource_group, server, database_name, state_disabled),
                 checks=[
                     JMESPathCheck('resourceGroup', resource_group),
                     JMESPathCheck('state', state_disabled),
                     JMESPathCheck('storageAccountAccessKey', ''),  # service doesn't return it
                     JMESPathCheck('storageEndpoint', storage_endpoint_2),
                     JMESPathCheck('retentionDays', retention_days),
                     JMESPathCheck('auditActionsAndGroups', audit_actions_expected)])


class SqlServerDwMgmtScenarioTest(ScenarioTest):
    # pylint: disable=too-many-instance-attributes
    @ResourceGroupPreparer()
    @SqlServerPreparer()
    @AllowLargeResponse()
    def test_sql_dw_mgmt(self, resource_group, resource_group_location, server):
        database_name = "cliautomationdb01"

        update_service_objective = 'DW200'
        update_storage = '20TB'
        update_storage_bytes = str(20 * 1024 * 1024 * 1024 * 1024)

<<<<<<< HEAD
=======
        rg = resource_group

>>>>>>> e241fd56
        # test sql db commands
        dw = self.cmd('sql dw create -g {} --server {} --name {}'
                      .format(resource_group, server, database_name),
                      checks=[
                          JMESPathCheck('resourceGroup', resource_group),
                          JMESPathCheck('name', database_name),
                          JMESPathCheck('location', resource_group_location),
                          JMESPathCheck('edition', 'DataWarehouse'),
                          JMESPathCheck('sku.tier', 'DataWarehouse'),
                          JMESPathCheck('status', 'Online')]).get_output_in_json()

        # Sanity check that the default max size is not equal to the size that we will update to
        # later. That way we know that update is actually updating the size.
        self.assertNotEqual(dw['maxSizeBytes'], update_storage_bytes,
                            'Initial max size in bytes is equal to the value we want to update to later,'
                            ' so we will not be able to verify that update max size is actually updating.')

        # DataWarehouse is a little quirky and is considered to be both a database and its
        # separate own type of thing. (Why? Because it has the same REST endpoint as regular
        # database, so it must be a database. However it has only a subset of supported operations,
        # so to clarify which operations are supported by dw we group them under `sql dw`.) So the
        # dw shows up under both `db list` and `dw list`.
        self.cmd('sql db list -g {} --server {}'
                 .format(resource_group, server),
                 checks=[
                     JMESPathCheck('length(@)', 2),  # includes dw and master
                     JMESPathCheck('sort([].name)', sorted([database_name, 'master'])),
                     JMESPathCheck('[0].resourceGroup', resource_group),
                     JMESPathCheck('[1].resourceGroup', resource_group)])

        self.cmd('sql dw list -g {} --server {}'
                 .format(resource_group, server),
                 checks=[
                     JMESPathCheck('length(@)', 1),
                     JMESPathCheck('[0].name', database_name),
                     JMESPathCheck('[0].resourceGroup', resource_group)])

        self.cmd('sql db show -g {} --server {} --name {}'
                 .format(resource_group, server, database_name),
                 checks=[
                     JMESPathCheck('name', database_name),
                     JMESPathCheck('resourceGroup', resource_group)])

        # pause/resume
        self.cmd('sql dw pause -g {} --server {} --name {}'
                 .format(resource_group, server, database_name),
                 checks=[NoneCheck()])

        self.cmd('sql dw show --id {}'
                 .format(dw['id']),
                 checks=[
                     JMESPathCheck('name', database_name),
                     JMESPathCheck('resourceGroup', resource_group),
                     JMESPathCheck('status', 'Paused')])

        self.cmd('sql dw resume -g {} --server {} --name {}'
                 .format(resource_group, server, database_name),
                 checks=[NoneCheck()])

        self.cmd('sql dw show --id {}'
                 .format(dw['id']),
                 checks=[
                     JMESPathCheck('name', database_name),
                     JMESPathCheck('resourceGroup', resource_group),
                     JMESPathCheck('status', 'Online')])

        # Update DW storage
        self.cmd('sql dw update -g {} -s {} -n {} --max-size {}'
                 ' --set tags.key1=value1'
                 .format(resource_group, server, database_name, update_storage),
                 checks=[
                     JMESPathCheck('resourceGroup', resource_group),
                     JMESPathCheck('name', database_name),
                     JMESPathCheck('maxSizeBytes', update_storage_bytes),
                     JMESPathCheck('tags.key1', 'value1')])

        # Update DW service objective
        self.cmd('sql dw update --id {} --service-objective {}'
                 .format(dw['id'], update_service_objective),
                 checks=[
                     JMESPathCheck('resourceGroup', resource_group),
                     JMESPathCheck('name', database_name),
                     JMESPathCheck('requestedServiceObjectiveName', update_service_objective),
                     JMESPathCheck('maxSizeBytes', update_storage_bytes),
                     JMESPathCheck('tags.key1', 'value1')])

        # Delete DW
        self.cmd('sql dw delete -g {} --server {} --name {} --yes'
                 .format(resource_group, server, database_name),
                 checks=[NoneCheck()])

        self.cmd('sql dw delete --id {} --yes'
                 .format(dw['id']),
                 checks=[NoneCheck()])


class SqlServerDnsAliasMgmtScenarioTest(ScenarioTest):

    # create 2 servers in the same resource group, and 1 server in a different resource group
    @ResourceGroupPreparer(parameter_name="resource_group_1",
                           parameter_name_for_location="resource_group_location_1")
    @ResourceGroupPreparer(parameter_name="resource_group_2",
                           parameter_name_for_location="resource_group_location_2")
    @SqlServerPreparer(parameter_name="server_name_1",
                       resource_group_parameter_name="resource_group_1")
    @SqlServerPreparer(parameter_name="server_name_2",
                       resource_group_parameter_name="resource_group_1")
    @SqlServerPreparer(parameter_name="server_name_3",
                       resource_group_parameter_name="resource_group_2")
    def test_sql_server_dns_alias_mgmt(self,
                                       resource_group_1, resource_group_location_1,
                                       resource_group_2, resource_group_location_2,
                                       server_name_1, server_name_2, server_name_3):
        # helper class so that it's clear which servers are in which groups
        class ServerInfo(object):  # pylint: disable=too-few-public-methods
            def __init__(self, name, group, location):
                self.name = name
                self.group = group
                self.location = location

        s1 = ServerInfo(server_name_1, resource_group_1, resource_group_location_1)
        s2 = ServerInfo(server_name_2, resource_group_1, resource_group_location_1)
        s3 = ServerInfo(server_name_3, resource_group_2, resource_group_location_2)

        alias_name = 'alias1'

        # verify setup
        for s in (s1, s2, s3):
            self.cmd('sql server show -g {} -n {}'
                     .format(s.group, s.name),
                     checks=[
                         JMESPathCheck('name', s.name),
                         JMESPathCheck('resourceGroup', s.group)])

        # Create server dns alias
        self.cmd('sql server dns-alias create -n {} -s {} -g {}'
                 .format(alias_name, s1.name, s1.group),
                 checks=[
                     JMESPathCheck('name', alias_name),
                     JMESPathCheck('resourceGroup', s1.group)
                 ])

        # Check that alias is created on a right server
        self.cmd('sql server dns-alias list -s {} -g {}'
                 .format(s1.name, s1.group),
                 checks=[
                     JMESPathCheck('length(@)', 1),
                     JMESPathCheck('[0].name', alias_name)
                 ])

        # Repoint alias to the server within the same resource group
        self.cmd('sql server dns-alias set -n {} --original-server {} -s {} -g {}'
                 .format(alias_name, s1.name, s2.name, s2.group),
                 checks=[NoneCheck()])

        # List the aliases on old server to check if alias is not pointing there
        self.cmd('sql server dns-alias list -s {} -g {}'
                 .format(s1.name, s1.group),
                 checks=[
                     JMESPathCheck('length(@)', 0)
                 ])

        # Check if alias is pointing to new server
        self.cmd('sql server dns-alias list -s {} -g {}'
                 .format(s2.name, s2.group),
                 checks=[
                     JMESPathCheck('length(@)', 1),
                     JMESPathCheck('[0].name', alias_name)
                 ])

        # Repoint alias to the same server (to check that operation is idempotent)
        self.cmd('sql server dns-alias set -n {} --original-server {} -s {} -g {}'
                 .format(alias_name, s1.name, s2.name, s2.group),
                 checks=[NoneCheck()])

        # Check if alias is pointing to the right server
        self.cmd('sql server dns-alias list -s {} -g {}'
                 .format(s2.name, s2.group),
                 checks=[
                     JMESPathCheck('length(@)', 1),
                     JMESPathCheck('[0].name', alias_name)
                 ])

        # Repoint alias to the server within the same resource group
        self.cmd('sql server dns-alias set -n {} --original-server {} --original-resource-group {} -s {} -g {}'
                 .format(alias_name, s2.name, s2.group, s3.name, s3.group),
                 checks=[NoneCheck()])

        # List the aliases on old server to check if alias is not pointing there
        self.cmd('sql server dns-alias list -s {} -g {}'
                 .format(s2.name, s2.group),
                 checks=[
                     JMESPathCheck('length(@)', 0)
                 ])

        # Check if alias is pointing to new server
        self.cmd('sql server dns-alias list -s {} -g {}'
                 .format(s3.name, s3.group),
                 checks=[
                     JMESPathCheck('length(@)', 1),
                     JMESPathCheck('[0].name', alias_name)
                 ])

        # Drop alias
        self.cmd('sql server dns-alias delete -n {} -s {} -g {}'
                 .format(alias_name, s3.name, s3.group),
                 checks=[NoneCheck()])

        # Verify that alias got dropped correctly
        self.cmd('sql server dns-alias list -s {} -g {}'
                 .format(s3.name, s3.group),
                 checks=[
                     JMESPathCheck('length(@)', 0)
                 ])


class SqlServerDbReplicaMgmtScenarioTest(ScenarioTest):
    # create 2 servers in the same resource group, and 1 server in a different resource group
    @ResourceGroupPreparer(parameter_name="resource_group_1",
                           parameter_name_for_location="resource_group_location_1")
    @ResourceGroupPreparer(parameter_name="resource_group_2",
                           parameter_name_for_location="resource_group_location_2")
    @SqlServerPreparer(parameter_name="server_name_1",
                       resource_group_parameter_name="resource_group_1")
    @SqlServerPreparer(parameter_name="server_name_2",
                       resource_group_parameter_name="resource_group_1")
    @SqlServerPreparer(parameter_name="server_name_3",
                       resource_group_parameter_name="resource_group_2")
    @AllowLargeResponse()
    def test_sql_db_replica_mgmt(self,
                                 resource_group_1, resource_group_location_1,
                                 resource_group_2, resource_group_location_2,
                                 server_name_1, server_name_2, server_name_3):

        database_name = "cliautomationdb01"
        service_objective = 'S1'

        # helper class so that it's clear which servers are in which groups
        class ServerInfo(object):  # pylint: disable=too-few-public-methods
            def __init__(self, name, group, location):
                self.name = name
                self.group = group
                self.location = location

        s1 = ServerInfo(server_name_1, resource_group_1, resource_group_location_1)
        s2 = ServerInfo(server_name_2, resource_group_1, resource_group_location_1)
        s3 = ServerInfo(server_name_3, resource_group_2, resource_group_location_2)

        # verify setup
        for s in (s1, s2, s3):
            self.cmd('sql server show -g {} -n {}'
                     .format(s.group, s.name),
                     checks=[
                         JMESPathCheck('name', s.name),
                         JMESPathCheck('resourceGroup', s.group)])

        # create db in first server
        self.cmd('sql db create -g {} -s {} -n {}'
                 .format(s1.group, s1.name, database_name),
                 checks=[
                     JMESPathCheck('name', database_name),
                     JMESPathCheck('resourceGroup', s1.group)])

        # create replica in second server with min params
        # partner resouce group unspecified because s1.group == s2.group
        self.cmd('sql db replica create -g {} -s {} -n {} --partner-server {}'
                 .format(s1.group, s1.name, database_name,
                         s2.name),
                 checks=[
                     JMESPathCheck('name', database_name),
                     JMESPathCheck('resourceGroup', s2.group)])

        # check that the replica was created in the correct server
        self.cmd('sql db show -g {} -s {} -n {}'
                 .format(s2.group, s2.name, database_name),
                 checks=[
                     JMESPathCheck('name', database_name),
                     JMESPathCheck('resourceGroup', s2.group)])

        # Delete replica in second server and recreate with explicit service objective
        self.cmd('sql db delete -g {} -s {} -n {} --yes'
                 .format(s2.group, s2.name, database_name))

        self.cmd('sql db replica create -g {} -s {} -n {} --partner-server {} '
                 ' --service-objective {}'
                 .format(s1.group, s1.name, database_name,
                         s2.name, service_objective),
                 checks=[
                     JMESPathCheck('name', database_name),
                     JMESPathCheck('resourceGroup', s2.group),
                     JMESPathCheck('requestedServiceObjectiveName', service_objective)])

        # Create replica in pool in third server with max params (except service objective)
        pool_name = 'pool1'
        pool_edition = 'Standard'
        self.cmd('sql elastic-pool create -g {} --server {} --name {} '
                 ' --edition {}'
                 .format(s3.group, s3.name, pool_name, pool_edition))

        self.cmd('sql db replica create -g {} -s {} -n {} --partner-server {}'
                 ' --partner-resource-group {} --elastic-pool {}'
                 .format(s1.group, s1.name, database_name,
                         s3.name, s3.group, pool_name),
                 checks=[
                     JMESPathCheck('name', database_name),
                     JMESPathCheck('resourceGroup', s3.group),
                     JMESPathCheck('elasticPoolName', pool_name)])

        # check that the replica was created in the correct server
        self.cmd('sql db show -g {} -s {} -n {}'
                 .format(s3.group, s3.name, database_name),
                 checks=[
                     JMESPathCheck('name', database_name),
                     JMESPathCheck('resourceGroup', s3.group)])

        # list replica links on s1 - it should link to s2 and s3
        self.cmd('sql db replica list-links -g {} -s {} -n {}'
                 .format(s1.group, s1.name, database_name),
                 checks=[JMESPathCheck('length(@)', 2)])

        # list replica links on s3 - it should link only to s1
        self.cmd('sql db replica list-links -g {} -s {} -n {}'
                 .format(s3.group, s3.name, database_name),
                 checks=[
                     JMESPathCheck('length(@)', 1),
                     JMESPathCheck('[0].role', 'Secondary'),
                     JMESPathCheck('[0].partnerRole', 'Primary')])

        # Failover to s3.
        self.cmd('sql db replica set-primary -g {} -s {} -n {}'
                 .format(s3.group, s3.name, database_name),
                 checks=[NoneCheck()])

        # list replica links on s3 - it should link to s1 and s2
        self.cmd('sql db replica list-links -g {} -s {} -n {}'
                 .format(s3.group, s3.name, database_name),
                 checks=[JMESPathCheck('length(@)', 2)])

        # Stop replication from s3 to s2 twice. Second time should be no-op.
        for _ in range(2):
            # Delete link
            self.cmd('sql db replica delete-link -g {} -s {} -n {} --partner-resource-group {}'
                     ' --partner-server {} --yes'
                     .format(s3.group, s3.name, database_name, s2.group, s2.name),
                     checks=[NoneCheck()])

            # Verify link was deleted. s3 should still be the primary.
            self.cmd('sql db replica list-links -g {} -s {} -n {}'
                     .format(s3.group, s3.name, database_name),
                     checks=[
                         JMESPathCheck('length(@)', 1),
                         JMESPathCheck('[0].role', 'Primary'),
                         JMESPathCheck('[0].partnerRole', 'Secondary')])

        # Failover to s3 again (should be no-op, it's already primary)
        self.cmd('sql db replica set-primary -g {} -s {} -n {} --allow-data-loss'
                 .format(s3.group, s3.name, database_name),
                 checks=[NoneCheck()])

        # s3 should still be the primary.
        self.cmd('sql db replica list-links -g {} -s {} -n {}'
                 .format(s3.group, s3.name, database_name),
                 checks=[
                     JMESPathCheck('length(@)', 1),
                     JMESPathCheck('[0].role', 'Primary'),
                     JMESPathCheck('[0].partnerRole', 'Secondary')])

        # Force failover back to s1
        self.cmd('sql db replica set-primary -g {} -s {} -n {} --allow-data-loss'
                 .format(s1.group, s1.name, database_name),
                 checks=[NoneCheck()])


class SqlElasticPoolsMgmtScenarioTest(ScenarioTest):
    def __init__(self, method_name):
        super(SqlElasticPoolsMgmtScenarioTest, self).__init__(method_name)
        self.pool_name = "cliautomationpool01"

    def verify_activities(self, activities, resource_group, server):
        if isinstance(activities, list.__class__):
            raise AssertionError("Actual value '{}' expected to be list class."
                                 .format(activities))

        for activity in activities:
            if isinstance(activity, dict.__class__):
                raise AssertionError("Actual value '{}' expected to be dict class"
                                     .format(activities))
            if activity['resourceGroup'] != resource_group:
                raise AssertionError("Actual value '{}' != Expected value {}"
                                     .format(activity['resourceGroup'], resource_group))
            elif activity['serverName'] != server:
                raise AssertionError("Actual value '{}' != Expected value {}"
                                     .format(activity['serverName'], server))
            elif activity['currentElasticPoolName'] != self.pool_name:
                raise AssertionError("Actual value '{}' != Expected value {}"
                                     .format(activity['currentElasticPoolName'], self.pool_name))
        return True

    @ResourceGroupPreparer(location='eastus2')
    @SqlServerPreparer(location='eastus2')
    @AllowLargeResponse()
    def test_sql_elastic_pools_mgmt(self, resource_group, resource_group_location, server):
        database_name = "cliautomationdb02"
        pool_name2 = "cliautomationpool02"
        edition = 'Standard'

        dtu = 1200
        db_dtu_min = 10
        db_dtu_max = 50
        storage = '1200GB'
        storage_mb = 1228800

        updated_dtu = 50
        updated_db_dtu_min = 10
        updated_db_dtu_max = 50
        updated_storage = '50GB'
        updated_storage_mb = 51200

        db_service_objective = 'S1'

<<<<<<< HEAD
        loc_display = 'East US 2'
=======
        rg = resource_group
>>>>>>> e241fd56

        # test sql elastic-pool commands
        elastic_pool_1 = self.cmd('sql elastic-pool create -g {} --server {} --name {} '
                                  '--dtu {} --edition {} --db-dtu-min {} --db-dtu-max {} '
                                  '--storage {}'
                                  .format(resource_group, server, self.pool_name, dtu,
                                          edition, db_dtu_min, db_dtu_max, storage),
                                  checks=[
                                      JMESPathCheck('resourceGroup', resource_group),
                                      JMESPathCheck('name', self.pool_name),
                                      JMESPathCheck('location', resource_group_location),
                                      JMESPathCheck('state', 'Ready'),
                                      JMESPathCheck('dtu', dtu),
                                      JMESPathCheck('sku.capacity', dtu),
                                      JMESPathCheck('databaseDtuMin', db_dtu_min),
                                      JMESPathCheck('databaseDtuMax', db_dtu_max),
                                      JMESPathCheck('perDatabaseSettings.minCapacity', db_dtu_min),
                                      JMESPathCheck('perDatabaseSettings.maxCapacity', db_dtu_max),
                                      JMESPathCheck('edition', edition),
                                      JMESPathCheck('sku.tier', edition)]).get_output_in_json()

        self.cmd('sql elastic-pool show -g {} --server {} --name {}'
                 .format(resource_group, server, self.pool_name),
                 checks=[
                     JMESPathCheck('resourceGroup', resource_group),
                     JMESPathCheck('name', self.pool_name),
                     JMESPathCheck('state', 'Ready'),
                     JMESPathCheck('databaseDtuMin', db_dtu_min),
                     JMESPathCheck('databaseDtuMax', db_dtu_max),
                     JMESPathCheck('edition', edition),
                     JMESPathCheck('storageMb', storage_mb),
                     JMESPathCheck('zoneRedundant', False)])

        self.cmd('sql elastic-pool show --id {}'
                 .format(elastic_pool_1['id']),
                 checks=[
                     JMESPathCheck('resourceGroup', resource_group),
                     JMESPathCheck('name', self.pool_name),
                     JMESPathCheck('state', 'Ready'),
                     JMESPathCheck('databaseDtuMin', db_dtu_min),
                     JMESPathCheck('databaseDtuMax', db_dtu_max),
                     JMESPathCheck('edition', edition),
                     JMESPathCheck('storageMb', storage_mb)])

        self.cmd('sql elastic-pool list -g {} --server {}'
                 .format(resource_group, server),
                 checks=[
                     JMESPathCheck('[0].resourceGroup', resource_group),
                     JMESPathCheck('[0].name', self.pool_name),
                     JMESPathCheck('[0].state', 'Ready'),
                     JMESPathCheck('[0].databaseDtuMin', db_dtu_min),
                     JMESPathCheck('[0].databaseDtuMax', db_dtu_max),
                     JMESPathCheck('[0].edition', edition),
                     JMESPathCheck('[0].storageMb', storage_mb)])

        self.cmd('sql elastic-pool update -g {} --server {} --name {} '
                 '--dtu {} --storage {} --set tags.key1=value1'
                 .format(resource_group, server, self.pool_name,
                         updated_dtu, updated_storage),
                 checks=[
                     JMESPathCheck('resourceGroup', resource_group),
                     JMESPathCheck('name', self.pool_name),
                     JMESPathCheck('state', 'Ready'),
                     JMESPathCheck('dtu', updated_dtu),
                     JMESPathCheck('sku.capacity', updated_dtu),
                     JMESPathCheck('edition', edition),
                     JMESPathCheck('sku.tier', edition),
                     JMESPathCheck('databaseDtuMin', db_dtu_min),
                     JMESPathCheck('databaseDtuMax', db_dtu_max),
                     JMESPathCheck('perDatabaseSettings.minCapacity', db_dtu_min),
                     JMESPathCheck('perDatabaseSettings.maxCapacity', db_dtu_max),
                     JMESPathCheck('storageMb', updated_storage_mb),
                     JMESPathCheck('maxSizeBytes', updated_storage_mb * 1024 * 1024),
                     JMESPathCheck('tags.key1', 'value1')])

        self.cmd('sql elastic-pool update --id {} '
                 '--dtu {} --db-dtu-min {} --db-dtu-max {} --storage {}'
                 .format(elastic_pool_1['id'], dtu,
                         updated_db_dtu_min, updated_db_dtu_max,
                         storage),
                 checks=[
                     JMESPathCheck('resourceGroup', resource_group),
                     JMESPathCheck('name', self.pool_name),
                     JMESPathCheck('state', 'Ready'),
                     JMESPathCheck('dtu', dtu),
                     JMESPathCheck('sku.capacity', dtu),
                     JMESPathCheck('databaseDtuMin', updated_db_dtu_min),
                     JMESPathCheck('databaseDtuMax', updated_db_dtu_max),
                     JMESPathCheck('perDatabaseSettings.minCapacity', updated_db_dtu_min),
                     JMESPathCheck('perDatabaseSettings.maxCapacity', updated_db_dtu_max),
                     JMESPathCheck('storageMb', storage_mb),
                     JMESPathCheck('maxSizeBytes', storage_mb * 1024 * 1024),
                     JMESPathCheck('tags.key1', 'value1')])

        self.cmd('sql elastic-pool update -g {} --server {} --name {} '
                 '--remove tags.key1'
                 .format(resource_group, server, self.pool_name),
                 checks=[
                     JMESPathCheck('resourceGroup', resource_group),
                     JMESPathCheck('name', self.pool_name),
                     JMESPathCheck('state', 'Ready'),
                     JMESPathCheck('tags', {})])

        # create a second pool with minimal params
<<<<<<< HEAD
        self.cmd('sql elastic-pool create -g {} --server {} --name {} '
                 .format(resource_group, server, pool_name2),
                 checks=[
                     JMESPathCheck('resourceGroup', resource_group),
                     JMESPathCheck('name', pool_name2),
                     JMESPathCheck('location', loc_display),
                     JMESPathCheck('state', 'Ready')])
=======
        elastic_pool_2 = self.cmd('sql elastic-pool create -g {} --server {} --name {} '
                                  .format(rg, server, pool_name2),
                                  checks=[
                                      JMESPathCheck('resourceGroup', rg),
                                      JMESPathCheck('name', pool_name2),
                                      JMESPathCheck('location', resource_group_location),
                                      JMESPathCheck('state', 'Ready')]).get_output_in_json()
>>>>>>> e241fd56

        self.cmd('sql elastic-pool list -g {} -s {}'.format(resource_group, server),
                 checks=[JMESPathCheck('length(@)', 2)])

        # Create a database directly in an Azure sql elastic pool.
        # Note that 'elasticPoolName' is populated in transform
        # func which only runs after `show`/`list` commands.
        self.cmd('sql db create -g {} --server {} --name {} '
                 '--elastic-pool {}'
                 .format(resource_group, server, database_name, self.pool_name),
                 checks=[
                     JMESPathCheck('resourceGroup', resource_group),
                     JMESPathCheck('name', database_name),
                     JMESPathCheck('elasticPoolId', elastic_pool_1['id']),
                     JMESPathCheck('requestedServiceObjectiveName', 'ElasticPool'),
                     JMESPathCheck('status', 'Online')])

        self.cmd('sql db show -g {} --server {} --name {}'
                 .format(resource_group, server, database_name, self.pool_name),
                 checks=[JMESPathCheck('elasticPoolName', self.pool_name)])

        # Move database to second pool by specifying pool name.
        # Also specify service objective just for fun.
        # Note that 'elasticPoolName' is populated in transform
        # func which only runs after `show`/`list` commands.
        self.cmd('sql db update -g {} -s {} -n {} --elastic-pool {}'
                 ' --service-objective ElasticPool'
                 .format(resource_group, server, database_name, pool_name2),
                 checks=[
                     JMESPathCheck('resourceGroup', resource_group),
                     JMESPathCheck('name', database_name),
                     JMESPathCheck('elasticPoolId', elastic_pool_2['id']),
                     JMESPathCheck('requestedServiceObjectiveName', 'ElasticPool'),
                     JMESPathCheck('status', 'Online')])

        self.cmd('sql db show -g {} --server {} --name {}'
                 .format(resource_group, server, database_name, pool_name2),
                 checks=[JMESPathCheck('elasticPoolName', pool_name2)])

        # Remove database from pool
        self.cmd('sql db update -g {} -s {} -n {} --service-objective {}'
                 .format(resource_group, server, database_name, db_service_objective),
                 checks=[
                     JMESPathCheck('resourceGroup', resource_group),
                     JMESPathCheck('name', database_name),
                     JMESPathCheck('elasticPoolId', None),
                     JMESPathCheck('requestedServiceObjectiveName', db_service_objective),
                     JMESPathCheck('status', 'Online')])

        # Move database back into pool by specifying pool id.
        # Note that 'elasticPoolName' is populated in transform
        # func which only runs after `show`/`list` commands.
        self.cmd('sql db update -g {} -s {} -n {} --elastic-pool {}'
                 ' --service-objective ElasticPool'
<<<<<<< HEAD
                 .format(resource_group, server, database_name, self.pool_name),
=======
                 .format(rg, server, database_name, elastic_pool_1['id']),
>>>>>>> e241fd56
                 checks=[
                     JMESPathCheck('resourceGroup', resource_group),
                     JMESPathCheck('name', database_name),
                     JMESPathCheck('elasticPoolId', elastic_pool_1['id']),
                     JMESPathCheck('requestedServiceObjectiveName', 'ElasticPool'),
                     JMESPathCheck('status', 'Online')])

        self.cmd('sql db show -g {} -s {} -n {}'
                 .format(resource_group, server, database_name),
                 checks=[
                     JMESPathCheck('resourceGroup', resource_group),
                     JMESPathCheck('name', database_name),
                     JMESPathCheck('elasticPoolId', elastic_pool_1['id']),
                     JMESPathCheck('elasticPoolName', self.pool_name),
                     JMESPathCheck('requestedServiceObjectiveName', 'ElasticPool'),
                     JMESPathCheck('status', 'Online')])

        # List databases in a pool
        self.cmd('sql elastic-pool list-dbs -g {} -s {} -n {}'
                 .format(resource_group, server, self.pool_name),
                 checks=[
                     JMESPathCheck('length(@)', 1),
                     JMESPathCheck('[0].resourceGroup', resource_group),
                     JMESPathCheck('[0].name', database_name),
                     JMESPathCheck('[0].elasticPoolName', self.pool_name)])

        # List databases in a pool - alternative command
        self.cmd('sql db list -g {} -s {} --elastic-pool {}'
                 .format(resource_group, server, self.pool_name),
                 checks=[
                     JMESPathCheck('length(@)', 1),
                     JMESPathCheck('[0].resourceGroup', resource_group),
                     JMESPathCheck('[0].name', database_name),
                     JMESPathCheck('[0].elasticPoolName', self.pool_name)])

        # delete sql server database
        self.cmd('sql db delete -g {} --server {} --name {} --yes'
                 .format(resource_group, server, database_name),
                 checks=[NoneCheck()])

        # delete sql elastic pool
        self.cmd('sql elastic-pool delete -g {} --server {} --name {}'
                 .format(resource_group, server, self.pool_name),
                 checks=[NoneCheck()])

        # delete sql elastic pool by id
        self.cmd('sql elastic-pool delete --id {}'
                 .format(elastic_pool_1['id']),
                 checks=[NoneCheck()])

    @ResourceGroupPreparer(location='westus2')
    @SqlServerPreparer(location='westus2')
    @AllowLargeResponse()
    def test_sql_elastic_pools_vcore_mgmt(self, resource_group, resource_group_location, server):
        pool_name = "cliautomationpool1"

        # Create pool with vcore edition
        vcore_edition = 'GeneralPurpose'
        self.cmd('sql elastic-pool create -g {} --server {} --name {} --edition {}'
                 .format(resource_group, server, pool_name, vcore_edition),
                 checks=[
                     JMESPathCheck('resourceGroup', resource_group),
                     JMESPathCheck('name', pool_name),
                     JMESPathCheck('edition', vcore_edition),
                     JMESPathCheck('sku.tier', vcore_edition)])

        # Update pool to dtu edition
        dtu_edition = 'Standard'
        dtu_capacity = 100
        db_dtu_max = 10
        self.cmd('sql elastic-pool update -g {} --server {} --name {} --edition {} --capacity {} --max-size 250GB '
                 '--db-max-dtu {}'
                 .format(resource_group, server, pool_name, dtu_edition, dtu_capacity, db_dtu_max),
                 checks=[
                     JMESPathCheck('resourceGroup', resource_group),
                     JMESPathCheck('name', pool_name),
                     JMESPathCheck('edition', dtu_edition),
                     JMESPathCheck('sku.tier', dtu_edition),
                     JMESPathCheck('dtu', dtu_capacity),
                     JMESPathCheck('sku.capacity', dtu_capacity),
                     JMESPathCheck('databaseDtuMax', db_dtu_max),
                     JMESPathCheck('perDatabaseSettings.maxCapacity', db_dtu_max)])

        # Update pool back to vcore edition
        vcore_family = 'Gen5'
        vcore_capacity = 4
        self.cmd('sql elastic-pool update -g {} --server {} --name {} -e {} -c {} -f {} '
                 '--db-max-capacity 2'
                 .format(resource_group, server, pool_name, vcore_edition,
                         vcore_capacity, vcore_family),
                 checks=[
                     JMESPathCheck('resourceGroup', resource_group),
                     JMESPathCheck('name', pool_name),
                     JMESPathCheck('edition', vcore_edition),
                     JMESPathCheck('sku.tier', vcore_edition),
                     JMESPathCheck('dtu', None),
                     JMESPathCheck('sku.capacity', vcore_capacity),
                     JMESPathCheck('sku.family', vcore_family),
                     JMESPathCheck('databaseDtuMin', None),
                     JMESPathCheck('databaseDtuMax', None),
                     JMESPathCheck('perDatabaseSettings.maxCapacity', 2)])

        # Update only family
        vcore_family_updated = 'Gen4'
        self.cmd('sql elastic-pool update -g {} -s {} -n {} --family {}'
                 .format(resource_group, server, pool_name, vcore_family_updated),
                 checks=[
                     JMESPathCheck('resourceGroup', resource_group),
                     JMESPathCheck('name', pool_name),
                     JMESPathCheck('edition', vcore_edition),
                     JMESPathCheck('sku.tier', vcore_edition),
                     JMESPathCheck('dtu', None),
                     JMESPathCheck('sku.capacity', vcore_capacity),
                     JMESPathCheck('sku.family', vcore_family_updated),
                     JMESPathCheck('databaseDtuMin', None),
                     JMESPathCheck('databaseDtuMax', None),
                     JMESPathCheck('perDatabaseSettings.maxCapacity', 2)])

        # Update only capacity
        vcore_capacity_updated = 8
        self.cmd('sql elastic-pool update -g {} -s {} -n {} --capacity {}'
                 .format(resource_group, server, pool_name, vcore_capacity_updated),
                 checks=[
                     JMESPathCheck('resourceGroup', resource_group),
                     JMESPathCheck('name', pool_name),
                     JMESPathCheck('edition', vcore_edition),
                     JMESPathCheck('sku.tier', vcore_edition),
                     JMESPathCheck('dtu', None),
                     JMESPathCheck('sku.capacity', vcore_capacity_updated),
                     JMESPathCheck('sku.family', vcore_family_updated),
                     JMESPathCheck('databaseDtuMin', None),
                     JMESPathCheck('databaseDtuMax', None),
                     JMESPathCheck('perDatabaseSettings.maxCapacity', 2)])

        # Update only edition
        vcore_edition_updated = 'BusinessCritical'
        self.cmd('sql elastic-pool update -g {} -s {} -n {} --tier {}'
                 .format(resource_group, server, pool_name, vcore_edition_updated),
                 checks=[
                     JMESPathCheck('resourceGroup', resource_group),
                     JMESPathCheck('name', pool_name),
                     JMESPathCheck('edition', vcore_edition_updated),
                     JMESPathCheck('sku.tier', vcore_edition_updated),
                     JMESPathCheck('dtu', None),
                     JMESPathCheck('sku.capacity', vcore_capacity_updated),
                     JMESPathCheck('sku.family', vcore_family_updated),
                     JMESPathCheck('databaseDtuMin', None),
                     JMESPathCheck('databaseDtuMax', None),
                     JMESPathCheck('perDatabaseSettings.maxCapacity', 2)])

        # Update only db min & max cap
        db_min_capacity_updated = 0.5
        db_max_capacity_updated = 1
        self.cmd('sql elastic-pool update -g {} -s {} -n {} --db-max-capacity {} --db-min-capacity {}'
                 .format(resource_group, server, pool_name, db_max_capacity_updated, db_min_capacity_updated),
                 checks=[
                     JMESPathCheck('resourceGroup', resource_group),
                     JMESPathCheck('name', pool_name),
                     JMESPathCheck('edition', vcore_edition_updated),
                     JMESPathCheck('sku.tier', vcore_edition_updated),
                     JMESPathCheck('dtu', None),
                     JMESPathCheck('sku.capacity', vcore_capacity_updated),
                     JMESPathCheck('sku.family', vcore_family_updated),
                     JMESPathCheck('databaseDtuMin', None),
                     JMESPathCheck('databaseDtuMax', None),
                     JMESPathCheck('perDatabaseSettings.minCapacity', db_min_capacity_updated),
                     JMESPathCheck('perDatabaseSettings.maxCapacity', db_max_capacity_updated)])

        # Create pool with vcore edition and all sku properties specified
        pool_name_2 = 'cliautomationpool2'
        vcore_edition = 'GeneralPurpose'
        self.cmd('sql elastic-pool create -g {} --server {} --name {} -e {} -c {} -f {}'
                 .format(resource_group, server, pool_name_2,
                         vcore_edition_updated, vcore_capacity_updated,
                         vcore_family_updated),
                 checks=[
                     JMESPathCheck('resourceGroup', resource_group),
                     JMESPathCheck('name', pool_name_2),
                     JMESPathCheck('edition', vcore_edition_updated),
                     JMESPathCheck('sku.tier', vcore_edition_updated),
                     JMESPathCheck('dtu', None),
                     JMESPathCheck('sku.capacity', vcore_capacity_updated),
                     JMESPathCheck('sku.family', vcore_family_updated),
                     JMESPathCheck('databaseDtuMin', None),
                     JMESPathCheck('databaseDtuMax', None)])


class SqlElasticPoolOperationMgmtScenarioTest(ScenarioTest):
    def __init__(self, method_name):
        super(SqlElasticPoolOperationMgmtScenarioTest, self).__init__(method_name)
        self.pool_name = "operationtestep1"

    @ResourceGroupPreparer(location='southeastasia')
    @SqlServerPreparer(location='southeastasia')
    @AllowLargeResponse()
    def test_sql_elastic_pool_operation_mgmt(self, resource_group, resource_group_location, server):
        edition = 'Premium'
        dtu = 125
        db_dtu_min = 0
        db_dtu_max = 50
        storage = '50GB'
        storage_mb = 51200

        update_dtu = 250
        update_db_dtu_min = 50
        update_db_dtu_max = 250

        # Create elastic pool
        self.cmd('sql elastic-pool create -g {} --server {} --name {} '
                 '--dtu {} --edition {} --db-dtu-min {} --db-dtu-max {} --storage {}'
                 .format(resource_group, server, self.pool_name, dtu, edition, db_dtu_min, db_dtu_max, storage),
                 checks=[
                     JMESPathCheck('resourceGroup', resource_group),
                     JMESPathCheck('name', self.pool_name),
                     JMESPathCheck('edition', edition),
                     JMESPathCheck('sku.tier', edition),
                     JMESPathCheck('state', 'Ready'),
                     JMESPathCheck('dtu', dtu),
                     JMESPathCheck('sku.capacity', dtu),
                     JMESPathCheck('databaseDtuMin', db_dtu_min),
                     JMESPathCheck('databaseDtuMax', db_dtu_max),
                     JMESPathCheck('perDatabaseSettings.minCapacity', db_dtu_min),
                     JMESPathCheck('perDatabaseSettings.maxCapacity', db_dtu_max),
                     JMESPathCheck('storageMb', storage_mb),
                     JMESPathCheck('maxSizeBytes', storage_mb * 1024 * 1024)])

        # Update elastic pool
        self.cmd('sql elastic-pool update -g {} --server {} --name {} '
                 '--dtu {} --db-dtu-min {} --db-dtu-max {}'
                 .format(resource_group, server, self.pool_name, update_dtu, update_db_dtu_min, update_db_dtu_max))

        # List operations on the elastic pool
        ops = list(self.cmd('sql elastic-pool op list -g {} --server {} --elastic-pool {}'
                            .format(resource_group, server, self.pool_name)).get_output_in_json())

        # Cancel operation
        try:
            self.cmd('sql elastic-pool op cancel -g {} --server {} --elastic-pool {} --name {}'
                     .format(resource_group, server, self.pool_name, ops[0]['name']))
        except Exception as e:
            expectedmessage = "Cannot cancel management operation {} in current state.".format(ops[0]['name'])
            if expectedmessage in str(e):
                pass


class SqlServerCapabilityScenarioTest(ScenarioTest):
    @AllowLargeResponse()
    def test_sql_capabilities(self):
        location = 'westus'
        # New capabilities are added quite frequently and the state of each capability depends
        # on your subscription. So it's not a good idea to make strict checks against exactly
        # which capabilities are returned. The idea is to just check the overall structure.

        db_max_size_length_jmespath = 'length([].supportedServiceLevelObjectives[].supportedMaxSizes[])'

        # Get all db capabilities
        self.cmd('sql db list-editions -l {}'.format(location),
                 checks=[
                     # At least standard and premium edition exist
                     JMESPathCheckExists("[?name == 'Standard']"),
                     JMESPathCheckExists("[?name == 'Premium']"),
                     # At least s0 and p1 service objectives exist
                     JMESPathCheckExists("[].supportedServiceLevelObjectives[] | [?name == 'S0']"),
                     JMESPathCheckExists("[].supportedServiceLevelObjectives[] | [?name == 'P1']"),
                     # Max size data is omitted
                     JMESPathCheck(db_max_size_length_jmespath, 0)])

        # Get all db capabilities with size data
        self.cmd('sql db list-editions -l {} --show-details max-size'.format(location),
                 checks=[
                     # Max size data is included
                     JMESPathCheckGreaterThan(db_max_size_length_jmespath, 0)])

        # Search for db edition - note that it's case insensitive
        self.cmd('sql db list-editions -l {} --edition standard'.format(location),
                 checks=[
                     # Standard edition exists, other editions don't
                     JMESPathCheckExists("[?name == 'Standard']"),
                     JMESPathCheck("length([?name != 'Standard'])", 0)])

        # Search for dtus
        self.cmd('sql db list-editions -l {} --dtu 100'.format(location),
                 checks=[
                     # All results have 100 dtu
                     JMESPathCheckGreaterThan('length([].supportedServiceLevelObjectives[?performanceLevel.value == `100`][])', 0),
                     JMESPathCheck('length([].supportedServiceLevelObjectives[?performanceLevel.value != `100`][])', 0),
                     JMESPathCheck('length([].supportedServiceLevelObjectives[?performanceLevel.unit != `DTU`][])', 0)])

        # Search for vcores
        self.cmd('sql db list-editions -l {} --vcore 2'.format(location),
                 checks=[
                     # All results have 2 vcores
                     JMESPathCheckGreaterThan('length([].supportedServiceLevelObjectives[?performanceLevel.value == `2`][])', 0),
                     JMESPathCheck('length([].supportedServiceLevelObjectives[?performanceLevel.value != `2`][])', 0),
                     JMESPathCheck('length([].supportedServiceLevelObjectives[?performanceLevel.unit != `VCores`][])', 0)])

        # Search for db service objective - note that it's case insensitive
        # Checked items:
        #   * Standard edition exists, other editions don't
        #   * S0 service objective exists, others don't exist
        self.cmd('sql db list-editions -l {} --edition standard --service-objective s0'.format(location),
                 checks=[JMESPathCheckExists("[?name == 'Standard']"),
                         JMESPathCheck("length([?name != 'Standard'])", 0),
                         JMESPathCheckExists("[].supportedServiceLevelObjectives[] | [?name == 'S0']"),
                         JMESPathCheck("length([].supportedServiceLevelObjectives[] | [?name != 'S0'])", 0)])

        pool_max_size_length_jmespath = 'length([].supportedElasticPoolPerformanceLevels[].supportedMaxSizes[])'
        pool_db_max_dtu_length_jmespath = 'length([].supportedElasticPoolPerformanceLevels[].supportedPerDatabaseMaxPerformanceLevels[])'
        pool_db_min_dtu_length_jmespath = ('length([].supportedElasticPoolPerformanceLevels[].supportedPerDatabaseMaxPerformanceLevels[]'
                                           '.supportedPerDatabaseMinPerformanceLevels[])')
        pool_db_max_size_length_jmespath = 'length([].supportedElasticPoolPerformanceLevels[].supportedPerDatabaseMaxSizes[])'

        # Get all elastic pool capabilities
        self.cmd('sql elastic-pool list-editions -l {}'.format(location),
                 checks=[JMESPathCheckExists("[?name == 'Standard']"),  # At least standard and premium edition exist
                         JMESPathCheckExists("[?name == 'Premium']"),
                         JMESPathCheck(pool_max_size_length_jmespath, 0),  # Optional details are omitted
                         JMESPathCheck(pool_db_max_dtu_length_jmespath, 0),
                         JMESPathCheck(pool_db_min_dtu_length_jmespath, 0),
                         JMESPathCheck(pool_db_max_size_length_jmespath, 0)])

        # Search for elastic pool edition - note that it's case insensitive
        self.cmd('sql elastic-pool list-editions -l {} --edition standard'.format(location),
                 checks=[JMESPathCheckExists("[?name == 'Standard']"),  # Standard edition exists, other editions don't
                         JMESPathCheck("length([?name != 'Standard'])", 0)])

        # Search for dtus
        self.cmd('sql elastic-pool list-editions -l {} --dtu 100'.format(location),
                 checks=[
                     # All results have 100 dtu
                     JMESPathCheckGreaterThan('length([].supportedElasticPoolPerformanceLevels[?performanceLevel.value == `100`][])', 0),
                     JMESPathCheck('length([].supportedElasticPoolPerformanceLevels[?performanceLevel.value != `100`][])', 0),
                     JMESPathCheck('length([].supportedServiceLevelObjectives[?performanceLevel.unit != `DTU`][])', 0)])

        # Search for vcores
        self.cmd('sql elastic-pool list-editions -l {} --vcore 2'.format(location),
                 checks=[
                     # All results have 2 vcores
                     JMESPathCheckGreaterThan('length([].supportedElasticPoolPerformanceLevels[?performanceLevel.value == `2`][])', 0),
                     JMESPathCheck('length([].supportedElasticPoolPerformanceLevels[?performanceLevel.value != `2`][])', 0),
                     JMESPathCheck('length([].supportedServiceLevelObjectives[?performanceLevel.unit != `VCores`][])', 0)])

        # Get all db capabilities with pool max size
        self.cmd('sql elastic-pool list-editions -l {} --show-details max-size'.format(location),
                 checks=[JMESPathCheckGreaterThan(pool_max_size_length_jmespath, 0),
                         JMESPathCheck(pool_db_max_dtu_length_jmespath, 0),
                         JMESPathCheck(pool_db_min_dtu_length_jmespath, 0),
                         JMESPathCheck(pool_db_max_size_length_jmespath, 0)])

        # Get all db capabilities with per db max size
        self.cmd('sql elastic-pool list-editions -l {} --show-details db-max-size'.format(location),
                 checks=[JMESPathCheck(pool_max_size_length_jmespath, 0),
                         JMESPathCheck(pool_db_max_dtu_length_jmespath, 0),
                         JMESPathCheck(pool_db_min_dtu_length_jmespath, 0),
                         JMESPathCheckGreaterThan(pool_db_max_size_length_jmespath, 0)])

        # Get all db capabilities with per db max dtu
        self.cmd('sql elastic-pool list-editions -l {} --edition standard --show-details db-max-dtu'.format(location),
                 checks=[JMESPathCheck(pool_max_size_length_jmespath, 0),
                         JMESPathCheckGreaterThan(pool_db_max_dtu_length_jmespath, 0),
                         JMESPathCheck(pool_db_min_dtu_length_jmespath, 0),
                         JMESPathCheck(pool_db_max_size_length_jmespath, 0)])

        # Get all db capabilities with per db min dtu (which is nested under per db max dtu)
        self.cmd('sql elastic-pool list-editions -l {} --edition standard --show-details db-min-dtu'.format(location),
                 checks=[JMESPathCheck(pool_max_size_length_jmespath, 0),
                         JMESPathCheckGreaterThan(pool_db_max_dtu_length_jmespath, 0),
                         JMESPathCheckGreaterThan(pool_db_min_dtu_length_jmespath, 0),
                         JMESPathCheck(pool_db_max_size_length_jmespath, 0)])

        # Get all db capabilities with everything
        self.cmd('sql elastic-pool list-editions -l {} --edition standard --show-details db-min-dtu db-max-dtu '
                 'db-max-size max-size'.format(location),
                 checks=[JMESPathCheckGreaterThan(pool_max_size_length_jmespath, 0),
                         JMESPathCheckGreaterThan(pool_db_max_dtu_length_jmespath, 0),
                         JMESPathCheckGreaterThan(pool_db_min_dtu_length_jmespath, 0),
                         JMESPathCheckGreaterThan(pool_db_max_size_length_jmespath, 0)])


class SqlServerImportExportMgmtScenarioTest(ScenarioTest):
    @ResourceGroupPreparer()
    @SqlServerPreparer()
    @StorageAccountPreparer()
    def test_sql_db_import_export_mgmt(self, resource_group, resource_group_location, server, storage_account):
        location_long_name = 'westus'
        admin_login = 'admin123'
        admin_password = 'SecretPassword123'
        db_name = 'cliautomationdb01'
        db_name2 = 'cliautomationdb02'
        db_name3 = 'cliautomationdb03'
        blob = 'testbacpac.bacpac'
        blob2 = 'testbacpac2.bacpac'

        container = 'bacpacs'

        firewall_rule_1 = 'allowAllIps'
        start_ip_address_1 = '0.0.0.0'
        end_ip_address_1 = '0.0.0.0'

        # create server firewall rule
        self.cmd('sql server firewall-rule create --name {} -g {} --server {} '
                 '--start-ip-address {} --end-ip-address {}'
                 .format(firewall_rule_1, resource_group, server,
                         start_ip_address_1, end_ip_address_1),
                 checks=[JMESPathCheck('name', firewall_rule_1),
                         JMESPathCheck('resourceGroup', resource_group),
                         JMESPathCheck('startIpAddress', start_ip_address_1),
                         JMESPathCheck('endIpAddress', end_ip_address_1)])

        # create dbs
        self.cmd('sql db create -g {} --server {} --name {}'
                 .format(resource_group, server, db_name),
                 checks=[JMESPathCheck('resourceGroup', resource_group),
                         JMESPathCheck('name', db_name),
                         JMESPathCheck('location', location_long_name),
                         JMESPathCheck('elasticPoolId', None),
                         JMESPathCheck('status', 'Online')])

        self.cmd('sql db create -g {} --server {} --name {}'
                 .format(resource_group, server, db_name2),
                 checks=[JMESPathCheck('resourceGroup', resource_group),
                         JMESPathCheck('name', db_name2),
                         JMESPathCheck('location', location_long_name),
                         JMESPathCheck('elasticPoolId', None),
                         JMESPathCheck('status', 'Online')])

        self.cmd('sql db create -g {} --server {} --name {}'
                 .format(resource_group, server, db_name3),
                 checks=[JMESPathCheck('resourceGroup', resource_group),
                         JMESPathCheck('name', db_name3),
                         JMESPathCheck('location', location_long_name),
                         JMESPathCheck('elasticPoolId', None),
                         JMESPathCheck('status', 'Online')])

        # get storage account endpoint
        storage_endpoint = self.cmd('storage account show -g {} -n {}'
                                    ' --query primaryEndpoints.blob'
                                    .format(resource_group, storage_account)).get_output_in_json()
        bacpacUri = '{}{}/{}'.format(storage_endpoint, container, blob)
        bacpacUri2 = '{}{}/{}'.format(storage_endpoint, container, blob2)

        # get storage account key
        storageKey = self.cmd('storage account keys list -g {} -n {} --query [0].value'
                              .format(resource_group, storage_account)).get_output_in_json()

        # Set Expiry
        expiryString = '9999-12-25T00:00:00Z'

        # Get sas key
        sasKey = self.cmd('storage blob generate-sas --account-name {} -c {} -n {} --permissions rw --expiry {}'.format(
            storage_account, container, blob2, expiryString)).get_output_in_json()

        # create storage account blob container
        self.cmd('storage container create -n {} --account-name {} --account-key {} '
                 .format(container, storage_account, storageKey),
                 checks=[JMESPathCheck('created', True)])

        # export database to blob container using both keys
        self.cmd('sql db export -s {} -n {} -g {} -p {} -u {}'
                 ' --storage-key {} --storage-key-type StorageAccessKey'
                 ' --storage-uri {}'
                 .format(server, db_name, resource_group, admin_password, admin_login, storageKey, bacpacUri),
                 checks=[JMESPathCheck('blobUri', bacpacUri),
                         JMESPathCheck('databaseName', db_name),
                         JMESPathCheck('requestType', 'Export'),
                         JMESPathCheck('resourceGroup', resource_group),
                         JMESPathCheck('serverName', server),
                         JMESPathCheck('status', 'Completed')])

        self.cmd('sql db export -s {} -n {} -g {} -p {} -u {}'
                 ' --storage-key {} --storage-key-type SharedAccessKey'
                 ' --storage-uri {}'
                 .format(server, db_name, resource_group, admin_password, admin_login, sasKey, bacpacUri2),
                 checks=[JMESPathCheck('blobUri', bacpacUri2),
                         JMESPathCheck('databaseName', db_name),
                         JMESPathCheck('requestType', 'Export'),
                         JMESPathCheck('resourceGroup', resource_group),
                         JMESPathCheck('serverName', server),
                         JMESPathCheck('status', 'Completed')])

        # import bacpac to second database using Storage Key
        self.cmd('sql db import -s {} -n {} -g {} -p {} -u {}'
                 ' --storage-key {} --storage-key-type StorageAccessKey'
                 ' --storage-uri {}'
                 .format(server, db_name2, resource_group, admin_password, admin_login, storageKey, bacpacUri),
                 checks=[JMESPathCheck('blobUri', bacpacUri),
                         JMESPathCheck('databaseName', db_name2),
                         JMESPathCheck('name', 'import'),
                         JMESPathCheck('requestType', 'Import'),
                         JMESPathCheck('resourceGroup', resource_group),
                         JMESPathCheck('serverName', server),
                         JMESPathCheck('status', 'Completed')])

        # import bacpac to third database using SAS key
        self.cmd('sql db import -s {} -n {} -g {} -p {} -u {}'
                 ' --storage-key {} --storage-key-type SharedAccessKey'
                 ' --storage-uri {}'
                 .format(server, db_name3, resource_group, admin_password, admin_login, sasKey, bacpacUri2),
                 checks=[JMESPathCheck('blobUri', bacpacUri2),
                         JMESPathCheck('databaseName', db_name3),
                         JMESPathCheck('name', 'import'),
                         JMESPathCheck('requestType', 'Import'),
                         JMESPathCheck('resourceGroup', resource_group),
                         JMESPathCheck('serverName', server),
                         JMESPathCheck('status', 'Completed')])


class SqlServerConnectionStringScenarioTest(ScenarioTest):
    def test_sql_db_conn_str(self):
        # ADO.NET, username/password
        conn_str = self.cmd('sql db show-connection-string -s myserver -n mydb -c ado.net').get_output_in_json()
        self.assertEqual(conn_str, 'Server=tcp:myserver.database.windows.net,1433;Database=mydb;User ID=<username>;Password=<password>;Encrypt=true;Connection Timeout=30;')

        # ADO.NET, ADPassword
        conn_str = self.cmd('sql db show-connection-string -s myserver -n mydb -c ado.net -a ADPassword').get_output_in_json()
        self.assertEqual(conn_str, 'Server=tcp:myserver.database.windows.net,1433;Database=mydb;User ID=<username>;Password=<password>;Encrypt=true;Connection Timeout=30;Authentication="Active Directory Password"')

        # ADO.NET, ADIntegrated
        conn_str = self.cmd('sql db show-connection-string -s myserver -n mydb -c ado.net -a ADIntegrated').get_output_in_json()
        self.assertEqual(conn_str, 'Server=tcp:myserver.database.windows.net,1433;Database=mydb;Encrypt=true;Connection Timeout=30;Authentication="Active Directory Integrated"')

        # SqlCmd, username/password
        conn_str = self.cmd('sql db show-connection-string -s myserver -n mydb -c sqlcmd').get_output_in_json()
        self.assertEqual(conn_str, 'sqlcmd -S tcp:myserver.database.windows.net,1433 -d mydb -U <username> -P <password> -N -l 30')

        # SqlCmd, ADPassword
        conn_str = self.cmd('sql db show-connection-string -s myserver -n mydb -c sqlcmd -a ADPassword').get_output_in_json()
        self.assertEqual(conn_str, 'sqlcmd -S tcp:myserver.database.windows.net,1433 -d mydb -U <username> -P <password> -G -N -l 30')

        # SqlCmd, ADIntegrated
        conn_str = self.cmd('sql db show-connection-string -s myserver -n mydb -c sqlcmd -a ADIntegrated').get_output_in_json()
        self.assertEqual(conn_str, 'sqlcmd -S tcp:myserver.database.windows.net,1433 -d mydb -G -N -l 30')

        # JDBC, user name/password
        conn_str = self.cmd('sql db show-connection-string -s myserver -n mydb -c jdbc').get_output_in_json()
        self.assertEqual(conn_str, 'jdbc:sqlserver://myserver.database.windows.net:1433;database=mydb;user=<username>@myserver;password=<password>;encrypt=true;trustServerCertificate=false;hostNameInCertificate=*.database.windows.net;loginTimeout=30')

        # JDBC, ADPassword
        conn_str = self.cmd('sql db show-connection-string -s myserver -n mydb -c jdbc -a ADPassword').get_output_in_json()
        self.assertEqual(conn_str, 'jdbc:sqlserver://myserver.database.windows.net:1433;database=mydb;user=<username>;password=<password>;encrypt=true;trustServerCertificate=false;hostNameInCertificate=*.database.windows.net;loginTimeout=30;authentication=ActiveDirectoryPassword')

        # JDBC, ADIntegrated
        conn_str = self.cmd('sql db show-connection-string -s myserver -n mydb -c jdbc -a ADIntegrated').get_output_in_json()
        self.assertEqual(conn_str, 'jdbc:sqlserver://myserver.database.windows.net:1433;database=mydb;encrypt=true;trustServerCertificate=false;hostNameInCertificate=*.database.windows.net;loginTimeout=30;authentication=ActiveDirectoryIntegrated')

        # PHP PDO, user name/password
        conn_str = self.cmd('sql db show-connection-string -s myserver -n mydb -c php_pdo').get_output_in_json()
        self.assertEqual(conn_str, '$conn = new PDO("sqlsrv:server = tcp:myserver.database.windows.net,1433; Database = mydb; LoginTimeout = 30; Encrypt = 1; TrustServerCertificate = 0;", "<username>", "<password>");')

        # PHP PDO, ADPassword
        self.cmd('sql db show-connection-string -s myserver -n mydb -c php_pdo -a ADPassword', expect_failure=True)

        # PHP PDO, ADIntegrated
        self.cmd('sql db show-connection-string -s myserver -n mydb -c php_pdo -a ADIntegrated', expect_failure=True)

        # PHP, user name/password
        conn_str = self.cmd('sql db show-connection-string -s myserver -n mydb -c php').get_output_in_json()
        self.assertEqual(conn_str, '$connectionOptions = array("UID"=>"<username>@myserver", "PWD"=>"<password>", "Database"=>mydb, "LoginTimeout" => 30, "Encrypt" => 1, "TrustServerCertificate" => 0); $serverName = "tcp:myserver.database.windows.net,1433"; $conn = sqlsrv_connect($serverName, $connectionOptions);')

        # PHP, ADPassword
        self.cmd('sql db show-connection-string -s myserver -n mydb -c php -a ADPassword', expect_failure=True)

        # PHP, ADIntegrated
        self.cmd('sql db show-connection-string -s myserver -n mydb -c php -a ADIntegrated', expect_failure=True)

        # ODBC, user name/password
        conn_str = self.cmd('sql db show-connection-string -s myserver -n mydb -c odbc').get_output_in_json()
        self.assertEqual(conn_str, 'Driver={ODBC Driver 13 for SQL Server};Server=tcp:myserver.database.windows.net,1433;Database=mydb;Uid=<username>@myserver;Pwd=<password>;Encrypt=yes;TrustServerCertificate=no;')

        # ODBC, ADPassword
        conn_str = self.cmd('sql db show-connection-string -s myserver -n mydb -c odbc -a ADPassword').get_output_in_json()
        self.assertEqual(conn_str, 'Driver={ODBC Driver 13 for SQL Server};Server=tcp:myserver.database.windows.net,1433;Database=mydb;Uid=<username>@myserver;Pwd=<password>;Encrypt=yes;TrustServerCertificate=no;Authentication=ActiveDirectoryPassword')

        # ODBC, ADIntegrated
        conn_str = self.cmd('sql db show-connection-string -s myserver -n mydb -c odbc -a ADIntegrated').get_output_in_json()
        self.assertEqual(conn_str, 'Driver={ODBC Driver 13 for SQL Server};Server=tcp:myserver.database.windows.net,1433;Database=mydb;Encrypt=yes;TrustServerCertificate=no;Authentication=ActiveDirectoryIntegrated')


class SqlTransparentDataEncryptionScenarioTest(ScenarioTest):
    def wait_for_encryption_scan(self, resource_group, sn, db_name):
        active_scan = True
        retry_attempts = 5
        while active_scan:
            tdeactivity = self.cmd('sql db tde list-activity -g {} -s {} -d {}'
                                   .format(resource_group, sn, db_name)).get_output_in_json()

            # if tdeactivity is an empty array, there is no ongoing encryption scan
            active_scan = (len(tdeactivity) > 0)
            time.sleep(10)
            retry_attempts -= 1
            if retry_attempts <= 0:
                raise CliTestError("Encryption scan still ongoing: {}.".format(tdeactivity))

    @ResourceGroupPreparer()
    @SqlServerPreparer()
    def test_sql_tde(self, resource_group, server):
        sn = server
        db_name = self.create_random_name("sqltdedb", 20)

        # create database
        self.cmd('sql db create -g {} --server {} --name {}'
                 .format(resource_group, sn, db_name))

        # validate encryption is on by default
        self.cmd('sql db tde show -g {} -s {} -d {}'
                 .format(resource_group, sn, db_name),
                 checks=[JMESPathCheck('status', 'Enabled')])

        self.wait_for_encryption_scan(resource_group, sn, db_name)

        # disable encryption
        self.cmd('sql db tde set -g {} -s {} -d {} --status Disabled'
                 .format(resource_group, sn, db_name),
                 checks=[JMESPathCheck('status', 'Disabled')])

        self.wait_for_encryption_scan(resource_group, sn, db_name)

        # validate encryption is disabled
        self.cmd('sql db tde show -g {} -s {} -d {}'
                 .format(resource_group, sn, db_name),
                 checks=[JMESPathCheck('status', 'Disabled')])

        # enable encryption
        self.cmd('sql db tde set -g {} -s {} -d {} --status Enabled'
                 .format(resource_group, sn, db_name),
                 checks=[JMESPathCheck('status', 'Enabled')])

        self.wait_for_encryption_scan(resource_group, sn, db_name)

        # validate encryption is enabled
        self.cmd('sql db tde show -g {} -s {} -d {}'
                 .format(resource_group, sn, db_name),
                 checks=[JMESPathCheck('status', 'Enabled')])

    @ResourceGroupPreparer()
    @SqlServerPreparer()
    def test_sql_tdebyok(self, resource_group, server):
        resource_prefix = 'sqltdebyok'

        # add identity to server
        server_resp = self.cmd('sql server update -g {} -n {} -i'
                               .format(resource_group, server)).get_output_in_json()
        server_identity = server_resp['identity']['principalId']

        # create db
        db_name = self.create_random_name(resource_prefix, 20)
        self.cmd('sql db create -g {} --server {} --name {}'
                 .format(resource_group, server, db_name))

        # create vault and acl server identity
        vault_name = self.create_random_name(resource_prefix, 24)
        self.cmd('keyvault create -g {} -n {} --enable-soft-delete true'
                 .format(resource_group, vault_name))
        self.cmd('keyvault set-policy -g {} -n {} --object-id {} --key-permissions wrapKey unwrapKey get list'
                 .format(resource_group, vault_name, server_identity))

        # create key
        key_name = self.create_random_name(resource_prefix, 32)
        key_resp = self.cmd('keyvault key create -n {} -p software --vault-name {}'
                            .format(key_name, vault_name)).get_output_in_json()
        kid = key_resp['key']['kid']

        # add server key
        server_key_resp = self.cmd('sql server key create -g {} -s {} -k {}'
                                   .format(resource_group, server, kid),
                                   checks=[
                                       JMESPathCheck('uri', kid),
                                       JMESPathCheck('serverKeyType', 'AzureKeyVault')])
        server_key_name = server_key_resp.get_output_in_json()['name']

        # validate show key
        self.cmd('sql server key show -g {} -s {} -k {}'
                 .format(resource_group, server, kid),
                 checks=[
                     JMESPathCheck('uri', kid),
                     JMESPathCheck('serverKeyType', 'AzureKeyVault'),
                     JMESPathCheck('name', server_key_name)])

        # validate list key (should return 2 items)
        self.cmd('sql server key list -g {} -s {}'
                 .format(resource_group, server),
                 checks=[JMESPathCheck('length(@)', 2)])

        # validate encryption protector is service managed via show
        self.cmd('sql server tde-key show -g {} -s {}'
                 .format(resource_group, server),
                 checks=[
                     JMESPathCheck('serverKeyType', 'ServiceManaged'),
                     JMESPathCheck('serverKeyName', 'ServiceManaged')])

        # update encryption protector to akv key
        self.cmd('sql server tde-key set -g {} -s {} -t AzureKeyVault -k {}'
                 .format(resource_group, server, kid),
                 checks=[
                     JMESPathCheck('serverKeyType', 'AzureKeyVault'),
                     JMESPathCheck('serverKeyName', server_key_name),
                     JMESPathCheck('uri', kid)])

        # validate encryption protector is akv via show
        self.cmd('sql server tde-key show -g {} -s {}'
                 .format(resource_group, server),
                 checks=[
                     JMESPathCheck('serverKeyType', 'AzureKeyVault'),
                     JMESPathCheck('serverKeyName', server_key_name),
                     JMESPathCheck('uri', kid)])

        # update encryption protector to service managed
        self.cmd('sql server tde-key set -g {} -s {} -t ServiceManaged'
                 .format(resource_group, server),
                 checks=[
                     JMESPathCheck('serverKeyType', 'ServiceManaged'),
                     JMESPathCheck('serverKeyName', 'ServiceManaged')])

        # validate encryption protector is service managed via show
        self.cmd('sql server tde-key show -g {} -s {}'
                 .format(resource_group, server),
                 checks=[
                     JMESPathCheck('serverKeyType', 'ServiceManaged'),
                     JMESPathCheck('serverKeyName', 'ServiceManaged')])

        # delete server key
        self.cmd('sql server key delete -g {} -s {} -k {}'
                 .format(resource_group, server, kid))

        # wait for key to be deleted
        time.sleep(10)

        # validate deleted server key via list (should return 1 item)
        self.cmd('sql server key list -g {} -s {}'
                 .format(resource_group, server),
                 checks=[JMESPathCheck('length(@)', 1)])


class SqlServerVnetMgmtScenarioTest(ScenarioTest):
    @ResourceGroupPreparer()
    @SqlServerPreparer()
    def test_sql_vnet_mgmt(self, resource_group, resource_group_location, server):
        vnet_rule_1 = 'rule1'
        vnet_rule_2 = 'rule2'

        # Create vnet's - vnet1 and vnet2

        vnetName1 = 'vnet1'
        vnetName2 = 'vnet2'
        subnetName = 'subnet1'
        addressPrefix = '10.0.1.0/24'
        endpoint = 'Microsoft.Sql'

        # Vnet 1 without service endpoints to test ignore-missing-vnet-service-endpoint feature
        self.cmd('network vnet create -g {} -n {}'.format(resource_group, vnetName1))
        self.cmd('network vnet subnet create -g {} --vnet-name {} -n {} --address-prefix {}'
                 .format(resource_group, vnetName1, subnetName, addressPrefix))

        vnet1 = self.cmd('network vnet subnet show -n {} --vnet-name {} -g {}'
                         .format(subnetName, vnetName1, resource_group)).get_output_in_json()
        vnet_id_1 = vnet1['id']

        # Vnet 2
        self.cmd('network vnet create -g {} -n {}'.format(resource_group, vnetName2))
        self.cmd('network vnet subnet create -g {} --vnet-name {} -n {} --address-prefix {} --service-endpoints {}'
                 .format(resource_group, vnetName2, subnetName, addressPrefix, endpoint),
                 checks=JMESPathCheck('serviceEndpoints[0].service', 'Microsoft.Sql'))

        vnet2 = self.cmd('network vnet subnet show -n {} --vnet-name {} -g {}'
                         .format(subnetName, vnetName2, resource_group)).get_output_in_json()
        vnet_id_2 = vnet2['id']

        # test sql server vnet-rule create using subnet name and vnet name and ignore-missing-vnet-service-endpoint flag
        self.cmd('sql server vnet-rule create --name {} -g {} --server {} --subnet {} --vnet-name {} -i'
                 .format(vnet_rule_1, resource_group, server, subnetName, vnetName1))

        # test sql server vnet-rule show rule 1
        self.cmd('sql server vnet-rule show --name {} -g {} --server {}'
                 .format(vnet_rule_1, resource_group, server),
                 checks=[
                     JMESPathCheck('name', vnet_rule_1),
                     JMESPathCheck('resourceGroup', resource_group),
                     JMESPathCheck('ignoreMissingVnetServiceEndpoint', True)])

        # test sql server vnet-rule create using subnet id
        self.cmd('sql server vnet-rule create --name {} -g {} --server {} --subnet {}'
                 .format(vnet_rule_2, resource_group, server, vnet_id_2),
                 checks=[
                     JMESPathCheck('name', vnet_rule_2),
                     JMESPathCheck('resourceGroup', resource_group),
                     JMESPathCheck('virtualNetworkSubnetId', vnet_id_2),
                     JMESPathCheck('ignoreMissingVnetServiceEndpoint', False)])

        # test sql server vnet-rule update rule 1 with vnet 2
        self.cmd('sql server vnet-rule update --name {} -g {} --server {} --subnet {}'
                 .format(vnet_rule_1, resource_group, server, vnet_id_2),
                 checks=[
                     JMESPathCheck('name', vnet_rule_1),
                     JMESPathCheck('resourceGroup', resource_group),
                     JMESPathCheck('virtualNetworkSubnetId', vnet_id_2),
                     JMESPathCheck('ignoreMissingVnetServiceEndpoint', False)])

        # test sql server vnet-rule update rule 2 with vnet 1 and ignore-missing-vnet-service-endpoint flag
        self.cmd('sql server vnet-rule update --name {} -g {} --server {} --subnet {} -i'
                 .format(vnet_rule_2, resource_group, server, vnet_id_1),
                 checks=[JMESPathCheck('name', vnet_rule_2),
                         JMESPathCheck('resourceGroup', resource_group),
                         JMESPathCheck('virtualNetworkSubnetId', vnet_id_1),
                         JMESPathCheck('ignoreMissingVnetServiceEndpoint', True)])

        # test sql server vnet-rule list
        self.cmd('sql server vnet-rule list -g {} --server {}'.format(resource_group, server),
                 checks=[JMESPathCheck('length(@)', 2)])

        # test sql server vnet-rule delete rule 1
        self.cmd('sql server vnet-rule delete --name {} -g {} --server {}'.format(vnet_rule_1, resource_group, server),
                 checks=NoneCheck())

        # test sql server vnet-rule delete rule 2
        self.cmd('sql server vnet-rule delete --name {} -g {} --server {}'.format(vnet_rule_2, resource_group, server),
                 checks=NoneCheck())


class SqlSubscriptionUsagesScenarioTest(ScenarioTest):
    def test_sql_subscription_usages(self):
        self.cmd('sql list-usages -l westus',
                 checks=[JMESPathCheckGreaterThan('length(@)', 0)])

        self.cmd('sql show-usage -l westus -u ServerQuota',
                 checks=[
                     JMESPathCheck('name', 'ServerQuota'),
                     JMESPathCheckGreaterThan('limit', 0)])


class SqlZoneResilienceScenarioTest(ScenarioTest):
    @ResourceGroupPreparer(location='centralus')
    @SqlServerPreparer(location='centralus')
    @AllowLargeResponse()
    def test_sql_zone_resilient_database(self, resource_group, resource_group_location, server):
        database_name = "createUnzonedUpdateToZonedDb"
        database_name_2 = "createZonedUpdateToUnzonedDb"
        database_name_3 = "updateNoParamForUnzonedDb"
        database_name_4 = "updateNoParamForZonedDb"

<<<<<<< HEAD
=======
        rg = resource_group

>>>>>>> e241fd56
        # Test creating database with zone resilience set to false.  Expect regular database created.
        self.cmd('sql db create -g {} --server {} --name {} --edition {} --zone-redundant {}'
                 .format(resource_group, server, database_name, "Premium", False),
                 checks=[
                     JMESPathCheck('resourceGroup', resource_group),
                     JMESPathCheck('name', database_name),
                     JMESPathCheck('location', resource_group_location),
                     JMESPathCheck('elasticPoolId', None),
                     JMESPathCheck('edition', 'Premium'),
                     JMESPathCheck('sku.tier', 'Premium'),
                     JMESPathCheck('zoneRedundant', False)])

        # Test running update on regular database with zone resilience set to true.  Expect zone resilience to update to true.
        self.cmd('sql db update -g {} -s {} -n {} --service-objective {} --zone-redundant'
                 .format(resource_group, server, database_name, 'P1'),
                 checks=[
                     JMESPathCheck('resourceGroup', resource_group),
                     JMESPathCheck('name', database_name),
                     JMESPathCheck('elasticPoolId', None),
                     JMESPathCheck('status', 'Online'),
                     JMESPathCheck('requestedServiceObjectiveName', 'P1'),
                     JMESPathCheck('zoneRedundant', True)])

        # Test creating database with zone resilience set to true.  Expect zone resilient database created.
        self.cmd('sql db create -g {} --server {} --name {} --edition {} --z'
                 .format(resource_group, server, database_name_2, "Premium"),
                 checks=[
                     JMESPathCheck('resourceGroup', resource_group),
                     JMESPathCheck('name', database_name_2),
                     JMESPathCheck('location', resource_group_location),
                     JMESPathCheck('elasticPoolId', None),
                     JMESPathCheck('edition', 'Premium'),
                     JMESPathCheck('sku.tier', 'Premium'),
                     JMESPathCheck('zoneRedundant', True)])

        # Test running update on zoned database with zone resilience set to false.  Expect zone resilience to update to false
        self.cmd('sql db update -g {} -s {} -n {} --service-objective {} --z {}'
                 .format(resource_group, server, database_name_2, 'P1', False),
                 checks=[
                     JMESPathCheck('resourceGroup', resource_group),
                     JMESPathCheck('name', database_name_2),
                     JMESPathCheck('elasticPoolId', None),
                     JMESPathCheck('status', 'Online'),
                     JMESPathCheck('requestedServiceObjectiveName', 'P1'),
                     JMESPathCheck('zoneRedundant', False)])

        # Create database with no zone resilience set.  Expect regular database created.
        self.cmd('sql db create -g {} --server {} --name {} --edition {}'
                 .format(resource_group, server, database_name_3, "Premium"),
                 checks=[
                     JMESPathCheck('resourceGroup', resource_group),
                     JMESPathCheck('name', database_name_3),
                     JMESPathCheck('location', resource_group_location),
                     JMESPathCheck('elasticPoolId', None),
                     JMESPathCheck('edition', 'Premium'),
                     JMESPathCheck('sku.tier', 'Premium'),
                     JMESPathCheck('zoneRedundant', False)])

        # Test running update on regular database with no zone resilience set.  Expect zone resilience to stay false.
        self.cmd('sql db update -g {} -s {} -n {} --service-objective {}'
                 .format(resource_group, server, database_name_3, 'P2'),
                 checks=[
                     JMESPathCheck('resourceGroup', resource_group),
                     JMESPathCheck('name', database_name_3),
                     JMESPathCheck('elasticPoolId', None),
                     JMESPathCheck('status', 'Online'),
                     JMESPathCheck('requestedServiceObjectiveName', 'P2'),
                     JMESPathCheck('zoneRedundant', False)])

        # Create database with zone resilience set.  Expect zone resilient database created.
        self.cmd('sql db create -g {} --server {} --name {} --edition {} --zone-redundant'
                 .format(resource_group, server, database_name_4, "Premium"),
                 checks=[
                     JMESPathCheck('resourceGroup', resource_group),
                     JMESPathCheck('name', database_name_4),
                     JMESPathCheck('location', resource_group_location),
                     JMESPathCheck('elasticPoolId', None),
                     JMESPathCheck('edition', 'Premium'),
                     JMESPathCheck('sku.tier', 'Premium'),
                     JMESPathCheck('zoneRedundant', True)])

        # Test running update on zoned database with no zone resilience set.  Expect zone resilience to stay true.
        self.cmd('sql db update -g {} -s {} -n {} --service-objective {}'
                 .format(resource_group, server, database_name_4, 'P2'),
                 checks=[
                     JMESPathCheck('resourceGroup', resource_group),
                     JMESPathCheck('name', database_name_4),
                     JMESPathCheck('elasticPoolId', None),
                     JMESPathCheck('status', 'Online'),
                     JMESPathCheck('requestedServiceObjectiveName', 'P2'),
                     JMESPathCheck('zoneRedundant', True)])

    @ResourceGroupPreparer(location='centralus')
    @SqlServerPreparer(location='centralus')
    @AllowLargeResponse()
    def test_sql_zone_resilient_pool(self, resource_group, resource_group_location, server):
        pool_name = "createUnzonedUpdateToZonedPool"
        pool_name_2 = "createZonedUpdateToUnzonedPool"
        pool_name_3 = "updateNoParamForUnzonedPool"
        pool_name_4 = "updateNoParamForZonedPool"

        # Test creating pool with zone resilience set to false.  Expect regular pool created.
        self.cmd('sql elastic-pool create -g {} --server {} --name {} --edition {} --z {}'
                 .format(resource_group, server, pool_name, "Premium", False))

        self.cmd('sql elastic-pool show -g {} --server {} --name {}'
                 .format(resource_group, server, pool_name),
                 checks=[
                     JMESPathCheck('resourceGroup', resource_group),
                     JMESPathCheck('name', pool_name),
                     JMESPathCheck('state', 'Ready'),
                     JMESPathCheck('edition', 'Premium'),
                     JMESPathCheck('zoneRedundant', False)])

        # Test running update on regular pool with zone resilience set to true.  Expect zone resilience to update to true
        self.cmd('sql elastic-pool update -g {} -s {} -n {} --z'
                 .format(resource_group, server, pool_name))

        self.cmd('sql elastic-pool show -g {} --server {} --name {}'
                 .format(resource_group, server, pool_name),
                 checks=[
                     JMESPathCheck('resourceGroup', resource_group),
                     JMESPathCheck('name', pool_name),
                     JMESPathCheck('zoneRedundant', True)])

        # Test creating pool with zone resilience set to true.  Expect zone resilient pool created.
        self.cmd('sql elastic-pool create -g {} --server {} --name {} --edition {} --zone-redundant'
                 .format(resource_group, server, pool_name_2, "Premium"))

        self.cmd('sql elastic-pool show -g {} --server {} --name {}'
                 .format(resource_group, server, pool_name_2),
                 checks=[
                     JMESPathCheck('resourceGroup', resource_group),
                     JMESPathCheck('name', pool_name_2),
                     JMESPathCheck('state', 'Ready'),
                     JMESPathCheck('edition', 'Premium'),
                     JMESPathCheck('zoneRedundant', True)])

        # Test running update on zoned pool with zone resilience set to false.  Expect zone resilience to update to false
        self.cmd('sql elastic-pool update -g {} -s {} -n {} --zone-redundant {}'
                 .format(resource_group, server, pool_name_2, False))

        self.cmd('sql elastic-pool show -g {} --server {} --name {}'
                 .format(resource_group, server, pool_name_2),
                 checks=[
                     JMESPathCheck('resourceGroup', resource_group),
                     JMESPathCheck('name', pool_name_2),
                     JMESPathCheck('zoneRedundant', False)])

        # Create pool with no zone resilience set.  Expect regular pool created.
        self.cmd('sql elastic-pool create -g {} --server {} --name {} --edition {}'
                 .format(resource_group, server, pool_name_3, "Premium"))

        self.cmd('sql elastic-pool show -g {} --server {} --name {}'
                 .format(resource_group, server, pool_name_3),
                 checks=[
                     JMESPathCheck('resourceGroup', resource_group),
                     JMESPathCheck('name', pool_name_3),
                     JMESPathCheck('state', 'Ready'),
                     JMESPathCheck('edition', 'Premium'),
                     JMESPathCheck('zoneRedundant', False)])

        # Test running update on regular pool with no zone resilience set.  Expect zone resilience to stay false
        self.cmd('sql elastic-pool update -g {} -s {} -n {} --dtu {}'
                 .format(resource_group, server, pool_name_3, 250))

        self.cmd('sql elastic-pool show -g {} --server {} --name {}'
                 .format(resource_group, server, pool_name_3),
                 checks=[
                     JMESPathCheck('resourceGroup', resource_group),
                     JMESPathCheck('name', pool_name_3),
                     JMESPathCheck('dtu', 250),
                     JMESPathCheck('zoneRedundant', False)])

        # Create pool with zone resilience set.  Expect zone resilient pool created.
        self.cmd('sql elastic-pool create -g {} --server {} --name {} --edition {} --zone-redundant'
                 .format(resource_group, server, pool_name_4, "Premium"))

        self.cmd('sql elastic-pool show -g {} --server {} --name {}'
                 .format(resource_group, server, pool_name_4),
                 checks=[
                     JMESPathCheck('resourceGroup', resource_group),
                     JMESPathCheck('name', pool_name_4),
                     JMESPathCheck('state', 'Ready'),
                     JMESPathCheck('edition', 'Premium'),
                     JMESPathCheck('zoneRedundant', True)])

        # Test running update on zoned pool with no zone resilience set.  Expect zone resilience to stay true
        self.cmd('sql elastic-pool update -g {} -s {} -n {} --dtu {}'
                 .format(resource_group, server, pool_name_4, 250, True))

        self.cmd('sql elastic-pool show -g {} --server {} --name {}'
                 .format(resource_group, server, pool_name_4),
                 checks=[
                     JMESPathCheck('resourceGroup', resource_group),
                     JMESPathCheck('name', pool_name_4),
                     JMESPathCheck('dtu', 250),
                     JMESPathCheck('zoneRedundant', True)])


class SqlManagedInstanceMgmtScenarioTest(ScenarioTest):

    @record_only()
    def test_sql_managed_instance_mgmt(self):
        managed_instance_name_1 = self.create_random_name(managed_instance_name_prefix, managed_instance_name_max_length)
        managed_instance_name_2 = self.create_random_name(managed_instance_name_prefix, managed_instance_name_max_length)
        admin_login = 'admin123'
        admin_passwords = ['SecretPassword123', 'SecretPassword456']

        is_playback = os.path.exists(self.recording_file)
        if is_playback:
            subnet = '/subscriptions/00000000-0000-0000-0000-000000000000/resourceGroups/cl_one/providers/Microsoft.Network/virtualNetworks/cl_initial/subnets/CLean'
        else:
            subnet = '/subscriptions/ee5ea899-0791-418f-9270-77cd8273794b/resourceGroups/cl_one/providers/Microsoft.Network/virtualNetworks/cl_initial/subnets/CooL'

        license_type = 'LicenseIncluded'
        loc = 'westcentralus'
        v_cores = 8
        storage_size_in_gb = '64'
        edition = 'GeneralPurpose'
        family = 'Gen4'
        resource_group_1 = "cl_one"
        collation = "Serbian_Cyrillic_100_CS_AS"
        proxy_override = "Proxy"
        proxy_override_update = "Redirect"
        public_data_endpoint_enabled_update = "False"

        user = admin_login

        # test create sql managed_instance
        managed_instance_1 = self.cmd('sql mi create -g {} -n {} -l {} '
                                      '-u {} -p {} --subnet {} --license-type {} --capacity {} --storage {} --edition {} --family {} --collation {} --proxy-override {} --public-data-endpoint-enabled'
                                      .format(resource_group_1, managed_instance_name_1, loc, user, admin_passwords[0], subnet, license_type, v_cores, storage_size_in_gb, edition, family, collation, proxy_override),
                                      checks=[
                                          JMESPathCheck('name', managed_instance_name_1),
                                          JMESPathCheck('resourceGroup', resource_group_1),
                                          JMESPathCheck('administratorLogin', user),
                                          JMESPathCheck('vCores', v_cores),
                                          JMESPathCheck('storageSizeInGb', storage_size_in_gb),
                                          JMESPathCheck('licenseType', license_type),
                                          JMESPathCheck('sku.tier', edition),
                                          JMESPathCheck('sku.family', family),
                                          JMESPathCheck('sku.capacity', v_cores),
                                          JMESPathCheck('identity', None),
                                          JMESPathCheck('collation', collation),
                                          JMESPathCheck('proxyOverride', proxy_override),
                                          JMESPathCheck('publicDataEndpointEnabled', 'True')]).get_output_in_json()

        # test show sql managed instance 1
        self.cmd('sql mi show -g {} -n {}'
                 .format(resource_group_1, managed_instance_name_1),
                 checks=[
                     JMESPathCheck('name', managed_instance_name_1),
                     JMESPathCheck('resourceGroup', resource_group_1),
                     JMESPathCheck('administratorLogin', user)])

        # test show sql managed instance 1 using id
        self.cmd('sql mi show --id {}'
                 .format(managed_instance_1['id']),
                 checks=[
                     JMESPathCheck('name', managed_instance_name_1),
                     JMESPathCheck('resourceGroup', resource_group_1),
                     JMESPathCheck('administratorLogin', user)])

        # test update sql managed_instance
        self.cmd('sql mi update -g {} -n {} --admin-password {} -i'
                 .format(resource_group_1, managed_instance_name_1, admin_passwords[1]),
                 checks=[
                     JMESPathCheck('name', managed_instance_name_1),
                     JMESPathCheck('resourceGroup', resource_group_1),
                     JMESPathCheck('administratorLogin', user),
                     JMESPathCheck('identity.type', 'SystemAssigned')])

        # test update without identity parameter, validate identity still exists
        # also use --id instead of -g/-n
        self.cmd('sql mi update --id {} --admin-password {}'
                 .format(managed_instance_1['id'], admin_passwords[0]),
                 checks=[
                     JMESPathCheck('name', managed_instance_name_1),
                     JMESPathCheck('resourceGroup', resource_group_1),
                     JMESPathCheck('administratorLogin', user),
                     JMESPathCheck('identity.type', 'SystemAssigned')])

        # test update proxyOverride and publicDataEndpointEnabled
        self.cmd('sql mi update -g {} -n {} --proxy-override {} --public-data-endpoint-enabled {}'
                 .format(resource_group_1, managed_instance_name_1, proxy_override_update, public_data_endpoint_enabled_update),
                 checks=[
                     JMESPathCheck('name', managed_instance_name_1),
                     JMESPathCheck('resourceGroup', resource_group_1),
                     JMESPathCheck('proxyOverride', proxy_override_update),
                     JMESPathCheck('publicDataEndpointEnabled', public_data_endpoint_enabled_update)])

        # test create another sql managed instance, with identity this time
        self.cmd('sql mi create -g {} -n {} -l {} -i '
                 '--admin-user {} --admin-password {} --subnet {} --license-type {} --capacity {} --storage {} --edition {} --family {} --collation {} --proxy-override {} --public-data-endpoint-enabled'
                 .format(resource_group_1, managed_instance_name_2, loc, user, admin_passwords[0], subnet, license_type, v_cores, storage_size_in_gb, edition, family, collation, proxy_override),
                 checks=[
                     JMESPathCheck('name', managed_instance_name_2),
                     JMESPathCheck('resourceGroup', resource_group_1),
                     JMESPathCheck('administratorLogin', user),
                     JMESPathCheck('vCores', v_cores),
                     JMESPathCheck('storageSizeInGb', storage_size_in_gb),
                     JMESPathCheck('licenseType', license_type),
                     JMESPathCheck('sku.tier', edition),
                     JMESPathCheck('sku.family', family),
                     JMESPathCheck('sku.capacity', v_cores),
                     JMESPathCheck('identity.type', 'SystemAssigned'),
                     JMESPathCheck('collation', collation),
                     JMESPathCheck('proxyOverride', proxy_override),
                     JMESPathCheck('publicDataEndpointEnabled', 'True')])

        # test show sql managed instance 2
        self.cmd('sql mi show -g {} -n {}'
                 .format(resource_group_1, managed_instance_name_2),
                 checks=[
                     JMESPathCheck('name', managed_instance_name_2),
                     JMESPathCheck('resourceGroup', resource_group_1),
                     JMESPathCheck('administratorLogin', user)])

        # test list sql managed_instance in the subscription should be at least 2
        self.cmd('sql mi list', checks=[JMESPathCheckGreaterThan('length(@)', 1)])

        # test delete sql managed instance
        self.cmd('sql mi delete --id {} --yes'
                 .format(managed_instance_1['id']), checks=NoneCheck())
        self.cmd('sql mi delete -g {} -n {} --yes'
                 .format(resource_group_1, managed_instance_name_2), checks=NoneCheck())

        # test show sql managed instance doesn't return anything
        self.cmd('sql mi show -g {} -n {}'
                 .format(resource_group_1, managed_instance_name_1),
                 expect_failure=True)

        # test show sql managed instance doesn't return anything
        self.cmd('sql mi show -g {} -n {}'
                 .format(resource_group_1, managed_instance_name_2),
                 expect_failure=True)


class SqlManagedInstanceDbMgmtScenarioTest(ScenarioTest):

    @record_only()
    def test_sql_managed_db_mgmt(self):
        database_name = "cliautomationdb01"
        database_name_restored = "restoredcliautomationdb01"

        managed_instance_name_1 = self.create_random_name(managed_instance_name_prefix, managed_instance_name_max_length)
        admin_login = 'admin123'
        admin_passwords = ['SecretPassword123', 'SecretPassword456']

        is_playback = os.path.exists(self.recording_file)
        if is_playback:
            subnet = '/subscriptions/00000000-0000-0000-0000-000000000000/resourceGroups/cl_one/providers/Microsoft.Network/virtualNetworks/cl_initial/subnets/CLean'
        else:
            subnet = '/subscriptions/ee5ea899-0791-418f-9270-77cd8273794b/resourceGroups/cl_one/providers/Microsoft.Network/virtualNetworks/cl_initial/subnets/CooL'

        license_type = 'LicenseIncluded'
        loc = 'westcentralus'
        v_cores = 8
        storage_size_in_gb = '64'
        edition = 'GeneralPurpose'
        family = 'Gen4'
        resource_group_1 = "cl_one"
        collation = "Latin1_General_100_CS_AS_SC"
        user = admin_login

        # Prepare managed instance for test
        managed_instance_1 = self.cmd('sql mi create -g {} -n {} -l {} '
                                      '-u {} -p {} --subnet {} --license-type {} --capacity {} --storage {} --edition {} --family {}'
                                      .format(resource_group_1, managed_instance_name_1, loc, user, admin_passwords[0], subnet, license_type, v_cores, storage_size_in_gb, edition, family),
                                      checks=[
                                          JMESPathCheck('name', managed_instance_name_1),
                                          JMESPathCheck('resourceGroup', resource_group_1),
                                          JMESPathCheck('administratorLogin', user),
                                          JMESPathCheck('vCores', v_cores),
                                          JMESPathCheck('storageSizeInGb', storage_size_in_gb),
                                          JMESPathCheck('licenseType', license_type),
                                          JMESPathCheck('sku.tier', edition),
                                          JMESPathCheck('sku.family', family),
                                          JMESPathCheck('sku.capacity', v_cores),
                                          JMESPathCheck('identity', None)]).get_output_in_json()

        # test sql db commands
        db1 = self.cmd('sql midb create -g {} --mi {} -n {} --collation {}'
                       .format(resource_group_1, managed_instance_name_1, database_name, collation),
                       checks=[
                           JMESPathCheck('resourceGroup', resource_group_1),
                           JMESPathCheck('name', database_name),
                           JMESPathCheck('location', loc),
                           JMESPathCheck('collation', collation),
                           JMESPathCheck('status', 'Online')]).get_output_in_json()

        time.sleep(300)  # Sleeping 5 minutes should be enough for the restore to be possible (Skipped under playback mode)

        # test sql db restore command
        db1 = self.cmd('sql midb restore -g {} --mi {} -n {} --dest-name {} --time {}'
                       .format(resource_group_1, managed_instance_name_1, database_name, database_name_restored, datetime.utcnow().isoformat()),
                       checks=[
                           JMESPathCheck('resourceGroup', resource_group_1),
                           JMESPathCheck('name', database_name_restored),
                           JMESPathCheck('location', loc),
                           JMESPathCheck('status', 'Online')]).get_output_in_json()

        self.cmd('sql midb list -g {} --managed-instance {}'
                 .format(resource_group_1, managed_instance_name_1),
                 checks=[JMESPathCheck('length(@)', 2)])

        # Show by group/managed_instance/database-name
        self.cmd('sql midb show -g {} --managed-instance {} -n {}'
                 .format(resource_group_1, managed_instance_name_1, database_name),
                 checks=[
                     JMESPathCheck('name', database_name),
                     JMESPathCheck('resourceGroup', resource_group_1),
                     JMESPathCheck('location', loc),
                     JMESPathCheck('collation', collation),
                     JMESPathCheck('status', 'Online')])

        # Show by id
        self.cmd('sql midb show --id {}'
                 .format(db1['id']),
                 checks=[
                     JMESPathCheck('name', database_name_restored),
                     JMESPathCheck('resourceGroup', resource_group_1),
                     JMESPathCheck('location', loc),
                     JMESPathCheck('collation', collation),
                     JMESPathCheck('status', 'Online')])

        # Delete by group/server/name
        self.cmd('sql midb delete -g {} --managed-instance {} -n {} --yes'
                 .format(resource_group_1, managed_instance_name_1, database_name),
                 checks=[NoneCheck()])

        # test show sql managed db doesn't return anything
        self.cmd('sql midb show -g {} --managed-instance {} -n {}'
                 .format(resource_group_1, managed_instance_name_1, database_name),
                 expect_failure=True)

        self.cmd('sql mi delete --id {} --yes'
                 .format(managed_instance_1['id']), checks=NoneCheck())


class SqlFailoverGroupMgmtScenarioTest(ScenarioTest):
    # create 2 servers in the same resource group, and 1 server in a different resource group
    @ResourceGroupPreparer(parameter_name="resource_group_1",
                           parameter_name_for_location="resource_group_location_1")
    @ResourceGroupPreparer(parameter_name="resource_group_2",
                           parameter_name_for_location="resource_group_location_2")
    @SqlServerPreparer(parameter_name="server_name_1",
                       resource_group_parameter_name="resource_group_1",
                       location='westus')
    @SqlServerPreparer(parameter_name="server_name_2",
                       resource_group_parameter_name="resource_group_2", location='eastus')
    def test_sql_failover_group_mgmt(self,
                                     resource_group_1, resource_group_location_1,
                                     resource_group_2, resource_group_location_2,
                                     server_name_1, server_name_2):
        # helper class so that it's clear which servers are in which groups
        class ServerInfo(object):  # pylint disable=too-few-public-methods
            def __init__(self, name, group, location):
                self.name = name
                self.group = group
                self.location = location

        from azure.cli.core.commands.client_factory import get_subscription_id

        s1 = ServerInfo(server_name_1, resource_group_1, resource_group_location_1)
        s2 = ServerInfo(server_name_2, resource_group_2, resource_group_location_2)

        failover_group_name = "fgclitest1650"

        database_name = "db1"

        server2_id = "/subscriptions/{}/resourceGroups/{}/providers/Microsoft.Sql/servers/{}".format(
            get_subscription_id(self.cli_ctx),
            resource_group_2,
            server_name_2)

        # Create database on primary server
        self.cmd('sql db create -g {} --server {} --name {}'
                 .format(s1.group, s1.name, database_name),
                 checks=[
                     JMESPathCheck('resourceGroup', s1.group),
                     JMESPathCheck('name', database_name)
                 ])

        # Create Failover Group
        self.cmd('sql failover-group create -n {} -g {} -s {} --partner-resource-group {} --partner-server {} --failover-policy Automatic --grace-period 2'
                 .format(failover_group_name, s1.group, s1.name, s2.group, s2.name),
                 checks=[
                     JMESPathCheck('name', failover_group_name),
                     JMESPathCheck('resourceGroup', s1.group),
                     JMESPathCheck('partnerServers[0].id', server2_id),
                     JMESPathCheck('readWriteEndpoint.failoverPolicy', 'Automatic'),
                     JMESPathCheck('readWriteEndpoint.failoverWithDataLossGracePeriodMinutes', 120),
                     JMESPathCheck('readOnlyEndpoint.failoverPolicy', 'Disabled'),
                     JMESPathCheck('length(databases)', 0)
                 ])

        # List of all failover groups on the primary server
        self.cmd('sql failover-group list -g {} -s {}'
                 .format(s1.group, s1.name),
                 checks=[
                     JMESPathCheck('length(@)', 1),
                     JMESPathCheck('[0].name', failover_group_name),
                     JMESPathCheck('[0].replicationRole', 'Primary')
                 ])

        # Get Failover Group on a partner server and check if role is secondary
        self.cmd('sql failover-group show -g {} -s {} -n {}'
                 .format(s2.group, s2.name, failover_group_name),
                 checks=[
                     JMESPathCheck('name', failover_group_name),
                     JMESPathCheck('readWriteEndpoint.failoverPolicy', 'Automatic'),
                     JMESPathCheck('readWriteEndpoint.failoverWithDataLossGracePeriodMinutes', 120),
                     JMESPathCheck('readOnlyEndpoint.failoverPolicy', 'Disabled'),
                     JMESPathCheck('replicationRole', 'Secondary'),
                     JMESPathCheck('length(databases)', 0)
                 ])

        # Update Failover Group
        self.cmd('sql failover-group update -g {} -s {} -n {} --grace-period 3 --add-db {}'
                 .format(s1.group, s1.name, failover_group_name, database_name),
                 checks=[
                     JMESPathCheck('readWriteEndpoint.failoverPolicy', 'Automatic'),
                     JMESPathCheck('readWriteEndpoint.failoverWithDataLossGracePeriodMinutes', 180),
                     JMESPathCheck('readOnlyEndpoint.failoverPolicy', 'Disabled'),
                     JMESPathCheck('length(databases)', 1)
                 ])

        # Check if properties got propagated to secondary server
        self.cmd('sql failover-group show -g {} -s {} -n {}'
                 .format(s2.group, s2.name, failover_group_name),
                 checks=[
                     JMESPathCheck('name', failover_group_name),
                     JMESPathCheck('readWriteEndpoint.failoverPolicy', 'Automatic'),
                     JMESPathCheck('readWriteEndpoint.failoverWithDataLossGracePeriodMinutes', 180),
                     JMESPathCheck('readOnlyEndpoint.failoverPolicy', 'Disabled'),
                     JMESPathCheck('replicationRole', 'Secondary'),
                     JMESPathCheck('length(databases)', 1)
                 ])

        # Check if database is created on partner side
        self.cmd('sql db list -g {} -s {}'
                 .format(s2.group, s2.name),
                 checks=[
                     JMESPathCheck('length(@)', 2)
                 ])

        # Update Failover Group failover policy to Manual
        self.cmd('sql failover-group update -g {} -s {} -n {} --failover-policy Manual'
                 .format(s1.group, s1.name, failover_group_name, database_name),
                 checks=[
                     JMESPathCheck('readWriteEndpoint.failoverPolicy', 'Manual'),
                     JMESPathCheck('readOnlyEndpoint.failoverPolicy', 'Disabled'),
                     JMESPathCheck('length(databases)', 1)
                 ])

        # Failover Failover Group
        self.cmd('sql failover-group set-primary -g {} -s {} -n {}'
                 .format(s2.group, s2.name, failover_group_name))

        # The failover operation is completed when new primary is promoted to primary role
        # But there is a async part to make old primary a new secondary
        # And we have to wait for this to complete if we are recording the test
        if self.in_recording:
            time.sleep(30)

        # Check the roles of failover groups to confirm failover happened
        self.cmd('sql failover-group show -g {} -s {} -n {}'
                 .format(s2.group, s2.name, failover_group_name),
                 checks=[
                     JMESPathCheck('replicationRole', 'Primary')
                 ])

        self.cmd('sql failover-group show -g {} -s {} -n {}'
                 .format(s1.group, s1.name, failover_group_name),
                 checks=[
                     JMESPathCheck('replicationRole', 'Secondary')
                 ])

        # Fail back to original server
        self.cmd('sql failover-group set-primary --allow-data-loss -g {} -s {} -n {}'
                 .format(s1.group, s1.name, failover_group_name))

        # The failover operation is completed when new primary is promoted to primary role
        # But there is a async part to make old primary a new secondary
        # And we have to wait for this to complete if we are recording the test
        if self.in_recording:
            time.sleep(30)

        # Check the roles of failover groups to confirm failover happened
        self.cmd('sql failover-group show -g {} -s {} -n {}'
                 .format(s2.group, s2.name, failover_group_name),
                 checks=[
                     JMESPathCheck('replicationRole', 'Secondary')
                 ])

        self.cmd('sql failover-group show -g {} -s {} -n {}'
                 .format(s1.group, s1.name, failover_group_name),
                 checks=[
                     JMESPathCheck('replicationRole', 'Primary')
                 ])

        # Do no-op failover to the same server
        self.cmd('sql failover-group set-primary -g {} -s {} -n {}'
                 .format(s1.group, s1.name, failover_group_name))

        # Check the roles of failover groups to confirm failover didn't happen
        self.cmd('sql failover-group show -g {} -s {} -n {}'
                 .format(s2.group, s2.name, failover_group_name),
                 checks=[
                     JMESPathCheck('replicationRole', 'Secondary')
                 ])

        self.cmd('sql failover-group show -g {} -s {} -n {}'
                 .format(s1.group, s1.name, failover_group_name),
                 checks=[
                     JMESPathCheck('replicationRole', 'Primary')
                 ])

        # Remove database from failover group
        self.cmd('sql failover-group update -g {} -s {} -n {} --remove-db {}'
                 .format(s1.group, s1.name, failover_group_name, database_name),
                 checks=[
                     JMESPathCheck('readWriteEndpoint.failoverPolicy', 'Manual'),
                     JMESPathCheck('readOnlyEndpoint.failoverPolicy', 'Disabled'),
                     JMESPathCheck('length(databases)', 0)
                 ])

        # Check if database got removed
        self.cmd('sql db show -g {} -s {} -n {}'
                 .format(s2.group, s2.name, database_name),
                 checks=[
                     JMESPathCheck('[0].failoverGroupId', 'None')
                 ])

        # Drop failover group
        self.cmd('sql failover-group delete -g {} -s {} -n {}'
                 .format(s1.group, s1.name, failover_group_name))

        # Check if failover group  really got dropped
        self.cmd('sql failover-group list -g {} -s {}'
                 .format(s1.group, s1.name),
                 checks=[
                     JMESPathCheck('length(@)', 0)
                 ])

        self.cmd('sql failover-group list -g {} -s {}'
                 .format(s2.group, s2.name),
                 checks=[
                     JMESPathCheck('length(@)', 0)
                 ])<|MERGE_RESOLUTION|>--- conflicted
+++ resolved
@@ -283,11 +283,6 @@
         update_storage = '10GB'
         update_storage_bytes = str(10 * 1024 * 1024 * 1024)
 
-<<<<<<< HEAD
-=======
-        rg = resource_group
-
->>>>>>> e241fd56
         # test sql db commands
         db1 = self.cmd('sql db create -g {} --server {} --name {}'
                        .format(resource_group, server, database_name),
@@ -562,11 +557,6 @@
         database_copy_name = "cliautomationdb02"
         service_objective = 'S1'
 
-<<<<<<< HEAD
-=======
-        rg = resource_group_1
-
->>>>>>> e241fd56
         # create database
         self.cmd('sql db create -g {} --server {} --name {}'
                  .format(resource_group_1, server1, database_name),
@@ -914,11 +904,6 @@
         update_storage = '20TB'
         update_storage_bytes = str(20 * 1024 * 1024 * 1024 * 1024)
 
-<<<<<<< HEAD
-=======
-        rg = resource_group
-
->>>>>>> e241fd56
         # test sql db commands
         dw = self.cmd('sql dw create -g {} --server {} --name {}'
                       .format(resource_group, server, database_name),
@@ -1339,12 +1324,6 @@
 
         db_service_objective = 'S1'
 
-<<<<<<< HEAD
-        loc_display = 'East US 2'
-=======
-        rg = resource_group
->>>>>>> e241fd56
-
         # test sql elastic-pool commands
         elastic_pool_1 = self.cmd('sql elastic-pool create -g {} --server {} --name {} '
                                   '--dtu {} --edition {} --db-dtu-min {} --db-dtu-max {} '
@@ -1448,23 +1427,13 @@
                      JMESPathCheck('tags', {})])
 
         # create a second pool with minimal params
-<<<<<<< HEAD
-        self.cmd('sql elastic-pool create -g {} --server {} --name {} '
-                 .format(resource_group, server, pool_name2),
-                 checks=[
-                     JMESPathCheck('resourceGroup', resource_group),
-                     JMESPathCheck('name', pool_name2),
-                     JMESPathCheck('location', loc_display),
-                     JMESPathCheck('state', 'Ready')])
-=======
         elastic_pool_2 = self.cmd('sql elastic-pool create -g {} --server {} --name {} '
-                                  .format(rg, server, pool_name2),
+                                  .format(resource_group, server, pool_name2),
                                   checks=[
-                                      JMESPathCheck('resourceGroup', rg),
+                                      JMESPathCheck('resourceGroup', resource_group),
                                       JMESPathCheck('name', pool_name2),
                                       JMESPathCheck('location', resource_group_location),
                                       JMESPathCheck('state', 'Ready')]).get_output_in_json()
->>>>>>> e241fd56
 
         self.cmd('sql elastic-pool list -g {} -s {}'.format(resource_group, server),
                  checks=[JMESPathCheck('length(@)', 2)])
@@ -1519,11 +1488,7 @@
         # func which only runs after `show`/`list` commands.
         self.cmd('sql db update -g {} -s {} -n {} --elastic-pool {}'
                  ' --service-objective ElasticPool'
-<<<<<<< HEAD
-                 .format(resource_group, server, database_name, self.pool_name),
-=======
-                 .format(rg, server, database_name, elastic_pool_1['id']),
->>>>>>> e241fd56
+                 .format(resource_group, server, database_name, elastic_pool_1['id']),
                  checks=[
                      JMESPathCheck('resourceGroup', resource_group),
                      JMESPathCheck('name', database_name),
@@ -2363,11 +2328,6 @@
         database_name_3 = "updateNoParamForUnzonedDb"
         database_name_4 = "updateNoParamForZonedDb"
 
-<<<<<<< HEAD
-=======
-        rg = resource_group
-
->>>>>>> e241fd56
         # Test creating database with zone resilience set to false.  Expect regular database created.
         self.cmd('sql db create -g {} --server {} --name {} --edition {} --zone-redundant {}'
                  .format(resource_group, server, database_name, "Premium", False),
