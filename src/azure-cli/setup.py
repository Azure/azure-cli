--- conflicted
+++ resolved
@@ -66,12 +66,9 @@
     'azure-keyvault~=1.1',
     'azure-mgmt-advisor>=2.0.1,<3.0.0',
     'azure-mgmt-apimanagement>=0.1.0',
-    'azure-mgmt-appconfiguration==0.2.0',
+    'azure-mgmt-appconfiguration==0.3.0',
     'azure-mgmt-applicationinsights~=0.1.1',
-<<<<<<< HEAD
-    'azure-mgmt-appconfiguration>=0.3.0',
-=======
->>>>>>> c8b81c76
+    'azure-mgmt-appconfiguration>=0.1.0',
     'azure-mgmt-authorization~=0.52.0',
     'azure-mgmt-batch~=7.0',
     'azure-mgmt-batchai~=2.0',
