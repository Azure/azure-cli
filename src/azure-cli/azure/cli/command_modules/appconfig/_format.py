--- conflicted
+++ resolved
@@ -152,10 +152,6 @@
         ('RETENTION PERIOD', _get_value_by_names(item, ['retentionPeriod', 'retention_period'])),
         ('SIZE', _get_value(item, 'size')),
         ('STATUS', _get_value(item, 'status')),
-<<<<<<< HEAD
-        ('STATUS CODE', _get_value_by_names(item, ['statusCode', 'status_code'])),
-=======
->>>>>>> 13d0ab0a
         ('ITEMS COUNT', _get_value_by_names(item, ['itemsCount', 'items_count'])),
         ('TAGS', _get_value(item, 'tags')),
     ])
