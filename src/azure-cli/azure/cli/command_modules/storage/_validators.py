# --------------------------------------------------------------------------------------------
# Copyright (c) Microsoft Corporation. All rights reserved.
# Licensed under the MIT License. See License.txt in the project root for license information.
# --------------------------------------------------------------------------------------------

# pylint: disable=protected-access

<<<<<<< HEAD
import argparse

=======
>>>>>>> 61fbe31d
from knack.util import CLIError
from knack.log import get_logger

from azure.cli.core.commands.validators import validate_key_value_pairs
from azure.cli.core.profiles import ResourceType, get_sdk

from azure.cli.command_modules.storage._client_factory import (get_storage_data_service_client,
                                                               blob_data_service_factory,
                                                               file_data_service_factory,
                                                               storage_client_factory)
from azure.cli.command_modules.storage.util import glob_files_locally, guess_content_type
from azure.cli.command_modules.storage.sdkutil import get_table_data_type
from azure.cli.command_modules.storage.url_quote_util import encode_for_url
from azure.cli.command_modules.storage.oauth_token_util import TokenUpdater

storage_account_key_options = {'primary': 'key1', 'secondary': 'key2'}
logger = get_logger(__name__)


# Utilities


# pylint: disable=inconsistent-return-statements,too-many-lines
def _query_account_key(cli_ctx, account_name):
    """Query the storage account key. This is used when the customer doesn't offer account key but name."""
    rg, scf = _query_account_rg(cli_ctx, account_name)
    t_storage_account_keys = get_sdk(
        cli_ctx, ResourceType.MGMT_STORAGE, 'models.storage_account_keys#StorageAccountKeys')

    scf.config.enable_http_logger = False
    logger.debug('Disable HTTP logging to avoid having storage keys in debug logs')
    if t_storage_account_keys:
        return scf.storage_accounts.list_keys(rg, account_name).key1
    # of type: models.storage_account_list_keys_result#StorageAccountListKeysResult
    return scf.storage_accounts.list_keys(rg, account_name).keys[0].value  # pylint: disable=no-member


def _query_account_rg(cli_ctx, account_name):
    """Query the storage account's resource group, which the mgmt sdk requires."""
    scf = storage_client_factory(cli_ctx)
    acc = next((x for x in scf.storage_accounts.list() if x.name == account_name), None)
    if acc:
        from msrestazure.tools import parse_resource_id
        return parse_resource_id(acc.id)['resource_group'], scf
    raise ValueError("Storage account '{}' not found.".format(account_name))


def _create_token_credential(cli_ctx):
    from knack.cli import EVENT_CLI_POST_EXECUTE

    TokenCredential = get_sdk(cli_ctx, ResourceType.DATA_STORAGE, 'common#TokenCredential')

    token_credential = TokenCredential()
    updater = TokenUpdater(token_credential, cli_ctx)

    def _cancel_timer_event_handler(_, **__):
        updater.cancel()
    cli_ctx.register_event(EVENT_CLI_POST_EXECUTE, _cancel_timer_event_handler)
    return token_credential


# region PARAMETER VALIDATORS
def parse_storage_account(cmd, namespace):
    """Parse storage account which can be either account name or account id"""
    from msrestazure.tools import parse_resource_id, is_valid_resource_id

    if namespace.account_name and is_valid_resource_id(namespace.account_name):
        namespace.resource_group_name = parse_resource_id(namespace.account_name)['resource_group']
        namespace.account_name = parse_resource_id(namespace.account_name)['name']
    elif namespace.account_name and not namespace.resource_group_name:
        namespace.resource_group_name = _query_account_rg(cmd.cli_ctx, namespace.account_name)[0]


def process_resource_group(cmd, namespace):
    """Processes the resource group parameter from the account name"""
    if namespace.account_name and not namespace.resource_group_name:
        namespace.resource_group_name = _query_account_rg(cmd.cli_ctx, namespace.account_name)[0]


def validate_table_payload_format(cmd, namespace):
    t_table_payload = get_table_data_type(cmd.cli_ctx, 'table', 'TablePayloadFormat')
    if namespace.accept:
        formats = {
            'none': t_table_payload.JSON_NO_METADATA,
            'minimal': t_table_payload.JSON_MINIMAL_METADATA,
            'full': t_table_payload.JSON_FULL_METADATA
        }
        namespace.accept = formats[namespace.accept.lower()]


def validate_bypass(namespace):
    if namespace.bypass:
        namespace.bypass = ', '.join(namespace.bypass) if isinstance(namespace.bypass, list) else namespace.bypass


def validate_client_parameters(cmd, namespace):
    """ Retrieves storage connection parameters from environment variables and parses out connection string into
    account name and key """
    n = namespace

    def get_config_value(section, key, default):
        return cmd.cli_ctx.config.get(section, key, default)

    if hasattr(n, 'auth_mode'):
        auth_mode = n.auth_mode or get_config_value('storage', 'auth_mode', None)
        del n.auth_mode
        if not n.account_name:
            n.account_name = get_config_value('storage', 'account', None)
        if auth_mode == 'login':
            n.token_credential = _create_token_credential(cmd.cli_ctx)

    if hasattr(n, 'token_credential') and n.token_credential:
        # give warning if there are account key args being ignored
        account_key_args = [n.account_key and "--account-key", n.sas_token and "--sas-token",
                            n.connection_string and "--connection-string"]
        account_key_args = [arg for arg in account_key_args if arg]

        if account_key_args:
            logger.warning('In "login" auth mode, the following arguments are ignored: %s',
                           ' ,'.join(account_key_args))
        return

    if not n.connection_string:
        n.connection_string = get_config_value('storage', 'connection_string', None)

    # if connection string supplied or in environment variables, extract account key and name
    if n.connection_string:
        conn_dict = validate_key_value_pairs(n.connection_string)
        n.account_name = conn_dict.get('AccountName')
        n.account_key = conn_dict.get('AccountKey')
        n.sas_token = conn_dict.get('SharedAccessSignature')

    # otherwise, simply try to retrieve the remaining variables from environment variables
    if not n.account_name:
        n.account_name = get_config_value('storage', 'account', None)
    if not n.account_key:
        n.account_key = get_config_value('storage', 'key', None)
    if not n.sas_token:
        n.sas_token = get_config_value('storage', 'sas_token', None)

    # strip the '?' from sas token. the portal and command line are returns sas token in different
    # forms
    if n.sas_token:
        n.sas_token = n.sas_token.lstrip('?')

    # if account name is specified but no key, attempt to query
    if n.account_name and not n.account_key and not n.sas_token:
        logger.warning('No connection string, account key or sas token found, we will query account keys for your '
                       'storage account. Please try to use --auth-mode login or provide one of the following parameters'
                       ': connection string, account key or sas token for your storage account.')
        n.account_key = _query_account_key(cmd.cli_ctx, n.account_name)


def process_blob_source_uri(cmd, namespace):
    """
    Validate the parameters referenced to a blob source and create the source URI from them.
    """
    from .util import create_short_lived_blob_sas
    usage_string = \
        'Invalid usage: {}. Supply only one of the following argument sets to specify source:' \
        '\n\t   --source-uri' \
        '\n\tOR --source-container --source-blob --source-snapshot [--source-account-name & sas] ' \
        '\n\tOR --source-container --source-blob --source-snapshot [--source-account-name & key] '

    ns = vars(namespace)

    # source as blob
    container = ns.pop('source_container', None)
    blob = ns.pop('source_blob', None)
    snapshot = ns.pop('source_snapshot', None)

    # source credential clues
    source_account_name = ns.pop('source_account_name', None)
    source_account_key = ns.pop('source_account_key', None)
    sas = ns.pop('source_sas', None)

    # source in the form of an uri
    uri = ns.get('copy_source', None)
    if uri:
        if any([container, blob, sas, snapshot, source_account_name, source_account_key]):
            raise ValueError(usage_string.format('Unused parameters are given in addition to the '
                                                 'source URI'))
        # simplest scenario--no further processing necessary
        return

    validate_client_parameters(cmd, namespace)  # must run first to resolve storage account

    # determine if the copy will happen in the same storage account
    if not source_account_name and source_account_key:
        raise ValueError(usage_string.format('Source account key is given but account name is not'))
    if not source_account_name and not source_account_key:
        # neither source account name or key is given, assume that user intends to copy blob in
        # the same account
        source_account_name = ns.get('account_name', None)
        source_account_key = ns.get('account_key', None)
    elif source_account_name and not source_account_key:
        if source_account_name == ns.get('account_name', None):
            # the source account name is same as the destination account name
            source_account_key = ns.get('account_key', None)
        else:
            # the source account is different from destination account but the key is missing
            # try to query one.
            try:
                source_account_key = _query_account_key(cmd.cli_ctx, source_account_name)
            except ValueError:
                raise ValueError('Source storage account {} not found.'.format(source_account_name))
    # else: both source account name and key are given by user

    if not source_account_name:
        raise ValueError(usage_string.format('Storage account name not found'))

    if not sas:
        sas = create_short_lived_blob_sas(cmd, source_account_name, source_account_key, container, blob)

    query_params = []
    if sas:
        query_params.append(sas)
    if snapshot:
        query_params.append('snapshot={}'.format(snapshot))

    uri = 'https://{}.blob.{}/{}/{}{}{}'.format(source_account_name,
                                                cmd.cli_ctx.cloud.suffixes.storage_endpoint,
                                                container,
                                                blob,
                                                '?' if query_params else '',
                                                '&'.join(query_params))

    namespace.copy_source = uri


def validate_source_uri(cmd, namespace):  # pylint: disable=too-many-statements
    from .util import create_short_lived_blob_sas, create_short_lived_file_sas
    usage_string = \
        'Invalid usage: {}. Supply only one of the following argument sets to specify source:' \
        '\n\t   --source-uri [--source-sas]' \
        '\n\tOR --source-container --source-blob [--source-account-name & sas] [--source-snapshot]' \
        '\n\tOR --source-container --source-blob [--source-account-name & key] [--source-snapshot]' \
        '\n\tOR --source-share --source-path' \
        '\n\tOR --source-share --source-path [--source-account-name & sas]' \
        '\n\tOR --source-share --source-path [--source-account-name & key]'

    ns = vars(namespace)

    # source as blob
    container = ns.pop('source_container', None)
    blob = ns.pop('source_blob', None)
    snapshot = ns.pop('source_snapshot', None)

    # source as file
    share = ns.pop('source_share', None)
    path = ns.pop('source_path', None)
    file_snapshot = ns.pop('file_snapshot', None)

    # source credential clues
    source_account_name = ns.pop('source_account_name', None)
    source_account_key = ns.pop('source_account_key', None)
    source_sas = ns.pop('source_sas', None)

    # source in the form of an uri
    uri = ns.get('copy_source', None)
    if uri:
        if any([container, blob, snapshot, share, path, file_snapshot, source_account_name,
                source_account_key]):
            raise ValueError(usage_string.format('Unused parameters are given in addition to the '
                                                 'source URI'))
        if source_sas:
            source_sas = source_sas.lstrip('?')
            uri = '{}{}{}'.format(uri, '?', source_sas)
            namespace.copy_source = uri
        return

    # ensure either a file or blob source is specified
    valid_blob_source = container and blob and not share and not path and not file_snapshot
    valid_file_source = share and path and not container and not blob and not snapshot

    if not valid_blob_source and not valid_file_source:
        raise ValueError(usage_string.format('Neither a valid blob or file source is specified'))
    if valid_blob_source and valid_file_source:
        raise ValueError(usage_string.format('Ambiguous parameters, both blob and file sources are '
                                             'specified'))

    validate_client_parameters(cmd, namespace)  # must run first to resolve storage account

    if not source_account_name:
        if source_account_key:
            raise ValueError(usage_string.format('Source account key is given but account name is not'))
        # assume that user intends to copy blob in the same account
        source_account_name = ns.get('account_name', None)

    # determine if the copy will happen in the same storage account
    same_account = False

    if not source_account_key and not source_sas:
        if source_account_name == ns.get('account_name', None):
            same_account = True
            source_account_key = ns.get('account_key', None)
            source_sas = ns.get('sas_token', None)
        else:
            # the source account is different from destination account but the key is missing try to query one.
            try:
                source_account_key = _query_account_key(cmd.cli_ctx, source_account_name)
            except ValueError:
                raise ValueError('Source storage account {} not found.'.format(source_account_name))

    # Both source account name and either key or sas (or both) are now available
    if not source_sas:
        # generate a sas token even in the same account when the source and destination are not the same kind.
        if valid_file_source and (ns.get('container_name', None) or not same_account):
            import os
            dir_name, file_name = os.path.split(path) if path else (None, '')
            source_sas = create_short_lived_file_sas(cmd, source_account_name, source_account_key, share,
                                                     dir_name, file_name)
        elif valid_blob_source and (ns.get('share_name', None) or not same_account):
            source_sas = create_short_lived_blob_sas(cmd, source_account_name, source_account_key, container, blob)

    query_params = []
    if source_sas:
        query_params.append(source_sas.lstrip('?'))
    if snapshot:
        query_params.append('snapshot={}'.format(snapshot))
    if file_snapshot:
        query_params.append('sharesnapshot={}'.format(file_snapshot))

    uri = 'https://{0}.{1}.{6}/{2}/{3}{4}{5}'.format(
        source_account_name,
        'blob' if valid_blob_source else 'file',
        container if valid_blob_source else share,
        encode_for_url(blob if valid_blob_source else path),
        '?' if query_params else '',
        '&'.join(query_params),
        cmd.cli_ctx.cloud.suffixes.storage_endpoint)

    namespace.copy_source = uri


def validate_blob_type(namespace):
    if not namespace.blob_type:
        namespace.blob_type = 'page' if namespace.file_path.endswith('.vhd') else 'block'


def validate_storage_data_plane_list(namespace):
    if namespace.num_results == '*':
        namespace.num_results = None
    else:
        namespace.num_results = int(namespace.num_results)


def get_content_setting_validator(settings_class, update, guess_from_file=None):
    def _class_name(class_type):
        return class_type.__module__ + "." + class_type.__class__.__name__

    def validator(cmd, namespace):
        t_base_blob_service, t_file_service, t_blob_content_settings, t_file_content_settings = cmd.get_models(
            'blob.baseblobservice#BaseBlobService',
            'file#FileService',
            'blob.models#ContentSettings',
            'file.models#ContentSettings')

        # must run certain validators first for an update
        if update:
            validate_client_parameters(cmd, namespace)
        if update and _class_name(settings_class) == _class_name(t_file_content_settings):
            get_file_path_validator()(namespace)
        ns = vars(namespace)
        clear_content_settings = ns.pop('clear_content_settings', False)

        # retrieve the existing object properties for an update
        if update and not clear_content_settings:
            account = ns.get('account_name')
            key = ns.get('account_key')
            cs = ns.get('connection_string')
            sas = ns.get('sas_token')
            token_credential = ns.get('token_credential')
            if _class_name(settings_class) == _class_name(t_blob_content_settings):
                client = get_storage_data_service_client(cmd.cli_ctx,
                                                         service=t_base_blob_service,
                                                         name=account,
                                                         key=key, connection_string=cs, sas_token=sas,
                                                         token_credential=token_credential)
                container = ns.get('container_name')
                blob = ns.get('blob_name')
                lease_id = ns.get('lease_id')
                props = client.get_blob_properties(container, blob, lease_id=lease_id).properties.content_settings
            elif _class_name(settings_class) == _class_name(t_file_content_settings):
                client = get_storage_data_service_client(cmd.cli_ctx, t_file_service, account, key, cs, sas)
                share = ns.get('share_name')
                directory = ns.get('directory_name')
                filename = ns.get('file_name')
                props = client.get_file_properties(share, directory, filename).properties.content_settings

        # create new properties
        new_props = settings_class(
            content_type=ns.pop('content_type', None),
            content_disposition=ns.pop('content_disposition', None),
            content_encoding=ns.pop('content_encoding', None),
            content_language=ns.pop('content_language', None),
            content_md5=ns.pop('content_md5', None),
            cache_control=ns.pop('content_cache_control', None)
        )

        # if update, fill in any None values with existing
        if update:
            if not clear_content_settings:
                for attr in ['content_type', 'content_disposition', 'content_encoding', 'content_language',
                             'content_md5', 'cache_control']:
                    if getattr(new_props, attr) is None:
                        setattr(new_props, attr, getattr(props, attr))
        else:
            if guess_from_file:
                new_props = guess_content_type(ns[guess_from_file], new_props, settings_class)

        ns['content_settings'] = new_props

    return validator


def validate_custom_domain(namespace):
    if namespace.use_subdomain and not namespace.custom_domain:
        raise ValueError('usage error: --custom-domain DOMAIN [--use-subdomain]')


def validate_encryption_services(cmd, namespace):
    """
    Builds up the encryption services object for storage account operations based on the list of services passed in.
    """
    if namespace.encryption_services:
        t_encryption_services, t_encryption_service = get_sdk(cmd.cli_ctx, ResourceType.MGMT_STORAGE,
                                                              'EncryptionServices', 'EncryptionService', mod='models')
        services = {service: t_encryption_service(enabled=True) for service in namespace.encryption_services}

        namespace.encryption_services = t_encryption_services(**services)


def validate_encryption_source(cmd, namespace):
    ns = vars(namespace)

    key_name = ns.pop('encryption_key_name', None)
    key_version = ns.pop('encryption_key_version', None)
    key_vault_uri = ns.pop('encryption_key_vault', None)

    if namespace.encryption_key_source == 'Microsoft.Keyvault' and not (key_name and key_version and key_vault_uri):
        raise ValueError('--encryption-key-name, --encryption-key-vault, and --encryption-key-version are required '
                         'when --encryption-key-source=Microsoft.Keyvault is specified.')

    if key_name or key_version or key_vault_uri:
        if namespace.encryption_key_source and namespace.encryption_key_source != 'Microsoft.Keyvault':
            raise ValueError('--encryption-key-name, --encryption-key-vault, and --encryption-key-version are not '
                             'applicable without Microsoft.Keyvault key-source.')
        KeyVaultProperties = get_sdk(cmd.cli_ctx, ResourceType.MGMT_STORAGE, 'KeyVaultProperties',
                                     mod='models')
        if not KeyVaultProperties:
            return

        kv_prop = KeyVaultProperties(key_name=key_name, key_version=key_version, key_vault_uri=key_vault_uri)
        namespace.encryption_key_vault_properties = kv_prop


def validate_entity(namespace):
    """ Converts a list of key value pairs into a dictionary. Ensures that required
    RowKey and PartitionKey are converted to the correct case and included. """
    values = dict(x.split('=', 1) for x in namespace.entity)
    keys = values.keys()
    for key in list(keys):
        if key.lower() == 'rowkey':
            val = values[key]
            del values[key]
            values['RowKey'] = val
        elif key.lower() == 'partitionkey':
            val = values[key]
            del values[key]
            values['PartitionKey'] = val
    keys = values.keys()
    missing_keys = 'RowKey ' if 'RowKey' not in keys else ''
    missing_keys = '{}PartitionKey'.format(missing_keys) \
        if 'PartitionKey' not in keys else missing_keys
    if missing_keys:
        raise argparse.ArgumentError(
            None, 'incorrect usage: entity requires: {}'.format(missing_keys))

    def cast_val(key, val):
        """ Attempts to cast numeric values (except RowKey and PartitionKey) to numbers so they
        can be queried correctly. """
        if key in ['PartitionKey', 'RowKey']:
            return val

        def try_cast(to_type):
            try:
                return to_type(val)
            except ValueError:
                return None

        return try_cast(int) or try_cast(float) or val

    # ensure numbers are converted from strings so querying will work correctly
    values = {key: cast_val(key, val) for key, val in values.items()}
    namespace.entity = values


def validate_marker(namespace):
    """ Converts a list of key value pairs into a dictionary. Ensures that required
    nextrowkey and nextpartitionkey are included. """
    if not namespace.marker:
        return
    marker = dict(x.split('=', 1) for x in namespace.marker)
    expected_keys = {'nextrowkey', 'nextpartitionkey'}

    for key in list(marker.keys()):
        new_key = key.lower()
        if new_key in expected_keys:
            expected_keys.remove(key.lower())
            val = marker[key]
            del marker[key]
            marker[new_key] = val
    if expected_keys:
        raise argparse.ArgumentError(
            None, 'incorrect usage: marker requires: {}'.format(' '.join(expected_keys)))

    namespace.marker = marker


def get_file_path_validator(default_file_param=None):
    """ Creates a namespace validator that splits out 'path' into 'directory_name' and 'file_name'.
    Allows another path-type parameter to be named which can supply a default filename. """

    def validator(namespace):
        import os
        if not hasattr(namespace, 'path'):
            return

        path = namespace.path
        dir_name, file_name = os.path.split(path) if path else (None, '')

        if default_file_param and '.' not in file_name:
            dir_name = path
            file_name = os.path.split(getattr(namespace, default_file_param))[1]
        dir_name = None if dir_name in ('', '.') else dir_name
        namespace.directory_name = dir_name
        namespace.file_name = file_name
        del namespace.path

    return validator


def validate_included_datasets(cmd, namespace):
    if namespace.include:
        include = namespace.include
        if set(include) - set('cmsd'):
            help_string = '(c)opy-info (m)etadata (s)napshots (d)eleted'
            raise ValueError('valid values are {} or a combination thereof.'.format(help_string))
        t_blob_include = cmd.get_models('blob#Include')
        namespace.include = t_blob_include('s' in include, 'm' in include, False, 'c' in include, 'd' in include)


def validate_key_name(namespace):
    key_options = {'primary': '1', 'secondary': '2'}
    if hasattr(namespace, 'key_type') and namespace.key_type:
        namespace.key_name = namespace.key_type + key_options[namespace.key_name]
    else:
        namespace.key_name = storage_account_key_options[namespace.key_name]


def validate_metadata(namespace):
    if namespace.metadata:
        namespace.metadata = dict(x.split('=', 1) for x in namespace.metadata)


def get_permission_help_string(permission_class):
    allowed_values = [x.lower() for x in dir(permission_class) if not x.startswith('__')]
    return ' '.join(['({}){}'.format(x[0], x[1:]) for x in allowed_values])


def get_permission_validator(permission_class):
    allowed_values = [x.lower() for x in dir(permission_class) if not x.startswith('__')]
    allowed_string = ''.join(x[0] for x in allowed_values)

    def validator(namespace):
        if namespace.permission:
            if set(namespace.permission) - set(allowed_string):
                help_string = get_permission_help_string(permission_class)
                raise ValueError(
                    'valid values are {} or a combination thereof.'.format(help_string))
            namespace.permission = permission_class(_str=namespace.permission)

    return validator


def table_permission_validator(cmd, namespace):
    """ A special case for table because the SDK associates the QUERY permission with 'r' """
    t_table_permissions = get_table_data_type(cmd.cli_ctx, 'table', 'TablePermissions')
    if namespace.permission:
        if set(namespace.permission) - set('raud'):
            help_string = '(r)ead/query (a)dd (u)pdate (d)elete'
            raise ValueError('valid values are {} or a combination thereof.'.format(help_string))
        namespace.permission = t_table_permissions(_str=namespace.permission)


def validate_container_public_access(cmd, namespace):
    from .sdkutil import get_container_access_type
    t_base_blob_svc = cmd.get_models('blob.baseblobservice#BaseBlobService')

    if namespace.public_access:
        namespace.public_access = get_container_access_type(cmd.cli_ctx, namespace.public_access.lower())

        if hasattr(namespace, 'signed_identifiers'):
            # must retrieve the existing ACL to simulate a patch operation because these calls
            # are needlessly conflated
            ns = vars(namespace)
            validate_client_parameters(cmd, namespace)
            account = ns.get('account_name')
            key = ns.get('account_key')
            cs = ns.get('connection_string')
            sas = ns.get('sas_token')
            client = get_storage_data_service_client(cmd.cli_ctx, t_base_blob_svc, account, key, cs, sas)
            container = ns.get('container_name')
            lease_id = ns.get('lease_id')
            ns['signed_identifiers'] = client.get_container_acl(container, lease_id=lease_id)


def validate_select(namespace):
    if namespace.select:
        namespace.select = ','.join(namespace.select)


# pylint: disable=too-many-statements
def get_source_file_or_blob_service_client(cmd, namespace):
    """
    Create the second file service or blob service client for batch copy command, which is used to
    list the source files or blobs. If both the source account and source URI are omitted, it
    indicates that user want to copy files or blobs in the same storage account, therefore the
    destination client will be set None hence the command will use destination client.
    """
    t_file_svc, t_block_blob_svc = cmd.get_models('file#FileService', 'blob.blockblobservice#BlockBlobService')
    usage_string = 'invalid usage: supply only one of the following argument sets:' + \
                   '\n\t   --source-uri  [--source-sas]' + \
                   '\n\tOR --source-container' + \
                   '\n\tOR --source-container --source-account-name --source-account-key' + \
                   '\n\tOR --source-container --source-account-name --source-sas' + \
                   '\n\tOR --source-share --source-account-name --source-account-key' + \
                   '\n\tOR --source-share --source-account-name --source-account-sas'

    ns = vars(namespace)
    source_account = ns.pop('source_account_name', None)
    source_key = ns.pop('source_account_key', None)
    source_uri = ns.pop('source_uri', None)
    source_sas = ns.get('source_sas', None)
    source_container = ns.get('source_container', None)
    source_share = ns.get('source_share', None)

    if source_uri and source_account:
        raise ValueError(usage_string)
    if not source_uri and bool(source_container) == bool(source_share):  # must be container or share
        raise ValueError(usage_string)

    if (not source_account) and (not source_uri):
        # Set the source_client to None if neither source_account or source_uri is given. This
        # indicates the command that the source files share or blob container is in the same storage
        # account as the destination file share or blob container.
        #
        # The command itself should create the source service client since the validator can't
        # access the destination client through the namespace.
        #
        # A few arguments check will be made as well so as not to cause ambiguity.
        if source_key or source_sas:
            raise ValueError('invalid usage: --source-account-name is missing; the source account is assumed to be the'
                             ' same as the destination account. Do not provide --source-sas or --source-account-key')
        ns['source_client'] = None

        if 'token_credential' not in ns:  # not using oauth
            return
        # oauth is only possible through destination, must still get source creds
        source_account, source_key, source_sas = ns['account_name'], ns['account_key'], ns['sas_token']

    if source_account:
        if not (source_key or source_sas):
            # when neither storage account key or SAS is given, try to fetch the key in the current
            # subscription
            source_key = _query_account_key(cmd.cli_ctx, source_account)

        if source_container:
            ns['source_client'] = get_storage_data_service_client(
                cmd.cli_ctx, t_block_blob_svc, name=source_account, key=source_key, sas_token=source_sas)
        elif source_share:
            ns['source_client'] = get_storage_data_service_client(
                cmd.cli_ctx, t_file_svc, name=source_account, key=source_key, sas_token=source_sas)
    elif source_uri:
        if source_key or source_container or source_share:
            raise ValueError(usage_string)

        from .storage_url_helpers import StorageResourceIdentifier
        if source_sas:
            source_uri = '{}{}{}'.format(source_uri, '?', source_sas.lstrip('?'))
        identifier = StorageResourceIdentifier(cmd.cli_ctx.cloud, source_uri)
        nor_container_or_share = not identifier.container and not identifier.share
        if not identifier.is_url():
            raise ValueError('incorrect usage: --source-uri expects a URI')
        if identifier.blob or identifier.directory or identifier.filename or nor_container_or_share:
            raise ValueError('incorrect usage: --source-uri has to be blob container or file share')

        if identifier.sas_token:
            ns['source_sas'] = identifier.sas_token
        else:
            source_key = _query_account_key(cmd.cli_ctx, identifier.account_name)

        if identifier.container:
            ns['source_container'] = identifier.container
            if identifier.account_name != ns.get('account_name'):
                ns['source_client'] = get_storage_data_service_client(
                    cmd.cli_ctx, t_block_blob_svc, name=identifier.account_name, key=source_key,
                    sas_token=identifier.sas_token)
        elif identifier.share:
            ns['source_share'] = identifier.share
            if identifier.account_name != ns.get('account_name'):
                ns['source_client'] = get_storage_data_service_client(
                    cmd.cli_ctx, t_file_svc, name=identifier.account_name, key=source_key,
                    sas_token=identifier.sas_token)


def add_progress_callback(cmd, namespace):
    def _update_progress(current, total):
        message = getattr(_update_progress, 'message', 'Alive')
        reuse = getattr(_update_progress, 'reuse', False)

        if total:
            hook.add(message=message, value=current, total_val=total)
            if total == current and not reuse:
                hook.end()

    hook = cmd.cli_ctx.get_progress_controller(det=True)
    _update_progress.hook = hook

    if not namespace.no_progress:
        namespace.progress_callback = _update_progress
    del namespace.no_progress


def process_container_delete_parameters(cmd, namespace):
    """Process the parameters for storage container delete command"""
    # check whether to use mgmt or data-plane
    if namespace.bypass_immutability_policy:
        # use management-plane
        namespace.processed_account_name = namespace.account_name
        namespace.processed_resource_group, namespace.mgmt_client = _query_account_rg(
            cmd.cli_ctx, namespace.account_name)
        del namespace.auth_mode
    else:
        # use data-plane, like before
        validate_client_parameters(cmd, namespace)


def process_blob_download_batch_parameters(cmd, namespace):
    """Process the parameters for storage blob download command"""
    import os

    # 1. quick check
    if not os.path.exists(namespace.destination) or not os.path.isdir(namespace.destination):
        raise ValueError('incorrect usage: destination must be an existing directory')

    # 2. try to extract account name and container name from source string
    _process_blob_batch_container_parameters(cmd, namespace)

    # 3. Call validators
    add_progress_callback(cmd, namespace)


def process_blob_upload_batch_parameters(cmd, namespace):
    """Process the source and destination of storage blob upload command"""
    import os

    # 1. quick check
    if not os.path.exists(namespace.source) or not os.path.isdir(namespace.source):
        raise ValueError('incorrect usage: source must be an existing directory')

    # 2. try to extract account name and container name from destination string
    _process_blob_batch_container_parameters(cmd, namespace, source=False)

    # 3. collect the files to be uploaded
    namespace.source = os.path.realpath(namespace.source)
    namespace.source_files = [c for c in glob_files_locally(namespace.source, namespace.pattern)]

    # 4. determine blob type
    if namespace.blob_type is None:
        vhd_files = [f for f in namespace.source_files if f[0].endswith('.vhd')]
        if any(vhd_files) and len(vhd_files) == len(namespace.source_files):
            # when all the listed files are vhd files use page
            namespace.blob_type = 'page'
        elif any(vhd_files):
            # source files contain vhd files but not all of them
            raise CLIError("""Fail to guess the required blob type. Type of the files to be
            uploaded are not consistent. Default blob type for .vhd files is "page", while
            others are "block". You can solve this problem by either explicitly set the blob
            type or ensure the pattern matches a correct set of files.""")
        else:
            namespace.blob_type = 'block'

    # 5. call other validators
    validate_metadata(namespace)
    t_blob_content_settings = cmd.loader.get_sdk('blob.models#ContentSettings')
    get_content_setting_validator(t_blob_content_settings, update=False)(cmd, namespace)
    add_progress_callback(cmd, namespace)


def process_blob_delete_batch_parameters(cmd, namespace):
    _process_blob_batch_container_parameters(cmd, namespace)


def _process_blob_batch_container_parameters(cmd, namespace, source=True):
    """Process the container parameters for storage blob batch commands before populating args from environment."""
    if source:
        container_arg, container_name_arg = 'source', 'source_container_name'
    else:
        # destination
        container_arg, container_name_arg = 'destination', 'destination_container_name'

    # try to extract account name and container name from source string
    from .storage_url_helpers import StorageResourceIdentifier
    container_arg_val = getattr(namespace, container_arg)  # either a url or name
    identifier = StorageResourceIdentifier(cmd.cli_ctx.cloud, container_arg_val)

    if not identifier.is_url():
        setattr(namespace, container_name_arg, container_arg_val)
    elif identifier.blob:
        raise ValueError('incorrect usage: {} should be either a container URL or name'.format(container_arg))
    else:
        setattr(namespace, container_name_arg, identifier.container)
        if namespace.account_name is None:
            namespace.account_name = identifier.account_name
        elif namespace.account_name != identifier.account_name:
            raise ValueError('The given storage account name is not consistent with the '
                             'account name in the destination URL')

        # if no sas-token is given and the container url contains one, use it
        if not namespace.sas_token and identifier.sas_token:
            namespace.sas_token = identifier.sas_token

    # Finally, grab missing storage connection parameters from environment variables
    validate_client_parameters(cmd, namespace)


def process_file_upload_batch_parameters(cmd, namespace):
    """Process the parameters of storage file batch upload command"""
    import os

    # 1. quick check
    if not os.path.exists(namespace.source):
        raise ValueError('incorrect usage: source {} does not exist'.format(namespace.source))

    if not os.path.isdir(namespace.source):
        raise ValueError('incorrect usage: source must be a directory')

    # 2. try to extract account name and container name from destination string
    from .storage_url_helpers import StorageResourceIdentifier
    identifier = StorageResourceIdentifier(cmd.cli_ctx.cloud, namespace.destination)
    if identifier.is_url():
        if identifier.filename or identifier.directory:
            raise ValueError('incorrect usage: destination must be a file share url')

        namespace.destination = identifier.share

        if not namespace.account_name:
            namespace.account_name = identifier.account_name

    namespace.source = os.path.realpath(namespace.source)


def process_file_download_batch_parameters(cmd, namespace):
    """Process the parameters for storage file batch download command"""
    import os

    # 1. quick check
    if not os.path.exists(namespace.destination) or not os.path.isdir(namespace.destination):
        raise ValueError('incorrect usage: destination must be an existing directory')

    # 2. try to extract account name and share name from source string
    process_file_batch_source_parameters(cmd, namespace)


def process_file_batch_source_parameters(cmd, namespace):
    from .storage_url_helpers import StorageResourceIdentifier
    identifier = StorageResourceIdentifier(cmd.cli_ctx.cloud, namespace.source)
    if identifier.is_url():
        if identifier.filename or identifier.directory:
            raise ValueError('incorrect usage: source should be either share URL or name')

        namespace.source = identifier.share

        if not namespace.account_name:
            namespace.account_name = identifier.account_name


def process_file_download_namespace(namespace):
    import os

    get_file_path_validator()(namespace)

    dest = namespace.file_path
    if not dest or os.path.isdir(dest):
        namespace.file_path = os.path.join(dest, namespace.file_name) \
            if dest else namespace.file_name


def process_metric_update_namespace(namespace):
    namespace.hour = namespace.hour == 'true'
    namespace.minute = namespace.minute == 'true'
    namespace.api = namespace.api == 'true' if namespace.api else None
    if namespace.hour is None and namespace.minute is None:
        raise argparse.ArgumentError(
            None, 'incorrect usage: must specify --hour and/or --minute')
    if (namespace.hour or namespace.minute) and namespace.api is None:
        raise argparse.ArgumentError(
            None, 'incorrect usage: specify --api when hour or minute metrics are enabled')


def validate_subnet(cmd, namespace):
    from msrestazure.tools import resource_id, is_valid_resource_id
    from azure.cli.core.commands.client_factory import get_subscription_id

    subnet = namespace.subnet
    subnet_is_id = is_valid_resource_id(subnet)
    vnet = namespace.vnet_name

    if (subnet_is_id and not vnet) or (not subnet and not vnet):
        return
    if subnet and not subnet_is_id and vnet:
        namespace.subnet = resource_id(
            subscription=get_subscription_id(cmd.cli_ctx),
            resource_group=namespace.resource_group_name,
            namespace='Microsoft.Network',
            type='virtualNetworks',
            name=vnet,
            child_type_1='subnets',
            child_name_1=subnet)
    else:
        raise CLIError('incorrect usage: [--subnet ID | --subnet NAME --vnet-name NAME]')


def get_datetime_type(to_string):
    """ Validates UTC datetime. Examples of accepted forms:
    2017-12-31T01:11:59Z,2017-12-31T01:11Z or 2017-12-31T01Z or 2017-12-31 """
    from datetime import datetime

    def datetime_type(string):
        """ Validates UTC datetime. Examples of accepted forms:
        2017-12-31T01:11:59Z,2017-12-31T01:11Z or 2017-12-31T01Z or 2017-12-31 """
        accepted_date_formats = ['%Y-%m-%dT%H:%M:%SZ', '%Y-%m-%dT%H:%MZ',
                                 '%Y-%m-%dT%HZ', '%Y-%m-%d']
        for form in accepted_date_formats:
            try:
                if to_string:
                    return datetime.strptime(string, form).strftime(form)

                return datetime.strptime(string, form)
            except ValueError:
                continue
        raise ValueError("Input '{}' not valid. Valid example: 2000-12-31T12:59:59Z".format(string))

    return datetime_type


def ipv4_range_type(string):
    """ Validates an IPv4 address or address range. """
    import re
    ip_format = r'\d{1,3}\.\d{1,3}\.\d{1,3}\.\d{1,3}'
    if not re.match("^{}$".format(ip_format), string):
        if not re.match("^{ip_format}-{ip_format}$".format(ip_format=ip_format), string):
            raise ValueError
    return string


def resource_type_type(loader):
    """ Returns a function which validates that resource types string contains only a combination of service,
    container, and object. Their shorthand representations are s, c, and o. """

    def impl(string):
        t_resources = loader.get_models('common.models#ResourceTypes')
        if set(string) - set("sco"):
            raise ValueError
        return t_resources(_str=''.join(set(string)))

    return impl


def services_type(loader):
    """ Returns a function which validates that services string contains only a combination of blob, queue, table,
    and file. Their shorthand representations are b, q, t, and f. """

    def impl(string):
        t_services = loader.get_models('common.models#Services')
        if set(string) - set("bqtf"):
            raise ValueError
        return t_services(_str=''.join(set(string)))

    return impl


def get_char_options_validator(types, property_name):
    def _validator(namespace):
        service_types = set(getattr(namespace, property_name, list()))

        if not service_types:
            raise ValueError('Missing options --{}.'.format(property_name.replace('_', '-')))

        if service_types - set(types):
            raise ValueError(
                '--{}: only valid values are: {}.'.format(property_name.replace('_', '-'), ', '.join(types)))

        setattr(namespace, property_name, service_types)

    return _validator


def page_blob_tier_validator(cmd, namespace):
    if not namespace.tier:
        return

    if namespace.blob_type != 'page' and namespace.tier:
        raise ValueError('Blob tier is only applicable to page blobs on premium storage accounts.')

    try:
        namespace.tier = getattr(cmd.get_models('blob.models#PremiumPageBlobTier'), namespace.tier)
    except AttributeError:
        from azure.cli.command_modules.storage.sdkutil import get_blob_tier_names
        raise ValueError('Unknown premium page blob tier name. Choose among {}'.format(', '.join(
            get_blob_tier_names(cmd.cli_ctx, 'PremiumPageBlobTier'))))


def block_blob_tier_validator(cmd, namespace):
    if not namespace.tier:
        return

    if namespace.blob_type != 'block' and namespace.tier:
        raise ValueError('Blob tier is only applicable to block blobs on standard storage accounts.')

    try:
        namespace.tier = getattr(cmd.get_models('blob.models#StandardBlobTier'), namespace.tier)
    except AttributeError:
        from azure.cli.command_modules.storage.sdkutil import get_blob_tier_names
        raise ValueError('Unknown block blob tier name. Choose among {}'.format(', '.join(
            get_blob_tier_names(cmd.cli_ctx, 'StandardBlobTier'))))


def blob_tier_validator(cmd, namespace):
    if namespace.blob_type == 'page':
        page_blob_tier_validator(cmd, namespace)
    elif namespace.blob_type == 'block':
        block_blob_tier_validator(cmd, namespace)
    else:
        raise ValueError('Blob tier is only applicable to block or page blob.')


def validate_azcopy_upload_destination_url(cmd, namespace):
    client = blob_data_service_factory(cmd.cli_ctx, {
        'account_name': namespace.account_name})
    destination_path = namespace.destination_path
    if not destination_path:
        destination_path = ''
    url = client.make_blob_url(namespace.destination_container, destination_path)
    namespace.destination = url
    del namespace.destination_container
    del namespace.destination_path


def validate_azcopy_remove_arguments(cmd, namespace):
    usage_string = \
        'Invalid usage: {}. Supply only one of the following argument sets to specify source:' \
        '\n\t   --container-name  [--name]' \
        '\n\tOR --share-name [--path]'

    ns = vars(namespace)

    # source as blob
    container = ns.pop('container_name', None)
    blob = ns.pop('blob_name', None)

    # source as file
    share = ns.pop('share_name', None)
    path = ns.pop('path', None)

    # ensure either a file or blob source is specified
    valid_blob = container and not share
    valid_file = share and not container

    if not valid_blob and not valid_file:
        raise ValueError(usage_string.format('Neither a valid blob or file source is specified'))
    if valid_blob and valid_file:
        raise ValueError(usage_string.format('Ambiguous parameters, both blob and file sources are '
                                             'specified'))
    if valid_blob:
        client = blob_data_service_factory(cmd.cli_ctx, {
            'account_name': namespace.account_name})
        if not blob:
            blob = ''
        url = client.make_blob_url(container, blob)
        namespace.service = 'blob'
        namespace.target = url

    if valid_file:
        import os
        client = file_data_service_factory(cmd.cli_ctx, {
            'account_name': namespace.account_name,
            'account_key': namespace.account_key})
        dir_name, file_name = os.path.split(path) if path else (None, '')
        dir_name = None if dir_name in ('', '.') else dir_name
        url = client.make_file_url(share, dir_name, file_name)
        namespace.service = 'file'
        namespace.target = url


def as_user_validator(namespace):
    if namespace.as_user:
        if namespace.expiry is None:
            raise argparse.ArgumentError(
                None, 'incorrect usage: specify --expiry when as-user is enabled')

        expiry = get_datetime_type(False)(namespace.expiry)

        from datetime import datetime, timedelta
        if expiry > datetime.utcnow() + timedelta(days=7):
            raise argparse.ArgumentError(
                None, 'incorrect usage: --expiry should be within 7 days from now')

        if ((not hasattr(namespace, 'token_credential') or namespace.token_credential is None) and
                (not hasattr(namespace, 'auth_mode') or namespace.auth_mode != 'login')):
            raise argparse.ArgumentError(
                None, "incorrect usage: specify '--auth-mode login' when as-user is enabled")


def validator_delete_retention_days(namespace):
    if namespace.enable_delete_retention is True and namespace.delete_retention_days is None:
        raise ValueError(
            "incorrect usage: you have to provide value for '--delete-retention-days' when '--enable-delete-retention' "
            "is set to true")

    if namespace.enable_delete_retention is False and namespace.delete_retention_days is not None:
        raise ValueError(
            "incorrect usage: '--delete-retention-days' is invalid when '--enable-delete-retention' is set to false")

    if namespace.enable_delete_retention is None and namespace.delete_retention_days is not None:
        raise ValueError(
            "incorrect usage: please specify '--enable-delete-retention true' if you want to set the value for "
            "'--delete-retention-days'")

    if namespace.delete_retention_days or namespace.delete_retention_days == 0:
        if namespace.delete_retention_days < 1:
            raise ValueError(
                "incorrect usage: '--delete-retention-days' must be greater than or equal to 1")
        if namespace.delete_retention_days > 365:
            raise ValueError(
                "incorrect usage: '--delete-retention-days' must be less than or equal to 365")


<<<<<<< HEAD
# pylint: disable=too-few-public-methods
class BlobRangeAddAction(argparse._AppendAction):
    def __call__(self, parser, namespace, values, option_string=None):
        if not namespace.blob_ranges:
            namespace.blob_ranges = []
        if isinstance(values, list):
            values = ' '.join(values)
        BlobRange = namespace._cmd.get_models('BlobRestoreRange', resource_type=ResourceType.MGMT_STORAGE)
        try:
            start_range, end_range = values.split(' ')
        except (ValueError, TypeError):
            raise CLIError('usage error: --blob-range VARIABLE OPERATOR VALUE')
        namespace.blob_ranges.append(BlobRange(
            start_range=start_range,
            end_range=end_range
        ))
=======
def validate_private_endpoint_connection_id(cmd, namespace):
    if namespace.connection_id:
        from azure.cli.core.util import parse_proxy_resource_id
        result = parse_proxy_resource_id(namespace.connection_id)
        namespace.resource_group_name = result['resource_group']
        namespace.account_name = result['name']
        namespace.private_endpoint_connection_name = result['child_name_1']

    if namespace.account_name and not namespace.resource_group_name:
        namespace.resource_group_name = _query_account_rg(cmd.cli_ctx, namespace.account_name)[0]

    if not all([namespace.account_name, namespace.resource_group_name, namespace.private_endpoint_connection_name]):
        raise CLIError('incorrect usage: [--id ID | --name NAME --account-name NAME]')

    del namespace.connection_id
>>>>>>> 61fbe31d
<|MERGE_RESOLUTION|>--- conflicted
+++ resolved
@@ -5,11 +5,8 @@
 
 # pylint: disable=protected-access
 
-<<<<<<< HEAD
 import argparse
 
-=======
->>>>>>> 61fbe31d
 from knack.util import CLIError
 from knack.log import get_logger
 
@@ -1160,7 +1157,6 @@
                 "incorrect usage: '--delete-retention-days' must be less than or equal to 365")
 
 
-<<<<<<< HEAD
 # pylint: disable=too-few-public-methods
 class BlobRangeAddAction(argparse._AppendAction):
     def __call__(self, parser, namespace, values, option_string=None):
@@ -1177,7 +1173,8 @@
             start_range=start_range,
             end_range=end_range
         ))
-=======
+
+
 def validate_private_endpoint_connection_id(cmd, namespace):
     if namespace.connection_id:
         from azure.cli.core.util import parse_proxy_resource_id
@@ -1192,5 +1189,4 @@
     if not all([namespace.account_name, namespace.resource_group_name, namespace.private_endpoint_connection_name]):
         raise CLIError('incorrect usage: [--id ID | --name NAME --account-name NAME]')
 
-    del namespace.connection_id
->>>>>>> 61fbe31d
+    del namespace.connection_id