--- conflicted
+++ resolved
@@ -61,11 +61,7 @@
       ParameterSetName:
       - --resource-group --name
       User-Agent:
-<<<<<<< HEAD
-      - AZURECLI/2.49.0 azsdk-python-mgmt-privatedns/1.0.0 Python/3.8.16 (macOS-13.4-arm64-arm-64bit)
-=======
       - AZURECLI/2.51.0 (AAZ) azsdk-python-core/1.26.0 Python/3.10.12 (Linux-5.10.102.1-microsoft-standard-WSL2-x86_64-with-glibc2.35)
->>>>>>> 13d0ab0a
     method: PUT
     uri: https://management.azure.com/subscriptions/00000000-0000-0000-0000-000000000000/resourceGroups/clitest000001/providers/Microsoft.Network/privateDnsZones/privatelink.westus2.azmk8s.io?api-version=2018-09-01
   response:
@@ -73,11 +69,7 @@
       string: '{}'
     headers:
       azure-asyncoperation:
-<<<<<<< HEAD
-      - https://management.azure.com:443/subscriptions/00000000-0000-0000-0000-000000000000/resourceGroups/clitest000001/providers/Microsoft.Network/privateDnsOperationStatuses/RnJvbnRFbmRBc3luY09wZXJhdGlvbjtVcHNlcnRQcml2YXRlRG5zWm9uZTtjYTY1NGIzYy02NjQzLTQzZGMtOWY2Ni0zMTdlMWU1YTVkMWVfOGVjYWRmYzktZDFhMy00ZWE0LWI4NDQtMGQ5Zjg3ZTRkN2M4?api-version=2018-09-01
-=======
       - https://management.azure.com:443/subscriptions/00000000-0000-0000-0000-000000000000/resourceGroups/clitest000001/providers/Microsoft.Network/privateDnsOperationStatuses/RnJvbnRFbmRBc3luY09wZXJhdGlvbjtVcHNlcnRQcml2YXRlRG5zWm9uZTtlNWQyZGRhZS0wOWQzLTRhZjQtYjUyZC0yMzk5N2M1OTdhNjJfMGIxZjY0NzEtMWJmMC00ZGRhLWFlYzMtY2I5MjcyZjA5NTkw?api-version=2018-09-01
->>>>>>> 13d0ab0a
       cache-control:
       - private
       content-length:
@@ -85,15 +77,9 @@
       content-type:
       - application/json; charset=utf-8
       date:
-<<<<<<< HEAD
-      - Fri, 16 Jun 2023 16:04:22 GMT
-      location:
-      - https://management.azure.com/subscriptions/00000000-0000-0000-0000-000000000000/resourceGroups/clitest000001/providers/Microsoft.Network/privateDnsOperationResults/RnJvbnRFbmRBc3luY09wZXJhdGlvbjtVcHNlcnRQcml2YXRlRG5zWm9uZTtjYTY1NGIzYy02NjQzLTQzZGMtOWY2Ni0zMTdlMWU1YTVkMWVfOGVjYWRmYzktZDFhMy00ZWE0LWI4NDQtMGQ5Zjg3ZTRkN2M4?api-version=2018-09-01
-=======
       - Wed, 23 Aug 2023 12:45:21 GMT
       location:
       - https://management.azure.com/subscriptions/00000000-0000-0000-0000-000000000000/resourceGroups/clitest000001/providers/Microsoft.Network/privateDnsOperationResults/RnJvbnRFbmRBc3luY09wZXJhdGlvbjtVcHNlcnRQcml2YXRlRG5zWm9uZTtlNWQyZGRhZS0wOWQzLTRhZjQtYjUyZC0yMzk5N2M1OTdhNjJfMGIxZjY0NzEtMWJmMC00ZGRhLWFlYzMtY2I5MjcyZjA5NTkw?api-version=2018-09-01
->>>>>>> 13d0ab0a
       server:
       - Microsoft-IIS/10.0
       strict-transport-security:
@@ -123,16 +109,15 @@
       ParameterSetName:
       - --resource-group --name
       User-Agent:
-<<<<<<< HEAD
-      - AZURECLI/2.49.0 azsdk-python-mgmt-privatedns/1.0.0 Python/3.8.16 (macOS-13.4-arm64-arm-64bit)
-    method: GET
-    uri: https://management.azure.com/subscriptions/00000000-0000-0000-0000-000000000000/resourceGroups/clitest000001/providers/Microsoft.Network/privateDnsOperationStatuses/RnJvbnRFbmRBc3luY09wZXJhdGlvbjtVcHNlcnRQcml2YXRlRG5zWm9uZTtjYTY1NGIzYy02NjQzLTQzZGMtOWY2Ni0zMTdlMWU1YTVkMWVfOGVjYWRmYzktZDFhMy00ZWE0LWI4NDQtMGQ5Zjg3ZTRkN2M4?api-version=2018-09-01
+      - AZURECLI/2.51.0 (AAZ) azsdk-python-core/1.26.0 Python/3.10.12 (Linux-5.10.102.1-microsoft-standard-WSL2-x86_64-with-glibc2.35)
+    method: GET
+    uri: https://management.azure.com/subscriptions/00000000-0000-0000-0000-000000000000/resourceGroups/clitest000001/providers/Microsoft.Network/privateDnsOperationStatuses/RnJvbnRFbmRBc3luY09wZXJhdGlvbjtVcHNlcnRQcml2YXRlRG5zWm9uZTtlNWQyZGRhZS0wOWQzLTRhZjQtYjUyZC0yMzk5N2M1OTdhNjJfMGIxZjY0NzEtMWJmMC00ZGRhLWFlYzMtY2I5MjcyZjA5NTkw?api-version=2018-09-01
   response:
     body:
       string: '{"status":"InProgress"}'
     headers:
       azure-asyncoperation:
-      - https://management.azure.com:443/subscriptions/00000000-0000-0000-0000-000000000000/resourceGroups/clitest000001/providers/Microsoft.Network/privateDnsOperationStatuses/RnJvbnRFbmRBc3luY09wZXJhdGlvbjtVcHNlcnRQcml2YXRlRG5zWm9uZTtjYTY1NGIzYy02NjQzLTQzZGMtOWY2Ni0zMTdlMWU1YTVkMWVfOGVjYWRmYzktZDFhMy00ZWE0LWI4NDQtMGQ5Zjg3ZTRkN2M4?api-version=2018-09-01
+      - https://management.azure.com:443/subscriptions/00000000-0000-0000-0000-000000000000/resourceGroups/clitest000001/providers/Microsoft.Network/privateDnsOperationStatuses/RnJvbnRFbmRBc3luY09wZXJhdGlvbjtVcHNlcnRQcml2YXRlRG5zWm9uZTtlNWQyZGRhZS0wOWQzLTRhZjQtYjUyZC0yMzk5N2M1OTdhNjJfMGIxZjY0NzEtMWJmMC00ZGRhLWFlYzMtY2I5MjcyZjA5NTkw?api-version=2018-09-01
       cache-control:
       - private
       content-length:
@@ -140,9 +125,9 @@
       content-type:
       - application/json; charset=utf-8
       date:
-      - Fri, 16 Jun 2023 16:04:22 GMT
+      - Wed, 23 Aug 2023 12:45:22 GMT
       location:
-      - https://management.azure.com/subscriptions/00000000-0000-0000-0000-000000000000/resourceGroups/clitest000001/providers/Microsoft.Network/privateDnsOperationResults/RnJvbnRFbmRBc3luY09wZXJhdGlvbjtVcHNlcnRQcml2YXRlRG5zWm9uZTtjYTY1NGIzYy02NjQzLTQzZGMtOWY2Ni0zMTdlMWU1YTVkMWVfOGVjYWRmYzktZDFhMy00ZWE0LWI4NDQtMGQ5Zjg3ZTRkN2M4?api-version=2018-09-01
+      - https://management.azure.com/subscriptions/00000000-0000-0000-0000-000000000000/resourceGroups/clitest000001/providers/Microsoft.Network/privateDnsOperationResults/RnJvbnRFbmRBc3luY09wZXJhdGlvbjtVcHNlcnRQcml2YXRlRG5zWm9uZTtlNWQyZGRhZS0wOWQzLTRhZjQtYjUyZC0yMzk5N2M1OTdhNjJfMGIxZjY0NzEtMWJmMC00ZGRhLWFlYzMtY2I5MjcyZjA5NTkw?api-version=2018-09-01
       server:
       - Microsoft-IIS/10.0
       strict-transport-security:
@@ -172,33 +157,79 @@
       ParameterSetName:
       - --resource-group --name
       User-Agent:
-      - AZURECLI/2.49.0 azsdk-python-mgmt-privatedns/1.0.0 Python/3.8.16 (macOS-13.4-arm64-arm-64bit)
-    method: GET
-    uri: https://management.azure.com/subscriptions/00000000-0000-0000-0000-000000000000/resourceGroups/clitest000001/providers/Microsoft.Network/privateDnsOperationStatuses/RnJvbnRFbmRBc3luY09wZXJhdGlvbjtVcHNlcnRQcml2YXRlRG5zWm9uZTtjYTY1NGIzYy02NjQzLTQzZGMtOWY2Ni0zMTdlMWU1YTVkMWVfOGVjYWRmYzktZDFhMy00ZWE0LWI4NDQtMGQ5Zjg3ZTRkN2M4?api-version=2018-09-01
-=======
       - AZURECLI/2.51.0 (AAZ) azsdk-python-core/1.26.0 Python/3.10.12 (Linux-5.10.102.1-microsoft-standard-WSL2-x86_64-with-glibc2.35)
     method: GET
     uri: https://management.azure.com/subscriptions/00000000-0000-0000-0000-000000000000/resourceGroups/clitest000001/providers/Microsoft.Network/privateDnsOperationStatuses/RnJvbnRFbmRBc3luY09wZXJhdGlvbjtVcHNlcnRQcml2YXRlRG5zWm9uZTtlNWQyZGRhZS0wOWQzLTRhZjQtYjUyZC0yMzk5N2M1OTdhNjJfMGIxZjY0NzEtMWJmMC00ZGRhLWFlYzMtY2I5MjcyZjA5NTkw?api-version=2018-09-01
   response:
     body:
-      string: '{"status":"InProgress"}'
-    headers:
-      azure-asyncoperation:
-      - https://management.azure.com:443/subscriptions/00000000-0000-0000-0000-000000000000/resourceGroups/clitest000001/providers/Microsoft.Network/privateDnsOperationStatuses/RnJvbnRFbmRBc3luY09wZXJhdGlvbjtVcHNlcnRQcml2YXRlRG5zWm9uZTtlNWQyZGRhZS0wOWQzLTRhZjQtYjUyZC0yMzk5N2M1OTdhNjJfMGIxZjY0NzEtMWJmMC00ZGRhLWFlYzMtY2I5MjcyZjA5NTkw?api-version=2018-09-01
+      string: '{"status":"Succeeded"}'
+    headers:
       cache-control:
       - private
       content-length:
-      - '23'
+      - '22'
       content-type:
       - application/json; charset=utf-8
       date:
-      - Wed, 23 Aug 2023 12:45:22 GMT
-      location:
-      - https://management.azure.com/subscriptions/00000000-0000-0000-0000-000000000000/resourceGroups/clitest000001/providers/Microsoft.Network/privateDnsOperationResults/RnJvbnRFbmRBc3luY09wZXJhdGlvbjtVcHNlcnRQcml2YXRlRG5zWm9uZTtlNWQyZGRhZS0wOWQzLTRhZjQtYjUyZC0yMzk5N2M1OTdhNjJfMGIxZjY0NzEtMWJmMC00ZGRhLWFlYzMtY2I5MjcyZjA5NTkw?api-version=2018-09-01
+      - Wed, 23 Aug 2023 12:45:52 GMT
       server:
       - Microsoft-IIS/10.0
       strict-transport-security:
       - max-age=31536000; includeSubDomains
+      transfer-encoding:
+      - chunked
+      vary:
+      - Accept-Encoding
+      x-aspnet-version:
+      - 4.0.30319
+      x-content-type-options:
+      - nosniff
+      x-ms-ratelimit-remaining-subscription-resource-requests:
+      - '498'
+      x-powered-by:
+      - ASP.NET
+    status:
+      code: 200
+      message: OK
+- request:
+    body: null
+    headers:
+      Accept:
+      - '*/*'
+      Accept-Encoding:
+      - gzip, deflate
+      CommandName:
+      - network private-dns zone create
+      Connection:
+      - keep-alive
+      ParameterSetName:
+      - --resource-group --name
+      User-Agent:
+      - AZURECLI/2.51.0 (AAZ) azsdk-python-core/1.26.0 Python/3.10.12 (Linux-5.10.102.1-microsoft-standard-WSL2-x86_64-with-glibc2.35)
+    method: GET
+    uri: https://management.azure.com/subscriptions/00000000-0000-0000-0000-000000000000/resourceGroups/clitest000001/providers/Microsoft.Network/privateDnsZones/privatelink.westus2.azmk8s.io?api-version=2018-09-01
+  response:
+    body:
+      string: '{"id":"\/subscriptions\/00000000-0000-0000-0000-000000000000\/resourceGroups\/clitest000001\/providers\/Microsoft.Network\/privateDnsZones\/privatelink.westus2.azmk8s.io","name":"privatelink.westus2.azmk8s.io","type":"Microsoft.Network\/privateDnsZones","etag":"d3eee0ae-736d-43d0-babc-d1157a07b275","location":"global","properties":{"maxNumberOfRecordSets":25000,"maxNumberOfVirtualNetworkLinks":1000,"maxNumberOfVirtualNetworkLinksWithRegistration":100,"numberOfRecordSets":1,"numberOfVirtualNetworkLinks":0,"numberOfVirtualNetworkLinksWithRegistration":0,"provisioningState":"Succeeded"}}'
+    headers:
+      cache-control:
+      - private
+      content-length:
+      - '591'
+      content-type:
+      - application/json; charset=utf-8
+      date:
+      - Wed, 23 Aug 2023 12:45:53 GMT
+      etag:
+      - d3eee0ae-736d-43d0-babc-d1157a07b275
+      server:
+      - Microsoft-IIS/10.0
+      strict-transport-security:
+      - max-age=31536000; includeSubDomains
+      transfer-encoding:
+      - chunked
+      vary:
+      - Accept-Encoding
       x-aspnet-version:
       - 4.0.30319
       x-content-type-options:
@@ -208,166 +239,37 @@
       x-powered-by:
       - ASP.NET
     status:
-      code: 202
-      message: Accepted
-- request:
-    body: null
-    headers:
-      Accept:
-      - '*/*'
-      Accept-Encoding:
-      - gzip, deflate
-      CommandName:
-      - network private-dns zone create
+      code: 200
+      message: OK
+- request:
+    body: null
+    headers:
+      Accept:
+      - application/json
+      Accept-Encoding:
+      - gzip, deflate
+      CommandName:
+      - identity create
       Connection:
       - keep-alive
       ParameterSetName:
       - --resource-group --name
       User-Agent:
-      - AZURECLI/2.51.0 (AAZ) azsdk-python-core/1.26.0 Python/3.10.12 (Linux-5.10.102.1-microsoft-standard-WSL2-x86_64-with-glibc2.35)
-    method: GET
-    uri: https://management.azure.com/subscriptions/00000000-0000-0000-0000-000000000000/resourceGroups/clitest000001/providers/Microsoft.Network/privateDnsOperationStatuses/RnJvbnRFbmRBc3luY09wZXJhdGlvbjtVcHNlcnRQcml2YXRlRG5zWm9uZTtlNWQyZGRhZS0wOWQzLTRhZjQtYjUyZC0yMzk5N2M1OTdhNjJfMGIxZjY0NzEtMWJmMC00ZGRhLWFlYzMtY2I5MjcyZjA5NTkw?api-version=2018-09-01
->>>>>>> 13d0ab0a
-  response:
-    body:
-      string: '{"status":"Succeeded"}'
-    headers:
-      cache-control:
-      - private
-      content-length:
-      - '22'
+      - AZURECLI/2.51.0 azsdk-python-azure-mgmt-resource/23.1.0b2 Python/3.10.12 (Linux-5.10.102.1-microsoft-standard-WSL2-x86_64-with-glibc2.35)
+    method: GET
+    uri: https://management.azure.com/subscriptions/00000000-0000-0000-0000-000000000000/resourcegroups/clitest000001?api-version=2022-09-01
+  response:
+    body:
+      string: '{"id":"/subscriptions/00000000-0000-0000-0000-000000000000/resourceGroups/clitest000001","name":"clitest000001","type":"Microsoft.Resources/resourceGroups","location":"westus2","tags":{"product":"azurecli","cause":"automation","test":"test_aks_private_dns_zone","date":"2023-08-23T12:45:13Z","module":"acs"},"properties":{"provisioningState":"Succeeded"}}'
+    headers:
+      cache-control:
+      - no-cache
+      content-length:
+      - '355'
       content-type:
       - application/json; charset=utf-8
       date:
-<<<<<<< HEAD
-      - Fri, 16 Jun 2023 16:04:52 GMT
-=======
-      - Wed, 23 Aug 2023 12:45:52 GMT
->>>>>>> 13d0ab0a
-      server:
-      - Microsoft-IIS/10.0
-      strict-transport-security:
-      - max-age=31536000; includeSubDomains
-      transfer-encoding:
-      - chunked
-      vary:
-      - Accept-Encoding
-      x-aspnet-version:
-      - 4.0.30319
-      x-content-type-options:
-      - nosniff
-      x-ms-ratelimit-remaining-subscription-resource-requests:
-      - '498'
-      x-powered-by:
-      - ASP.NET
-    status:
-      code: 200
-      message: OK
-- request:
-    body: null
-    headers:
-      Accept:
-      - '*/*'
-      Accept-Encoding:
-      - gzip, deflate
-      CommandName:
-      - network private-dns zone create
-      Connection:
-      - keep-alive
-      ParameterSetName:
-      - --resource-group --name
-      User-Agent:
-<<<<<<< HEAD
-      - AZURECLI/2.49.0 azsdk-python-mgmt-privatedns/1.0.0 Python/3.8.16 (macOS-13.4-arm64-arm-64bit)
-=======
-      - AZURECLI/2.51.0 (AAZ) azsdk-python-core/1.26.0 Python/3.10.12 (Linux-5.10.102.1-microsoft-standard-WSL2-x86_64-with-glibc2.35)
->>>>>>> 13d0ab0a
-    method: GET
-    uri: https://management.azure.com/subscriptions/00000000-0000-0000-0000-000000000000/resourceGroups/clitest000001/providers/Microsoft.Network/privateDnsZones/privatelink.westus2.azmk8s.io?api-version=2018-09-01
-  response:
-    body:
-<<<<<<< HEAD
-      string: '{"id":"\/subscriptions\/00000000-0000-0000-0000-000000000000\/resourceGroups\/clitest000001\/providers\/Microsoft.Network\/privateDnsZones\/privatelink.westus2.azmk8s.io","name":"privatelink.westus2.azmk8s.io","type":"Microsoft.Network\/privateDnsZones","etag":"eeb6abef-680b-4161-9980-ba0dc3eaded8","location":"global","properties":{"maxNumberOfRecordSets":25000,"maxNumberOfVirtualNetworkLinks":1000,"maxNumberOfVirtualNetworkLinksWithRegistration":100,"numberOfRecordSets":1,"numberOfVirtualNetworkLinks":0,"numberOfVirtualNetworkLinksWithRegistration":0,"provisioningState":"Succeeded"}}'
-=======
-      string: '{"id":"\/subscriptions\/00000000-0000-0000-0000-000000000000\/resourceGroups\/clitest000001\/providers\/Microsoft.Network\/privateDnsZones\/privatelink.westus2.azmk8s.io","name":"privatelink.westus2.azmk8s.io","type":"Microsoft.Network\/privateDnsZones","etag":"d3eee0ae-736d-43d0-babc-d1157a07b275","location":"global","properties":{"maxNumberOfRecordSets":25000,"maxNumberOfVirtualNetworkLinks":1000,"maxNumberOfVirtualNetworkLinksWithRegistration":100,"numberOfRecordSets":1,"numberOfVirtualNetworkLinks":0,"numberOfVirtualNetworkLinksWithRegistration":0,"provisioningState":"Succeeded"}}'
->>>>>>> 13d0ab0a
-    headers:
-      cache-control:
-      - private
-      content-length:
-      - '591'
-      content-type:
-      - application/json; charset=utf-8
-      date:
-<<<<<<< HEAD
-      - Fri, 16 Jun 2023 16:04:52 GMT
-      etag:
-      - eeb6abef-680b-4161-9980-ba0dc3eaded8
-=======
-      - Wed, 23 Aug 2023 12:45:53 GMT
-      etag:
-      - d3eee0ae-736d-43d0-babc-d1157a07b275
->>>>>>> 13d0ab0a
-      server:
-      - Microsoft-IIS/10.0
-      strict-transport-security:
-      - max-age=31536000; includeSubDomains
-      transfer-encoding:
-      - chunked
-      vary:
-      - Accept-Encoding
-      x-aspnet-version:
-      - 4.0.30319
-      x-content-type-options:
-      - nosniff
-      x-ms-ratelimit-remaining-subscription-resource-requests:
-      - '499'
-      x-powered-by:
-      - ASP.NET
-    status:
-      code: 200
-      message: OK
-- request:
-    body: null
-    headers:
-      Accept:
-      - application/json
-      Accept-Encoding:
-      - gzip, deflate
-      CommandName:
-      - identity create
-      Connection:
-      - keep-alive
-      ParameterSetName:
-      - --resource-group --name
-      User-Agent:
-<<<<<<< HEAD
-      - AZURECLI/2.49.0 azsdk-python-azure-mgmt-resource/22.0.0 Python/3.8.16 (macOS-13.4-arm64-arm-64bit)
-=======
-      - AZURECLI/2.51.0 azsdk-python-azure-mgmt-resource/23.1.0b2 Python/3.10.12 (Linux-5.10.102.1-microsoft-standard-WSL2-x86_64-with-glibc2.35)
->>>>>>> 13d0ab0a
-    method: GET
-    uri: https://management.azure.com/subscriptions/00000000-0000-0000-0000-000000000000/resourcegroups/clitest000001?api-version=2022-09-01
-  response:
-    body:
-<<<<<<< HEAD
-      string: '{"id":"/subscriptions/00000000-0000-0000-0000-000000000000/resourceGroups/clitest000001","name":"clitest000001","type":"Microsoft.Resources/resourceGroups","location":"westus2","tags":{"product":"azurecli","cause":"automation","test":"test_aks_private_dns_zone","date":"2023-06-16T16:04:16Z","module":"acs"},"properties":{"provisioningState":"Succeeded"}}'
-=======
-      string: '{"id":"/subscriptions/00000000-0000-0000-0000-000000000000/resourceGroups/clitest000001","name":"clitest000001","type":"Microsoft.Resources/resourceGroups","location":"westus2","tags":{"product":"azurecli","cause":"automation","test":"test_aks_private_dns_zone","date":"2023-08-23T12:45:13Z","module":"acs"},"properties":{"provisioningState":"Succeeded"}}'
->>>>>>> 13d0ab0a
-    headers:
-      cache-control:
-      - no-cache
-      content-length:
-      - '355'
-      content-type:
-      - application/json; charset=utf-8
-      date:
-<<<<<<< HEAD
-      - Fri, 16 Jun 2023 16:04:53 GMT
-=======
       - Wed, 23 Aug 2023 12:45:54 GMT
->>>>>>> 13d0ab0a
       expires:
       - '-1'
       pragma:
@@ -399,20 +301,12 @@
       ParameterSetName:
       - --resource-group --name
       User-Agent:
-<<<<<<< HEAD
-      - AZURECLI/2.49.0 azsdk-python-azure-mgmt-msi/7.0.0 Python/3.8.16 (macOS-13.4-arm64-arm-64bit)
-=======
       - AZURECLI/2.51.0 azsdk-python-azure-mgmt-msi/7.0.0 Python/3.10.12 (Linux-5.10.102.1-microsoft-standard-WSL2-x86_64-with-glibc2.35)
->>>>>>> 13d0ab0a
     method: PUT
     uri: https://management.azure.com/subscriptions/00000000-0000-0000-0000-000000000000/resourceGroups/clitest000001/providers/Microsoft.ManagedIdentity/userAssignedIdentities/cliakstest000003?api-version=2023-01-31
   response:
     body:
-<<<<<<< HEAD
-      string: '{"location":"westus2","tags":{},"id":"/subscriptions/00000000-0000-0000-0000-000000000000/resourcegroups/clitest000001/providers/Microsoft.ManagedIdentity/userAssignedIdentities/cliakstest000003","name":"cliakstest000003","type":"Microsoft.ManagedIdentity/userAssignedIdentities","properties":{"tenantId":"72f988bf-86f1-41af-91ab-2d7cd011db47","principalId":"00000000-0000-0000-0000-000000000001","clientId":"00000000-0000-0000-0000-000000000001"}}'
-=======
       string: '{"location":"westus2","tags":{},"id":"/subscriptions/00000000-0000-0000-0000-000000000000/resourcegroups/clitest000001/providers/Microsoft.ManagedIdentity/userAssignedIdentities/cliakstest000003","name":"cliakstest000003","type":"Microsoft.ManagedIdentity/userAssignedIdentities","properties":{"tenantId":"54826b22-38d6-4fb2-bad9-b7b93a3e9c5a","principalId":"00000000-0000-0000-0000-000000000001","clientId":"00000000-0000-0000-0000-000000000001"}}'
->>>>>>> 13d0ab0a
     headers:
       cache-control:
       - no-cache
@@ -421,11 +315,7 @@
       content-type:
       - application/json; charset=utf-8
       date:
-<<<<<<< HEAD
-      - Fri, 16 Jun 2023 16:04:56 GMT
-=======
       - Wed, 23 Aug 2023 12:45:59 GMT
->>>>>>> 13d0ab0a
       expires:
       - '-1'
       location:
@@ -455,13 +345,8 @@
       ParameterSetName:
       - --assignee-object-id --role --scope --assignee-principal-type
       User-Agent:
-<<<<<<< HEAD
-      - AZURECLI/2.49.0 azsdk-python-azure-mgmt-authorization/3.0.0 Python/3.8.16
-        (macOS-13.4-arm64-arm-64bit)
-=======
       - AZURECLI/2.51.0 azsdk-python-azure-mgmt-authorization/4.0.0 Python/3.10.12
         (Linux-5.10.102.1-microsoft-standard-WSL2-x86_64-with-glibc2.35)
->>>>>>> 13d0ab0a
     method: GET
     uri: https://management.azure.com/subscriptions/00000000-0000-0000-0000-000000000000/resourceGroups/clitest000001/providers/Microsoft.Network/privateDnsZones/privatelink.westus2.azmk8s.io/providers/Microsoft.Authorization/roleDefinitions?$filter=roleName%20eq%20%27Private%20DNS%20Zone%20Contributor%27&api-version=2022-05-01-preview
   response:
@@ -477,11 +362,7 @@
       content-type:
       - application/json; charset=utf-8
       date:
-<<<<<<< HEAD
-      - Fri, 16 Jun 2023 16:04:57 GMT
-=======
       - Wed, 23 Aug 2023 12:46:00 GMT
->>>>>>> 13d0ab0a
       expires:
       - '-1'
       pragma:
@@ -520,22 +401,13 @@
       ParameterSetName:
       - --assignee-object-id --role --scope --assignee-principal-type
       User-Agent:
-<<<<<<< HEAD
-      - AZURECLI/2.49.0 azsdk-python-azure-mgmt-authorization/3.0.0 Python/3.8.16
-        (macOS-13.4-arm64-arm-64bit)
-=======
       - AZURECLI/2.51.0 azsdk-python-azure-mgmt-authorization/4.0.0 Python/3.10.12
         (Linux-5.10.102.1-microsoft-standard-WSL2-x86_64-with-glibc2.35)
->>>>>>> 13d0ab0a
     method: PUT
     uri: https://management.azure.com/subscriptions/00000000-0000-0000-0000-000000000000/resourceGroups/clitest000001/providers/Microsoft.Network/privateDnsZones/privatelink.westus2.azmk8s.io/providers/Microsoft.Authorization/roleAssignments/88888888-0000-0000-0000-000000000001?api-version=2022-04-01
   response:
     body:
-<<<<<<< HEAD
-      string: '{"properties":{"roleDefinitionId":"/subscriptions/00000000-0000-0000-0000-000000000000/providers/Microsoft.Authorization/roleDefinitions/b12aa53e-6015-4669-85d0-8515ebb3ae7f","principalId":"00000000-0000-0000-0000-000000000001","principalType":"ServicePrincipal","scope":"/subscriptions/00000000-0000-0000-0000-000000000000/resourceGroups/clitest000001/providers/Microsoft.Network/privateDnsZones/privatelink.westus2.azmk8s.io","condition":null,"conditionVersion":null,"createdOn":"2023-06-16T16:04:58.8691297Z","updatedOn":"2023-06-16T16:04:59.2121343Z","createdBy":null,"updatedBy":"4d730cf1-e190-49af-af02-ea52983c017e","delegatedManagedIdentityResourceId":null,"description":null},"id":"/subscriptions/00000000-0000-0000-0000-000000000000/resourceGroups/clitest000001/providers/Microsoft.Network/privateDnsZones/privatelink.westus2.azmk8s.io/providers/Microsoft.Authorization/roleAssignments/88888888-0000-0000-0000-000000000001","type":"Microsoft.Authorization/roleAssignments","name":"88888888-0000-0000-0000-000000000001"}'
-=======
       string: '{"properties":{"roleDefinitionId":"/subscriptions/00000000-0000-0000-0000-000000000000/providers/Microsoft.Authorization/roleDefinitions/b12aa53e-6015-4669-85d0-8515ebb3ae7f","principalId":"00000000-0000-0000-0000-000000000001","principalType":"ServicePrincipal","scope":"/subscriptions/00000000-0000-0000-0000-000000000000/resourceGroups/clitest000001/providers/Microsoft.Network/privateDnsZones/privatelink.westus2.azmk8s.io","condition":null,"conditionVersion":null,"createdOn":"2023-08-23T12:46:01.5160263Z","updatedOn":"2023-08-23T12:46:02.1544704Z","createdBy":null,"updatedBy":"6d97229a-391f-473a-893f-f0608b592d7b","delegatedManagedIdentityResourceId":null,"description":null},"id":"/subscriptions/00000000-0000-0000-0000-000000000000/resourceGroups/clitest000001/providers/Microsoft.Network/privateDnsZones/privatelink.westus2.azmk8s.io/providers/Microsoft.Authorization/roleAssignments/88888888-0000-0000-0000-000000000001","type":"Microsoft.Authorization/roleAssignments","name":"88888888-0000-0000-0000-000000000001"}'
->>>>>>> 13d0ab0a
     headers:
       cache-control:
       - no-cache
@@ -544,11 +416,7 @@
       content-type:
       - application/json; charset=utf-8
       date:
-<<<<<<< HEAD
-      - Fri, 16 Jun 2023 16:05:01 GMT
-=======
       - Wed, 23 Aug 2023 12:46:04 GMT
->>>>>>> 13d0ab0a
       expires:
       - '-1'
       pragma:
@@ -578,17 +446,10 @@
         --enable-private-cluster --private-dns-zone --enable-managed-identity --assign-identity
         --ssh-key-value
       User-Agent:
-<<<<<<< HEAD
-      - AZURECLI/2.49.0 azsdk-python-azure-mgmt-containerservice/23.0.0 Python/3.8.16
-        (macOS-13.4-arm64-arm-64bit)
-    method: GET
-    uri: https://management.azure.com/subscriptions/00000000-0000-0000-0000-000000000000/resourceGroups/clitest000001/providers/Microsoft.ContainerService/managedClusters/cliakstest000002?api-version=2023-05-01
-=======
       - AZURECLI/2.51.0 azsdk-python-azure-mgmt-containerservice/26.0.0 Python/3.10.12
         (Linux-5.10.102.1-microsoft-standard-WSL2-x86_64-with-glibc2.35)
     method: GET
     uri: https://management.azure.com/subscriptions/00000000-0000-0000-0000-000000000000/resourceGroups/clitest000001/providers/Microsoft.ContainerService/managedClusters/cliakstest000002?api-version=2023-07-01
->>>>>>> 13d0ab0a
   response:
     body:
       string: '{"error":{"code":"ResourceNotFound","message":"The Resource ''Microsoft.ContainerService/managedClusters/cliakstest000002''
@@ -602,11 +463,7 @@
       content-type:
       - application/json; charset=utf-8
       date:
-<<<<<<< HEAD
-      - Fri, 16 Jun 2023 16:05:02 GMT
-=======
       - Wed, 23 Aug 2023 12:46:05 GMT
->>>>>>> 13d0ab0a
       expires:
       - '-1'
       pragma:
@@ -636,20 +493,12 @@
         --enable-private-cluster --private-dns-zone --enable-managed-identity --assign-identity
         --ssh-key-value
       User-Agent:
-<<<<<<< HEAD
-      - AZURECLI/2.49.0 azsdk-python-azure-mgmt-resource/22.0.0 Python/3.8.16 (macOS-13.4-arm64-arm-64bit)
-=======
       - AZURECLI/2.51.0 azsdk-python-azure-mgmt-resource/23.1.0b2 Python/3.10.12 (Linux-5.10.102.1-microsoft-standard-WSL2-x86_64-with-glibc2.35)
->>>>>>> 13d0ab0a
     method: GET
     uri: https://management.azure.com/subscriptions/00000000-0000-0000-0000-000000000000/resourcegroups/clitest000001?api-version=2022-09-01
   response:
     body:
-<<<<<<< HEAD
-      string: '{"id":"/subscriptions/00000000-0000-0000-0000-000000000000/resourceGroups/clitest000001","name":"clitest000001","type":"Microsoft.Resources/resourceGroups","location":"westus2","tags":{"product":"azurecli","cause":"automation","test":"test_aks_private_dns_zone","date":"2023-06-16T16:04:16Z","module":"acs"},"properties":{"provisioningState":"Succeeded"}}'
-=======
       string: '{"id":"/subscriptions/00000000-0000-0000-0000-000000000000/resourceGroups/clitest000001","name":"clitest000001","type":"Microsoft.Resources/resourceGroups","location":"westus2","tags":{"product":"azurecli","cause":"automation","test":"test_aks_private_dns_zone","date":"2023-08-23T12:45:13Z","module":"acs"},"properties":{"provisioningState":"Succeeded"}}'
->>>>>>> 13d0ab0a
     headers:
       cache-control:
       - no-cache
@@ -658,11 +507,7 @@
       content-type:
       - application/json; charset=utf-8
       date:
-<<<<<<< HEAD
-      - Fri, 16 Jun 2023 16:05:03 GMT
-=======
       - Wed, 23 Aug 2023 12:46:06 GMT
->>>>>>> 13d0ab0a
       expires:
       - '-1'
       pragma:
@@ -711,72 +556,6 @@
         --enable-private-cluster --private-dns-zone --enable-managed-identity --assign-identity
         --ssh-key-value
       User-Agent:
-<<<<<<< HEAD
-      - AZURECLI/2.49.0 azsdk-python-azure-mgmt-containerservice/23.0.0 Python/3.8.16
-        (macOS-13.4-arm64-arm-64bit)
-    method: PUT
-    uri: https://management.azure.com/subscriptions/00000000-0000-0000-0000-000000000000/resourceGroups/clitest000001/providers/Microsoft.ContainerService/managedClusters/cliakstest000002?api-version=2023-05-01
-  response:
-    body:
-      string: "{\n  \"id\": \"/subscriptions/00000000-0000-0000-0000-000000000000/resourcegroups/clitest000001/providers/Microsoft.ContainerService/managedClusters/cliakstest000002\"\
-        ,\n  \"location\": \"westus2\",\n  \"name\": \"cliakstest000002\",\n  \"type\"\
-        : \"Microsoft.ContainerService/ManagedClusters\",\n  \"properties\": {\n \
-        \  \"provisioningState\": \"Creating\",\n   \"powerState\": {\n    \"code\"\
-        : \"Running\"\n   },\n   \"kubernetesVersion\": \"1.25.6\",\n   \"currentKubernetesVersion\"\
-        : \"1.25.6\",\n   \"fqdn\": \"cliakstest000004-8zk5uy5o.hcp.westus2.azmk8s.io\"\
-        ,\n   \"fqdnSubdomain\": \"cliakstest000004\",\n   \"azurePortalFQDN\": \"\
-        e4cb6821fe4dfab97c16b0849e52d367-priv.portal.hcp.westus2.azmk8s.io\",\n  \
-        \ \"privateFQDN\": \"cliakstest000004.privatelink.westus2.azmk8s.io\",\n \
-        \  \"agentPoolProfiles\": [\n    {\n     \"name\": \"nodepool1\",\n     \"\
-        count\": 1,\n     \"vmSize\": \"Standard_DS2_v2\",\n     \"osDiskSizeGB\"\
-        : 128,\n     \"osDiskType\": \"Managed\",\n     \"kubeletDiskType\": \"OS\"\
-        ,\n     \"maxPods\": 110,\n     \"type\": \"VirtualMachineScaleSets\",\n \
-        \    \"enableAutoScaling\": false,\n     \"provisioningState\": \"Creating\"\
-        ,\n     \"powerState\": {\n      \"code\": \"Running\"\n     },\n     \"orchestratorVersion\"\
-        : \"1.25.6\",\n     \"currentOrchestratorVersion\": \"1.25.6\",\n     \"enableNodePublicIP\"\
-        : false,\n     \"mode\": \"System\",\n     \"enableEncryptionAtHost\": false,\n\
-        \     \"enableUltraSSD\": false,\n     \"osType\": \"Linux\",\n     \"osSKU\"\
-        : \"Ubuntu\",\n     \"nodeImageVersion\": \"AKSUbuntu-2204gen2containerd-202306.01.0\"\
-        ,\n     \"upgradeSettings\": {},\n     \"enableFIPS\": false\n    }\n   ],\n\
-        \   \"linuxProfile\": {\n    \"adminUsername\": \"azureuser\",\n    \"ssh\"\
-        : {\n     \"publicKeys\": [\n      {\n       \"keyData\": \"ssh-rsa AAAAB3NzaC1yc2EAAAADAQABAAACAQCbIg1guRHbI0lV11wWDt1r2cUdcNd27CJsg+SfgC7miZeubtwUhbsPdhMQsfDyhOWHq1+ZL0M+nJZV63d/1dhmhtgyOqejUwrPlzKhydsbrsdUor+JmNJDdW01v7BXHyuymT8G4s09jCasNOwiufbP/qp72ruu0bIA1nySsvlf9pCQAuFkAnVnf/rFhUlOkhtRpwcq8SUNY2zRHR/EKb/4NWY1JzR4sa3q2fWIJdrrX0DvLoa5g9bIEd4Df79ba7v+yiUBOS0zT2ll+z4g9izHK3EO5d8hL4jYxcjKs+wcslSYRWrascfscLgMlMGh0CdKeNTDjHpGPncaf3Z+FwwwjWeuiNBxv7bJo13/8B/098KlVDl4GZqsoBCEjPyJfV6hO0y/LkRGkk7oHWKgeWAfKtfLItRp00eZ4fcJNK9kCaSMmEugoZWcI7NGbZXzqFWqbpRI7NcDP9+WIQ+i9U5vqWsqd/zng4kbuAJ6UuKqIzB0upYrLShfQE3SAck8oaLhJqqq56VfDuASNpJKidV+zq27HfSBmbXnkR/5AK337dc3MXKJypoK/QPMLKUAP5XLPbs+NddJQV7EZXd29DLgp+fRIg3edpKdO7ZErWhv7d+3Kws+e1Y+ypmR2WIVSwVyBEUfgv2C8Ts9gnTF4pNcEY/S2aBicz5Ew2+jdyGNQQ==\
-        \ test@example.com\\n\"\n      }\n     ]\n    }\n   },\n   \"servicePrincipalProfile\"\
-        : {\n    \"clientId\":\"00000000-0000-0000-0000-000000000001\"\n   },\n  \
-        \ \"nodeResourceGroup\": \"MC_clitest000001_cliakstest000002_westus2\",\n\
-        \   \"enableRBAC\": true,\n   \"supportPlan\": \"KubernetesOfficial\",\n \
-        \  \"networkProfile\": {\n    \"networkPlugin\": \"kubenet\",\n    \"loadBalancerSku\"\
-        : \"standard\",\n    \"loadBalancerProfile\": {\n     \"managedOutboundIPs\"\
-        : {\n      \"count\": 1\n     }\n    },\n    \"podCidr\": \"10.244.0.0/16\"\
-        ,\n    \"serviceCidr\": \"10.0.0.0/16\",\n    \"dnsServiceIP\": \"10.0.0.10\"\
-        ,\n    \"outboundType\": \"loadBalancer\",\n    \"podCidrs\": [\n     \"10.244.0.0/16\"\
-        \n    ],\n    \"serviceCidrs\": [\n     \"10.0.0.0/16\"\n    ],\n    \"ipFamilies\"\
-        : [\n     \"IPv4\"\n    ]\n   },\n   \"maxAgentPools\": 100,\n   \"privateLinkResources\"\
-        : [\n    {\n     \"name\": \"management\",\n     \"type\": \"Microsoft.ContainerService/managedClusters/privateLinkResources\"\
-        ,\n     \"groupId\": \"management\",\n     \"requiredMembers\": [\n      \"\
-        management\"\n     ]\n    }\n   ],\n   \"apiServerAccessProfile\": {\n   \
-        \ \"enablePrivateCluster\": true,\n    \"privateDNSZone\": \"/subscriptions/00000000-0000-0000-0000-000000000000/resourceGroups/clitest000001/providers/Microsoft.Network/privateDnsZones/privatelink.westus2.azmk8s.io\"\
-        ,\n    \"enablePrivateClusterPublicFQDN\": true\n   },\n   \"disableLocalAccounts\"\
-        : false,\n   \"securityProfile\": {},\n   \"storageProfile\": {\n    \"diskCSIDriver\"\
-        : {\n     \"enabled\": true\n    },\n    \"fileCSIDriver\": {\n     \"enabled\"\
-        : true\n    },\n    \"snapshotController\": {\n     \"enabled\": true\n  \
-        \  }\n   },\n   \"oidcIssuerProfile\": {\n    \"enabled\": false\n   },\n\
-        \   \"workloadAutoScalerProfile\": {}\n  },\n  \"identity\": {\n   \"type\"\
-        : \"UserAssigned\",\n   \"userAssignedIdentities\": {\n    \"/subscriptions/00000000-0000-0000-0000-000000000000/resourcegroups/clitest000001/providers/Microsoft.ManagedIdentity/userAssignedIdentities/cliakstest000003\"\
-        : {\n     \"principalId\":\"00000000-0000-0000-0000-000000000001\"\n    }\n\
-        \   }\n  },\n  \"sku\": {\n   \"name\": \"Base\",\n   \"tier\": \"Free\"\n\
-        \  }\n }"
-    headers:
-      azure-asyncoperation:
-      - https://management.azure.com/subscriptions/00000000-0000-0000-0000-000000000000/providers/Microsoft.ContainerService/locations/westus2/operations/d2300ad0-27e3-4f62-a1f4-84759164ff0c?api-version=2016-03-30
-      cache-control:
-      - no-cache
-      content-length:
-      - '4309'
-      content-type:
-      - application/json
-      date:
-      - Fri, 16 Jun 2023 16:05:12 GMT
-=======
       - AZURECLI/2.51.0 azsdk-python-azure-mgmt-containerservice/26.0.0 Python/3.10.12
         (Linux-5.10.102.1-microsoft-standard-WSL2-x86_64-with-glibc2.35)
     method: PUT
@@ -840,7 +619,6 @@
       - application/json
       date:
       - Wed, 23 Aug 2023 12:46:19 GMT
->>>>>>> 13d0ab0a
       expires:
       - '-1'
       pragma:
@@ -872,66 +650,6 @@
         --enable-private-cluster --private-dns-zone --enable-managed-identity --assign-identity
         --ssh-key-value
       User-Agent:
-<<<<<<< HEAD
-      - AZURECLI/2.49.0 azsdk-python-azure-mgmt-containerservice/23.0.0 Python/3.8.16
-        (macOS-13.4-arm64-arm-64bit)
-    method: GET
-    uri: https://management.azure.com/subscriptions/00000000-0000-0000-0000-000000000000/providers/Microsoft.ContainerService/locations/westus2/operations/d2300ad0-27e3-4f62-a1f4-84759164ff0c?api-version=2016-03-30
-  response:
-    body:
-      string: "{\n  \"name\": \"d00a30d2-e327-624f-a1f4-84759164ff0c\",\n  \"status\"\
-        : \"InProgress\",\n  \"startTime\": \"2023-06-16T16:05:12.4983488Z\"\n }"
-    headers:
-      cache-control:
-      - no-cache
-      content-length:
-      - '126'
-      content-type:
-      - application/json
-      date:
-      - Fri, 16 Jun 2023 16:05:12 GMT
-      expires:
-      - '-1'
-      pragma:
-      - no-cache
-      server:
-      - nginx
-      strict-transport-security:
-      - max-age=31536000; includeSubDomains
-      transfer-encoding:
-      - chunked
-      vary:
-      - Accept-Encoding
-      x-content-type-options:
-      - nosniff
-    status:
-      code: 200
-      message: OK
-- request:
-    body: null
-    headers:
-      Accept:
-      - '*/*'
-      Accept-Encoding:
-      - gzip, deflate
-      CommandName:
-      - aks create
-      Connection:
-      - keep-alive
-      ParameterSetName:
-      - --resource-group --name --node-count --fqdn-subdomain --load-balancer-sku
-        --enable-private-cluster --private-dns-zone --enable-managed-identity --assign-identity
-        --ssh-key-value
-      User-Agent:
-      - AZURECLI/2.49.0 azsdk-python-azure-mgmt-containerservice/23.0.0 Python/3.8.16
-        (macOS-13.4-arm64-arm-64bit)
-    method: GET
-    uri: https://management.azure.com/subscriptions/00000000-0000-0000-0000-000000000000/providers/Microsoft.ContainerService/locations/westus2/operations/d2300ad0-27e3-4f62-a1f4-84759164ff0c?api-version=2016-03-30
-  response:
-    body:
-      string: "{\n  \"name\": \"d00a30d2-e327-624f-a1f4-84759164ff0c\",\n  \"status\"\
-        : \"InProgress\",\n  \"startTime\": \"2023-06-16T16:05:12.4983488Z\"\n }"
-=======
       - AZURECLI/2.51.0 azsdk-python-azure-mgmt-containerservice/26.0.0 Python/3.10.12
         (Linux-5.10.102.1-microsoft-standard-WSL2-x86_64-with-glibc2.35)
     method: GET
@@ -940,7 +658,6 @@
     body:
       string: "{\n  \"name\": \"f593d525-0775-8642-818b-497a4de68a4d\",\n  \"status\":
         \"InProgress\",\n  \"startTime\": \"2023-08-23T12:46:18.48978Z\"\n }"
->>>>>>> 13d0ab0a
     headers:
       cache-control:
       - no-cache
@@ -949,54 +666,40 @@
       content-type:
       - application/json
       date:
-<<<<<<< HEAD
-      - Fri, 16 Jun 2023 16:05:42 GMT
-=======
       - Wed, 23 Aug 2023 12:46:19 GMT
->>>>>>> 13d0ab0a
-      expires:
-      - '-1'
-      pragma:
-      - no-cache
-      server:
-      - nginx
-      strict-transport-security:
-      - max-age=31536000; includeSubDomains
-      transfer-encoding:
-      - chunked
-      vary:
-      - Accept-Encoding
-      x-content-type-options:
-      - nosniff
-    status:
-      code: 200
-      message: OK
-- request:
-    body: null
-    headers:
-      Accept:
-      - '*/*'
-      Accept-Encoding:
-      - gzip, deflate
-      CommandName:
-      - aks create
-      Connection:
-      - keep-alive
-      ParameterSetName:
-      - --resource-group --name --node-count --fqdn-subdomain --load-balancer-sku
-        --enable-private-cluster --private-dns-zone --enable-managed-identity --assign-identity
-        --ssh-key-value
-      User-Agent:
-<<<<<<< HEAD
-      - AZURECLI/2.49.0 azsdk-python-azure-mgmt-containerservice/23.0.0 Python/3.8.16
-        (macOS-13.4-arm64-arm-64bit)
-    method: GET
-    uri: https://management.azure.com/subscriptions/00000000-0000-0000-0000-000000000000/providers/Microsoft.ContainerService/locations/westus2/operations/d2300ad0-27e3-4f62-a1f4-84759164ff0c?api-version=2016-03-30
-  response:
-    body:
-      string: "{\n  \"name\": \"d00a30d2-e327-624f-a1f4-84759164ff0c\",\n  \"status\"\
-        : \"InProgress\",\n  \"startTime\": \"2023-06-16T16:05:12.4983488Z\"\n }"
-=======
+      expires:
+      - '-1'
+      pragma:
+      - no-cache
+      server:
+      - nginx
+      strict-transport-security:
+      - max-age=31536000; includeSubDomains
+      transfer-encoding:
+      - chunked
+      vary:
+      - Accept-Encoding
+      x-content-type-options:
+      - nosniff
+    status:
+      code: 200
+      message: OK
+- request:
+    body: null
+    headers:
+      Accept:
+      - '*/*'
+      Accept-Encoding:
+      - gzip, deflate
+      CommandName:
+      - aks create
+      Connection:
+      - keep-alive
+      ParameterSetName:
+      - --resource-group --name --node-count --fqdn-subdomain --load-balancer-sku
+        --enable-private-cluster --private-dns-zone --enable-managed-identity --assign-identity
+        --ssh-key-value
+      User-Agent:
       - AZURECLI/2.51.0 azsdk-python-azure-mgmt-containerservice/26.0.0 Python/3.10.12
         (Linux-5.10.102.1-microsoft-standard-WSL2-x86_64-with-glibc2.35)
     method: GET
@@ -1005,7 +708,6 @@
     body:
       string: "{\n  \"name\": \"f593d525-0775-8642-818b-497a4de68a4d\",\n  \"status\":
         \"InProgress\",\n  \"startTime\": \"2023-08-23T12:46:18.48978Z\"\n }"
->>>>>>> 13d0ab0a
     headers:
       cache-control:
       - no-cache
@@ -1014,54 +716,40 @@
       content-type:
       - application/json
       date:
-<<<<<<< HEAD
-      - Fri, 16 Jun 2023 16:06:13 GMT
-=======
       - Wed, 23 Aug 2023 12:46:49 GMT
->>>>>>> 13d0ab0a
-      expires:
-      - '-1'
-      pragma:
-      - no-cache
-      server:
-      - nginx
-      strict-transport-security:
-      - max-age=31536000; includeSubDomains
-      transfer-encoding:
-      - chunked
-      vary:
-      - Accept-Encoding
-      x-content-type-options:
-      - nosniff
-    status:
-      code: 200
-      message: OK
-- request:
-    body: null
-    headers:
-      Accept:
-      - '*/*'
-      Accept-Encoding:
-      - gzip, deflate
-      CommandName:
-      - aks create
-      Connection:
-      - keep-alive
-      ParameterSetName:
-      - --resource-group --name --node-count --fqdn-subdomain --load-balancer-sku
-        --enable-private-cluster --private-dns-zone --enable-managed-identity --assign-identity
-        --ssh-key-value
-      User-Agent:
-<<<<<<< HEAD
-      - AZURECLI/2.49.0 azsdk-python-azure-mgmt-containerservice/23.0.0 Python/3.8.16
-        (macOS-13.4-arm64-arm-64bit)
-    method: GET
-    uri: https://management.azure.com/subscriptions/00000000-0000-0000-0000-000000000000/providers/Microsoft.ContainerService/locations/westus2/operations/d2300ad0-27e3-4f62-a1f4-84759164ff0c?api-version=2016-03-30
-  response:
-    body:
-      string: "{\n  \"name\": \"d00a30d2-e327-624f-a1f4-84759164ff0c\",\n  \"status\"\
-        : \"InProgress\",\n  \"startTime\": \"2023-06-16T16:05:12.4983488Z\"\n }"
-=======
+      expires:
+      - '-1'
+      pragma:
+      - no-cache
+      server:
+      - nginx
+      strict-transport-security:
+      - max-age=31536000; includeSubDomains
+      transfer-encoding:
+      - chunked
+      vary:
+      - Accept-Encoding
+      x-content-type-options:
+      - nosniff
+    status:
+      code: 200
+      message: OK
+- request:
+    body: null
+    headers:
+      Accept:
+      - '*/*'
+      Accept-Encoding:
+      - gzip, deflate
+      CommandName:
+      - aks create
+      Connection:
+      - keep-alive
+      ParameterSetName:
+      - --resource-group --name --node-count --fqdn-subdomain --load-balancer-sku
+        --enable-private-cluster --private-dns-zone --enable-managed-identity --assign-identity
+        --ssh-key-value
+      User-Agent:
       - AZURECLI/2.51.0 azsdk-python-azure-mgmt-containerservice/26.0.0 Python/3.10.12
         (Linux-5.10.102.1-microsoft-standard-WSL2-x86_64-with-glibc2.35)
     method: GET
@@ -1070,7 +758,6 @@
     body:
       string: "{\n  \"name\": \"f593d525-0775-8642-818b-497a4de68a4d\",\n  \"status\":
         \"InProgress\",\n  \"startTime\": \"2023-08-23T12:46:18.48978Z\"\n }"
->>>>>>> 13d0ab0a
     headers:
       cache-control:
       - no-cache
@@ -1079,54 +766,40 @@
       content-type:
       - application/json
       date:
-<<<<<<< HEAD
-      - Fri, 16 Jun 2023 16:06:43 GMT
-=======
       - Wed, 23 Aug 2023 12:47:19 GMT
->>>>>>> 13d0ab0a
-      expires:
-      - '-1'
-      pragma:
-      - no-cache
-      server:
-      - nginx
-      strict-transport-security:
-      - max-age=31536000; includeSubDomains
-      transfer-encoding:
-      - chunked
-      vary:
-      - Accept-Encoding
-      x-content-type-options:
-      - nosniff
-    status:
-      code: 200
-      message: OK
-- request:
-    body: null
-    headers:
-      Accept:
-      - '*/*'
-      Accept-Encoding:
-      - gzip, deflate
-      CommandName:
-      - aks create
-      Connection:
-      - keep-alive
-      ParameterSetName:
-      - --resource-group --name --node-count --fqdn-subdomain --load-balancer-sku
-        --enable-private-cluster --private-dns-zone --enable-managed-identity --assign-identity
-        --ssh-key-value
-      User-Agent:
-<<<<<<< HEAD
-      - AZURECLI/2.49.0 azsdk-python-azure-mgmt-containerservice/23.0.0 Python/3.8.16
-        (macOS-13.4-arm64-arm-64bit)
-    method: GET
-    uri: https://management.azure.com/subscriptions/00000000-0000-0000-0000-000000000000/providers/Microsoft.ContainerService/locations/westus2/operations/d2300ad0-27e3-4f62-a1f4-84759164ff0c?api-version=2016-03-30
-  response:
-    body:
-      string: "{\n  \"name\": \"d00a30d2-e327-624f-a1f4-84759164ff0c\",\n  \"status\"\
-        : \"InProgress\",\n  \"startTime\": \"2023-06-16T16:05:12.4983488Z\"\n }"
-=======
+      expires:
+      - '-1'
+      pragma:
+      - no-cache
+      server:
+      - nginx
+      strict-transport-security:
+      - max-age=31536000; includeSubDomains
+      transfer-encoding:
+      - chunked
+      vary:
+      - Accept-Encoding
+      x-content-type-options:
+      - nosniff
+    status:
+      code: 200
+      message: OK
+- request:
+    body: null
+    headers:
+      Accept:
+      - '*/*'
+      Accept-Encoding:
+      - gzip, deflate
+      CommandName:
+      - aks create
+      Connection:
+      - keep-alive
+      ParameterSetName:
+      - --resource-group --name --node-count --fqdn-subdomain --load-balancer-sku
+        --enable-private-cluster --private-dns-zone --enable-managed-identity --assign-identity
+        --ssh-key-value
+      User-Agent:
       - AZURECLI/2.51.0 azsdk-python-azure-mgmt-containerservice/26.0.0 Python/3.10.12
         (Linux-5.10.102.1-microsoft-standard-WSL2-x86_64-with-glibc2.35)
     method: GET
@@ -1135,7 +808,6 @@
     body:
       string: "{\n  \"name\": \"f593d525-0775-8642-818b-497a4de68a4d\",\n  \"status\":
         \"InProgress\",\n  \"startTime\": \"2023-08-23T12:46:18.48978Z\"\n }"
->>>>>>> 13d0ab0a
     headers:
       cache-control:
       - no-cache
@@ -1144,54 +816,40 @@
       content-type:
       - application/json
       date:
-<<<<<<< HEAD
-      - Fri, 16 Jun 2023 16:07:13 GMT
-=======
       - Wed, 23 Aug 2023 12:47:50 GMT
->>>>>>> 13d0ab0a
-      expires:
-      - '-1'
-      pragma:
-      - no-cache
-      server:
-      - nginx
-      strict-transport-security:
-      - max-age=31536000; includeSubDomains
-      transfer-encoding:
-      - chunked
-      vary:
-      - Accept-Encoding
-      x-content-type-options:
-      - nosniff
-    status:
-      code: 200
-      message: OK
-- request:
-    body: null
-    headers:
-      Accept:
-      - '*/*'
-      Accept-Encoding:
-      - gzip, deflate
-      CommandName:
-      - aks create
-      Connection:
-      - keep-alive
-      ParameterSetName:
-      - --resource-group --name --node-count --fqdn-subdomain --load-balancer-sku
-        --enable-private-cluster --private-dns-zone --enable-managed-identity --assign-identity
-        --ssh-key-value
-      User-Agent:
-<<<<<<< HEAD
-      - AZURECLI/2.49.0 azsdk-python-azure-mgmt-containerservice/23.0.0 Python/3.8.16
-        (macOS-13.4-arm64-arm-64bit)
-    method: GET
-    uri: https://management.azure.com/subscriptions/00000000-0000-0000-0000-000000000000/providers/Microsoft.ContainerService/locations/westus2/operations/d2300ad0-27e3-4f62-a1f4-84759164ff0c?api-version=2016-03-30
-  response:
-    body:
-      string: "{\n  \"name\": \"d00a30d2-e327-624f-a1f4-84759164ff0c\",\n  \"status\"\
-        : \"InProgress\",\n  \"startTime\": \"2023-06-16T16:05:12.4983488Z\"\n }"
-=======
+      expires:
+      - '-1'
+      pragma:
+      - no-cache
+      server:
+      - nginx
+      strict-transport-security:
+      - max-age=31536000; includeSubDomains
+      transfer-encoding:
+      - chunked
+      vary:
+      - Accept-Encoding
+      x-content-type-options:
+      - nosniff
+    status:
+      code: 200
+      message: OK
+- request:
+    body: null
+    headers:
+      Accept:
+      - '*/*'
+      Accept-Encoding:
+      - gzip, deflate
+      CommandName:
+      - aks create
+      Connection:
+      - keep-alive
+      ParameterSetName:
+      - --resource-group --name --node-count --fqdn-subdomain --load-balancer-sku
+        --enable-private-cluster --private-dns-zone --enable-managed-identity --assign-identity
+        --ssh-key-value
+      User-Agent:
       - AZURECLI/2.51.0 azsdk-python-azure-mgmt-containerservice/26.0.0 Python/3.10.12
         (Linux-5.10.102.1-microsoft-standard-WSL2-x86_64-with-glibc2.35)
     method: GET
@@ -1200,7 +858,6 @@
     body:
       string: "{\n  \"name\": \"f593d525-0775-8642-818b-497a4de68a4d\",\n  \"status\":
         \"InProgress\",\n  \"startTime\": \"2023-08-23T12:46:18.48978Z\"\n }"
->>>>>>> 13d0ab0a
     headers:
       cache-control:
       - no-cache
@@ -1209,54 +866,40 @@
       content-type:
       - application/json
       date:
-<<<<<<< HEAD
-      - Fri, 16 Jun 2023 16:07:43 GMT
-=======
       - Wed, 23 Aug 2023 12:48:20 GMT
->>>>>>> 13d0ab0a
-      expires:
-      - '-1'
-      pragma:
-      - no-cache
-      server:
-      - nginx
-      strict-transport-security:
-      - max-age=31536000; includeSubDomains
-      transfer-encoding:
-      - chunked
-      vary:
-      - Accept-Encoding
-      x-content-type-options:
-      - nosniff
-    status:
-      code: 200
-      message: OK
-- request:
-    body: null
-    headers:
-      Accept:
-      - '*/*'
-      Accept-Encoding:
-      - gzip, deflate
-      CommandName:
-      - aks create
-      Connection:
-      - keep-alive
-      ParameterSetName:
-      - --resource-group --name --node-count --fqdn-subdomain --load-balancer-sku
-        --enable-private-cluster --private-dns-zone --enable-managed-identity --assign-identity
-        --ssh-key-value
-      User-Agent:
-<<<<<<< HEAD
-      - AZURECLI/2.49.0 azsdk-python-azure-mgmt-containerservice/23.0.0 Python/3.8.16
-        (macOS-13.4-arm64-arm-64bit)
-    method: GET
-    uri: https://management.azure.com/subscriptions/00000000-0000-0000-0000-000000000000/providers/Microsoft.ContainerService/locations/westus2/operations/d2300ad0-27e3-4f62-a1f4-84759164ff0c?api-version=2016-03-30
-  response:
-    body:
-      string: "{\n  \"name\": \"d00a30d2-e327-624f-a1f4-84759164ff0c\",\n  \"status\"\
-        : \"InProgress\",\n  \"startTime\": \"2023-06-16T16:05:12.4983488Z\"\n }"
-=======
+      expires:
+      - '-1'
+      pragma:
+      - no-cache
+      server:
+      - nginx
+      strict-transport-security:
+      - max-age=31536000; includeSubDomains
+      transfer-encoding:
+      - chunked
+      vary:
+      - Accept-Encoding
+      x-content-type-options:
+      - nosniff
+    status:
+      code: 200
+      message: OK
+- request:
+    body: null
+    headers:
+      Accept:
+      - '*/*'
+      Accept-Encoding:
+      - gzip, deflate
+      CommandName:
+      - aks create
+      Connection:
+      - keep-alive
+      ParameterSetName:
+      - --resource-group --name --node-count --fqdn-subdomain --load-balancer-sku
+        --enable-private-cluster --private-dns-zone --enable-managed-identity --assign-identity
+        --ssh-key-value
+      User-Agent:
       - AZURECLI/2.51.0 azsdk-python-azure-mgmt-containerservice/26.0.0 Python/3.10.12
         (Linux-5.10.102.1-microsoft-standard-WSL2-x86_64-with-glibc2.35)
     method: GET
@@ -1265,7 +908,6 @@
     body:
       string: "{\n  \"name\": \"f593d525-0775-8642-818b-497a4de68a4d\",\n  \"status\":
         \"InProgress\",\n  \"startTime\": \"2023-08-23T12:46:18.48978Z\"\n }"
->>>>>>> 13d0ab0a
     headers:
       cache-control:
       - no-cache
@@ -1274,54 +916,40 @@
       content-type:
       - application/json
       date:
-<<<<<<< HEAD
-      - Fri, 16 Jun 2023 16:08:20 GMT
-=======
       - Wed, 23 Aug 2023 12:48:51 GMT
->>>>>>> 13d0ab0a
-      expires:
-      - '-1'
-      pragma:
-      - no-cache
-      server:
-      - nginx
-      strict-transport-security:
-      - max-age=31536000; includeSubDomains
-      transfer-encoding:
-      - chunked
-      vary:
-      - Accept-Encoding
-      x-content-type-options:
-      - nosniff
-    status:
-      code: 200
-      message: OK
-- request:
-    body: null
-    headers:
-      Accept:
-      - '*/*'
-      Accept-Encoding:
-      - gzip, deflate
-      CommandName:
-      - aks create
-      Connection:
-      - keep-alive
-      ParameterSetName:
-      - --resource-group --name --node-count --fqdn-subdomain --load-balancer-sku
-        --enable-private-cluster --private-dns-zone --enable-managed-identity --assign-identity
-        --ssh-key-value
-      User-Agent:
-<<<<<<< HEAD
-      - AZURECLI/2.49.0 azsdk-python-azure-mgmt-containerservice/23.0.0 Python/3.8.16
-        (macOS-13.4-arm64-arm-64bit)
-    method: GET
-    uri: https://management.azure.com/subscriptions/00000000-0000-0000-0000-000000000000/providers/Microsoft.ContainerService/locations/westus2/operations/d2300ad0-27e3-4f62-a1f4-84759164ff0c?api-version=2016-03-30
-  response:
-    body:
-      string: "{\n  \"name\": \"d00a30d2-e327-624f-a1f4-84759164ff0c\",\n  \"status\"\
-        : \"InProgress\",\n  \"startTime\": \"2023-06-16T16:05:12.4983488Z\"\n }"
-=======
+      expires:
+      - '-1'
+      pragma:
+      - no-cache
+      server:
+      - nginx
+      strict-transport-security:
+      - max-age=31536000; includeSubDomains
+      transfer-encoding:
+      - chunked
+      vary:
+      - Accept-Encoding
+      x-content-type-options:
+      - nosniff
+    status:
+      code: 200
+      message: OK
+- request:
+    body: null
+    headers:
+      Accept:
+      - '*/*'
+      Accept-Encoding:
+      - gzip, deflate
+      CommandName:
+      - aks create
+      Connection:
+      - keep-alive
+      ParameterSetName:
+      - --resource-group --name --node-count --fqdn-subdomain --load-balancer-sku
+        --enable-private-cluster --private-dns-zone --enable-managed-identity --assign-identity
+        --ssh-key-value
+      User-Agent:
       - AZURECLI/2.51.0 azsdk-python-azure-mgmt-containerservice/26.0.0 Python/3.10.12
         (Linux-5.10.102.1-microsoft-standard-WSL2-x86_64-with-glibc2.35)
     method: GET
@@ -1330,7 +958,6 @@
     body:
       string: "{\n  \"name\": \"f593d525-0775-8642-818b-497a4de68a4d\",\n  \"status\":
         \"InProgress\",\n  \"startTime\": \"2023-08-23T12:46:18.48978Z\"\n }"
->>>>>>> 13d0ab0a
     headers:
       cache-control:
       - no-cache
@@ -1339,54 +966,40 @@
       content-type:
       - application/json
       date:
-<<<<<<< HEAD
-      - Fri, 16 Jun 2023 16:08:50 GMT
-=======
       - Wed, 23 Aug 2023 12:49:21 GMT
->>>>>>> 13d0ab0a
-      expires:
-      - '-1'
-      pragma:
-      - no-cache
-      server:
-      - nginx
-      strict-transport-security:
-      - max-age=31536000; includeSubDomains
-      transfer-encoding:
-      - chunked
-      vary:
-      - Accept-Encoding
-      x-content-type-options:
-      - nosniff
-    status:
-      code: 200
-      message: OK
-- request:
-    body: null
-    headers:
-      Accept:
-      - '*/*'
-      Accept-Encoding:
-      - gzip, deflate
-      CommandName:
-      - aks create
-      Connection:
-      - keep-alive
-      ParameterSetName:
-      - --resource-group --name --node-count --fqdn-subdomain --load-balancer-sku
-        --enable-private-cluster --private-dns-zone --enable-managed-identity --assign-identity
-        --ssh-key-value
-      User-Agent:
-<<<<<<< HEAD
-      - AZURECLI/2.49.0 azsdk-python-azure-mgmt-containerservice/23.0.0 Python/3.8.16
-        (macOS-13.4-arm64-arm-64bit)
-    method: GET
-    uri: https://management.azure.com/subscriptions/00000000-0000-0000-0000-000000000000/providers/Microsoft.ContainerService/locations/westus2/operations/d2300ad0-27e3-4f62-a1f4-84759164ff0c?api-version=2016-03-30
-  response:
-    body:
-      string: "{\n  \"name\": \"d00a30d2-e327-624f-a1f4-84759164ff0c\",\n  \"status\"\
-        : \"InProgress\",\n  \"startTime\": \"2023-06-16T16:05:12.4983488Z\"\n }"
-=======
+      expires:
+      - '-1'
+      pragma:
+      - no-cache
+      server:
+      - nginx
+      strict-transport-security:
+      - max-age=31536000; includeSubDomains
+      transfer-encoding:
+      - chunked
+      vary:
+      - Accept-Encoding
+      x-content-type-options:
+      - nosniff
+    status:
+      code: 200
+      message: OK
+- request:
+    body: null
+    headers:
+      Accept:
+      - '*/*'
+      Accept-Encoding:
+      - gzip, deflate
+      CommandName:
+      - aks create
+      Connection:
+      - keep-alive
+      ParameterSetName:
+      - --resource-group --name --node-count --fqdn-subdomain --load-balancer-sku
+        --enable-private-cluster --private-dns-zone --enable-managed-identity --assign-identity
+        --ssh-key-value
+      User-Agent:
       - AZURECLI/2.51.0 azsdk-python-azure-mgmt-containerservice/26.0.0 Python/3.10.12
         (Linux-5.10.102.1-microsoft-standard-WSL2-x86_64-with-glibc2.35)
     method: GET
@@ -1395,7 +1008,6 @@
     body:
       string: "{\n  \"name\": \"f593d525-0775-8642-818b-497a4de68a4d\",\n  \"status\":
         \"InProgress\",\n  \"startTime\": \"2023-08-23T12:46:18.48978Z\"\n }"
->>>>>>> 13d0ab0a
     headers:
       cache-control:
       - no-cache
@@ -1404,54 +1016,40 @@
       content-type:
       - application/json
       date:
-<<<<<<< HEAD
-      - Fri, 16 Jun 2023 16:09:20 GMT
-=======
       - Wed, 23 Aug 2023 12:49:51 GMT
->>>>>>> 13d0ab0a
-      expires:
-      - '-1'
-      pragma:
-      - no-cache
-      server:
-      - nginx
-      strict-transport-security:
-      - max-age=31536000; includeSubDomains
-      transfer-encoding:
-      - chunked
-      vary:
-      - Accept-Encoding
-      x-content-type-options:
-      - nosniff
-    status:
-      code: 200
-      message: OK
-- request:
-    body: null
-    headers:
-      Accept:
-      - '*/*'
-      Accept-Encoding:
-      - gzip, deflate
-      CommandName:
-      - aks create
-      Connection:
-      - keep-alive
-      ParameterSetName:
-      - --resource-group --name --node-count --fqdn-subdomain --load-balancer-sku
-        --enable-private-cluster --private-dns-zone --enable-managed-identity --assign-identity
-        --ssh-key-value
-      User-Agent:
-<<<<<<< HEAD
-      - AZURECLI/2.49.0 azsdk-python-azure-mgmt-containerservice/23.0.0 Python/3.8.16
-        (macOS-13.4-arm64-arm-64bit)
-    method: GET
-    uri: https://management.azure.com/subscriptions/00000000-0000-0000-0000-000000000000/providers/Microsoft.ContainerService/locations/westus2/operations/d2300ad0-27e3-4f62-a1f4-84759164ff0c?api-version=2016-03-30
-  response:
-    body:
-      string: "{\n  \"name\": \"d00a30d2-e327-624f-a1f4-84759164ff0c\",\n  \"status\"\
-        : \"InProgress\",\n  \"startTime\": \"2023-06-16T16:05:12.4983488Z\"\n }"
-=======
+      expires:
+      - '-1'
+      pragma:
+      - no-cache
+      server:
+      - nginx
+      strict-transport-security:
+      - max-age=31536000; includeSubDomains
+      transfer-encoding:
+      - chunked
+      vary:
+      - Accept-Encoding
+      x-content-type-options:
+      - nosniff
+    status:
+      code: 200
+      message: OK
+- request:
+    body: null
+    headers:
+      Accept:
+      - '*/*'
+      Accept-Encoding:
+      - gzip, deflate
+      CommandName:
+      - aks create
+      Connection:
+      - keep-alive
+      ParameterSetName:
+      - --resource-group --name --node-count --fqdn-subdomain --load-balancer-sku
+        --enable-private-cluster --private-dns-zone --enable-managed-identity --assign-identity
+        --ssh-key-value
+      User-Agent:
       - AZURECLI/2.51.0 azsdk-python-azure-mgmt-containerservice/26.0.0 Python/3.10.12
         (Linux-5.10.102.1-microsoft-standard-WSL2-x86_64-with-glibc2.35)
     method: GET
@@ -1460,7 +1058,6 @@
     body:
       string: "{\n  \"name\": \"f593d525-0775-8642-818b-497a4de68a4d\",\n  \"status\":
         \"InProgress\",\n  \"startTime\": \"2023-08-23T12:46:18.48978Z\"\n }"
->>>>>>> 13d0ab0a
     headers:
       cache-control:
       - no-cache
@@ -1469,54 +1066,40 @@
       content-type:
       - application/json
       date:
-<<<<<<< HEAD
-      - Fri, 16 Jun 2023 16:09:50 GMT
-=======
       - Wed, 23 Aug 2023 12:50:21 GMT
->>>>>>> 13d0ab0a
-      expires:
-      - '-1'
-      pragma:
-      - no-cache
-      server:
-      - nginx
-      strict-transport-security:
-      - max-age=31536000; includeSubDomains
-      transfer-encoding:
-      - chunked
-      vary:
-      - Accept-Encoding
-      x-content-type-options:
-      - nosniff
-    status:
-      code: 200
-      message: OK
-- request:
-    body: null
-    headers:
-      Accept:
-      - '*/*'
-      Accept-Encoding:
-      - gzip, deflate
-      CommandName:
-      - aks create
-      Connection:
-      - keep-alive
-      ParameterSetName:
-      - --resource-group --name --node-count --fqdn-subdomain --load-balancer-sku
-        --enable-private-cluster --private-dns-zone --enable-managed-identity --assign-identity
-        --ssh-key-value
-      User-Agent:
-<<<<<<< HEAD
-      - AZURECLI/2.49.0 azsdk-python-azure-mgmt-containerservice/23.0.0 Python/3.8.16
-        (macOS-13.4-arm64-arm-64bit)
-    method: GET
-    uri: https://management.azure.com/subscriptions/00000000-0000-0000-0000-000000000000/providers/Microsoft.ContainerService/locations/westus2/operations/d2300ad0-27e3-4f62-a1f4-84759164ff0c?api-version=2016-03-30
-  response:
-    body:
-      string: "{\n  \"name\": \"d00a30d2-e327-624f-a1f4-84759164ff0c\",\n  \"status\"\
-        : \"InProgress\",\n  \"startTime\": \"2023-06-16T16:05:12.4983488Z\"\n }"
-=======
+      expires:
+      - '-1'
+      pragma:
+      - no-cache
+      server:
+      - nginx
+      strict-transport-security:
+      - max-age=31536000; includeSubDomains
+      transfer-encoding:
+      - chunked
+      vary:
+      - Accept-Encoding
+      x-content-type-options:
+      - nosniff
+    status:
+      code: 200
+      message: OK
+- request:
+    body: null
+    headers:
+      Accept:
+      - '*/*'
+      Accept-Encoding:
+      - gzip, deflate
+      CommandName:
+      - aks create
+      Connection:
+      - keep-alive
+      ParameterSetName:
+      - --resource-group --name --node-count --fqdn-subdomain --load-balancer-sku
+        --enable-private-cluster --private-dns-zone --enable-managed-identity --assign-identity
+        --ssh-key-value
+      User-Agent:
       - AZURECLI/2.51.0 azsdk-python-azure-mgmt-containerservice/26.0.0 Python/3.10.12
         (Linux-5.10.102.1-microsoft-standard-WSL2-x86_64-with-glibc2.35)
     method: GET
@@ -1525,7 +1108,6 @@
     body:
       string: "{\n  \"name\": \"f593d525-0775-8642-818b-497a4de68a4d\",\n  \"status\":
         \"InProgress\",\n  \"startTime\": \"2023-08-23T12:46:18.48978Z\"\n }"
->>>>>>> 13d0ab0a
     headers:
       cache-control:
       - no-cache
@@ -1534,54 +1116,40 @@
       content-type:
       - application/json
       date:
-<<<<<<< HEAD
-      - Fri, 16 Jun 2023 16:10:21 GMT
-=======
       - Wed, 23 Aug 2023 12:50:52 GMT
->>>>>>> 13d0ab0a
-      expires:
-      - '-1'
-      pragma:
-      - no-cache
-      server:
-      - nginx
-      strict-transport-security:
-      - max-age=31536000; includeSubDomains
-      transfer-encoding:
-      - chunked
-      vary:
-      - Accept-Encoding
-      x-content-type-options:
-      - nosniff
-    status:
-      code: 200
-      message: OK
-- request:
-    body: null
-    headers:
-      Accept:
-      - '*/*'
-      Accept-Encoding:
-      - gzip, deflate
-      CommandName:
-      - aks create
-      Connection:
-      - keep-alive
-      ParameterSetName:
-      - --resource-group --name --node-count --fqdn-subdomain --load-balancer-sku
-        --enable-private-cluster --private-dns-zone --enable-managed-identity --assign-identity
-        --ssh-key-value
-      User-Agent:
-<<<<<<< HEAD
-      - AZURECLI/2.49.0 azsdk-python-azure-mgmt-containerservice/23.0.0 Python/3.8.16
-        (macOS-13.4-arm64-arm-64bit)
-    method: GET
-    uri: https://management.azure.com/subscriptions/00000000-0000-0000-0000-000000000000/providers/Microsoft.ContainerService/locations/westus2/operations/d2300ad0-27e3-4f62-a1f4-84759164ff0c?api-version=2016-03-30
-  response:
-    body:
-      string: "{\n  \"name\": \"d00a30d2-e327-624f-a1f4-84759164ff0c\",\n  \"status\"\
-        : \"InProgress\",\n  \"startTime\": \"2023-06-16T16:05:12.4983488Z\"\n }"
-=======
+      expires:
+      - '-1'
+      pragma:
+      - no-cache
+      server:
+      - nginx
+      strict-transport-security:
+      - max-age=31536000; includeSubDomains
+      transfer-encoding:
+      - chunked
+      vary:
+      - Accept-Encoding
+      x-content-type-options:
+      - nosniff
+    status:
+      code: 200
+      message: OK
+- request:
+    body: null
+    headers:
+      Accept:
+      - '*/*'
+      Accept-Encoding:
+      - gzip, deflate
+      CommandName:
+      - aks create
+      Connection:
+      - keep-alive
+      ParameterSetName:
+      - --resource-group --name --node-count --fqdn-subdomain --load-balancer-sku
+        --enable-private-cluster --private-dns-zone --enable-managed-identity --assign-identity
+        --ssh-key-value
+      User-Agent:
       - AZURECLI/2.51.0 azsdk-python-azure-mgmt-containerservice/26.0.0 Python/3.10.12
         (Linux-5.10.102.1-microsoft-standard-WSL2-x86_64-with-glibc2.35)
     method: GET
@@ -1590,7 +1158,6 @@
     body:
       string: "{\n  \"name\": \"f593d525-0775-8642-818b-497a4de68a4d\",\n  \"status\":
         \"InProgress\",\n  \"startTime\": \"2023-08-23T12:46:18.48978Z\"\n }"
->>>>>>> 13d0ab0a
     headers:
       cache-control:
       - no-cache
@@ -1599,54 +1166,40 @@
       content-type:
       - application/json
       date:
-<<<<<<< HEAD
-      - Fri, 16 Jun 2023 16:10:51 GMT
-=======
       - Wed, 23 Aug 2023 12:51:23 GMT
->>>>>>> 13d0ab0a
-      expires:
-      - '-1'
-      pragma:
-      - no-cache
-      server:
-      - nginx
-      strict-transport-security:
-      - max-age=31536000; includeSubDomains
-      transfer-encoding:
-      - chunked
-      vary:
-      - Accept-Encoding
-      x-content-type-options:
-      - nosniff
-    status:
-      code: 200
-      message: OK
-- request:
-    body: null
-    headers:
-      Accept:
-      - '*/*'
-      Accept-Encoding:
-      - gzip, deflate
-      CommandName:
-      - aks create
-      Connection:
-      - keep-alive
-      ParameterSetName:
-      - --resource-group --name --node-count --fqdn-subdomain --load-balancer-sku
-        --enable-private-cluster --private-dns-zone --enable-managed-identity --assign-identity
-        --ssh-key-value
-      User-Agent:
-<<<<<<< HEAD
-      - AZURECLI/2.49.0 azsdk-python-azure-mgmt-containerservice/23.0.0 Python/3.8.16
-        (macOS-13.4-arm64-arm-64bit)
-    method: GET
-    uri: https://management.azure.com/subscriptions/00000000-0000-0000-0000-000000000000/providers/Microsoft.ContainerService/locations/westus2/operations/d2300ad0-27e3-4f62-a1f4-84759164ff0c?api-version=2016-03-30
-  response:
-    body:
-      string: "{\n  \"name\": \"d00a30d2-e327-624f-a1f4-84759164ff0c\",\n  \"status\"\
-        : \"InProgress\",\n  \"startTime\": \"2023-06-16T16:05:12.4983488Z\"\n }"
-=======
+      expires:
+      - '-1'
+      pragma:
+      - no-cache
+      server:
+      - nginx
+      strict-transport-security:
+      - max-age=31536000; includeSubDomains
+      transfer-encoding:
+      - chunked
+      vary:
+      - Accept-Encoding
+      x-content-type-options:
+      - nosniff
+    status:
+      code: 200
+      message: OK
+- request:
+    body: null
+    headers:
+      Accept:
+      - '*/*'
+      Accept-Encoding:
+      - gzip, deflate
+      CommandName:
+      - aks create
+      Connection:
+      - keep-alive
+      ParameterSetName:
+      - --resource-group --name --node-count --fqdn-subdomain --load-balancer-sku
+        --enable-private-cluster --private-dns-zone --enable-managed-identity --assign-identity
+        --ssh-key-value
+      User-Agent:
       - AZURECLI/2.51.0 azsdk-python-azure-mgmt-containerservice/26.0.0 Python/3.10.12
         (Linux-5.10.102.1-microsoft-standard-WSL2-x86_64-with-glibc2.35)
     method: GET
@@ -1655,7 +1208,6 @@
     body:
       string: "{\n  \"name\": \"f593d525-0775-8642-818b-497a4de68a4d\",\n  \"status\":
         \"InProgress\",\n  \"startTime\": \"2023-08-23T12:46:18.48978Z\"\n }"
->>>>>>> 13d0ab0a
     headers:
       cache-control:
       - no-cache
@@ -1664,55 +1216,40 @@
       content-type:
       - application/json
       date:
-<<<<<<< HEAD
-      - Fri, 16 Jun 2023 16:11:21 GMT
-=======
       - Wed, 23 Aug 2023 12:51:53 GMT
->>>>>>> 13d0ab0a
-      expires:
-      - '-1'
-      pragma:
-      - no-cache
-      server:
-      - nginx
-      strict-transport-security:
-      - max-age=31536000; includeSubDomains
-      transfer-encoding:
-      - chunked
-      vary:
-      - Accept-Encoding
-      x-content-type-options:
-      - nosniff
-    status:
-      code: 200
-      message: OK
-- request:
-    body: null
-    headers:
-      Accept:
-      - '*/*'
-      Accept-Encoding:
-      - gzip, deflate
-      CommandName:
-      - aks create
-      Connection:
-      - keep-alive
-      ParameterSetName:
-      - --resource-group --name --node-count --fqdn-subdomain --load-balancer-sku
-        --enable-private-cluster --private-dns-zone --enable-managed-identity --assign-identity
-        --ssh-key-value
-      User-Agent:
-<<<<<<< HEAD
-      - AZURECLI/2.49.0 azsdk-python-azure-mgmt-containerservice/23.0.0 Python/3.8.16
-        (macOS-13.4-arm64-arm-64bit)
-    method: GET
-    uri: https://management.azure.com/subscriptions/00000000-0000-0000-0000-000000000000/providers/Microsoft.ContainerService/locations/westus2/operations/d2300ad0-27e3-4f62-a1f4-84759164ff0c?api-version=2016-03-30
-  response:
-    body:
-      string: "{\n  \"name\": \"d00a30d2-e327-624f-a1f4-84759164ff0c\",\n  \"status\"\
-        : \"Succeeded\",\n  \"startTime\": \"2023-06-16T16:05:12.4983488Z\",\n  \"\
-        endTime\": \"2023-06-16T16:11:47.4929183Z\"\n }"
-=======
+      expires:
+      - '-1'
+      pragma:
+      - no-cache
+      server:
+      - nginx
+      strict-transport-security:
+      - max-age=31536000; includeSubDomains
+      transfer-encoding:
+      - chunked
+      vary:
+      - Accept-Encoding
+      x-content-type-options:
+      - nosniff
+    status:
+      code: 200
+      message: OK
+- request:
+    body: null
+    headers:
+      Accept:
+      - '*/*'
+      Accept-Encoding:
+      - gzip, deflate
+      CommandName:
+      - aks create
+      Connection:
+      - keep-alive
+      ParameterSetName:
+      - --resource-group --name --node-count --fqdn-subdomain --load-balancer-sku
+        --enable-private-cluster --private-dns-zone --enable-managed-identity --assign-identity
+        --ssh-key-value
+      User-Agent:
       - AZURECLI/2.51.0 azsdk-python-azure-mgmt-containerservice/26.0.0 Python/3.10.12
         (Linux-5.10.102.1-microsoft-standard-WSL2-x86_64-with-glibc2.35)
     method: GET
@@ -1721,7 +1258,6 @@
     body:
       string: "{\n  \"name\": \"f593d525-0775-8642-818b-497a4de68a4d\",\n  \"status\":
         \"InProgress\",\n  \"startTime\": \"2023-08-23T12:46:18.48978Z\"\n }"
->>>>>>> 13d0ab0a
     headers:
       cache-control:
       - no-cache
@@ -1730,105 +1266,40 @@
       content-type:
       - application/json
       date:
-<<<<<<< HEAD
-      - Fri, 16 Jun 2023 16:11:51 GMT
-=======
       - Wed, 23 Aug 2023 12:52:23 GMT
->>>>>>> 13d0ab0a
-      expires:
-      - '-1'
-      pragma:
-      - no-cache
-      server:
-      - nginx
-      strict-transport-security:
-      - max-age=31536000; includeSubDomains
-      transfer-encoding:
-      - chunked
-      vary:
-      - Accept-Encoding
-      x-content-type-options:
-      - nosniff
-    status:
-      code: 200
-      message: OK
-- request:
-    body: null
-    headers:
-      Accept:
-      - '*/*'
-      Accept-Encoding:
-      - gzip, deflate
-      CommandName:
-      - aks create
-      Connection:
-      - keep-alive
-      ParameterSetName:
-      - --resource-group --name --node-count --fqdn-subdomain --load-balancer-sku
-        --enable-private-cluster --private-dns-zone --enable-managed-identity --assign-identity
-        --ssh-key-value
-      User-Agent:
-<<<<<<< HEAD
-      - AZURECLI/2.49.0 azsdk-python-azure-mgmt-containerservice/23.0.0 Python/3.8.16
-        (macOS-13.4-arm64-arm-64bit)
-    method: GET
-    uri: https://management.azure.com/subscriptions/00000000-0000-0000-0000-000000000000/resourceGroups/clitest000001/providers/Microsoft.ContainerService/managedClusters/cliakstest000002?api-version=2023-05-01
-  response:
-    body:
-      string: "{\n  \"id\": \"/subscriptions/00000000-0000-0000-0000-000000000000/resourcegroups/clitest000001/providers/Microsoft.ContainerService/managedClusters/cliakstest000002\"\
-        ,\n  \"location\": \"westus2\",\n  \"name\": \"cliakstest000002\",\n  \"type\"\
-        : \"Microsoft.ContainerService/ManagedClusters\",\n  \"properties\": {\n \
-        \  \"provisioningState\": \"Succeeded\",\n   \"powerState\": {\n    \"code\"\
-        : \"Running\"\n   },\n   \"kubernetesVersion\": \"1.25.6\",\n   \"currentKubernetesVersion\"\
-        : \"1.25.6\",\n   \"fqdn\": \"cliakstest000004-8zk5uy5o.hcp.westus2.azmk8s.io\"\
-        ,\n   \"fqdnSubdomain\": \"cliakstest000004\",\n   \"azurePortalFQDN\": \"\
-        e4cb6821fe4dfab97c16b0849e52d367-priv.portal.hcp.westus2.azmk8s.io\",\n  \
-        \ \"privateFQDN\": \"cliakstest000004.privatelink.westus2.azmk8s.io\",\n \
-        \  \"agentPoolProfiles\": [\n    {\n     \"name\": \"nodepool1\",\n     \"\
-        count\": 1,\n     \"vmSize\": \"Standard_DS2_v2\",\n     \"osDiskSizeGB\"\
-        : 128,\n     \"osDiskType\": \"Managed\",\n     \"kubeletDiskType\": \"OS\"\
-        ,\n     \"maxPods\": 110,\n     \"type\": \"VirtualMachineScaleSets\",\n \
-        \    \"enableAutoScaling\": false,\n     \"provisioningState\": \"Succeeded\"\
-        ,\n     \"powerState\": {\n      \"code\": \"Running\"\n     },\n     \"orchestratorVersion\"\
-        : \"1.25.6\",\n     \"currentOrchestratorVersion\": \"1.25.6\",\n     \"enableNodePublicIP\"\
-        : false,\n     \"mode\": \"System\",\n     \"enableEncryptionAtHost\": false,\n\
-        \     \"enableUltraSSD\": false,\n     \"osType\": \"Linux\",\n     \"osSKU\"\
-        : \"Ubuntu\",\n     \"nodeImageVersion\": \"AKSUbuntu-2204gen2containerd-202306.01.0\"\
-        ,\n     \"upgradeSettings\": {},\n     \"enableFIPS\": false\n    }\n   ],\n\
-        \   \"linuxProfile\": {\n    \"adminUsername\": \"azureuser\",\n    \"ssh\"\
-        : {\n     \"publicKeys\": [\n      {\n       \"keyData\": \"ssh-rsa AAAAB3NzaC1yc2EAAAADAQABAAACAQCbIg1guRHbI0lV11wWDt1r2cUdcNd27CJsg+SfgC7miZeubtwUhbsPdhMQsfDyhOWHq1+ZL0M+nJZV63d/1dhmhtgyOqejUwrPlzKhydsbrsdUor+JmNJDdW01v7BXHyuymT8G4s09jCasNOwiufbP/qp72ruu0bIA1nySsvlf9pCQAuFkAnVnf/rFhUlOkhtRpwcq8SUNY2zRHR/EKb/4NWY1JzR4sa3q2fWIJdrrX0DvLoa5g9bIEd4Df79ba7v+yiUBOS0zT2ll+z4g9izHK3EO5d8hL4jYxcjKs+wcslSYRWrascfscLgMlMGh0CdKeNTDjHpGPncaf3Z+FwwwjWeuiNBxv7bJo13/8B/098KlVDl4GZqsoBCEjPyJfV6hO0y/LkRGkk7oHWKgeWAfKtfLItRp00eZ4fcJNK9kCaSMmEugoZWcI7NGbZXzqFWqbpRI7NcDP9+WIQ+i9U5vqWsqd/zng4kbuAJ6UuKqIzB0upYrLShfQE3SAck8oaLhJqqq56VfDuASNpJKidV+zq27HfSBmbXnkR/5AK337dc3MXKJypoK/QPMLKUAP5XLPbs+NddJQV7EZXd29DLgp+fRIg3edpKdO7ZErWhv7d+3Kws+e1Y+ypmR2WIVSwVyBEUfgv2C8Ts9gnTF4pNcEY/S2aBicz5Ew2+jdyGNQQ==\
-        \ test@example.com\\n\"\n      }\n     ]\n    }\n   },\n   \"servicePrincipalProfile\"\
-        : {\n    \"clientId\":\"00000000-0000-0000-0000-000000000001\"\n   },\n  \
-        \ \"nodeResourceGroup\": \"MC_clitest000001_cliakstest000002_westus2\",\n\
-        \   \"enableRBAC\": true,\n   \"supportPlan\": \"KubernetesOfficial\",\n \
-        \  \"networkProfile\": {\n    \"networkPlugin\": \"kubenet\",\n    \"loadBalancerSku\"\
-        : \"Standard\",\n    \"loadBalancerProfile\": {\n     \"managedOutboundIPs\"\
-        : {\n      \"count\": 1\n     },\n     \"effectiveOutboundIPs\": [\n     \
-        \ {\n       \"id\": \"/subscriptions/00000000-0000-0000-0000-000000000000/resourceGroups/MC_clitest000001_cliakstest000002_westus2/providers/Microsoft.Network/publicIPAddresses/b9c77bfb-1fcd-4f19-bad2-caf29cee51ff\"\
-        \n      }\n     ]\n    },\n    \"podCidr\": \"10.244.0.0/16\",\n    \"serviceCidr\"\
-        : \"10.0.0.0/16\",\n    \"dnsServiceIP\": \"10.0.0.10\",\n    \"outboundType\"\
-        : \"loadBalancer\",\n    \"podCidrs\": [\n     \"10.244.0.0/16\"\n    ],\n\
-        \    \"serviceCidrs\": [\n     \"10.0.0.0/16\"\n    ],\n    \"ipFamilies\"\
-        : [\n     \"IPv4\"\n    ]\n   },\n   \"maxAgentPools\": 100,\n   \"privateLinkResources\"\
-        : [\n    {\n     \"id\": \"/subscriptions/00000000-0000-0000-0000-000000000000/resourcegroups/clitest000001/providers/Microsoft.ContainerService/managedClusters/cliakstest000002/privateLinkResources/management\"\
-        ,\n     \"name\": \"management\",\n     \"type\": \"Microsoft.ContainerService/managedClusters/privateLinkResources\"\
-        ,\n     \"groupId\": \"management\",\n     \"requiredMembers\": [\n      \"\
-        management\"\n     ]\n    }\n   ],\n   \"apiServerAccessProfile\": {\n   \
-        \ \"enablePrivateCluster\": true,\n    \"privateDNSZone\": \"/subscriptions/00000000-0000-0000-0000-000000000000/resourceGroups/clitest000001/providers/Microsoft.Network/privateDnsZones/privatelink.westus2.azmk8s.io\"\
-        ,\n    \"enablePrivateClusterPublicFQDN\": true\n   },\n   \"identityProfile\"\
-        : {\n    \"kubeletidentity\": {\n     \"resourceId\": \"/subscriptions/00000000-0000-0000-0000-000000000000/resourcegroups/MC_clitest000001_cliakstest000002_westus2/providers/Microsoft.ManagedIdentity/userAssignedIdentities/cliakstest000002-agentpool\"\
-        ,\n     \"clientId\":\"00000000-0000-0000-0000-000000000001\",\n     \"objectId\"\
-        :\"00000000-0000-0000-0000-000000000001\"\n    }\n   },\n   \"disableLocalAccounts\"\
-        : false,\n   \"securityProfile\": {},\n   \"storageProfile\": {\n    \"diskCSIDriver\"\
-        : {\n     \"enabled\": true\n    },\n    \"fileCSIDriver\": {\n     \"enabled\"\
-        : true\n    },\n    \"snapshotController\": {\n     \"enabled\": true\n  \
-        \  }\n   },\n   \"oidcIssuerProfile\": {\n    \"enabled\": false\n   },\n\
-        \   \"workloadAutoScalerProfile\": {}\n  },\n  \"identity\": {\n   \"type\"\
-        : \"UserAssigned\",\n   \"userAssignedIdentities\": {\n    \"/subscriptions/00000000-0000-0000-0000-000000000000/resourcegroups/clitest000001/providers/Microsoft.ManagedIdentity/userAssignedIdentities/cliakstest000003\"\
-        : {\n     \"clientId\":\"00000000-0000-0000-0000-000000000001\",\n     \"\
-        principalId\":\"00000000-0000-0000-0000-000000000001\"\n    }\n   }\n  },\n\
-        \  \"sku\": {\n   \"name\": \"Base\",\n   \"tier\": \"Free\"\n  }\n }"
-=======
+      expires:
+      - '-1'
+      pragma:
+      - no-cache
+      server:
+      - nginx
+      strict-transport-security:
+      - max-age=31536000; includeSubDomains
+      transfer-encoding:
+      - chunked
+      vary:
+      - Accept-Encoding
+      x-content-type-options:
+      - nosniff
+    status:
+      code: 200
+      message: OK
+- request:
+    body: null
+    headers:
+      Accept:
+      - '*/*'
+      Accept-Encoding:
+      - gzip, deflate
+      CommandName:
+      - aks create
+      Connection:
+      - keep-alive
+      ParameterSetName:
+      - --resource-group --name --node-count --fqdn-subdomain --load-balancer-sku
+        --enable-private-cluster --private-dns-zone --enable-managed-identity --assign-identity
+        --ssh-key-value
+      User-Agent:
       - AZURECLI/2.51.0 azsdk-python-azure-mgmt-containerservice/26.0.0 Python/3.10.12
         (Linux-5.10.102.1-microsoft-standard-WSL2-x86_64-with-glibc2.35)
     method: GET
@@ -2036,24 +1507,15 @@
         {\n     \"clientId\":\"00000000-0000-0000-0000-000000000001\",\n     \"principalId\":\"00000000-0000-0000-0000-000000000001\"\n
         \   }\n   }\n  },\n  \"sku\": {\n   \"name\": \"Base\",\n   \"tier\": \"Free\"\n
         \ }\n }"
->>>>>>> 13d0ab0a
-    headers:
-      cache-control:
-      - no-cache
-      content-length:
-<<<<<<< HEAD
-      - '5215'
-      content-type:
-      - application/json
-      date:
-      - Fri, 16 Jun 2023 16:11:52 GMT
-=======
+    headers:
+      cache-control:
+      - no-cache
+      content-length:
       - '5288'
       content-type:
       - application/json
       date:
       - Wed, 23 Aug 2023 12:53:57 GMT
->>>>>>> 13d0ab0a
       expires:
       - '-1'
       pragma:
