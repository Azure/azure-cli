--- conflicted
+++ resolved
@@ -790,10 +790,7 @@
         c.argument('enable_secure_boot', enable_secure_boot_type)
         c.argument('enable_vtpm', enable_vtpm_type)
         c.argument('custom_data', help='Custom init script file or text (cloud-init, cloud-config, etc..)', completer=FilesCompleter(), type=file_type)
-<<<<<<< HEAD
-=======
         c.argument('security_type', arg_type=get_enum_type(["TrustedLaunch"]), min_api='2020-06-01', help='Specify the security type of the virtual machine scale set.')
->>>>>>> 13d0ab0a
 
     with self.argument_context('vmss update', min_api='2018-10-01', arg_group='Automatic Repairs') as c:
 
