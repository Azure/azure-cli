# --------------------------------------------------------------------------------------------
# Copyright (c) Microsoft Corporation. All rights reserved.
# Licensed under the MIT License. See License.txt in the project root for license information.
# --------------------------------------------------------------------------------------------

from argcomplete.completers import FilesCompleter

from knack.arguments import CLIArgumentType

from azure.cli.core.commands.parameters import (resource_group_name_type, get_location_type,
                                                get_resource_name_completion_list, file_type,
                                                get_three_state_flag, get_enum_type, tags_type)
from azure.cli.core.local_context import LocalContextAttribute, LocalContextAction
from azure.cli.command_modules.appservice._appservice_utils import MSI_LOCAL_ID
from azure.mgmt.web.models import DatabaseType, ConnectionStringType, BuiltInAuthenticationProvider, AzureStorageType

from ._completers import get_hostname_completion_list
from ._constants import (FUNCTIONS_VERSIONS, LOGICAPPS_NODE_RUNTIME_VERSIONS, WINDOWS_OS_NAME, LINUX_OS_NAME)

from ._validators import (validate_timeout_value, validate_site_create, validate_asp_create,
                          validate_front_end_scale_factor, validate_ase_create, validate_ip_address,
                          validate_service_tag, validate_public_cloud)

AUTH_TYPES = {
    'AllowAnonymous': 'na',
    'LoginWithAzureActiveDirectory': BuiltInAuthenticationProvider.azure_active_directory,
    'LoginWithFacebook': BuiltInAuthenticationProvider.facebook,
    'LoginWithGoogle': BuiltInAuthenticationProvider.google,
    'LoginWithMicrosoftAccount': BuiltInAuthenticationProvider.microsoft_account,
    'LoginWithTwitter': BuiltInAuthenticationProvider.twitter}

MULTI_CONTAINER_TYPES = ['COMPOSE', 'KUBE']
FTPS_STATE_TYPES = ['AllAllowed', 'FtpsOnly', 'Disabled']
OS_TYPES = ['Windows', 'Linux']
ACCESS_RESTRICTION_ACTION_TYPES = ['Allow', 'Deny']
ASE_LOADBALANCER_MODES = ['Internal', 'External']
ASE_KINDS = ['ASEv2', 'ASEv3']
ASE_OS_PREFERENCE_TYPES = ['Windows', 'Linux']
PUBLIC_NETWORK_ACCESS_MODES = ['Enabled', 'Disabled']
DAPR_LOG_LEVELS = ['debug', 'error', 'info', 'warn']


# pylint: disable=too-many-statements, too-many-lines


def load_arguments(self, _):
    # pylint: disable=line-too-long
    # PARAMETER REGISTRATION
    name_arg_type = CLIArgumentType(options_list=['--name', '-n'], metavar='NAME')
    sku_arg_type = CLIArgumentType(
        help='The pricing tiers, e.g., F1(Free), D1(Shared), B1(Basic Small), B2(Basic Medium), B3(Basic Large), S1(Standard Small), P1V2(Premium V2 Small), P2V2(Premium V2 Medium), P3V2(Premium V2 Large), P0V3(Premium V3 Extra Small), P1V3(Premium V3 Small), P2V3(Premium V3 Medium), P3V3(Premium V3 Large), P1MV3(Premium Memory Optimized V3 Small), P2MV3(Premium Memory Optimized V3 Medium), P3MV3(Premium Memory Optimized V3 Large), P4MV3(Premium Memory Optimized V3 Extra Large), P5MV3(Premium Memory Optimized V3 Extra Extra Large), I1 (Isolated Small), I2 (Isolated Medium), I3 (Isolated Large), I1v2 (Isolated V2 Small), I2v2 (Isolated V2 Medium), I3v2 (Isolated V2 Large), I4v2 (Isolated V2 I4v2), I5v2 (Isolated V2 I5v2), I6v2 (Isolated V2 I6v2), WS1 (Logic Apps Workflow Standard 1), WS2 (Logic Apps Workflow Standard 2), WS3 (Logic Apps Workflow Standard 3)',
        arg_type=get_enum_type(
            ['F1', 'FREE', 'D1', 'SHARED', 'B1', 'B2', 'B3', 'S1', 'S2', 'S3', 'P1V2', 'P2V2', 'P3V2', 'P0V3', 'P1V3', 'P2V3', 'P3V3', 'P1MV3', 'P2MV3', 'P3MV3', 'P4MV3', 'P5MV3', 'I1', 'I2', 'I3', 'I1v2', 'I2v2', 'I3v2', 'I4v2', 'I5v2', 'I6v2', 'WS1', 'WS2', 'WS3']))
    webapp_name_arg_type = CLIArgumentType(configured_default='web', options_list=['--name', '-n'], metavar='NAME',
                                           completer=get_resource_name_completion_list('Microsoft.Web/sites'),
                                           id_part='name',
                                           help="name of the web app. If left unspecified, a name will be randomly generated. You can configure the default using `az configure --defaults web=<name>`",
                                           local_context_attribute=LocalContextAttribute(name='web_name', actions=[
                                               LocalContextAction.GET]))
    functionapp_name_arg_type = CLIArgumentType(options_list=['--name', '-n'], metavar='NAME',
                                                help="name of the function app.",
                                                local_context_attribute=LocalContextAttribute(name='functionapp_name',
                                                                                              actions=[
                                                                                                  LocalContextAction.GET]))
    logicapp_name_arg_type = CLIArgumentType(options_list=['--name', '-n'], metavar='NAME',
                                             help="name of the logic app.",
                                             local_context_attribute=LocalContextAttribute(name='logicapp_name',
                                                                                           actions=[LocalContextAction.GET]))
    name_arg_type_dict = {
        'functionapp': functionapp_name_arg_type,
        'logicapp': logicapp_name_arg_type
    }
    isolated_sku_arg_type = CLIArgumentType(
        help='The Isolated pricing tiers, e.g., I1 (Isolated Small), I2 (Isolated Medium), I3 (Isolated Large)',
        arg_type=get_enum_type(['I1', 'I2', 'I3']))

    static_web_app_sku_arg_type = CLIArgumentType(
        help='The pricing tiers for Static Web App',
        arg_type=get_enum_type(['Free', 'Standard'])
    )

    # use this hidden arg to give a command the right instance, that functionapp commands
    # work on function app and webapp ones work on web app
    with self.argument_context('webapp') as c:
        c.ignore('app_instance')
        c.argument('resource_group_name', arg_type=resource_group_name_type)
        c.argument('location', arg_type=get_location_type(self.cli_ctx))
        c.argument('slot', options_list=['--slot', '-s'],
                   help="the name of the slot. Default to the productions slot if not specified")
        c.argument('name', arg_type=webapp_name_arg_type)

    with self.argument_context('appservice') as c:
        c.argument('resource_group_name', arg_type=resource_group_name_type)
        c.argument('location', arg_type=get_location_type(self.cli_ctx))

    with self.argument_context('appservice list-locations') as c:
        c.argument('hyperv_workers_enabled', action='store_true',
                   help='get regions which support hosting web apps on Windows Container workers')
        c.argument('linux_workers_enabled', action='store_true',
                   help='get regions which support hosting web apps on Linux workers')
        c.argument('sku', arg_type=sku_arg_type)

    with self.argument_context('appservice plan') as c:
        c.argument('name', arg_type=name_arg_type, help='The name of the app service plan',
                   completer=get_resource_name_completion_list('Microsoft.Web/serverFarms'),
                   configured_default='appserviceplan', id_part='name',
                   local_context_attribute=LocalContextAttribute(name='plan_name', actions=[LocalContextAction.GET]))
        c.argument('number_of_workers', help='Number of workers to be allocated.', type=int, default=1)
        c.ignore('max_burst')

    with self.argument_context('appservice plan create') as c:
        c.argument('name', options_list=['--name', '-n'], help="Name of the new app service plan", completer=None,
                   validator=validate_asp_create,
                   local_context_attribute=LocalContextAttribute(name='plan_name', actions=[LocalContextAction.SET],
                                                                 scopes=['appservice', 'webapp', 'functionapp']))
        c.argument('number_of_workers', help='Number of workers to be allocated.', type=int, default=1)
        c.argument('app_service_environment', options_list=['--app-service-environment', '-e'],
                   help="Name or ID of the app service environment. If you want to create the app service plan in different \
subscription than the app service environment, please use the resource ID for --app-service-environment parameter. ",
                   local_context_attribute=LocalContextAttribute(name='ase_name', actions=[LocalContextAction.GET]))
        c.argument('sku', arg_type=sku_arg_type)
        c.argument('is_linux', action='store_true', required=False, help='host web app on Linux worker')
        c.argument('hyper_v', action='store_true', required=False, help='Host web app on Windows container')
        c.argument('per_site_scaling', action='store_true', required=False, help='Enable per-app scaling at the '
                                                                                 'App Service plan level to allow for '
                                                                                 'scaling an app independently from '
                                                                                 'the App Service plan that hosts it.')
        c.argument('zone_redundant', options_list=['--zone-redundant', '-z'], help='Enable zone redundancy for high availability. Cannot be changed after plan creation. Minimum instance count is 3.')
        c.argument('tags', arg_type=tags_type)

    with self.argument_context('appservice plan update') as c:
        c.argument('sku', arg_type=sku_arg_type)
        c.argument('elastic_scale', arg_type=get_three_state_flag(), is_preview=True, help='Enable or disable automatic scaling. Set to "true" to enable elastic scale for this plan, or "false" to disable elastic scale for this plan. The SKU must be a Premium V2 SKU (P1V2, P2V2, P3V2) or a Premium V3 SKU (P1V3, P2V3, P3V3)')
        c.argument('max_elastic_worker_count', options_list=['--max-elastic-worker-count', '-m'], type=int, is_preview=True, help='Maximum number of instances that the plan can scale out to. The plan must be an elastic scale plan.')
        c.argument('number_of_workers', type=int, help='Number of workers to be allocated.')
        c.ignore('allow_pending_state')

    with self.argument_context('appservice plan delete') as c:
        c.argument('name', arg_type=name_arg_type, help='The name of the app service plan',
                   completer=get_resource_name_completion_list('Microsoft.Web/serverFarms'),
                   configured_default='appserviceplan', id_part='name', local_context_attribute=None)

    with self.argument_context('webapp create') as c:
        c.argument('name', options_list=['--name', '-n'], help='Name of the new web app. Web app name can contain only allow alphanumeric characters and hyphens, it cannot start or end in a hyphen, and must be less than 64 characters.',
                   validator=validate_site_create,
                   local_context_attribute=LocalContextAttribute(name='web_name', actions=[LocalContextAction.SET],
                                                                 scopes=['webapp', 'cupertino']))
        c.argument('startup_file', help="Linux only. The web's startup file")
        c.argument('docker_registry_server_user', options_list=['--docker-registry-server-user', '-s'], help='the container registry server username')
        c.argument('docker_registry_server_password', options_list=['--docker-registry-server-password', '-w'], help='The container registry server password. Required for private registries.')
        c.argument('multicontainer_config_type', options_list=['--multicontainer-config-type'], help="Linux only.", arg_type=get_enum_type(MULTI_CONTAINER_TYPES))
        c.argument('multicontainer_config_file', options_list=['--multicontainer-config-file'], help="Linux only. Config file for multicontainer apps. (local or remote)")
        c.argument('runtime', options_list=['--runtime', '-r'], help="canonicalized web runtime in the format of Framework:Version, e.g. \"PHP:7.2\"."
                                                                     "Use `az webapp list-runtimes` for available list")  # TODO ADD completer
        c.argument('plan', options_list=['--plan', '-p'], configured_default='appserviceplan',
                   completer=get_resource_name_completion_list('Microsoft.Web/serverFarms'),
                   help="name or resource id of the app service plan. Use 'appservice plan create' to get one",
                   local_context_attribute=LocalContextAttribute(name='plan_name', actions=[LocalContextAction.GET]))
        c.argument('vnet', help="Name or resource ID of the regional virtual network. If there are multiple vnets of the same name across different resource groups, use vnet resource id to specify which vnet to use. If vnet name is used, by default, the vnet in the same resource group as the webapp will be used. Must be used with --subnet argument.")
        c.argument('subnet', help="Name or resource ID of the pre-existing subnet to have the webapp join. The --vnet is argument also needed if specifying subnet by name.")
        c.argument('public_network_access', help="Enable or disable public access to the web app", arg_type=get_enum_type(PUBLIC_NETWORK_ACCESS_MODES))
        c.argument('acr_use_identity', action='store_true', help="Enable or disable pull image from acr use managed identity")
        c.ignore('language')
        c.ignore('using_webapp_up')

    with self.argument_context('webapp show') as c:
        c.argument('name', arg_type=webapp_name_arg_type)

    with self.argument_context('webapp list-instances') as c:
        c.argument('name', arg_type=webapp_name_arg_type, id_part=None)
        c.argument('slot', options_list=['--slot', '-s'], help='Name of the web app slot. Default to the productions slot if not specified.')

    with self.argument_context('webapp list-runtimes') as c:
        c.argument('linux', action='store_true', help='list runtime stacks for linux based web apps', deprecate_info=c.deprecate(redirect="--os-type"))
        c.argument('os_type', options_list=["--os", "--os-type"], help="limit the output to just windows or linux runtimes", arg_type=get_enum_type([LINUX_OS_NAME, WINDOWS_OS_NAME]))

    with self.argument_context('functionapp list-runtimes') as c:
        c.argument('os_type', options_list=["--os", "--os-type"], help="limit the output to just windows or linux runtimes", arg_type=get_enum_type([LINUX_OS_NAME, WINDOWS_OS_NAME]))

    with self.argument_context('webapp deleted list') as c:
        c.argument('name', arg_type=webapp_name_arg_type, id_part=None)
        c.argument('slot', options_list=['--slot', '-s'], help='Name of the deleted web app slot.')

    with self.argument_context('webapp deleted restore') as c:
        c.argument('deleted_id', options_list=['--deleted-id'], help='Resource ID of the deleted web app')
        c.argument('name', options_list=['--name', '-n'], help='name of the web app to restore the deleted content to')
        c.argument('slot', options_list=['--slot', '-s'], help='slot to restore the deleted content to')
        c.argument('restore_content_only', action='store_true',
                   help='restore only deleted files without web app settings')
        c.argument('target_app_svc_plan', help='The app service plan for the new azure web app.')

    with self.argument_context('webapp traffic-routing') as c:
        c.argument('distribution', options_list=['--distribution', '-d'], nargs='+',
                   help='space-separated slot routings in a format of `<slot-name>=<percentage>` e.g. staging=50. Unused traffic percentage will go to the Production slot')

    with self.argument_context('webapp update') as c:
        c.argument('client_affinity_enabled', help="Enables sending session affinity cookies.",
                   arg_type=get_three_state_flag(return_label=True))
        c.argument('https_only', help="Redirect all traffic made to an app using HTTP to HTTPS.",
                   arg_type=get_three_state_flag(return_label=True))
        c.argument('force_dns_registration', help="If true, web app hostname is force registered with DNS",
                   arg_type=get_three_state_flag(return_label=True), deprecate_info=c.deprecate(expiration='3.0.0'))
        c.argument('skip_custom_domain_verification',
                   help="If true, custom (non *.azurewebsites.net) domains associated with web app are not verified",
                   arg_type=get_three_state_flag(return_label=True), deprecate_info=c.deprecate(expiration='3.0.0'))
        c.argument('ttl_in_seconds', help="Time to live in seconds for web app's default domain name",
                   arg_type=get_three_state_flag(return_label=True), deprecate_info=c.deprecate(expiration='3.0.0'))
        c.argument('skip_dns_registration', help="If true web app hostname is not registered with DNS on creation",
                   arg_type=get_three_state_flag(return_label=True), deprecate_info=c.deprecate(expiration='3.0.0'))
        c.argument('minimum_elastic_instance_count', options_list=["--minimum-elastic-instance-count", "-i"], type=int, is_preview=True, help="Minimum number of instances. App must be in an elastic scale App Service Plan.")
        c.argument('prewarmed_instance_count', options_list=["--prewarmed-instance-count", "-w"], type=int, is_preview=True, help="Number of preWarmed instances. App must be in an elastic scale App Service Plan.")

    with self.argument_context('webapp browse') as c:
        c.argument('logs', options_list=['--logs', '-l'], action='store_true',
                   help='Enable viewing the log stream immediately after launching the web app')
    with self.argument_context('webapp delete') as c:
        c.argument('name', arg_type=webapp_name_arg_type, local_context_attribute=None, help='The name of the webapp')
        c.argument('keep_empty_plan', action='store_true', help='keep empty app service plan')
        c.argument('keep_metrics', action='store_true', help='keep app metrics')
        c.argument('keep_dns_registration', action='store_true', help='keep DNS registration',
                   deprecate_info=c.deprecate(expiration='3.0.0'))

    with self.argument_context('webapp webjob') as c:
        c.argument('webjob_name', help='The name of the webjob', options_list=['--webjob-name', '-w'])
    with self.argument_context('webapp webjob continuous list') as c:
        c.argument('name', arg_type=webapp_name_arg_type, id_part=None)
    with self.argument_context('webapp webjob triggered list') as c:
        c.argument('name', arg_type=webapp_name_arg_type, id_part=None)

    for scope in ['webapp', 'logicapp']:
        with self.argument_context(scope + ' create') as c:
            c.argument('deployment_container_image_name', options_list=['--deployment-container-image-name', '-i'],
                       help='Container image name from Docker Hub, e.g. publisher/image-name:tag')

    for scope in ['webapp', 'functionapp', 'logicapp']:
        with self.argument_context(scope + ' create') as c:
            c.argument('deployment_local_git', action='store_true', options_list=['--deployment-local-git', '-l'],
                       help='enable local git')
            c.argument('deployment_zip', options_list=['--deployment-zip', '-z'],
                       help='perform deployment using zip file')
            c.argument('deployment_source_url', options_list=['--deployment-source-url', '-u'],
                       help='Git repository URL to link with manual integration')
            c.argument('deployment_source_branch', options_list=['--deployment-source-branch', '-b'],
                       help='the branch to deploy')
            c.argument('tags', arg_type=tags_type)
            c.argument('https_only', help="Redirect all traffic made to an app using HTTP to HTTPS.",
                       arg_type=get_three_state_flag())

    for scope in ['webapp', 'functionapp']:
        with self.argument_context(scope) as c:
            c.argument('assign_identities', nargs='*', options_list=['--assign-identity'],
                       help='accept system or user assigned identities separated by spaces. Use \'[system]\' to refer system assigned identity, or a resource id to refer user assigned identity. Check out help for more examples')
            c.argument('scope', options_list=['--scope'], help="Scope that the system assigned identity can access")
            c.argument('role', options_list=['--role'], help="Role name or id the system assigned identity will have")

        with self.argument_context(scope + ' config ssl bind') as c:
            c.argument('ssl_type', help='The ssl cert type', arg_type=get_enum_type(['SNI', 'IP']))
            c.argument('hostname', help='The custom domain name. If empty, hostnames will be selected automatically')
        with self.argument_context(scope + ' config ssl unbind') as c:
            c.argument('hostname', help='The custom domain name. If empty, hostnames will be selected automatically')
        with self.argument_context(scope + ' config ssl upload') as c:
            c.argument('certificate_password', help='The ssl cert password')
            c.argument('certificate_file', type=file_type, help='The filepath for the .pfx file')
            c.argument('slot', options_list=['--slot', '-s'],
                       help='The name of the slot. Default to the productions slot if not specified')
        with self.argument_context(scope + ' config ssl') as c:
            c.argument('certificate_thumbprint', help='The ssl cert thumbprint')
            c.argument('certificate_name', help='The name of the certificate.')
        with self.argument_context(scope + ' config appsettings') as c:
            c.argument('settings', nargs='+', help="space-separated app settings in a format of `<name>=<value>`")
            c.argument('setting_names', nargs='+', help="space-separated app setting names")
        with self.argument_context(scope + ' config ssl import') as c:
            c.argument('key_vault', help='The name or resource ID of the Key Vault')
            c.argument('key_vault_certificate_name', help='The name of the certificate in Key Vault')
        with self.argument_context(scope + ' config ssl create') as c:
            c.argument('hostname', help='The custom domain name')
            c.argument('name', options_list=['--name', '-n'], help='Name of the web app.')
            c.argument('resource-group', options_list=['--resource-group', '-g'], help='Name of resource group.')
        with self.argument_context(scope + ' config hostname') as c:
            c.argument('hostname', completer=get_hostname_completion_list,
                       help="hostname assigned to the site, such as custom domains", id_part='child_name_1')
        with self.argument_context(scope + ' deployment user') as c:
            c.argument('user_name', help='user name')
            c.argument('password', help='password, will prompt if not specified')
        with self.argument_context(scope + ' deployment source') as c:
            c.argument('manual_integration', action='store_true',
                       help='disable automatic sync between source control and web')
            c.argument('repo_url', options_list=['--repo-url', '-u'],
                       help='repository url to pull the latest source from, e.g. https://github.com/foo/foo-web')
            c.argument('branch', help='the branch name of the repository')
            c.argument('repository_type', help='repository type',
                       arg_type=get_enum_type(['git', 'mercurial', 'github', 'externalgit', 'localgit']))
            c.argument('git_token', help='Git access token required for auto sync')
            c.argument('github_action', options_list=['--github-action'], help='If using GitHub action, default to False')
        with self.argument_context(scope + ' identity') as c:
            c.argument('scope', help="The scope the managed identity has access to")
            c.argument('role', help="Role name or id the managed identity will be assigned")
        with self.argument_context(scope + ' identity assign') as c:
            c.argument('assign_identities', options_list=['--identities'], nargs='*', help="Space-separated identities to assign. Use '{0}' to refer to the system assigned identity. Default: '{0}'".format(MSI_LOCAL_ID))
        with self.argument_context(scope + ' identity remove') as c:
            c.argument('remove_identities', options_list=['--identities'], nargs='*', help="Space-separated identities to assign. Use '{0}' to refer to the system assigned identity. Default: '{0}'".format(MSI_LOCAL_ID))

        with self.argument_context(scope + ' deployment source config-zip') as c:
            c.argument('src', help='a zip file path for deployment')
            c.argument('build_remote', help='enable remote build during deployment',
                       arg_type=get_three_state_flag(return_label=True))
            c.argument('timeout', type=int, options_list=['--timeout', '-t'],
                       help='Configurable timeout in seconds for checking the status of deployment',
                       validator=validate_timeout_value)

        with self.argument_context(scope + ' config appsettings list') as c:
            c.argument('name', arg_type=(webapp_name_arg_type if scope == 'webapp' else functionapp_name_arg_type),
                       id_part=None)

        with self.argument_context(scope + ' config hostname list') as c:
            c.argument('webapp_name', arg_type=webapp_name_arg_type, id_part=None, options_list='--webapp-name')

        with self.argument_context(scope + ' cors') as c:
            c.argument('allowed_origins', options_list=['--allowed-origins', '-a'], nargs='*',
                       help='space separated origins that should be allowed to make cross-origin calls (for example: http://example.com:12345). To allow all, use "*" and remove all other origins from the list')

        with self.argument_context(scope + ' config set') as c:
            c.argument('number_of_workers', help='The number of workers to be allocated.', type=int)
            c.argument('remote_debugging_enabled', help='enable or disable remote debugging',
                       arg_type=get_three_state_flag(return_label=True))
            c.argument('web_sockets_enabled', help='enable or disable web sockets',
                       arg_type=get_three_state_flag(return_label=True))
            c.argument('always_on',
                       help='ensure web app gets loaded all the time, rather unloaded after been idle. Recommended when you have continuous web jobs running',
                       arg_type=get_three_state_flag(return_label=True))
            c.argument('auto_heal_enabled', help='enable or disable auto heal',
                       arg_type=get_three_state_flag(return_label=True))
            c.argument('use32_bit_worker_process', options_list=['--use-32bit-worker-process'],
                       help='use 32 bits worker process or not', arg_type=get_three_state_flag(return_label=True))
            c.argument('php_version', help='The version used to run your web app if using PHP, e.g., 5.5, 5.6, 7.0')
            c.argument('power_shell_version', help='The version used to run your function app if using PowerShell, e.g., 7.2', options_list=['--powershell-version'])
            c.argument('python_version', help='The version used to run your web app if using Python, e.g., 2.7, 3.4')
            c.argument('net_framework_version', help="The version used to run your web app if using .NET Framework, e.g., 'v4.0' for .NET 4.6 and 'v3.0' for .NET 3.5")
            c.argument('linux_fx_version', help="The runtime stack used for your linux-based webapp, e.g., \"RUBY|2.5.5\", \"NODE|12LTS\", \"PHP|7.2\", \"DOTNETCORE|2.1\". See https://aka.ms/linux-stacks for more info.")
            c.argument('windows_fx_version', help="A docker image name used for your windows container web app, e.g., microsoft/nanoserver:ltsc2016")
            c.argument('always_ready_instances', type=int, options_list=['--always-ready-instances'], help="The number of pre-allocated instances.", is_preview=True)
            c.argument('maximum_instances', type=int, options_list=['--maximum-instances'], help="The maximum number of instances.", is_preview=True)
            c.argument('instance_size', type=int, options_list=['--instance-size'], help="The size of instances.", is_preview=True)
            if scope == 'functionapp':
                c.ignore('windows_fx_version')
            c.argument('pre_warmed_instance_count', options_list=['--prewarmed-instance-count'],
                       help="Number of pre-warmed instances a function app has")
            if scope == 'webapp':
                c.ignore('reserved_instance_count')
                c.ignore('always_ready_instances')
                c.ignore('maximum_instances')
                c.ignore('instance_size')
            c.argument('java_version',
                       help="The version used to run your web app if using Java, e.g., '1.7' for Java 7, '1.8' for Java 8")
            c.argument('java_container', help="The java container, e.g., Tomcat, Jetty")
            c.argument('java_container_version', help="The version of the java container, e.g., '8.0.23' for Tomcat")
            c.argument('min_tls_version',
                       help="The minimum version of TLS required for SSL requests, e.g., '1.0', '1.1', '1.2'")
            c.argument('http20_enabled', help="configures a web site to allow clients to connect over http2.0.",
                       arg_type=get_three_state_flag(return_label=True))
            c.argument('app_command_line', options_list=['--startup-file'],
                       help="The startup file for linux hosted web apps, e.g. 'process.json' for Node.js web")
            c.argument('ftps_state', help="Set the Ftps state value for an app. Default value is 'AllAllowed'.",
                       arg_type=get_enum_type(FTPS_STATE_TYPES))
            c.argument('vnet_route_all_enabled', help="Configure regional VNet integration to route all traffic to the VNet.",
                       arg_type=get_three_state_flag(return_label=True))
            c.argument('generic_configurations', nargs='+',
                       help='Provide site configuration list in a format of either `key=value` pair or `@<json_file>`. PowerShell and Windows Command Prompt users should use a JSON file to provide these configurations to avoid compatibility issues with escape characters.')
            c.ignore('min_replicas')
            c.ignore('max_replicas')

        with self.argument_context(scope + ' config container') as c:
            c.argument('websites_enable_app_service_storage', options_list=['--enable-app-service-storage', '-t'],
                       help='enables platform storage (custom container only)',
                       arg_type=get_three_state_flag(return_label=True))
            c.argument('multicontainer_config_type', options_list=['--multicontainer-config-type'], help='config type',
                       arg_type=get_enum_type(MULTI_CONTAINER_TYPES))
            c.argument('multicontainer_config_file', options_list=['--multicontainer-config-file'],
                       help="config file for multicontainer apps")
            c.argument('show_multicontainer_config', action='store_true',
                       help='shows decoded config if a multicontainer config is set')

        with self.argument_context(scope + ' deployment container config') as c:
            c.argument('enable', options_list=['--enable-cd', '-e'], help='enable/disable continuous deployment',
                       arg_type=get_three_state_flag(return_label=True))

    with self.argument_context('webapp config container') as c:
        c.argument('docker_registry_server_url', options_list=['--docker-registry-server-url', '-r'],
                   help='the container registry server url')
        c.argument('docker_custom_image_name', options_list=['--docker-custom-image-name', '-c', '-i'],
                   help='the container custom image name and optionally the tag name (e.g., <registry-name>/<image-name>:<tag>)')
        c.argument('docker_registry_server_user', options_list=['--docker-registry-server-user', '-u'],
                   help='the container registry server username')
        c.argument('docker_registry_server_password', options_list=['--docker-registry-server-password', '-p'],
                   help='the container registry server password')
        c.ignore('min_replicas')
        c.ignore('max_replicas')

    with self.argument_context('functionapp config container') as c:
        c.argument('registry_server', options_list=['--registry-server', '-r', c.deprecate(target='--docker-registry-server-url', redirect='--registry-server')],
                   help='the container registry server url')
        c.argument('image', options_list=['--image', '-c', '-i', c.deprecate(target='--docker-custom-image-name', redirect='--image')],
                   help='the container custom image name and optionally the tag name (e.g., <registry-name>/<image-name>:<tag>)')
        c.argument('registry_username', options_list=['--registry-username', '-u', c.deprecate(target='--docker-registry-server-user', redirect='--registry-username')],
                   help='the container registry server username')
        c.argument('registry_password', options_list=['--registry-password', '-p', c.deprecate(target='--docker-registry-server-password', redirect='--registry-password')],
                   help='the container registry server password')
        c.argument('min_replicas', type=int, help="The minimum number of replicas when create function app on container app", is_preview=True)
        c.argument('max_replicas', type=int, help="The maximum number of replicas when create function app on container app", is_preview=True)
        c.argument('enable_dapr', help="Enable/Disable Dapr for a function app on an Azure Container App environment", arg_type=get_three_state_flag(return_label=True))
        c.argument('dapr_app_id', help="The Dapr application identifier.")
        c.argument('dapr_app_port', type=int, help="The port Dapr uses to communicate to the application.")
        c.argument('dapr_http_max_request_size', type=int, options_list=['--dapr-http-max-request-size', '--dhmrs'], help="Max size of request body http and grpc servers in MB to handle uploading of large files.")
        c.argument('dapr_http_read_buffer_size', type=int, options_list=['--dapr-http-read-buffer-size', '--dhrbs'], help="Max size of http header read buffer in KB to handle when sending multi-KB headers.")
        c.argument('dapr_log_level', help="The log level for the Dapr sidecar", arg_type=get_enum_type(DAPR_LOG_LEVELS))
        c.argument('dapr_enable_api_logging', options_list=['--dapr-enable-api-logging', '--dal'], help="Enable/Disable API logging for the Dapr sidecar.", arg_type=get_three_state_flag(return_label=True))
        c.argument('workload_profile_name', help="The name of the workload profile to run the app on.", is_preview=True)
        c.argument('cpu', type=float, help="Required CPU in cores from 0.5 to 2.0.", is_preview=True)
        c.argument('memory', help="Required momory from 1.0 to 4.0 ending with ""Gi"" e.g. 1.0Gi, ", is_preview=True)

    with self.argument_context('webapp config connection-string list') as c:
        c.argument('name', arg_type=webapp_name_arg_type, id_part=None)

    with self.argument_context('webapp config storage-account list') as c:
        c.argument('name', arg_type=webapp_name_arg_type, id_part=None)

    with self.argument_context('webapp config hostname') as c:
        c.argument('webapp_name',
                   help="webapp name. You can configure the default using `az configure --defaults web=<name>`",
                   configured_default='web',
                   completer=get_resource_name_completion_list('Microsoft.Web/sites'), id_part='name',
                   local_context_attribute=LocalContextAttribute(name='web_name', actions=[LocalContextAction.GET]))
    with self.argument_context('webapp deployment list-publishing-profiles') as c:
        c.argument('xml', options_list=['--xml'], required=False, help='retrieves the publishing profile details in XML format')
    with self.argument_context('webapp deployment slot') as c:
        c.argument('slot', help='the name of the slot')
        c.argument('name', arg_type=name_arg_type, completer=get_resource_name_completion_list('Microsoft.Web/sites'),
                   help='Name of the webapp', id_part='name',
                   local_context_attribute=LocalContextAttribute(name='web_name', actions=[LocalContextAction.GET]))
        c.argument('auto_swap_slot', help='target slot to auto swap', default='production')
        c.argument('disable', help='disable auto swap', action='store_true')
        c.argument('target_slot', help="target slot to swap, default to 'production'")
        c.argument('preserve_vnet', help="preserve Virtual Network to the slot during swap, default to 'true'",
                   arg_type=get_three_state_flag(return_label=True))
    with self.argument_context('webapp deployment slot create') as c:
        c.argument('configuration_source',
                   help="source slot to clone configurations from. Use web app's name to refer to the production slot")
        c.argument('deployment_container_image_name', options_list=['--deployment-container-image-name', '-i'],
                   help='Container image name, e.g. publisher/image-name:tag')
        c.argument('docker_registry_server_password', options_list=['--docker-registry-server-password', '-w'],
                   help='The container registry server password')
        c.argument('docker_registry_server_user', options_list=['--docker-registry-server-user', '-u'], help='the container registry server username')
    with self.argument_context('webapp deployment slot swap') as c:
        c.argument('action',
                   help="swap types. use 'preview' to apply target slot's settings on the source slot first; use 'swap' to complete it; use 'reset' to reset the swap",
                   arg_type=get_enum_type(['swap', 'preview', 'reset']))

    with self.argument_context('webapp deployment github-actions')as c:
        c.argument('name', arg_type=webapp_name_arg_type)
        c.argument('resource_group', arg_type=resource_group_name_type, options_list=['--resource-group', '-g'])
        c.argument('repo', help='The GitHub repository to which the workflow file will be added. In the format: <owner>/<repository-name>')
        c.argument('token', help='A Personal Access Token with write access to the specified repository. For more information: https://help.github.com/en/github/authenticating-to-github/creating-a-personal-access-token-for-the-command-line')
        c.argument('slot', options_list=['--slot', '-s'], help='The name of the slot. Default to the production slot if not specified.')
        c.argument('branch', options_list=['--branch', '-b'], help='The branch to which the workflow file will be added. Defaults to "master" if not specified.')
        c.argument('login_with_github', help='Interactively log in with GitHub to retrieve the Personal Access Token', action='store_true')

    with self.argument_context('webapp deployment github-actions add')as c:
        c.argument('runtime', options_list=['--runtime', '-r'], help='Canonicalized web runtime in the format of Framework|Version, e.g. "PHP|5.6". Use "az webapp list-runtimes" for available list.')
        c.argument('force', options_list=['--force', '-f'], help='When true, the command will overwrite any workflow file with a conflicting name.', action='store_true')

    with self.argument_context('webapp deployment source config-zip')as c:
        c.argument('track_status', help="If true, web app startup status during deployment will be tracked for linux web apps.",
                   arg_type=get_three_state_flag())

    with self.argument_context('webapp log config') as c:
        c.argument('application_logging', help='configure application logging',
                   arg_type=get_enum_type(['filesystem', 'azureblobstorage', 'off']))
        c.argument('detailed_error_messages', help='configure detailed error messages',
                   arg_type=get_three_state_flag(return_label=True))
        c.argument('failed_request_tracing', help='configure failed request tracing',
                   arg_type=get_three_state_flag(return_label=True))
        c.argument('level', help='logging level',
                   arg_type=get_enum_type(['error', 'warning', 'information', 'verbose']))
        c.argument('web_server_logging', help='configure Web server logging',
                   arg_type=get_enum_type(['off', 'filesystem']))
        c.argument('docker_container_logging', help='configure gathering STDOUT and STDERR output from container',
                   arg_type=get_enum_type(['off', 'filesystem']))

    with self.argument_context('webapp log tail') as c:
        c.argument('provider',
                   help="By default all live traces configured by `az webapp log config` will be shown, but you can scope to certain providers/folders, e.g. 'application', 'http', etc. For details, check out https://github.com/projectkudu/kudu/wiki/Diagnostic-Log-Stream")

    with self.argument_context('webapp log download') as c:
        c.argument('log_file', default='webapp_logs.zip', type=file_type, completer=FilesCompleter(),
                   help='the downloaded zipped log file path')

    with self.argument_context('webapp log deployment show') as c:
        c.argument('name', arg_type=webapp_name_arg_type, id_part=None)
        c.argument('resource_group', arg_type=resource_group_name_type)
        c.argument('slot', options_list=['--slot', '-s'], help="the name of the slot. Default to the productions slot if not specified")
        c.argument('deployment_id', options_list=['--deployment-id'], help='Deployment ID. If none specified, returns the deployment logs of the latest deployment.')

    with self.argument_context('webapp log deployment list') as c:
        c.argument('name', arg_type=webapp_name_arg_type, id_part=None)
        c.argument('resource_group', arg_type=resource_group_name_type)
        c.argument('slot', options_list=['--slot', '-s'], help="the name of the slot. Default to the productions slot if not specified")

    with self.argument_context('functionapp log deployment show') as c:
        c.argument('name', arg_type=functionapp_name_arg_type, id_part=None)
        c.argument('resource_group', arg_type=resource_group_name_type)
        c.argument('slot', options_list=['--slot', '-s'], help="the name of the slot. Default to the productions slot if not specified")
        c.argument('deployment_id', options_list=['--deployment-id'], help='Deployment ID. If none specified, returns the deployment logs of the latest deployment.')

    with self.argument_context('functionapp log deployment list') as c:
        c.argument('name', arg_type=functionapp_name_arg_type, id_part=None)
        c.argument('resource_group', arg_type=resource_group_name_type)
        c.argument('slot', options_list=['--slot', '-s'], help="the name of the slot. Default to the productions slot if not specified")

    for scope in ['appsettings', 'connection-string']:
        with self.argument_context('webapp config ' + scope) as c:
            c.argument('settings', nargs='+', help="space-separated {} in a format of `<name>=<value>`".format(scope))
            c.argument('slot_settings', nargs='+',
                       help="space-separated slot {} in a format of either `<name>=<value>` or `@<json_file>`".format(
                           scope))
            c.argument('setting_names', nargs='+', help="space-separated {} names".format(scope))

    with self.argument_context('webapp config connection-string') as c:
        c.argument('connection_string_type', options_list=['--connection-string-type', '-t'],
                   help='connection string type', arg_type=get_enum_type(ConnectionStringType))
        c.argument('ids', options_list=['--ids'],
                   help="One or more resource IDs (space delimited). If provided no other 'Resource Id' arguments should be specified.",
                   required=True)
        c.argument('resource_group', options_list=['--resource-group', '-g'],
                   help='Name of resource group. You can configure the default group using `az configure --default-group=<name>`. If `--ids` is provided this should NOT be specified.')
        c.argument('name', options_list=['--name', '-n'],
                   help='Name of the web app. You can configure the default using `az configure --defaults web=<name>`. If `--ids` is provided this should NOT be specified.',
                   local_context_attribute=LocalContextAttribute(name='web_name', actions=[LocalContextAction.GET]))

    with self.argument_context('webapp config storage-account') as c:
        c.argument('custom_id', options_list=['--custom-id', '-i'], help='name of the share configured within the web app')
        c.argument('storage_type', options_list=['--storage-type', '-t'], help='storage type',
                   arg_type=get_enum_type(AzureStorageType))
        c.argument('account_name', options_list=['--account-name', '-a'], help='storage account name')
        c.argument('share_name', options_list=['--share-name', '--sn'],
                   help='name of the file share as given in the storage account')
        c.argument('access_key', options_list=['--access-key', '-k'], help='storage account access key')
        c.argument('mount_path', options_list=['--mount-path', '-m'],
                   help='the path which the web app uses to read-write data ex: /share1 or /share2')
        c.argument('slot', options_list=['--slot', '-s'],
                   help="the name of the slot. Default to the productions slot if not specified")
    with self.argument_context('webapp config storage-account add') as c:
        c.argument('slot_setting', options_list=['--slot-setting'], help="With slot setting you can decide to make BYOS configuration sticky to a slot, meaning that when that slot is swapped, the storage account stays with that slot.")
    with self.argument_context('webapp config storage-account update') as c:
        c.argument('slot_setting', options_list=['--slot-setting'], help="With slot setting you can decide to make BYOS configuration sticky to a slot, meaning that when that slot is swapped, the storage account stays with that slot.")

    with self.argument_context('webapp config backup') as c:
        c.argument('storage_account_url', help='URL with SAS token to the blob storage container',
                   options_list=['--container-url'])
        c.argument('webapp_name', help='The name of the web app',
                   local_context_attribute=LocalContextAttribute(name='web_name', actions=[LocalContextAction.GET]))
        c.argument('db_name', help='Name of the database in the backup', arg_group='Database')
        c.argument('db_connection_string', help='Connection string for the database in the backup',
                   arg_group='Database')
        c.argument('db_type', help='Type of database in the backup', arg_group='Database',
                   arg_type=get_enum_type(DatabaseType))

    with self.argument_context('webapp config backup create') as c:
        c.argument('backup_name',
                   help='Name of the backup. If unspecified, the backup will be named with the web app name and a timestamp',
                   local_context_attribute=LocalContextAttribute(name='backup_name', actions=[LocalContextAction.SET],
                                                                 scopes=['webapp']))

    with self.argument_context('webapp config backup update') as c:
        c.argument('backup_name',
                   help='Name of the backup. If unspecified, the backup will be named with the web app name and a timestamp',
                   local_context_attribute=LocalContextAttribute(name='backup_name', actions=[LocalContextAction.GET]))
        c.argument('frequency',
                   help='How often to backup. Use a number followed by d or h, e.g. 5d = 5 days, 2h = 2 hours')
        c.argument('keep_at_least_one_backup', help='Always keep one backup, regardless of how old it is',
                   options_list=['--retain-one'], arg_type=get_three_state_flag(return_label=True))
        c.argument('retention_period_in_days',
                   help='How many days to keep a backup before automatically deleting it. Set to 0 for indefinite retention',
                   options_list=['--retention'])

    with self.argument_context('webapp config backup restore') as c:
        c.argument('backup_name', help='Name of the backup to restore',
                   local_context_attribute=LocalContextAttribute(name='backup_name', actions=[LocalContextAction.GET]))
        c.argument('target_name',
                   help='The name to use for the restored web app. If unspecified, will default to the name that was used when the backup was created')
        c.argument('overwrite', help='Overwrite the source web app, if --target-name is not specified',
                   action='store_true')
        c.argument('ignore_hostname_conflict', help='Ignores custom hostnames stored in the backup',
                   action='store_true')

    with self.argument_context('webapp config backup delete') as c:
        c.argument('slot', options_list=['--slot', '-s'], help='The name of the slot.')
        c.argument('backup_id', help='Id of the backup.')

    with self.argument_context('webapp config snapshot') as c:
        c.argument('name', arg_type=webapp_name_arg_type)
        c.argument('slot', options_list=['--slot', '-s'], help='The name of the slot.')

    with self.argument_context('webapp config snapshot list') as c:
        c.argument('name', arg_type=webapp_name_arg_type, id_part=None)

    with self.argument_context('webapp config snapshot restore') as c:
        c.argument('time', help='Timestamp of the snapshot to restore.')
        c.argument('restore_content_only', help='Restore the web app files without restoring the settings.')
        c.argument('source_resource_group', help='Name of the resource group to retrieve snapshot from.')
        c.argument('source_name', help='Name of the web app to retrieve snapshot from.')
        c.argument('source_slot', help='Name of the web app slot to retrieve snapshot from.')

    with self.argument_context('webapp auth update') as c:
        c.argument('enabled', arg_type=get_three_state_flag(return_label=True))
        c.argument('token_store_enabled', options_list=['--token-store'],
                   arg_type=get_three_state_flag(return_label=True), help='use App Service Token Store')
        c.argument('action', arg_type=get_enum_type(AUTH_TYPES))
        c.argument('runtime_version',
                   help='Runtime version of the Authentication/Authorization feature in use for the current app')
        c.argument('token_refresh_extension_hours', type=float, help="Hours, must be formattable into a float")
        c.argument('allowed_external_redirect_urls', nargs='+', help="One or more urls (space-delimited).")
        c.argument('client_id', options_list=['--aad-client-id'], arg_group='Azure Active Directory',
                   help='Application ID to integrate AAD organization account Sign-in into your web app')
        c.argument('client_secret', options_list=['--aad-client-secret'], arg_group='Azure Active Directory',
                   help='AAD application secret')
        c.argument('client_secret_certificate_thumbprint', options_list=['--aad-client-secret-certificate-thumbprint', '--thumbprint'], arg_group='Azure Active Directory',
                   help='Alternative to AAD Client Secret, thumbprint of a certificate used for signing purposes')
        c.argument('allowed_audiences', nargs='+', options_list=['--aad-allowed-token-audiences'],
                   arg_group='Azure Active Directory', help="One or more token audiences (comma-delimited).")
        c.argument('issuer', options_list=['--aad-token-issuer-url'],
                   help='This url can be found in the JSON output returned from your active directory endpoint using your tenantID. The endpoint can be queried from `az cloud show` at \"endpoints.activeDirectory\". '
                        'The tenantID can be found using `az account show`. Get the \"issuer\" from the JSON at <active directory endpoint>/<tenantId>/.well-known/openid-configuration.',
                   arg_group='Azure Active Directory')
        c.argument('facebook_app_id', arg_group='Facebook',
                   help="Application ID to integrate Facebook Sign-in into your web app")
        c.argument('facebook_app_secret', arg_group='Facebook', help='Facebook Application client secret')
        c.argument('facebook_oauth_scopes', nargs='+',
                   help="One or more facebook authentication scopes (comma-delimited).", arg_group='Facebook')
        c.argument('twitter_consumer_key', arg_group='Twitter',
                   help='Application ID to integrate Twitter Sign-in into your web app')
        c.argument('twitter_consumer_secret', arg_group='Twitter', help='Twitter Application client secret')
        c.argument('google_client_id', arg_group='Google',
                   help='Application ID to integrate Google Sign-in into your web app')
        c.argument('google_client_secret', arg_group='Google', help='Google Application client secret')
        c.argument('google_oauth_scopes', nargs='+', help="One or more Google authentication scopes (space-delimited).",
                   arg_group='Google')
        c.argument('microsoft_account_client_id', arg_group='Microsoft',
                   help="AAD V2 Application ID to integrate Microsoft account Sign-in into your web app")
        c.argument('microsoft_account_client_secret', arg_group='Microsoft', help='AAD V2 Application client secret')
        c.argument('microsoft_account_oauth_scopes', nargs='+',
                   help="One or more Microsoft authentification scopes (comma-delimited).", arg_group='Microsoft')

    with self.argument_context('webapp hybrid-connection') as c:
        c.argument('name', arg_type=webapp_name_arg_type, id_part=None)
        c.argument('slot', help="the name of the slot. Default to the productions slot if not specified")
        c.argument('namespace', help="Hybrid connection namespace")
        c.argument('hybrid_connection', help="Hybrid connection name")

    with self.argument_context('functionapp hybrid-connection') as c:
        c.argument('name', id_part=None, local_context_attribute=LocalContextAttribute(name='functionapp_name',
                                                                                       actions=[
                                                                                           LocalContextAction.GET]))
        c.argument('slot', help="the name of the slot. Default to the productions slot if not specified")
        c.argument('namespace', help="Hybrid connection namespace")
        c.argument('hybrid_connection', help="Hybrid connection name")

    with self.argument_context('appservice hybrid-connection set-key') as c:
        c.argument('plan', help="AppService plan",
                   local_context_attribute=LocalContextAttribute(name='plan_name', actions=[LocalContextAction.GET]))
        c.argument('namespace', help="Hybrid connection namespace")
        c.argument('hybrid_connection', help="Hybrid connection name")
        c.argument('key_type', help="Which key (primary or secondary) should be used")

    with self.argument_context('appservice vnet-integration list') as c:
        c.argument('plan', help="AppService plan",
                   local_context_attribute=LocalContextAttribute(name='plan_name', actions=[LocalContextAction.GET]))
        c.argument('resource_group', arg_type=resource_group_name_type)

    with self.argument_context('webapp up') as c:
        c.argument('name', arg_type=webapp_name_arg_type,
                   local_context_attribute=LocalContextAttribute(name='web_name', actions=[LocalContextAction.GET,
                                                                                           LocalContextAction.SET],
                                                                 scopes=['webapp', 'cupertino']))
        c.argument('plan', options_list=['--plan', '-p'],
                   completer=get_resource_name_completion_list('Microsoft.Web/serverFarms'),
                   help="name of the app service plan associated with the webapp",
                   configured_default='appserviceplan')
        c.argument('sku', arg_type=sku_arg_type)
        c.argument('os_type', options_list=['--os-type'], arg_type=get_enum_type(OS_TYPES), help="Set the OS type for the app to be created.")
        c.argument('runtime', options_list=['--runtime', '-r'], help="canonicalized web runtime in the format of Framework:Version, e.g. \"PHP:7.2\"."
                                                                     "Use `az webapp list-runtimes` for available list.")
        c.argument('dryrun', help="show summary of the create and deploy operation instead of executing it",
                   default=False, action='store_true')
        c.argument('location', arg_type=get_location_type(self.cli_ctx))
        c.argument('launch_browser', help="Launch the created app using the default browser. This is not supported in Azure Cloud Shell.", default=False,
                   action='store_true', options_list=['--launch-browser', '-b'])
        c.argument('logs',
                   help="Configure default logging required to enable viewing log stream immediately after launching the webapp",
                   default=False, action='store_true')
        c.argument('html', help="Ignore app detection and deploy as an html app", default=False, action='store_true')
        c.argument('app_service_environment', options_list=['--app-service-environment', '-e'], help='name or resource ID of the (pre-existing) App Service Environment to deploy to. Requires an Isolated V2 sku [I1v2, I2v2, I3v2]')
        c.argument('track_status', help="If true, web app startup status during deployment will be tracked for linux web apps.",
                   arg_type=get_three_state_flag())

    with self.argument_context('webapp ssh') as c:
        c.argument('port', options_list=['--port', '-p'],
                   help='Port for the remote connection. Default: Random available port', type=int)
        c.argument('timeout', options_list=['--timeout', '-t'], help='timeout in seconds. Defaults to none', type=int)
        c.argument('instance', options_list=['--instance', '-i'], help='Webapp instance to connect to. Defaults to none.')

    with self.argument_context('webapp create-remote-connection') as c:
        c.argument('port', options_list=['--port', '-p'],
                   help='Port for the remote connection. Default: Random available port', type=int)
        c.argument('timeout', options_list=['--timeout', '-t'], help='timeout in seconds. Defaults to none', type=int)
        c.argument('instance', options_list=['--instance', '-i'], help='Webapp instance to connect to. Defaults to none.')

    with self.argument_context('webapp vnet-integration') as c:
        c.argument('name', arg_type=webapp_name_arg_type, id_part=None)
        c.argument('slot', help="The name of the slot. Default to the productions slot if not specified.")
        c.argument('vnet', help="The name or resource ID of the Vnet",
                   local_context_attribute=LocalContextAttribute(name='vnet_name', actions=[LocalContextAction.GET]))
        c.argument('subnet', help="The name or resource ID of the subnet",
                   local_context_attribute=LocalContextAttribute(name='subnet_name', actions=[LocalContextAction.GET]))
        c.argument('skip_delegation_check', help="Skip check if you do not have permission or the VNet is in another subscription.",
                   arg_type=get_three_state_flag(return_label=True))

    with self.argument_context('webapp deploy') as c:
        c.argument('name', options_list=['--name', '-n'], help='Name of the webapp to deploy to.')
        c.argument('src_path', help='Path of the artifact to be deployed. Ex: "myapp.zip" or "/myworkspace/apps/myapp.war"')
        c.argument('src_url', help='URL of the artifact. The webapp will pull the artifact from this URL. Ex: "http://mysite.com/files/myapp.war?key=123"')
        c.argument('target_path', help='Absolute path that the artifact should be deployed to. Defaults to "home/site/wwwroot/" Ex: "/home/site/deployments/tools/", "/home/site/scripts/startup-script.sh".')
        c.argument('artifact_type', options_list=['--type'], help='Used to override the type of artifact being deployed.', choices=['war', 'jar', 'ear', 'lib', 'startup', 'static', 'zip'])
        c.argument('is_async', options_list=['--async'], help='If true, the artifact is deployed asynchronously. (The command will exit once the artifact is pushed to the web app.). Synchronous deployments are not yet supported when using "--src-url"', arg_type=get_three_state_flag())
        c.argument('restart', help='If true, the web app will be restarted following the deployment. Set this to false if you are deploying multiple artifacts and do not want to restart the site on the earlier deployments.', arg_type=get_three_state_flag())
        c.argument('clean', help='If true, cleans the target directory prior to deploying the file(s). Default value is determined based on artifact type.', arg_type=get_three_state_flag())
        c.argument('ignore_stack', help='If true, any stack-specific defaults are ignored.', arg_type=get_three_state_flag())
        c.argument('reset', help='Reset Java apps to the default parking page if set to true with no type specified.', arg_type=get_three_state_flag())
        c.argument('timeout', type=int, help='Timeout for the deployment operation in milliseconds. Ignored when using "--src-url" since synchronous deployments are not yet supported when using "--src-url"')
        c.argument('slot', help="The name of the slot. Default to the productions slot if not specified.")
        c.argument('track_status', help="If true, web app startup status during deployment will be tracked for linux web apps.",
                   arg_type=get_three_state_flag())

    with self.argument_context('functionapp deploy') as c:
        c.argument('name', options_list=['--name', '-n'], help='Name of the function app to deploy to.')
        c.argument('src_path', options_list=['--src-path'], help='Path of the artifact to be deployed. Ex: "myapp.zip" or "/myworkspace/apps/myapp.war"')
        c.argument('src_url', options_list=['--src-url'], help='URL of the artifact. The webapp will pull the artifact from this URL. Ex: "http://mysite.com/files/myapp.war?key=123"')
        c.argument('target_path', options_list=['--target-path'], help='Absolute path that the artifact should be deployed to. Defaults to "home/site/wwwroot/". Ex: "/home/site/deployments/tools/", "/home/site/scripts/startup-script.sh".')
        c.argument('artifact_type', options_list=['--type'], help='Used to override the type of artifact being deployed.', choices=['war', 'jar', 'ear', 'lib', 'startup', 'static', 'zip'])
        c.argument('is_async', options_list=['--async'], help='Asynchronous deployment', choices=['true', 'false'])
        c.argument('restart', options_list=['--restart'], help='If true, the web app will be restarted following the deployment, default value is true. Set this to false if you are deploying multiple artifacts and do not want to restart the site on the earlier deployments.', choices=['true', 'false'])
        c.argument('clean', options_list=['--clean'], help='If true, cleans the target directory prior to deploying the file(s). Default value is determined based on artifact type.', choices=['true', 'false'])
        c.argument('ignore_stack', options_list=['--ignore-stack'], help='If true, any stack-specific defaults are ignored.', choices=['true', 'false'])
        c.argument('timeout', options_list=['--timeout'], help='Timeout for the deployment operation in milliseconds.')
        c.argument('slot', help="The name of the slot. Default to the productions slot if not specified.")

    with self.argument_context('functionapp create') as c:
        c.argument('vnet', options_list=['--vnet'], help="Name or resource ID of the regional virtual network. If there are multiple vnets of the same name across different resource groups, use vnet resource id to specify which vnet to use. If vnet name is used, by default, the vnet in the same resource group as the webapp will be used. Must be used with --subnet argument.")
        c.argument('subnet', options_list=['--subnet'], help="Name or resource ID of the pre-existing subnet to have the webapp join. The --vnet is argument also needed if specifying subnet by name.")
        c.argument('environment', help="Name of the container app environment.", is_preview=True)
        c.argument('image', options_list=['--image', '-i', c.deprecate(target='--deployment-container-image-name', redirect='--image')],
                   help='Container image, e.g. publisher/image-name:tag')
        c.argument('registry_server', help="The container registry server hostname, e.g. myregistry.azurecr.io.", is_preview=True)
        c.argument('registry_username', options_list=['--registry-username', '-d', c.deprecate(target='--docker-registry-server-user', redirect='--registry-username')], help='The container registry server username.')
        c.argument('registry_password', options_list=['--registry-password', '-w', c.deprecate(target='--docker-registry-server-password', redirect='--registry-password')],
                   help='The container registry server password. Required for private registries.')
<<<<<<< HEAD
        c.argument('always_ready_instances', type=int, options_list=['--always-ready-instances'], help="The number of pre-allocated instances.", is_preview=True)
        c.argument('maximum_instances', type=int, options_list=['--maximum-instances'], help="The maximum number of instances.", is_preview=True)
        c.argument('instance_size', type=int, options_list=['--instance-size'], help="The size of instances.", is_preview=True)
        c.argument('flexconsumption_location', options_list=['--flexconsumption-location', '-f'],
                   help="Geographic location where function app will be hosted. Use `az functionapp list-flexconsumption-locations` to view available locations.", is_preview=True)
        c.argument('min_replicas', type=int, help="The minimum number of replicas when create funtion app on container app", is_preview=True)
        c.argument('max_replicas', type=int, help="The maximum number of replicas when create funtion app on container app", is_preview=True)
=======
        c.argument('min_replicas', type=int, help="The minimum number of replicas when create function app on container app", is_preview=True)
        c.argument('max_replicas', type=int, help="The maximum number of replicas when create function app on container app", is_preview=True)
        c.argument('enable_dapr', help="Enable/Disable Dapr for a function app on an Azure Container App environment", arg_type=get_three_state_flag(return_label=True))
        c.argument('dapr_app_id', help="The Dapr application identifier.")
        c.argument('dapr_app_port', type=int, help="The port Dapr uses to communicate to the application.")
        c.argument('dapr_http_max_request_size', type=int, options_list=['--dapr-http-max-request-size', '--dhmrs'], help="Max size of request body http and grpc servers in MB to handle uploading of large files.")
        c.argument('dapr_http_read_buffer_size', type=int, options_list=['--dapr-http-read-buffer-size', '--dhrbs'], help="Max size of http header read buffer in KB to handle when sending multi-KB headers.")
        c.argument('dapr_log_level', help="The log level for the Dapr sidecar", arg_type=get_enum_type(DAPR_LOG_LEVELS))
        c.argument('dapr_enable_api_logging', options_list=['--dapr-enable-api-logging', '--dal'], help="Enable/Disable API logging for the Dapr sidecar.", arg_type=get_three_state_flag(return_label=True))
>>>>>>> e773a714
        c.argument('workspace', help="Name of an existing log analytics workspace to be used for the application insights component")
        c.argument('workload_profile_name', help="The workload profile name to run the container app on.", is_preview=True)
        c.argument('cpu', type=float, help="The CPU in cores of the container app. e.g 0.75", is_preview=True)
        c.argument('memory', help="The memory size of the container app. e.g. 1.0Gi, ", is_preview=True)

    with self.argument_context('functionapp cors credentials') as c:
        c.argument('enable', help='enable/disable access-control-allow-credentials', arg_type=get_three_state_flag())

    with self.argument_context('functionapp vnet-integration') as c:
        c.argument('name', arg_type=functionapp_name_arg_type, id_part=None)
        c.argument('slot', help="The name of the slot. Default to the productions slot if not specified")
        c.argument('vnet', help="The name or resource ID of the Vnet",
                   local_context_attribute=LocalContextAttribute(name='vnet_name', actions=[LocalContextAction.GET]))
        c.argument('subnet', help="The name or resource ID of the subnet",
                   local_context_attribute=LocalContextAttribute(name='subnet_name', actions=[LocalContextAction.GET]))
        c.argument('skip_delegation_check', help="Skip check if you do not have permission or the VNet is in another subscription.",
                   arg_type=get_three_state_flag(return_label=True))

    for scope in ['functionapp', 'logicapp']:
        app_type = scope[:-3]  # 'function' or 'logic'
        with self.argument_context(scope) as c:
            c.ignore('app_instance')
            c.argument('name', arg_type=name_arg_type_dict[scope], id_part='name', help='name of the {} app'.format(app_type))
            c.argument('slot', options_list=['--slot', '-s'],
                       help="the name of the slot. Default to the productions slot if not specified")

        with self.argument_context(scope + ' create') as c:
            c.argument('plan', options_list=['--plan', '-p'], configured_default='appserviceplan',
                       completer=get_resource_name_completion_list('Microsoft.Web/serverFarms'),
                       help="name or resource id of the {} app service plan. Use 'appservice plan create' to get one. If using an App Service plan from a different resource group, the full resource id must be used and not the plan name.".format(scope),
                       local_context_attribute=LocalContextAttribute(name='plan_name', actions=[LocalContextAction.GET]))
            c.argument('name', options_list=['--name', '-n'], help='name of the new {} app'.format(app_type),
                       local_context_attribute=LocalContextAttribute(name=scope + '_name', actions=[LocalContextAction.SET], scopes=[scope]))
            c.argument('storage_account', options_list=['--storage-account', '-s'],
                       help='Provide a string value of a Storage Account in the provided Resource Group. Or Resource ID of a Storage Account in a different Resource Group',
                       local_context_attribute=LocalContextAttribute(name='storage_account_name', actions=[LocalContextAction.GET]))
            c.argument('consumption_plan_location', options_list=['--consumption-plan-location', '-c'],
                       help="Geographic location where {} app will be hosted. Use `az {} list-consumption-locations` to view available locations.".format(app_type, scope))
            c.argument('os_type', arg_type=get_enum_type(OS_TYPES), help="Set the OS type for the app to be created.")
            c.argument('app_insights_key', help="Instrumentation key of App Insights to be added.")
            c.argument('app_insights',
                       help="Name of the existing App Insights project to be added to the {} app. Must be in the ".format(app_type) +
                       "same resource group.")
            c.argument('disable_app_insights', arg_type=get_three_state_flag(return_label=True),
                       help="Disable creating application insights resource during {} create. No logs will be available.".format(scope))
            if scope == 'functionapp':
                c.argument('functions_version', help='The functions app version. NOTE: This will be required starting the next release cycle', arg_type=get_enum_type(FUNCTIONS_VERSIONS))
                c.argument('runtime', help='The functions runtime stack. Use "az functionapp list-runtimes" to check supported runtimes and versions')
                c.argument('runtime_version',
                           help='The version of the functions runtime stack. '
                           'The functions runtime stack. Use "az functionapp list-runtimes" to check supported runtimes and versions')

    with self.argument_context('functionapp config hostname') as c:
        c.argument('webapp_name', arg_type=functionapp_name_arg_type, id_part='name')
    # For commands with shared impl between web app and function app and has output, we apply type validation to avoid confusions
    with self.argument_context('functionapp show') as c:
        c.argument('name', arg_type=functionapp_name_arg_type)
    with self.argument_context('functionapp delete') as c:
        c.argument('name', arg_type=functionapp_name_arg_type, local_context_attribute=None, help='The name of the functionapp')
        c.argument('keep_empty_plan', action='store_true', help='keep empty app service plan')

    with self.argument_context('functionapp config appsettings') as c:
        c.argument('slot_settings', nargs='+', help="space-separated slot app settings in a format of `<name>=<value>`")

    with self.argument_context('logicapp') as c:
        c.argument('name', arg_type=logicapp_name_arg_type)

    with self.argument_context('logicapp create') as c:
        c.argument('docker_registry_server_user', options_list=['--docker-registry-server-user', '-d'], help='The container registry server username.')
        c.argument('docker_registry_server_password', options_list=['--docker-registry-server-password', '-w'],
                   help='The container registry server password. Required for private registries.')
        c.argument('runtime_version', help='The runtime version for logic app.', arg_type=get_enum_type(LOGICAPPS_NODE_RUNTIME_VERSIONS))
        c.argument('functions_version', options_list=['--functions-version', '-v'],
                   help='The functions version for logic app.', arg_type=get_enum_type(FUNCTIONS_VERSIONS))

    with self.argument_context('logicapp show') as c:
        c.argument('name', arg_type=logicapp_name_arg_type)

    with self.argument_context('logicapp delete') as c:
        c.argument('name', arg_type=logicapp_name_arg_type, local_context_attribute=None)

    with self.argument_context('logicapp update') as c:
        c.argument('plan', help='The name or resource id of the plan to update the logicapp with.')
        c.ignore('force')

    with self.argument_context('logicapp deployment source config-zip') as c:
        c.argument('src', help='a zip file path for deployment')
        c.argument('build_remote', help='enable remote build during deployment',
                   arg_type=get_three_state_flag(return_label=True))
        c.argument('timeout', type=int, options_list=['--timeout', '-t'],
                   help='Configurable timeout in seconds for checking the status of deployment',
                   validator=validate_timeout_value)

    with self.argument_context('logicapp config appsettings') as c:
        c.argument('settings', nargs='+', help="space-separated app settings in a format of `<name>=<value>`")
        c.argument('setting_names', nargs='+', help="space-separated app setting names")
        c.argument('slot_settings', nargs='+', help="space-separated slot app settings in a format of `<name>=<value>`")

    with self.argument_context('logicapp config appsettings list') as c:
        c.argument('name', arg_type=logicapp_name_arg_type, id_part=None)

    with self.argument_context('logicapp scale') as c:
        c.argument('minimum_instance_count', options_list=['--min-instances'], type=int,
                   help='The number of instances that are always ready and warm for this logic app.')
        c.argument('maximum_instance_count', options_list=['--max-instances'], type=int,
                   help='The maximum number of instances this logic app can scale out to under load.')

    with self.argument_context('functionapp plan') as c:
        c.argument('name', arg_type=name_arg_type, help='The name of the app service plan',
                   completer=get_resource_name_completion_list('Microsoft.Web/serverFarms'),
                   configured_default='appserviceplan', id_part='name',
                   local_context_attribute=LocalContextAttribute(name='plan_name', actions=[LocalContextAction.GET]))
        c.argument('is_linux', arg_type=get_three_state_flag(return_label=True), required=False,
                   help='host function app on Linux worker')
        c.argument('number_of_workers', options_list=['--number-of-workers', '--min-instances'],
                   help='The number of workers for the app service plan.')
        c.argument('max_burst',
                   help='The maximum number of elastic workers for the plan.')
        c.argument('tags', arg_type=tags_type)

    with self.argument_context('functionapp update') as c:
        c.argument('plan', required=False, help='The name or resource id of the plan to update the functionapp with.')
        c.argument('force', required=False, help='Required if attempting to migrate functionapp from Premium to Consumption --plan.',
                   action='store_true')

    with self.argument_context('functionapp plan create') as c:
        c.argument('name', arg_type=name_arg_type, help='The name of the app service plan',
                   completer=get_resource_name_completion_list('Microsoft.Web/serverFarms'),
                   configured_default='appserviceplan', id_part='name',
                   local_context_attribute=LocalContextAttribute(name='plan_name', actions=[LocalContextAction.SET],
                                                                 scopes=['appservice', 'webapp', 'functionapp']))
        c.argument('zone_redundant', options_list=['--zone-redundant', '-z'], help='Enable zone redundancy for high availability. Cannot be changed after plan creation. Minimum instance count is 3.')
        c.argument('sku', required=True, help='The SKU of the app service plan. e.g., F1(Free), D1(Shared), B1(Basic Small), '
                                              'B2(Basic Medium), B3(Basic Large), S1(Standard Small), '
                                              'P1V2(Premium V2 Small), I1 (Isolated Small), I2 (Isolated Medium), I3 (Isolated Large), K1 '
                                              '(Kubernetes).')

    with self.argument_context('functionapp plan update') as c:
        c.argument('sku', required=False, help='The SKU of the app service plan.')

    with self.argument_context('functionapp plan delete') as c:
        c.argument('name', arg_type=name_arg_type, help='The name of the app service plan',
                   completer=get_resource_name_completion_list('Microsoft.Web/serverFarms'),
                   configured_default='appserviceplan', id_part='name',
                   local_context_attribute=None)

    with self.argument_context('functionapp deployment list-publishing-profiles') as c:
        c.argument('xml', options_list=['--xml'], required=False, help='retrieves the publishing profile details in XML format')
    with self.argument_context('functionapp deployment slot') as c:
        c.argument('slot', help='the name of the slot')
        c.argument('name', arg_type=functionapp_name_arg_type,
                   completer=get_resource_name_completion_list('Microsoft.Web/sites'),
                   help='Name of the function app', id_part='name')
        c.argument('auto_swap_slot', help='target slot to auto swap', default='production')
        c.argument('disable', help='disable auto swap', action='store_true')
        c.argument('target_slot', help="target slot to swap, default to 'production'")
        c.argument('preserve_vnet', help="preserve Virtual Network to the slot during swap, default to 'true'",
                   arg_type=get_three_state_flag(return_label=True))
    with self.argument_context('functionapp deployment slot create') as c:
        c.argument('configuration_source',
                   help="source slot to clone configurations from. Use function app's name to refer to the production slot")
        c.argument('image', options_list=['--image', '-i', c.deprecate(target='--deployment-container-image-name', redirect='--image')],
                   help='Container image, e.g. publisher/image-name:tag')
        c.argument('registry_password', options_list=['--registry-password', '-d', c.deprecate(target='--docker-registry-server-password', redirect='--registry-password')],
                   help='The container registry server password')
        c.argument('registry_username', options_list=['--registry-username', '-u', c.deprecate(target='--docker-registry-server-user', redirect='--registry-username')], help='the container registry server username')
    with self.argument_context('functionapp deployment slot swap') as c:
        c.argument('action',
                   help="swap types. use 'preview' to apply target slot's settings on the source slot first; use 'swap' to complete it; use 'reset' to reset the swap",
                   arg_type=get_enum_type(['swap', 'preview', 'reset']))

    with self.argument_context('functionapp deployment github-actions')as c:
        c.argument('name', arg_type=functionapp_name_arg_type)
        c.argument('resource_group', arg_type=resource_group_name_type)
        c.argument('repo', help='The GitHub repository to which the workflow file will be added. In the format: https://github.com/<owner>/<repository-name> or <owner>/<repository-name>')
        c.argument('token', help='A Personal Access Token with write access to the specified repository. For more information: https://help.github.com/en/github/authenticating-to-github/creating-a-personal-access-token-for-the-command-line', arg_group="Github")
        c.argument('slot', options_list=['--slot', '-s'], help='The name of the slot. Default to the production slot if not specified.')
        c.argument('branch', options_list=['--branch', '-b'], help='The branch to which the workflow file will be added.')
        c.argument('login_with_github', help="Interactively log in with Github to retrieve the Personal Access Token", arg_group="Github")

    with self.argument_context('functionapp deployment github-actions add')as c:
        c.argument('runtime', options_list=['--runtime', '-r'], help='The functions runtime stack. Use "az functionapp list-runtimes" to check supported runtimes and versions.')
        c.argument('runtime_version', options_list=['--runtime-version', '-v'], help='The version of the functions runtime stack. The functions runtime stack. Use "az functionapp list-runtimes" to check supported runtimes and versions.')
        c.argument('force', options_list=['--force', '-f'], help='When true, the command will overwrite any workflow file with a conflicting name.', action='store_true')
        c.argument('build_path', help='Path to the build requirements. Ex: package path, POM XML directory.')

    with self.argument_context('functionapp keys', id_part=None) as c:
        c.argument('resource_group_name', arg_type=resource_group_name_type,)
        c.argument('name', arg_type=functionapp_name_arg_type,
                   completer=get_resource_name_completion_list('Microsoft.Web/sites'),
                   help='Name of the function app')
        c.argument('slot', options_list=['--slot', '-s'],
                   help="The name of the slot. Defaults to the productions slot if not specified")
    with self.argument_context('functionapp keys set', id_part=None) as c:
        c.argument('key_name', help="Name of the key to set.")
        c.argument('key_value', help="Value of the new key. If not provided, a value will be generated.")
        c.argument('key_type', help="Type of key.", arg_type=get_enum_type(['systemKeys', 'functionKeys', 'masterKey']))
    with self.argument_context('functionapp keys delete', id_part=None) as c:
        c.argument('key_name', help="Name of the key to set.")
        c.argument('key_type', help="Type of key.", arg_type=get_enum_type(['systemKeys', 'functionKeys', 'masterKey']))

    with self.argument_context('functionapp function', id_part=None) as c:
        c.argument('resource_group_name', arg_type=resource_group_name_type,)
        c.argument('name', arg_type=functionapp_name_arg_type,
                   completer=get_resource_name_completion_list('Microsoft.Web/sites'),
                   help='Name of the function app')
        c.argument('function_name', help="Name of the Function")
    with self.argument_context('functionapp function list', id_part=None) as c:
        c.ignore('function_name')
    with self.argument_context('functionapp function keys', id_part=None) as c:
        c.argument('slot', options_list=['--slot', '-s'],
                   help="The name of the slot. Defaults to the productions slot if not specified")
    with self.argument_context('functionapp function keys set', id_part=None) as c:
        c.argument('key_name', help="Name of the key to set.")
        c.argument('key_value', help="Value of the new key. If not provided, a value will be generated.")
    with self.argument_context('functionapp function keys delete', id_part=None) as c:
        c.argument('key_name', help="Name of the key to set.")

    # Access Restriction Commands
    for scope in ['webapp', 'functionapp']:
        with self.argument_context(scope + ' config access-restriction show') as c:
            c.argument('name', arg_type=(webapp_name_arg_type if scope == 'webapp' else functionapp_name_arg_type))

        with self.argument_context(scope + ' config access-restriction add') as c:
            c.argument('name', arg_type=(webapp_name_arg_type if scope == 'webapp' else functionapp_name_arg_type))
            c.argument('rule_name', options_list=['--rule-name', '-r'],
                       help='Name of the access restriction rule to add')
            c.argument('priority', options_list=['--priority', '-p'],
                       help="Priority of the access restriction rule")
            c.argument('description', help='Description of the access restriction rule')
            c.argument('action', arg_type=get_enum_type(ACCESS_RESTRICTION_ACTION_TYPES),
                       help="Allow or deny access")
            c.argument('ip_address', help="IP address or CIDR range (optional comma separated list of up to 8 ranges)",
                       validator=validate_ip_address)
            c.argument('service_tag', help="Service Tag (optional comma separated list of up to 8 tags)",
                       validator=validate_service_tag)
            c.argument('vnet_name', help="vNet name")
            c.argument('subnet', help="Subnet name (requires vNet name) or subnet resource id")
            c.argument('ignore_missing_vnet_service_endpoint',
                       options_list=['--ignore-missing-endpoint', '-i'],
                       help='Create access restriction rule with checking if the subnet has Microsoft.Web service endpoint enabled',
                       arg_type=get_three_state_flag(), default=False)
            c.argument('scm_site', help='True if access restrictions is added for scm site',
                       arg_type=get_three_state_flag())
            c.argument('vnet_resource_group', help='Resource group of virtual network (default is web app resource group)')
            c.argument('http_headers', nargs='+', help="space-separated http headers in a format of `<name>=<value>`")
        with self.argument_context(scope + ' config access-restriction remove') as c:
            c.argument('name', arg_type=(webapp_name_arg_type if scope == 'webapp' else functionapp_name_arg_type))
            c.argument('rule_name', options_list=['--rule-name', '-r'],
                       help='Name of the access restriction to remove')
            c.argument('ip_address', help="IP address or CIDR range (optional comma separated list of up to 8 ranges)",
                       validator=validate_ip_address)
            c.argument('service_tag', help="Service Tag (optional comma separated list of up to 8 tags)",
                       validator=validate_service_tag)
            c.argument('vnet_name', help="vNet name")
            c.argument('subnet', help="Subnet name (requires vNet name) or subnet resource id")
            c.argument('scm_site', help='True if access restriction should be removed from scm site',
                       arg_type=get_three_state_flag())
            c.argument('action', arg_type=get_enum_type(ACCESS_RESTRICTION_ACTION_TYPES),
                       help="Allow or deny access")
        with self.argument_context(scope + ' config access-restriction set') as c:
            c.argument('name', arg_type=(webapp_name_arg_type if scope == 'webapp' else functionapp_name_arg_type))
            c.argument('use_same_restrictions_for_scm_site',
                       help="Use same access restrictions for scm site",
                       arg_type=get_three_state_flag())

    # App Service Environment Commands
    with self.argument_context('appservice ase show') as c:
        c.argument('name', options_list=['--name', '-n'], help='Name of the app service environment',
                   local_context_attribute=LocalContextAttribute(name='ase_name', actions=[LocalContextAction.GET]))
    with self.argument_context('appservice ase create') as c:
        c.argument('name', options_list=['--name', '-n'], validator=validate_ase_create,
                   help='Name of the app service environment',
                   local_context_attribute=LocalContextAttribute(name='ase_name', actions=[LocalContextAction.SET],
                                                                 scopes=['appservice']))
        c.argument('kind', options_list=['--kind', '-k'], arg_type=get_enum_type(ASE_KINDS),
                   default='ASEv3', help="Specify App Service Environment version")
        c.argument('subnet', help='Name or ID of existing subnet. To create vnet and/or subnet \
                   use `az network vnet [subnet] create`')
        c.argument('vnet_name', help='Name of the vNet. Mandatory if only subnet name is specified.')
        c.argument('virtual_ip_type', arg_type=get_enum_type(ASE_LOADBALANCER_MODES),
                   help="Specify if app service environment should be accessible from internet")
        c.argument('ignore_subnet_size_validation', arg_type=get_three_state_flag(),
                   help='Do not check if subnet is sized according to recommendations.')
        c.argument('ignore_route_table', arg_type=get_three_state_flag(),
                   help='Configure route table manually. Applies to ASEv2 only.')
        c.argument('ignore_network_security_group', arg_type=get_three_state_flag(),
                   help='Configure network security group manually. Applies to ASEv2 only.')
        c.argument('force_route_table', arg_type=get_three_state_flag(),
                   help='Override route table for subnet. Applies to ASEv2 only.')
        c.argument('force_network_security_group', arg_type=get_three_state_flag(),
                   help='Override network security group for subnet. Applies to ASEv2 only.')
        c.argument('front_end_scale_factor', type=int, validator=validate_front_end_scale_factor,
                   help='Scale of front ends to app service plan instance ratio. Applies to ASEv2 only.', default=15)
        c.argument('front_end_sku', arg_type=isolated_sku_arg_type, default='I1',
                   help='Size of front end servers. Applies to ASEv2 only.')
        c.argument('os_preference', arg_type=get_enum_type(ASE_OS_PREFERENCE_TYPES),
                   help='Determine if app service environment should start with Linux workers. Applies to ASEv2 only.')
        c.argument('zone_redundant', arg_type=get_three_state_flag(),
                   help='Configure App Service Environment as Zone Redundant. Applies to ASEv3 only.')
    with self.argument_context('appservice ase delete') as c:
        c.argument('name', options_list=['--name', '-n'], help='Name of the app service environment')
    with self.argument_context('appservice ase upgrade') as c:
        c.argument('name', options_list=['--name', '-n'], help='Name of the app service environment')
    with self.argument_context('appservice ase send-test-notification') as c:
        c.argument('name', options_list=['--name', '-n'], help='Name of the app service environment')
    with self.argument_context('appservice ase update') as c:
        c.argument('name', options_list=['--name', '-n'], help='Name of the app service environment',
                   local_context_attribute=LocalContextAttribute(name='ase_name', actions=[LocalContextAction.GET]))
        c.argument('front_end_scale_factor', type=int, validator=validate_front_end_scale_factor,
                   help='(ASEv2 only) Scale of front ends to app service plan instance ratio between 5 and 15.')
        c.argument('front_end_sku', arg_type=isolated_sku_arg_type,
                   help='(ASEv2 only) Size of front end servers.')
        c.argument('allow_new_private_endpoint_connections', arg_type=get_three_state_flag(),
                   options_list=['--allow-new-private-endpoint-connections', '-p'],
                   help='(ASEv3 only) Configure Apps in App Service Environment to allow new private endpoint connections.')
        c.argument('allow_remote_debugging', arg_type=get_three_state_flag(),
                   options_list=['--allow-remote-debugging', '-r'],
                   help='(ASEv3 only) Configure App Service Environment to allow remote debugging. You will still have to configure remote debugging at the individual app level')
        c.argument('allow_incoming_ftp_connections', arg_type=get_three_state_flag(),
                   options_list=['--allow-incoming-ftp-connections', '-f'],
                   help='(ASEv3 only) Configure App Service Environment to allow FTP access. This ftpEnabled setting allows you to allow or deny FTP connections on the App Service Environment level. Individual apps will still need to configure FTP access.')
    with self.argument_context('appservice ase list-addresses') as c:
        c.argument('name', options_list=['--name', '-n'], help='Name of the app service environment',
                   local_context_attribute=LocalContextAttribute(name='ase_name', actions=[LocalContextAction.GET]))
    with self.argument_context('appservice ase list-plans') as c:
        c.argument('name', options_list=['--name', '-n'], help='Name of the app service environment',
                   local_context_attribute=LocalContextAttribute(name='ase_name', actions=[LocalContextAction.GET]))
    with self.argument_context('appservice ase create-inbound-services') as c:
        c.argument('name', options_list=['--name', '-n'], help='Name of the app service environment',
                   local_context_attribute=LocalContextAttribute(name='ase_name', actions=[LocalContextAction.GET]))
        c.argument('subnet', help='Name or ID of existing subnet for DNS Zone link. \
                   To create vnet and/or subnet use `az network vnet [subnet] create`')
        c.argument('vnet_name', help='Name of the vNet. Mandatory if only subnet name is specified.')
        c.argument('skip_dns', arg_type=get_three_state_flag(),
                   help='Do not create Private DNS Zone and DNS records.',
                   deprecate_info=c.deprecate(expiration='3.0.0'))

    # App Service Domain Commands
    with self.argument_context('appservice domain create') as c:
        c.argument('hostname', options_list=['--hostname', '-n'], help='Name of the custom domain')
        c.argument('contact_info', options_list=['--contact-info', '-c'], help='The file path to a JSON object with your contact info for domain registration. '
                                                                               'Please see the following link for the format of the JSON file expected: '
                                                                               'https://github.com/AzureAppServiceCLI/appservice_domains_templates/blob/master/contact_info.json')
        c.argument('privacy', options_list=['--privacy', '-p'], help='Enable privacy protection')
        c.argument('auto_renew', options_list=['--auto-renew', '-a'], help='Enable auto-renew on the domain')
        c.argument('accept_terms', options_list=['--accept-terms'], help='By using this flag, you are accepting '
                                                                         'the conditions shown using the --show-hostname-purchase-terms flag. ')
        c.argument('tags', arg_type=tags_type)
        c.argument('dryrun', help='Show summary of the purchase and create operation instead of executing it')
        c.argument('no_wait', help='Do not wait for the create to complete, and return immediately after queuing the create.')
        c.argument('validate', help='Generate and validate the ARM template without creating any resources')

    with self.argument_context('appservice domain show-terms') as c:
        c.argument('hostname', options_list=['--hostname', '-n'], help='Name of the custom domain')

    with self.argument_context('staticwebapp', validator=validate_public_cloud) as c:
        c.argument('source', options_list=['--source', '-s'], help="URL for the repository of the static site.", arg_group="Source Control")
        c.argument('token', options_list=['--token', '-t'], arg_group="Source Control",
                   help="A user's GitHub or Azure Dev Ops repository token. This is used to create the Github Action or Dev Ops pipeline.")
        c.argument('login_with_github', help="Interactively log in with Github to retrieve the Personal Access Token", arg_group="Source Control")
        c.argument('login_with_ado', help='Use azure credentials to create an Azure Dev Ops personal access token', arg_group="Source Control")
        c.argument('branch', options_list=['--branch', '-b'], help="The target branch in the repository.", arg_group="Source Control")
        c.ignore('format_output')
        c.argument('name', options_list=['--name', '-n'], metavar='NAME', help="Name of the static site")
    with self.argument_context('staticwebapp environment') as c:
        c.argument('environment_name',
                   options_list=['--environment-name'], help="Name of the environment of static site")
    with self.argument_context('staticwebapp hostname') as c:
        c.argument('hostname',
                   options_list=['--hostname'],
                   help="custom hostname such as www.example.com. Only support sub domain in preview.")
    with self.argument_context('staticwebapp hostname set') as c:
        c.argument('validation_method',
                   options_list=['--validation-method', '-m'],
                   help="Validation method for the custom domain.",
                   arg_type=get_enum_type(["cname-delegation", "dns-txt-token"]))
    with self.argument_context('staticwebapp appsettings') as c:
        c.argument('environment_name', help="Name of the environment of static site")
        c.argument('setting_pairs', options_list=['--setting-names'],
                   help="Space-separated app settings in 'key=value' format. ",
                   nargs='*')
        c.argument('setting_names', options_list=['--setting-names'], help="Space-separated app setting names.",
                   nargs='*')
    with self.argument_context('staticwebapp users') as c:
        c.argument('authentication_provider', options_list=['--authentication-provider'],
                   help="Authentication provider of the user identity such as AAD, Facebook, GitHub, Google, Twitter.")
        c.argument('user_details', options_list=['--user-details'],
                   help="Email for AAD, Facebook, and Google. Account name (handle) for GitHub and Twitter.")
        c.argument('user_id',
                   help="Given id of registered user.")
        c.argument('domain', options_list=['--domain'],
                   help="A domain added to the static app in quotes.")
        c.argument('roles', options_list=['--roles'],
                   help="Comma-separated default or user-defined role names. "
                        "Roles that can be assigned to a user are comma separated and case-insensitive (at most 50 "
                        "roles up to 25 characters each and restricted to 0-9,A-Z,a-z, and _). "
                        "Define roles in routes.json during root directory of your GitHub repo.")
        c.argument('invitation_expiration_in_hours', options_list=['--invitation-expiration-in-hours'],
                   help="This value sets when the link will expire in hours. The maximum is 168 (7 days).")
    with self.argument_context('staticwebapp identity') as c:
        c.argument('scope', help="The scope the managed identity has access to")
        c.argument('role', help="Role name or id the managed identity will be assigned")
    with self.argument_context('staticwebapp identity assign') as c:
        c.argument('assign_identities', options_list=['--identities'], nargs='*', help="Space-separated identities to assign. Use '{0}' to refer to the system assigned identity. Default: '{0}'".format(MSI_LOCAL_ID))
    with self.argument_context('staticwebapp identity remove') as c:
        c.argument('remove_identities', options_list=['--identities'], nargs='*', help="Space-separated identities to assign. Use '{0}' to refer to the system assigned identity. Default: '{0}'".format(MSI_LOCAL_ID))
    with self.argument_context('staticwebapp create') as c:
        c.argument('location', arg_type=get_location_type(self.cli_ctx))
        c.argument('tags', arg_type=tags_type)
        c.argument('sku', arg_type=static_web_app_sku_arg_type)
        c.argument('app_location', options_list=['--app-location'],
                   help="Location of your application code. For example, '/' represents the root of your app, "
                        "while '/app' represents a directory called 'app'")
        c.argument('api_location', options_list=['--api-location'],
                   help="Location of your Azure Functions code. For example, '/api' represents a folder called 'api'.")
        c.argument('app_artifact_location', options_list=['--app-artifact-location'],
                   help="The path of your build output relative to your apps location. For example, setting a value "
                        "of 'build' when your app location is set to '/app' will cause the content at '/app/build' to "
                        "be served.",
                   deprecate_info=c.deprecate(expiration='2.22.1'))
        c.argument('output_location', options_list=['--output-location'],
                   help="The path of your build output relative to your apps location. For example, setting a value "
                        "of 'build' when your app location is set to '/app' will cause the content at '/app/build' to "
                        "be served.")
    with self.argument_context('staticwebapp update') as c:
        c.argument('tags', arg_type=tags_type)
        c.argument('sku', arg_type=static_web_app_sku_arg_type)
    with self.argument_context('staticwebapp functions link') as c:
        c.argument('function_resource_id', help="Resource ID of the functionapp to link. Can be retrieved with 'az functionapp --query id'")
        c.argument('environment_name', help="Name of the environment of static site")
        c.argument('force', help="Force the function link even if the function is already linked to a static webapp. May be needed if the function was previously linked to a static webapp.")
    with self.argument_context('staticwebapp backends link') as c:
        c.argument('backend_resource_id', help="Resource ID of the backend to link.")
        c.argument('backend_region', help="Region of the backend resource.")
        c.argument('environment_name', help="Name of the environment of static site")
    with self.argument_context('staticwebapp backends validate') as c:
        c.argument('backend_resource_id', help="Resource ID of the backend to link.")
        c.argument('backend_region', help="Region of the backend resource.")
        c.argument('environment_name', help="Name of the environment of static site")
    with self.argument_context('staticwebapp backends show') as c:
        c.argument('environment_name', help="Name of the environment of static site")
    with self.argument_context('staticwebapp backends unlink') as c:
        c.argument('remove_backend_auth', help="If set to true, removes the identity provider configured on the backend during the linking process.")
        c.argument('environment_name', help="Name of the environment of static site")
    with self.argument_context('staticwebapp enterprise-edge') as c:
        c.argument("no_register", help="Don't try to register the Microsoft.CDN provider. Registration can be done manually with: az provider register --wait --namespace Microsoft.CDN. For more details, please review the documentation available at https://go.microsoft.com/fwlink/?linkid=2184995 .", default=False)<|MERGE_RESOLUTION|>--- conflicted
+++ resolved
@@ -763,15 +763,11 @@
         c.argument('registry_username', options_list=['--registry-username', '-d', c.deprecate(target='--docker-registry-server-user', redirect='--registry-username')], help='The container registry server username.')
         c.argument('registry_password', options_list=['--registry-password', '-w', c.deprecate(target='--docker-registry-server-password', redirect='--registry-password')],
                    help='The container registry server password. Required for private registries.')
-<<<<<<< HEAD
         c.argument('always_ready_instances', type=int, options_list=['--always-ready-instances'], help="The number of pre-allocated instances.", is_preview=True)
         c.argument('maximum_instances', type=int, options_list=['--maximum-instances'], help="The maximum number of instances.", is_preview=True)
         c.argument('instance_size', type=int, options_list=['--instance-size'], help="The size of instances.", is_preview=True)
         c.argument('flexconsumption_location', options_list=['--flexconsumption-location', '-f'],
                    help="Geographic location where function app will be hosted. Use `az functionapp list-flexconsumption-locations` to view available locations.", is_preview=True)
-        c.argument('min_replicas', type=int, help="The minimum number of replicas when create funtion app on container app", is_preview=True)
-        c.argument('max_replicas', type=int, help="The maximum number of replicas when create funtion app on container app", is_preview=True)
-=======
         c.argument('min_replicas', type=int, help="The minimum number of replicas when create function app on container app", is_preview=True)
         c.argument('max_replicas', type=int, help="The maximum number of replicas when create function app on container app", is_preview=True)
         c.argument('enable_dapr', help="Enable/Disable Dapr for a function app on an Azure Container App environment", arg_type=get_three_state_flag(return_label=True))
@@ -781,7 +777,6 @@
         c.argument('dapr_http_read_buffer_size', type=int, options_list=['--dapr-http-read-buffer-size', '--dhrbs'], help="Max size of http header read buffer in KB to handle when sending multi-KB headers.")
         c.argument('dapr_log_level', help="The log level for the Dapr sidecar", arg_type=get_enum_type(DAPR_LOG_LEVELS))
         c.argument('dapr_enable_api_logging', options_list=['--dapr-enable-api-logging', '--dal'], help="Enable/Disable API logging for the Dapr sidecar.", arg_type=get_three_state_flag(return_label=True))
->>>>>>> e773a714
         c.argument('workspace', help="Name of an existing log analytics workspace to be used for the application insights component")
         c.argument('workload_profile_name', help="The workload profile name to run the container app on.", is_preview=True)
         c.argument('cpu', type=float, help="The CPU in cores of the container app. e.g 0.75", is_preview=True)
