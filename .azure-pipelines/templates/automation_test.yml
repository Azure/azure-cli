parameters:
  pythonVersion: ''
  profile: ''

steps:
  - task: UsePythonVersion@0
    inputs:
      versionSpec: ${{ parameters.pythonVersion }}
      displayName: "Use Python ${{ parameters.pythonVersion }}"
<<<<<<< HEAD
  - bash: |
      set -ev

      python -m venv env
      chmod +x env/bin/activate
      source env/bin/activate

      pip install -q azdev
      azdev --version

      azdev setup -c ./
      # TODO: Remove this line once a new version of Knack is released with this change
      pip install --force-reinstall git+https://github.com/jiasli/knack@config
    displayName: Setup Env
=======
  - template: ./azdev_setup.yml
>>>>>>> 0882e162
  - bash: |
      set -ev

      source env/bin/activate

      if [[ "$(System.PullRequest.TargetBranch)" != "" ]]; then
        azdev test --series --repo=./ --src=HEAD --tgt=origin/$(System.PullRequest.TargetBranch) --cli-ci --profile ${{ parameters.profile }}
      else
        azdev test --series --profile ${{ parameters.profile }}
      fi
    displayName: "Test on Profile ${{ parameters.profile }}"
    env:
      ADO_PULL_REQUEST_LATEST_COMMIT: $(System.PullRequest.TargetBranch)<|MERGE_RESOLUTION|>--- conflicted
+++ resolved
@@ -7,29 +7,15 @@
     inputs:
       versionSpec: ${{ parameters.pythonVersion }}
       displayName: "Use Python ${{ parameters.pythonVersion }}"
-<<<<<<< HEAD
-  - bash: |
-      set -ev
-
-      python -m venv env
-      chmod +x env/bin/activate
-      source env/bin/activate
-
-      pip install -q azdev
-      azdev --version
-
-      azdev setup -c ./
-      # TODO: Remove this line once a new version of Knack is released with this change
-      pip install --force-reinstall git+https://github.com/jiasli/knack@config
-    displayName: Setup Env
-=======
   - template: ./azdev_setup.yml
->>>>>>> 0882e162
   - bash: |
       set -ev
 
       source env/bin/activate
 
+      # TODO: Remove this line once a new version of Knack is released with this change
+      pip install --force-reinstall git+https://github.com/jiasli/knack@config
+      
       if [[ "$(System.PullRequest.TargetBranch)" != "" ]]; then
         azdev test --series --repo=./ --src=HEAD --tgt=origin/$(System.PullRequest.TargetBranch) --cli-ci --profile ${{ parameters.profile }}
       else
