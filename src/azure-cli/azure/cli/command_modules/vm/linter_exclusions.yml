--- conflicted
+++ resolved
@@ -175,13 +175,6 @@
         allow_replicated_location_deletion:
             rule_exclusions:
             - option_length_too_long
-<<<<<<< HEAD
-disk create:
-    parameters:
-        optimized_for_frequent_attach:
-            rule_exclusions:
-            - option_length_too_long
-=======
 restore-point create:
     parameters:
         data_disk_restore_point_encryption_set:
@@ -199,5 +192,4 @@
         source_data_disk_resource:
             rule_exclusions:
                 - option_length_too_long
->>>>>>> 8d98008a
 ...