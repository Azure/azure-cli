--- conflicted
+++ resolved
@@ -13,24 +13,15 @@
       ParameterSetName:
       - -n -o
       User-Agent:
-<<<<<<< HEAD
-      - python/3.6.5 (Windows-10-10.0.17134-SP0) msrest/0.6.10 msrest_azure/0.6.1
-        azure-mgmt-resource/4.0.0 Azure-SDK-For-Python AZURECLI/2.0.74
-=======
       - python/3.7.4 (Windows-10-10.0.18362-SP0) msrest/0.6.10 msrest_azure/0.6.2
         azure-mgmt-resource/4.0.0 Azure-SDK-For-Python AZURECLI/2.0.75
->>>>>>> 807faccc
       accept-language:
       - en-US
     method: GET
     uri: https://management.azure.com/subscriptions/00000000-0000-0000-0000-000000000000/resourcegroups/clitest.rg000001?api-version=2019-07-01
   response:
     body:
-<<<<<<< HEAD
-      string: '{"id":"/subscriptions/00000000-0000-0000-0000-000000000000/resourceGroups/clitest.rg000001","name":"clitest.rg000001","type":"Microsoft.Resources/resourceGroups","location":"southcentralus","tags":{"product":"azurecli","cause":"automation","date":"2019-10-09T06:07:13Z"},"properties":{"provisioningState":"Succeeded"}}'
-=======
       string: '{"id":"/subscriptions/00000000-0000-0000-0000-000000000000/resourceGroups/clitest.rg000001","name":"clitest.rg000001","type":"Microsoft.Resources/resourceGroups","location":"southcentralus","tags":{"product":"azurecli","cause":"automation","date":"2019-10-21T12:04:45Z"},"properties":{"provisioningState":"Succeeded"}}'
->>>>>>> 807faccc
     headers:
       cache-control:
       - no-cache
@@ -39,11 +30,7 @@
       content-type:
       - application/json; charset=utf-8
       date:
-<<<<<<< HEAD
-      - Wed, 09 Oct 2019 06:07:15 GMT
-=======
       - Mon, 21 Oct 2019 12:04:53 GMT
->>>>>>> 807faccc
       expires:
       - '-1'
       pragma:
@@ -73,13 +60,8 @@
       ParameterSetName:
       - -n -g -o
       User-Agent:
-<<<<<<< HEAD
-      - python/3.6.5 (Windows-10-10.0.17134-SP0) msrest/0.6.10 msrest_azure/0.6.1
-        azure-mgmt-monitor/0.5.2 Azure-SDK-For-Python AZURECLI/2.0.74
-=======
-      - python/3.7.4 (Windows-10-10.0.18362-SP0) msrest/0.6.10 msrest_azure/0.6.2
-        azure-mgmt-monitor/0.5.2 Azure-SDK-For-Python AZURECLI/2.0.75
->>>>>>> 807faccc
+      - python/3.7.4 (Windows-10-10.0.18362-SP0) msrest/0.6.10 msrest_azure/0.6.2
+        azure-mgmt-monitor/0.5.2 Azure-SDK-For-Python AZURECLI/2.0.75
       accept-language:
       - en-US
     method: GET
@@ -96,11 +78,7 @@
       content-type:
       - application/json; charset=utf-8
       date:
-<<<<<<< HEAD
-      - Wed, 09 Oct 2019 06:07:16 GMT
-=======
       - Mon, 21 Oct 2019 12:04:55 GMT
->>>>>>> 807faccc
       expires:
       - '-1'
       pragma:
@@ -134,13 +112,8 @@
       ParameterSetName:
       - -n -g -o
       User-Agent:
-<<<<<<< HEAD
-      - python/3.6.5 (Windows-10-10.0.17134-SP0) msrest/0.6.10 msrest_azure/0.6.1
-        azure-mgmt-monitor/0.5.2 Azure-SDK-For-Python AZURECLI/2.0.74
-=======
-      - python/3.7.4 (Windows-10-10.0.18362-SP0) msrest/0.6.10 msrest_azure/0.6.2
-        azure-mgmt-monitor/0.5.2 Azure-SDK-For-Python AZURECLI/2.0.75
->>>>>>> 807faccc
+      - python/3.7.4 (Windows-10-10.0.18362-SP0) msrest/0.6.10 msrest_azure/0.6.2
+        azure-mgmt-monitor/0.5.2 Azure-SDK-For-Python AZURECLI/2.0.75
       accept-language:
       - en-US
     method: PUT
@@ -156,11 +129,7 @@
       content-type:
       - application/json; charset=utf-8
       date:
-<<<<<<< HEAD
-      - Wed, 09 Oct 2019 06:07:17 GMT
-=======
       - Mon, 21 Oct 2019 12:04:59 GMT
->>>>>>> 807faccc
       expires:
       - '-1'
       pragma:
@@ -172,11 +141,7 @@
       x-content-type-options:
       - nosniff
       x-ms-ratelimit-remaining-subscription-writes:
-<<<<<<< HEAD
-      - '1199'
-=======
       - '1174'
->>>>>>> 807faccc
     status:
       code: 201
       message: Created
@@ -196,13 +161,8 @@
       ParameterSetName:
       - -n -g -o
       User-Agent:
-<<<<<<< HEAD
-      - python/3.6.5 (Windows-10-10.0.17134-SP0) msrest/0.6.10 msrest_azure/0.6.1
-        azure-mgmt-monitor/0.5.2 Azure-SDK-For-Python AZURECLI/2.0.74
-=======
-      - python/3.7.4 (Windows-10-10.0.18362-SP0) msrest/0.6.10 msrest_azure/0.6.2
-        azure-mgmt-monitor/0.5.2 Azure-SDK-For-Python AZURECLI/2.0.75
->>>>>>> 807faccc
+      - python/3.7.4 (Windows-10-10.0.18362-SP0) msrest/0.6.10 msrest_azure/0.6.2
+        azure-mgmt-monitor/0.5.2 Azure-SDK-For-Python AZURECLI/2.0.75
       accept-language:
       - en-US
     method: GET
@@ -218,11 +178,7 @@
       content-type:
       - application/json; charset=utf-8
       date:
-<<<<<<< HEAD
-      - Wed, 09 Oct 2019 06:07:23 GMT
-=======
       - Mon, 21 Oct 2019 12:05:06 GMT
->>>>>>> 807faccc
       expires:
       - '-1'
       pragma:
@@ -256,13 +212,8 @@
       ParameterSetName:
       - -n -g -s
       User-Agent:
-<<<<<<< HEAD
-      - python/3.6.5 (Windows-10-10.0.17134-SP0) msrest/0.6.10 msrest_azure/0.6.1
-        azure-mgmt-monitor/0.5.2 Azure-SDK-For-Python AZURECLI/2.0.74
-=======
-      - python/3.7.4 (Windows-10-10.0.18362-SP0) msrest/0.6.10 msrest_azure/0.6.2
-        azure-mgmt-monitor/0.5.2 Azure-SDK-For-Python AZURECLI/2.0.75
->>>>>>> 807faccc
+      - python/3.7.4 (Windows-10-10.0.18362-SP0) msrest/0.6.10 msrest_azure/0.6.2
+        azure-mgmt-monitor/0.5.2 Azure-SDK-For-Python AZURECLI/2.0.75
       accept-language:
       - en-US
     method: GET
@@ -278,36 +229,27 @@
       content-type:
       - application/json; charset=utf-8
       date:
-<<<<<<< HEAD
-      - Wed, 09 Oct 2019 06:07:24 GMT
-=======
       - Mon, 21 Oct 2019 12:05:08 GMT
->>>>>>> 807faccc
-      expires:
-      - '-1'
-      pragma:
-      - no-cache
-      server:
-      - Microsoft-IIS/10.0
-      strict-transport-security:
-      - max-age=31536000; includeSubDomains
-      transfer-encoding:
-      - chunked
-      vary:
-      - Accept-Encoding,Accept-Encoding
-      x-content-type-options:
-      - nosniff
-    status:
-      code: 200
-      message: OK
-- request:
-<<<<<<< HEAD
-    body: 'b''{"location": "Global", "tags": {}, "properties": {"scopes": ["/subscriptions/00000000-0000-0000-0000-000000000000/resourceGroups/clitest.rg000001",
-      "/subscriptions/00000000-0000-0000-0000-000000000000/resourceGroups/clitest.rgovl64fem5epustj2gyiyf7olcq2q36bnzm7le67a233ik4tngwejccgokbvmat4a"],
-=======
+      expires:
+      - '-1'
+      pragma:
+      - no-cache
+      server:
+      - Microsoft-IIS/10.0
+      strict-transport-security:
+      - max-age=31536000; includeSubDomains
+      transfer-encoding:
+      - chunked
+      vary:
+      - Accept-Encoding,Accept-Encoding
+      x-content-type-options:
+      - nosniff
+    status:
+      code: 200
+      message: OK
+- request:
     body: 'b''{"location": "Global", "tags": {}, "properties": {"scopes": ["/subscriptions/00000000-0000-0000-0000-000000000000/resourceGroups/clitest.rgvb3fgofn2z4faqpr5gx3qoprcer76kxqduogarusneypykhygkp5hyhqt3hxa74n",
       "/subscriptions/00000000-0000-0000-0000-000000000000/resourceGroups/clitest.rg000001"],
->>>>>>> 807faccc
       "enabled": true, "condition": {"allOf": [{"field": "category", "equals": "ServiceHealth"}]},
       "actions": {"actionGroups": []}}}'''
     headers:
@@ -326,24 +268,15 @@
       ParameterSetName:
       - -n -g -s
       User-Agent:
-<<<<<<< HEAD
-      - python/3.6.5 (Windows-10-10.0.17134-SP0) msrest/0.6.10 msrest_azure/0.6.1
-        azure-mgmt-monitor/0.5.2 Azure-SDK-For-Python AZURECLI/2.0.74
-=======
-      - python/3.7.4 (Windows-10-10.0.18362-SP0) msrest/0.6.10 msrest_azure/0.6.2
-        azure-mgmt-monitor/0.5.2 Azure-SDK-For-Python AZURECLI/2.0.75
->>>>>>> 807faccc
+      - python/3.7.4 (Windows-10-10.0.18362-SP0) msrest/0.6.10 msrest_azure/0.6.2
+        azure-mgmt-monitor/0.5.2 Azure-SDK-For-Python AZURECLI/2.0.75
       accept-language:
       - en-US
     method: PUT
     uri: https://management.azure.com/subscriptions/00000000-0000-0000-0000-000000000000/resourceGroups/clitest.rg000001/providers/microsoft.insights/activityLogAlerts/clialert000002?api-version=2017-04-01
   response:
     body:
-<<<<<<< HEAD
-      string: '{"id":"/subscriptions/00000000-0000-0000-0000-000000000000/resourceGroups/clitest.rg000001/providers/microsoft.insights/activityLogAlerts/clialert000002","type":"Microsoft.Insights/ActivityLogAlerts","name":"clialert000002","location":"Global","kind":null,"tags":{},"properties":{"scopes":["/subscriptions/00000000-0000-0000-0000-000000000000/resourceGroups/clitest.rg000001","/subscriptions/00000000-0000-0000-0000-000000000000/resourceGroups/clitest.rgovl64fem5epustj2gyiyf7olcq2q36bnzm7le67a233ik4tngwejccgokbvmat4a"],"condition":{"allOf":[{"field":"category","equals":"ServiceHealth","containsAny":null,"odata.type":null}],"odata.type":null},"actions":{"actionGroups":[]},"enabled":true,"description":null},"identity":null}'
-=======
       string: '{"id":"/subscriptions/00000000-0000-0000-0000-000000000000/resourceGroups/clitest.rg000001/providers/microsoft.insights/activityLogAlerts/clialert000002","type":"Microsoft.Insights/ActivityLogAlerts","name":"clialert000002","location":"Global","kind":null,"tags":{},"properties":{"scopes":["/subscriptions/00000000-0000-0000-0000-000000000000/resourceGroups/clitest.rgvb3fgofn2z4faqpr5gx3qoprcer76kxqduogarusneypykhygkp5hyhqt3hxa74n","/subscriptions/00000000-0000-0000-0000-000000000000/resourceGroups/clitest.rg000001"],"condition":{"allOf":[{"field":"category","equals":"ServiceHealth","containsAny":null,"odata.type":null}],"odata.type":null},"actions":{"actionGroups":[]},"enabled":true,"description":null},"identity":null}'
->>>>>>> 807faccc
     headers:
       cache-control:
       - no-cache
@@ -352,11 +285,7 @@
       content-type:
       - application/json; charset=utf-8
       date:
-<<<<<<< HEAD
-      - Wed, 09 Oct 2019 06:07:25 GMT
-=======
       - Mon, 21 Oct 2019 12:05:11 GMT
->>>>>>> 807faccc
       expires:
       - '-1'
       pragma:
@@ -372,11 +301,7 @@
       x-content-type-options:
       - nosniff
       x-ms-ratelimit-remaining-subscription-writes:
-<<<<<<< HEAD
-      - '1199'
-=======
       - '1177'
->>>>>>> 807faccc
     status:
       code: 200
       message: OK
@@ -396,24 +321,15 @@
       ParameterSetName:
       - -n -g -s
       User-Agent:
-<<<<<<< HEAD
-      - python/3.6.5 (Windows-10-10.0.17134-SP0) msrest/0.6.10 msrest_azure/0.6.1
-        azure-mgmt-monitor/0.5.2 Azure-SDK-For-Python AZURECLI/2.0.74
-=======
-      - python/3.7.4 (Windows-10-10.0.18362-SP0) msrest/0.6.10 msrest_azure/0.6.2
-        azure-mgmt-monitor/0.5.2 Azure-SDK-For-Python AZURECLI/2.0.75
->>>>>>> 807faccc
+      - python/3.7.4 (Windows-10-10.0.18362-SP0) msrest/0.6.10 msrest_azure/0.6.2
+        azure-mgmt-monitor/0.5.2 Azure-SDK-For-Python AZURECLI/2.0.75
       accept-language:
       - en-US
     method: GET
     uri: https://management.azure.com/subscriptions/00000000-0000-0000-0000-000000000000/resourceGroups/clitest.rg000001/providers/microsoft.insights/activityLogAlerts/clialert000002?api-version=2017-04-01
   response:
     body:
-<<<<<<< HEAD
-      string: '{"id":"/subscriptions/00000000-0000-0000-0000-000000000000/resourceGroups/clitest.rg000001/providers/microsoft.insights/activityLogAlerts/clialert000002","type":"Microsoft.Insights/ActivityLogAlerts","name":"clialert000002","location":"Global","kind":null,"tags":{},"properties":{"scopes":["/subscriptions/00000000-0000-0000-0000-000000000000/resourceGroups/clitest.rg000001","/subscriptions/00000000-0000-0000-0000-000000000000/resourceGroups/clitest.rgovl64fem5epustj2gyiyf7olcq2q36bnzm7le67a233ik4tngwejccgokbvmat4a"],"condition":{"allOf":[{"field":"category","equals":"ServiceHealth","containsAny":null,"odata.type":null}],"odata.type":null},"actions":{"actionGroups":[]},"enabled":true,"description":null},"identity":null}'
-=======
       string: '{"id":"/subscriptions/00000000-0000-0000-0000-000000000000/resourceGroups/clitest.rg000001/providers/microsoft.insights/activityLogAlerts/clialert000002","type":"Microsoft.Insights/ActivityLogAlerts","name":"clialert000002","location":"Global","kind":null,"tags":{},"properties":{"scopes":["/subscriptions/00000000-0000-0000-0000-000000000000/resourceGroups/clitest.rgvb3fgofn2z4faqpr5gx3qoprcer76kxqduogarusneypykhygkp5hyhqt3hxa74n","/subscriptions/00000000-0000-0000-0000-000000000000/resourceGroups/clitest.rg000001"],"condition":{"allOf":[{"field":"category","equals":"ServiceHealth","containsAny":null,"odata.type":null}],"odata.type":null},"actions":{"actionGroups":[]},"enabled":true,"description":null},"identity":null}'
->>>>>>> 807faccc
     headers:
       cache-control:
       - no-cache
@@ -422,38 +338,28 @@
       content-type:
       - application/json; charset=utf-8
       date:
-<<<<<<< HEAD
-      - Wed, 09 Oct 2019 06:07:26 GMT
-=======
       - Mon, 21 Oct 2019 12:05:12 GMT
->>>>>>> 807faccc
-      expires:
-      - '-1'
-      pragma:
-      - no-cache
-      server:
-      - Microsoft-IIS/10.0
-      strict-transport-security:
-      - max-age=31536000; includeSubDomains
-      transfer-encoding:
-      - chunked
-      vary:
-      - Accept-Encoding,Accept-Encoding
-      x-content-type-options:
-      - nosniff
-    status:
-      code: 200
-      message: OK
-- request:
-<<<<<<< HEAD
-    body: 'b''{"location": "Global", "tags": {}, "properties": {"scopes": ["/subscriptions/00000000-0000-0000-0000-000000000000/resourceGroups/clitest.rg000001",
-      "/subscriptions/00000000-0000-0000-0000-000000000000/resourceGroups/clitest.rgovl64fem5epustj2gyiyf7olcq2q36bnzm7le67a233ik4tngwejccgokbvmat4",
-      "/subscriptions/00000000-0000-0000-0000-000000000000/resourceGroups/clitest.rgovl64fem5epustj2gyiyf7olcq2q36bnzm7le67a233ik4tngwejccgokbvmat4a"],
-=======
+      expires:
+      - '-1'
+      pragma:
+      - no-cache
+      server:
+      - Microsoft-IIS/10.0
+      strict-transport-security:
+      - max-age=31536000; includeSubDomains
+      transfer-encoding:
+      - chunked
+      vary:
+      - Accept-Encoding,Accept-Encoding
+      x-content-type-options:
+      - nosniff
+    status:
+      code: 200
+      message: OK
+- request:
     body: 'b''{"location": "Global", "tags": {}, "properties": {"scopes": ["/subscriptions/00000000-0000-0000-0000-000000000000/resourceGroups/clitest.rgvb3fgofn2z4faqpr5gx3qoprcer76kxqduogarusneypykhygkp5hyhqt3hxa74n",
       "/subscriptions/00000000-0000-0000-0000-000000000000/resourceGroups/clitest.rgvb3fgofn2z4faqpr5gx3qoprcer76kxqduogarusneypykhygkp5hyhqt3hxa74",
       "/subscriptions/00000000-0000-0000-0000-000000000000/resourceGroups/clitest.rg000001"],
->>>>>>> 807faccc
       "enabled": true, "condition": {"allOf": [{"field": "category", "equals": "ServiceHealth"}]},
       "actions": {"actionGroups": []}}}'''
     headers:
@@ -472,24 +378,15 @@
       ParameterSetName:
       - -n -g -s
       User-Agent:
-<<<<<<< HEAD
-      - python/3.6.5 (Windows-10-10.0.17134-SP0) msrest/0.6.10 msrest_azure/0.6.1
-        azure-mgmt-monitor/0.5.2 Azure-SDK-For-Python AZURECLI/2.0.74
-=======
-      - python/3.7.4 (Windows-10-10.0.18362-SP0) msrest/0.6.10 msrest_azure/0.6.2
-        azure-mgmt-monitor/0.5.2 Azure-SDK-For-Python AZURECLI/2.0.75
->>>>>>> 807faccc
+      - python/3.7.4 (Windows-10-10.0.18362-SP0) msrest/0.6.10 msrest_azure/0.6.2
+        azure-mgmt-monitor/0.5.2 Azure-SDK-For-Python AZURECLI/2.0.75
       accept-language:
       - en-US
     method: PUT
     uri: https://management.azure.com/subscriptions/00000000-0000-0000-0000-000000000000/resourceGroups/clitest.rg000001/providers/microsoft.insights/activityLogAlerts/clialert000002?api-version=2017-04-01
   response:
     body:
-<<<<<<< HEAD
-      string: '{"id":"/subscriptions/00000000-0000-0000-0000-000000000000/resourceGroups/clitest.rg000001/providers/microsoft.insights/activityLogAlerts/clialert000002","type":"Microsoft.Insights/ActivityLogAlerts","name":"clialert000002","location":"Global","kind":null,"tags":{},"properties":{"scopes":["/subscriptions/00000000-0000-0000-0000-000000000000/resourceGroups/clitest.rg000001","/subscriptions/00000000-0000-0000-0000-000000000000/resourceGroups/clitest.rgovl64fem5epustj2gyiyf7olcq2q36bnzm7le67a233ik4tngwejccgokbvmat4","/subscriptions/00000000-0000-0000-0000-000000000000/resourceGroups/clitest.rgovl64fem5epustj2gyiyf7olcq2q36bnzm7le67a233ik4tngwejccgokbvmat4a"],"condition":{"allOf":[{"field":"category","equals":"ServiceHealth","containsAny":null,"odata.type":null}],"odata.type":null},"actions":{"actionGroups":[]},"enabled":true,"description":null},"identity":null}'
-=======
       string: '{"id":"/subscriptions/00000000-0000-0000-0000-000000000000/resourceGroups/clitest.rg000001/providers/microsoft.insights/activityLogAlerts/clialert000002","type":"Microsoft.Insights/ActivityLogAlerts","name":"clialert000002","location":"Global","kind":null,"tags":{},"properties":{"scopes":["/subscriptions/00000000-0000-0000-0000-000000000000/resourceGroups/clitest.rgvb3fgofn2z4faqpr5gx3qoprcer76kxqduogarusneypykhygkp5hyhqt3hxa74n","/subscriptions/00000000-0000-0000-0000-000000000000/resourceGroups/clitest.rgvb3fgofn2z4faqpr5gx3qoprcer76kxqduogarusneypykhygkp5hyhqt3hxa74","/subscriptions/00000000-0000-0000-0000-000000000000/resourceGroups/clitest.rg000001"],"condition":{"allOf":[{"field":"category","equals":"ServiceHealth","containsAny":null,"odata.type":null}],"odata.type":null},"actions":{"actionGroups":[]},"enabled":true,"description":null},"identity":null}'
->>>>>>> 807faccc
     headers:
       cache-control:
       - no-cache
@@ -498,11 +395,7 @@
       content-type:
       - application/json; charset=utf-8
       date:
-<<<<<<< HEAD
-      - Wed, 09 Oct 2019 06:07:26 GMT
-=======
       - Mon, 21 Oct 2019 12:05:14 GMT
->>>>>>> 807faccc
       expires:
       - '-1'
       pragma:
@@ -518,11 +411,7 @@
       x-content-type-options:
       - nosniff
       x-ms-ratelimit-remaining-subscription-writes:
-<<<<<<< HEAD
-      - '1199'
-=======
       - '1176'
->>>>>>> 807faccc
     status:
       code: 200
       message: OK
@@ -542,24 +431,15 @@
       ParameterSetName:
       - -n -g -s --reset
       User-Agent:
-<<<<<<< HEAD
-      - python/3.6.5 (Windows-10-10.0.17134-SP0) msrest/0.6.10 msrest_azure/0.6.1
-        azure-mgmt-monitor/0.5.2 Azure-SDK-For-Python AZURECLI/2.0.74
-=======
-      - python/3.7.4 (Windows-10-10.0.18362-SP0) msrest/0.6.10 msrest_azure/0.6.2
-        azure-mgmt-monitor/0.5.2 Azure-SDK-For-Python AZURECLI/2.0.75
->>>>>>> 807faccc
+      - python/3.7.4 (Windows-10-10.0.18362-SP0) msrest/0.6.10 msrest_azure/0.6.2
+        azure-mgmt-monitor/0.5.2 Azure-SDK-For-Python AZURECLI/2.0.75
       accept-language:
       - en-US
     method: GET
     uri: https://management.azure.com/subscriptions/00000000-0000-0000-0000-000000000000/resourceGroups/clitest.rg000001/providers/microsoft.insights/activityLogAlerts/clialert000002?api-version=2017-04-01
   response:
     body:
-<<<<<<< HEAD
-      string: '{"id":"/subscriptions/00000000-0000-0000-0000-000000000000/resourceGroups/clitest.rg000001/providers/microsoft.insights/activityLogAlerts/clialert000002","type":"Microsoft.Insights/ActivityLogAlerts","name":"clialert000002","location":"Global","kind":null,"tags":{},"properties":{"scopes":["/subscriptions/00000000-0000-0000-0000-000000000000/resourceGroups/clitest.rg000001","/subscriptions/00000000-0000-0000-0000-000000000000/resourceGroups/clitest.rgovl64fem5epustj2gyiyf7olcq2q36bnzm7le67a233ik4tngwejccgokbvmat4","/subscriptions/00000000-0000-0000-0000-000000000000/resourceGroups/clitest.rgovl64fem5epustj2gyiyf7olcq2q36bnzm7le67a233ik4tngwejccgokbvmat4a"],"condition":{"allOf":[{"field":"category","equals":"ServiceHealth","containsAny":null,"odata.type":null}],"odata.type":null},"actions":{"actionGroups":[]},"enabled":true,"description":null},"identity":null}'
-=======
       string: '{"id":"/subscriptions/00000000-0000-0000-0000-000000000000/resourceGroups/clitest.rg000001/providers/microsoft.insights/activityLogAlerts/clialert000002","type":"Microsoft.Insights/ActivityLogAlerts","name":"clialert000002","location":"Global","kind":null,"tags":{},"properties":{"scopes":["/subscriptions/00000000-0000-0000-0000-000000000000/resourceGroups/clitest.rgvb3fgofn2z4faqpr5gx3qoprcer76kxqduogarusneypykhygkp5hyhqt3hxa74n","/subscriptions/00000000-0000-0000-0000-000000000000/resourceGroups/clitest.rgvb3fgofn2z4faqpr5gx3qoprcer76kxqduogarusneypykhygkp5hyhqt3hxa74","/subscriptions/00000000-0000-0000-0000-000000000000/resourceGroups/clitest.rg000001"],"condition":{"allOf":[{"field":"category","equals":"ServiceHealth","containsAny":null,"odata.type":null}],"odata.type":null},"actions":{"actionGroups":[]},"enabled":true,"description":null},"identity":null}'
->>>>>>> 807faccc
     headers:
       cache-control:
       - no-cache
@@ -568,34 +448,26 @@
       content-type:
       - application/json; charset=utf-8
       date:
-<<<<<<< HEAD
-      - Wed, 09 Oct 2019 06:07:27 GMT
-=======
       - Mon, 21 Oct 2019 12:05:16 GMT
->>>>>>> 807faccc
-      expires:
-      - '-1'
-      pragma:
-      - no-cache
-      server:
-      - Microsoft-IIS/10.0
-      strict-transport-security:
-      - max-age=31536000; includeSubDomains
-      transfer-encoding:
-      - chunked
-      vary:
-      - Accept-Encoding,Accept-Encoding
-      x-content-type-options:
-      - nosniff
-    status:
-      code: 200
-      message: OK
-- request:
-<<<<<<< HEAD
-    body: '{"location": "Global", "tags": {}, "properties": {"scopes": ["/subscriptions/00000000-0000-0000-0000-000000000000/resourceGroups/clitest.rgovl64fem5epustj2gyiyf7olcq2q36bnzm7le67a233ik4tngwejccgokbvmat4"],
-=======
+      expires:
+      - '-1'
+      pragma:
+      - no-cache
+      server:
+      - Microsoft-IIS/10.0
+      strict-transport-security:
+      - max-age=31536000; includeSubDomains
+      transfer-encoding:
+      - chunked
+      vary:
+      - Accept-Encoding,Accept-Encoding
+      x-content-type-options:
+      - nosniff
+    status:
+      code: 200
+      message: OK
+- request:
     body: '{"location": "Global", "tags": {}, "properties": {"scopes": ["/subscriptions/00000000-0000-0000-0000-000000000000/resourceGroups/clitest.rgvb3fgofn2z4faqpr5gx3qoprcer76kxqduogarusneypykhygkp5hyhqt3hxa74"],
->>>>>>> 807faccc
       "enabled": true, "condition": {"allOf": [{"field": "category", "equals": "ServiceHealth"}]},
       "actions": {"actionGroups": []}}}'
     headers:
@@ -614,24 +486,15 @@
       ParameterSetName:
       - -n -g -s --reset
       User-Agent:
-<<<<<<< HEAD
-      - python/3.6.5 (Windows-10-10.0.17134-SP0) msrest/0.6.10 msrest_azure/0.6.1
-        azure-mgmt-monitor/0.5.2 Azure-SDK-For-Python AZURECLI/2.0.74
-=======
-      - python/3.7.4 (Windows-10-10.0.18362-SP0) msrest/0.6.10 msrest_azure/0.6.2
-        azure-mgmt-monitor/0.5.2 Azure-SDK-For-Python AZURECLI/2.0.75
->>>>>>> 807faccc
+      - python/3.7.4 (Windows-10-10.0.18362-SP0) msrest/0.6.10 msrest_azure/0.6.2
+        azure-mgmt-monitor/0.5.2 Azure-SDK-For-Python AZURECLI/2.0.75
       accept-language:
       - en-US
     method: PUT
     uri: https://management.azure.com/subscriptions/00000000-0000-0000-0000-000000000000/resourceGroups/clitest.rg000001/providers/microsoft.insights/activityLogAlerts/clialert000002?api-version=2017-04-01
   response:
     body:
-<<<<<<< HEAD
-      string: '{"id":"/subscriptions/00000000-0000-0000-0000-000000000000/resourceGroups/clitest.rg000001/providers/microsoft.insights/activityLogAlerts/clialert000002","type":"Microsoft.Insights/ActivityLogAlerts","name":"clialert000002","location":"Global","kind":null,"tags":{},"properties":{"scopes":["/subscriptions/00000000-0000-0000-0000-000000000000/resourceGroups/clitest.rgovl64fem5epustj2gyiyf7olcq2q36bnzm7le67a233ik4tngwejccgokbvmat4"],"condition":{"allOf":[{"field":"category","equals":"ServiceHealth","containsAny":null,"odata.type":null}],"odata.type":null},"actions":{"actionGroups":[]},"enabled":true,"description":null},"identity":null}'
-=======
       string: '{"id":"/subscriptions/00000000-0000-0000-0000-000000000000/resourceGroups/clitest.rg000001/providers/microsoft.insights/activityLogAlerts/clialert000002","type":"Microsoft.Insights/ActivityLogAlerts","name":"clialert000002","location":"Global","kind":null,"tags":{},"properties":{"scopes":["/subscriptions/00000000-0000-0000-0000-000000000000/resourceGroups/clitest.rgvb3fgofn2z4faqpr5gx3qoprcer76kxqduogarusneypykhygkp5hyhqt3hxa74"],"condition":{"allOf":[{"field":"category","equals":"ServiceHealth","containsAny":null,"odata.type":null}],"odata.type":null},"actions":{"actionGroups":[]},"enabled":true,"description":null},"identity":null}'
->>>>>>> 807faccc
     headers:
       cache-control:
       - no-cache
@@ -640,11 +503,7 @@
       content-type:
       - application/json; charset=utf-8
       date:
-<<<<<<< HEAD
-      - Wed, 09 Oct 2019 06:07:28 GMT
-=======
       - Mon, 21 Oct 2019 12:05:18 GMT
->>>>>>> 807faccc
       expires:
       - '-1'
       pragma:
@@ -660,11 +519,7 @@
       x-content-type-options:
       - nosniff
       x-ms-ratelimit-remaining-subscription-writes:
-<<<<<<< HEAD
-      - '1199'
-=======
       - '1184'
->>>>>>> 807faccc
     status:
       code: 200
       message: OK
@@ -684,24 +539,15 @@
       ParameterSetName:
       - -n -g -s --reset
       User-Agent:
-<<<<<<< HEAD
-      - python/3.6.5 (Windows-10-10.0.17134-SP0) msrest/0.6.10 msrest_azure/0.6.1
-        azure-mgmt-monitor/0.5.2 Azure-SDK-For-Python AZURECLI/2.0.74
-=======
-      - python/3.7.4 (Windows-10-10.0.18362-SP0) msrest/0.6.10 msrest_azure/0.6.2
-        azure-mgmt-monitor/0.5.2 Azure-SDK-For-Python AZURECLI/2.0.75
->>>>>>> 807faccc
+      - python/3.7.4 (Windows-10-10.0.18362-SP0) msrest/0.6.10 msrest_azure/0.6.2
+        azure-mgmt-monitor/0.5.2 Azure-SDK-For-Python AZURECLI/2.0.75
       accept-language:
       - en-US
     method: GET
     uri: https://management.azure.com/subscriptions/00000000-0000-0000-0000-000000000000/resourceGroups/clitest.rg000001/providers/microsoft.insights/activityLogAlerts/clialert000002?api-version=2017-04-01
   response:
     body:
-<<<<<<< HEAD
-      string: '{"id":"/subscriptions/00000000-0000-0000-0000-000000000000/resourceGroups/clitest.rg000001/providers/microsoft.insights/activityLogAlerts/clialert000002","type":"Microsoft.Insights/ActivityLogAlerts","name":"clialert000002","location":"Global","kind":null,"tags":{},"properties":{"scopes":["/subscriptions/00000000-0000-0000-0000-000000000000/resourceGroups/clitest.rgovl64fem5epustj2gyiyf7olcq2q36bnzm7le67a233ik4tngwejccgokbvmat4"],"condition":{"allOf":[{"field":"category","equals":"ServiceHealth","containsAny":null,"odata.type":null}],"odata.type":null},"actions":{"actionGroups":[]},"enabled":true,"description":null},"identity":null}'
-=======
       string: '{"id":"/subscriptions/00000000-0000-0000-0000-000000000000/resourceGroups/clitest.rg000001/providers/microsoft.insights/activityLogAlerts/clialert000002","type":"Microsoft.Insights/ActivityLogAlerts","name":"clialert000002","location":"Global","kind":null,"tags":{},"properties":{"scopes":["/subscriptions/00000000-0000-0000-0000-000000000000/resourceGroups/clitest.rgvb3fgofn2z4faqpr5gx3qoprcer76kxqduogarusneypykhygkp5hyhqt3hxa74"],"condition":{"allOf":[{"field":"category","equals":"ServiceHealth","containsAny":null,"odata.type":null}],"odata.type":null},"actions":{"actionGroups":[]},"enabled":true,"description":null},"identity":null}'
->>>>>>> 807faccc
     headers:
       cache-control:
       - no-cache
@@ -710,38 +556,28 @@
       content-type:
       - application/json; charset=utf-8
       date:
-<<<<<<< HEAD
-      - Wed, 09 Oct 2019 06:07:29 GMT
-=======
       - Mon, 21 Oct 2019 12:05:19 GMT
->>>>>>> 807faccc
-      expires:
-      - '-1'
-      pragma:
-      - no-cache
-      server:
-      - Microsoft-IIS/10.0
-      strict-transport-security:
-      - max-age=31536000; includeSubDomains
-      transfer-encoding:
-      - chunked
-      vary:
-      - Accept-Encoding,Accept-Encoding
-      x-content-type-options:
-      - nosniff
-    status:
-      code: 200
-      message: OK
-- request:
-<<<<<<< HEAD
-    body: 'b''{"location": "Global", "tags": {}, "properties": {"scopes": ["/subscriptions/00000000-0000-0000-0000-000000000000/resourceGroups/clitest.rg000001",
-      "/subscriptions/00000000-0000-0000-0000-000000000000/resourceGroups/clitest.rgovl64fem5epustj2gyiyf7olcq2q36bnzm7le67a233ik4tngwejccgokbvmat4",
-      "/subscriptions/00000000-0000-0000-0000-000000000000/resourceGroups/clitest.rgovl64fem5epustj2gyiyf7olcq2q36bnzm7le67a233ik4tngwejccgokbvmat4a"],
-=======
+      expires:
+      - '-1'
+      pragma:
+      - no-cache
+      server:
+      - Microsoft-IIS/10.0
+      strict-transport-security:
+      - max-age=31536000; includeSubDomains
+      transfer-encoding:
+      - chunked
+      vary:
+      - Accept-Encoding,Accept-Encoding
+      x-content-type-options:
+      - nosniff
+    status:
+      code: 200
+      message: OK
+- request:
     body: 'b''{"location": "Global", "tags": {}, "properties": {"scopes": ["/subscriptions/00000000-0000-0000-0000-000000000000/resourceGroups/clitest.rgvb3fgofn2z4faqpr5gx3qoprcer76kxqduogarusneypykhygkp5hyhqt3hxa74n",
       "/subscriptions/00000000-0000-0000-0000-000000000000/resourceGroups/clitest.rgvb3fgofn2z4faqpr5gx3qoprcer76kxqduogarusneypykhygkp5hyhqt3hxa74",
       "/subscriptions/00000000-0000-0000-0000-000000000000/resourceGroups/clitest.rg000001"],
->>>>>>> 807faccc
       "enabled": true, "condition": {"allOf": [{"field": "category", "equals": "ServiceHealth"}]},
       "actions": {"actionGroups": []}}}'''
     headers:
@@ -760,24 +596,15 @@
       ParameterSetName:
       - -n -g -s --reset
       User-Agent:
-<<<<<<< HEAD
-      - python/3.6.5 (Windows-10-10.0.17134-SP0) msrest/0.6.10 msrest_azure/0.6.1
-        azure-mgmt-monitor/0.5.2 Azure-SDK-For-Python AZURECLI/2.0.74
-=======
-      - python/3.7.4 (Windows-10-10.0.18362-SP0) msrest/0.6.10 msrest_azure/0.6.2
-        azure-mgmt-monitor/0.5.2 Azure-SDK-For-Python AZURECLI/2.0.75
->>>>>>> 807faccc
+      - python/3.7.4 (Windows-10-10.0.18362-SP0) msrest/0.6.10 msrest_azure/0.6.2
+        azure-mgmt-monitor/0.5.2 Azure-SDK-For-Python AZURECLI/2.0.75
       accept-language:
       - en-US
     method: PUT
     uri: https://management.azure.com/subscriptions/00000000-0000-0000-0000-000000000000/resourceGroups/clitest.rg000001/providers/microsoft.insights/activityLogAlerts/clialert000002?api-version=2017-04-01
   response:
     body:
-<<<<<<< HEAD
-      string: '{"id":"/subscriptions/00000000-0000-0000-0000-000000000000/resourceGroups/clitest.rg000001/providers/microsoft.insights/activityLogAlerts/clialert000002","type":"Microsoft.Insights/ActivityLogAlerts","name":"clialert000002","location":"Global","kind":null,"tags":{},"properties":{"scopes":["/subscriptions/00000000-0000-0000-0000-000000000000/resourceGroups/clitest.rg000001","/subscriptions/00000000-0000-0000-0000-000000000000/resourceGroups/clitest.rgovl64fem5epustj2gyiyf7olcq2q36bnzm7le67a233ik4tngwejccgokbvmat4","/subscriptions/00000000-0000-0000-0000-000000000000/resourceGroups/clitest.rgovl64fem5epustj2gyiyf7olcq2q36bnzm7le67a233ik4tngwejccgokbvmat4a"],"condition":{"allOf":[{"field":"category","equals":"ServiceHealth","containsAny":null,"odata.type":null}],"odata.type":null},"actions":{"actionGroups":[]},"enabled":true,"description":null},"identity":null}'
-=======
       string: '{"id":"/subscriptions/00000000-0000-0000-0000-000000000000/resourceGroups/clitest.rg000001/providers/microsoft.insights/activityLogAlerts/clialert000002","type":"Microsoft.Insights/ActivityLogAlerts","name":"clialert000002","location":"Global","kind":null,"tags":{},"properties":{"scopes":["/subscriptions/00000000-0000-0000-0000-000000000000/resourceGroups/clitest.rgvb3fgofn2z4faqpr5gx3qoprcer76kxqduogarusneypykhygkp5hyhqt3hxa74n","/subscriptions/00000000-0000-0000-0000-000000000000/resourceGroups/clitest.rgvb3fgofn2z4faqpr5gx3qoprcer76kxqduogarusneypykhygkp5hyhqt3hxa74","/subscriptions/00000000-0000-0000-0000-000000000000/resourceGroups/clitest.rg000001"],"condition":{"allOf":[{"field":"category","equals":"ServiceHealth","containsAny":null,"odata.type":null}],"odata.type":null},"actions":{"actionGroups":[]},"enabled":true,"description":null},"identity":null}'
->>>>>>> 807faccc
     headers:
       cache-control:
       - no-cache
@@ -786,11 +613,7 @@
       content-type:
       - application/json; charset=utf-8
       date:
-<<<<<<< HEAD
-      - Wed, 09 Oct 2019 06:07:29 GMT
-=======
       - Mon, 21 Oct 2019 12:05:21 GMT
->>>>>>> 807faccc
       expires:
       - '-1'
       pragma:
@@ -806,11 +629,7 @@
       x-content-type-options:
       - nosniff
       x-ms-ratelimit-remaining-subscription-writes:
-<<<<<<< HEAD
-      - '1199'
-=======
       - '1176'
->>>>>>> 807faccc
     status:
       code: 200
       message: OK
@@ -830,24 +649,15 @@
       ParameterSetName:
       - -n -g -s
       User-Agent:
-<<<<<<< HEAD
-      - python/3.6.5 (Windows-10-10.0.17134-SP0) msrest/0.6.10 msrest_azure/0.6.1
-        azure-mgmt-monitor/0.5.2 Azure-SDK-For-Python AZURECLI/2.0.74
-=======
-      - python/3.7.4 (Windows-10-10.0.18362-SP0) msrest/0.6.10 msrest_azure/0.6.2
-        azure-mgmt-monitor/0.5.2 Azure-SDK-For-Python AZURECLI/2.0.75
->>>>>>> 807faccc
+      - python/3.7.4 (Windows-10-10.0.18362-SP0) msrest/0.6.10 msrest_azure/0.6.2
+        azure-mgmt-monitor/0.5.2 Azure-SDK-For-Python AZURECLI/2.0.75
       accept-language:
       - en-US
     method: GET
     uri: https://management.azure.com/subscriptions/00000000-0000-0000-0000-000000000000/resourceGroups/clitest.rg000001/providers/microsoft.insights/activityLogAlerts/clialert000002?api-version=2017-04-01
   response:
     body:
-<<<<<<< HEAD
-      string: '{"id":"/subscriptions/00000000-0000-0000-0000-000000000000/resourceGroups/clitest.rg000001/providers/microsoft.insights/activityLogAlerts/clialert000002","type":"Microsoft.Insights/ActivityLogAlerts","name":"clialert000002","location":"Global","kind":null,"tags":{},"properties":{"scopes":["/subscriptions/00000000-0000-0000-0000-000000000000/resourceGroups/clitest.rg000001","/subscriptions/00000000-0000-0000-0000-000000000000/resourceGroups/clitest.rgovl64fem5epustj2gyiyf7olcq2q36bnzm7le67a233ik4tngwejccgokbvmat4","/subscriptions/00000000-0000-0000-0000-000000000000/resourceGroups/clitest.rgovl64fem5epustj2gyiyf7olcq2q36bnzm7le67a233ik4tngwejccgokbvmat4a"],"condition":{"allOf":[{"field":"category","equals":"ServiceHealth","containsAny":null,"odata.type":null}],"odata.type":null},"actions":{"actionGroups":[]},"enabled":true,"description":null},"identity":null}'
-=======
       string: '{"id":"/subscriptions/00000000-0000-0000-0000-000000000000/resourceGroups/clitest.rg000001/providers/microsoft.insights/activityLogAlerts/clialert000002","type":"Microsoft.Insights/ActivityLogAlerts","name":"clialert000002","location":"Global","kind":null,"tags":{},"properties":{"scopes":["/subscriptions/00000000-0000-0000-0000-000000000000/resourceGroups/clitest.rgvb3fgofn2z4faqpr5gx3qoprcer76kxqduogarusneypykhygkp5hyhqt3hxa74n","/subscriptions/00000000-0000-0000-0000-000000000000/resourceGroups/clitest.rgvb3fgofn2z4faqpr5gx3qoprcer76kxqduogarusneypykhygkp5hyhqt3hxa74","/subscriptions/00000000-0000-0000-0000-000000000000/resourceGroups/clitest.rg000001"],"condition":{"allOf":[{"field":"category","equals":"ServiceHealth","containsAny":null,"odata.type":null}],"odata.type":null},"actions":{"actionGroups":[]},"enabled":true,"description":null},"identity":null}'
->>>>>>> 807faccc
     headers:
       cache-control:
       - no-cache
@@ -856,36 +666,27 @@
       content-type:
       - application/json; charset=utf-8
       date:
-<<<<<<< HEAD
-      - Wed, 09 Oct 2019 06:07:30 GMT
-=======
       - Mon, 21 Oct 2019 12:05:23 GMT
->>>>>>> 807faccc
-      expires:
-      - '-1'
-      pragma:
-      - no-cache
-      server:
-      - Microsoft-IIS/10.0
-      strict-transport-security:
-      - max-age=31536000; includeSubDomains
-      transfer-encoding:
-      - chunked
-      vary:
-      - Accept-Encoding,Accept-Encoding
-      x-content-type-options:
-      - nosniff
-    status:
-      code: 200
-      message: OK
-- request:
-<<<<<<< HEAD
-    body: '{"location": "Global", "tags": {}, "properties": {"scopes": ["/subscriptions/00000000-0000-0000-0000-000000000000/resourceGroups/clitest.rgovl64fem5epustj2gyiyf7olcq2q36bnzm7le67a233ik4tngwejccgokbvmat4",
-      "/subscriptions/00000000-0000-0000-0000-000000000000/resourceGroups/clitest.rgovl64fem5epustj2gyiyf7olcq2q36bnzm7le67a233ik4tngwejccgokbvmat4a"],
-=======
+      expires:
+      - '-1'
+      pragma:
+      - no-cache
+      server:
+      - Microsoft-IIS/10.0
+      strict-transport-security:
+      - max-age=31536000; includeSubDomains
+      transfer-encoding:
+      - chunked
+      vary:
+      - Accept-Encoding,Accept-Encoding
+      x-content-type-options:
+      - nosniff
+    status:
+      code: 200
+      message: OK
+- request:
     body: '{"location": "Global", "tags": {}, "properties": {"scopes": ["/subscriptions/00000000-0000-0000-0000-000000000000/resourceGroups/clitest.rgvb3fgofn2z4faqpr5gx3qoprcer76kxqduogarusneypykhygkp5hyhqt3hxa74n",
       "/subscriptions/00000000-0000-0000-0000-000000000000/resourceGroups/clitest.rgvb3fgofn2z4faqpr5gx3qoprcer76kxqduogarusneypykhygkp5hyhqt3hxa74"],
->>>>>>> 807faccc
       "enabled": true, "condition": {"allOf": [{"field": "category", "equals": "ServiceHealth"}]},
       "actions": {"actionGroups": []}}}'
     headers:
@@ -904,24 +705,15 @@
       ParameterSetName:
       - -n -g -s
       User-Agent:
-<<<<<<< HEAD
-      - python/3.6.5 (Windows-10-10.0.17134-SP0) msrest/0.6.10 msrest_azure/0.6.1
-        azure-mgmt-monitor/0.5.2 Azure-SDK-For-Python AZURECLI/2.0.74
-=======
-      - python/3.7.4 (Windows-10-10.0.18362-SP0) msrest/0.6.10 msrest_azure/0.6.2
-        azure-mgmt-monitor/0.5.2 Azure-SDK-For-Python AZURECLI/2.0.75
->>>>>>> 807faccc
+      - python/3.7.4 (Windows-10-10.0.18362-SP0) msrest/0.6.10 msrest_azure/0.6.2
+        azure-mgmt-monitor/0.5.2 Azure-SDK-For-Python AZURECLI/2.0.75
       accept-language:
       - en-US
     method: PUT
     uri: https://management.azure.com/subscriptions/00000000-0000-0000-0000-000000000000/resourceGroups/clitest.rg000001/providers/microsoft.insights/activityLogAlerts/clialert000002?api-version=2017-04-01
   response:
     body:
-<<<<<<< HEAD
-      string: '{"id":"/subscriptions/00000000-0000-0000-0000-000000000000/resourceGroups/clitest.rg000001/providers/microsoft.insights/activityLogAlerts/clialert000002","type":"Microsoft.Insights/ActivityLogAlerts","name":"clialert000002","location":"Global","kind":null,"tags":{},"properties":{"scopes":["/subscriptions/00000000-0000-0000-0000-000000000000/resourceGroups/clitest.rgovl64fem5epustj2gyiyf7olcq2q36bnzm7le67a233ik4tngwejccgokbvmat4","/subscriptions/00000000-0000-0000-0000-000000000000/resourceGroups/clitest.rgovl64fem5epustj2gyiyf7olcq2q36bnzm7le67a233ik4tngwejccgokbvmat4a"],"condition":{"allOf":[{"field":"category","equals":"ServiceHealth","containsAny":null,"odata.type":null}],"odata.type":null},"actions":{"actionGroups":[]},"enabled":true,"description":null},"identity":null}'
-=======
       string: '{"id":"/subscriptions/00000000-0000-0000-0000-000000000000/resourceGroups/clitest.rg000001/providers/microsoft.insights/activityLogAlerts/clialert000002","type":"Microsoft.Insights/ActivityLogAlerts","name":"clialert000002","location":"Global","kind":null,"tags":{},"properties":{"scopes":["/subscriptions/00000000-0000-0000-0000-000000000000/resourceGroups/clitest.rgvb3fgofn2z4faqpr5gx3qoprcer76kxqduogarusneypykhygkp5hyhqt3hxa74n","/subscriptions/00000000-0000-0000-0000-000000000000/resourceGroups/clitest.rgvb3fgofn2z4faqpr5gx3qoprcer76kxqduogarusneypykhygkp5hyhqt3hxa74"],"condition":{"allOf":[{"field":"category","equals":"ServiceHealth","containsAny":null,"odata.type":null}],"odata.type":null},"actions":{"actionGroups":[]},"enabled":true,"description":null},"identity":null}'
->>>>>>> 807faccc
     headers:
       cache-control:
       - no-cache
@@ -930,11 +722,7 @@
       content-type:
       - application/json; charset=utf-8
       date:
-<<<<<<< HEAD
-      - Wed, 09 Oct 2019 06:07:30 GMT
-=======
       - Mon, 21 Oct 2019 12:05:25 GMT
->>>>>>> 807faccc
       expires:
       - '-1'
       pragma:
@@ -950,11 +738,7 @@
       x-content-type-options:
       - nosniff
       x-ms-ratelimit-remaining-subscription-writes:
-<<<<<<< HEAD
-      - '1198'
-=======
       - '1176'
->>>>>>> 807faccc
     status:
       code: 200
       message: OK
