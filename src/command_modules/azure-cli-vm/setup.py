#!/usr/bin/env python

# --------------------------------------------------------------------------------------------
# Copyright (c) Microsoft Corporation. All rights reserved.
# Licensed under the MIT License. See License.txt in the project root for license information.
# --------------------------------------------------------------------------------------------

from codecs import open
from setuptools import setup
try:
    from azure_bdist_wheel import cmdclass
except ImportError:
    from distutils import log as logger
    logger.warn("Wheel is not available, disabling bdist_wheel hook")
    cmdclass = {}


VERSION = "2.0.13+dev"
CLASSIFIERS = [
    'Development Status :: 5 - Production/Stable',
    'Intended Audience :: Developers',
    'Intended Audience :: System Administrators',
    'Programming Language :: Python',
    'Programming Language :: Python :: 2',
    'Programming Language :: Python :: 2.7',
    'Programming Language :: Python :: 3',
    'Programming Language :: Python :: 3.4',
    'Programming Language :: Python :: 3.5',
    'Programming Language :: Python :: 3.6',
    'License :: OSI Approved :: MIT License',
]

DEPENDENCIES = [
<<<<<<< HEAD
    'azure-mgmt-authorization==0.30.0rc6',
    'azure-mgmt-compute==2.9999.0',
    'azure-mgmt-keyvault==0.40.0',
    'azure-keyvault==0.3.4',
    'azure-mgmt-network==1.9999.0',
=======
    'azure-mgmt-authorization==0.30.0',
    'azure-mgmt-compute==2.0.0',
    'azure-mgmt-keyvault==0.40.0',
    'azure-keyvault==0.3.4',
    'azure-mgmt-network==1.4.0',
>>>>>>> cf8852e3
    'azure-mgmt-resource==1.1.0',
    'azure-multiapi-storage==0.1.3',
    'azure-cli-core'
]

with open('README.rst', 'r', encoding='utf-8') as f:
    README = f.read()
with open('HISTORY.rst', 'r', encoding='utf-8') as f:
    HISTORY = f.read()

setup(
    name='azure-cli-vm',
    version=VERSION,
    description='Microsoft Azure Command-Line Tools VM Command Module',
    long_description=README + '\n\n' + HISTORY,
    license='MIT',
    author='Microsoft Corporation',
    author_email='azpycli@microsoft.com',
    url='https://github.com/Azure/azure-cli',
    classifiers=CLASSIFIERS,
    packages=[
        'azure',
        'azure.cli',
        'azure.cli.command_modules',
        'azure.cli.command_modules.vm',
    ],
    install_requires=DEPENDENCIES,
    cmdclass=cmdclass
)<|MERGE_RESOLUTION|>--- conflicted
+++ resolved
@@ -31,19 +31,11 @@
 ]
 
 DEPENDENCIES = [
-<<<<<<< HEAD
-    'azure-mgmt-authorization==0.30.0rc6',
-    'azure-mgmt-compute==2.9999.0',
+    'azure-mgmt-authorization==0.30.0',
+    'azure-mgmt-compute==3.0.0',
     'azure-mgmt-keyvault==0.40.0',
     'azure-keyvault==0.3.4',
-    'azure-mgmt-network==1.9999.0',
-=======
-    'azure-mgmt-authorization==0.30.0',
-    'azure-mgmt-compute==2.0.0',
-    'azure-mgmt-keyvault==0.40.0',
-    'azure-keyvault==0.3.4',
-    'azure-mgmt-network==1.4.0',
->>>>>>> cf8852e3
+    'azure-mgmt-network==1.5.0a1',
     'azure-mgmt-resource==1.1.0',
     'azure-multiapi-storage==0.1.3',
     'azure-cli-core'
