--- conflicted
+++ resolved
@@ -153,11 +153,6 @@
 phone_extension_type = CLIArgumentType(
     help='The extension of the customer service number of the publisher. Only digits are allowed and number of digits should not exceed 10.')
 
-<<<<<<< HEAD
-storage_queue_msg_ttl = CLIArgumentType(
-    help="Storage queue message time to live in seconds.",
-    options_list=['--storage-queue-msg-ttl', '--qttl'],
-=======
 kind_type = CLIArgumentType(
     help="The kind of topic resource.",
     arg_type=get_enum_type(['azure', 'azurearc']),
@@ -177,7 +172,6 @@
     arg_type=get_enum_type(['customlocation']),
     arg_group="Azure Arc",
     options_list=['--extended-location-type'],
->>>>>>> 81a5a694
     is_preview=True
 )
 
@@ -332,18 +326,15 @@
         c.argument('deadletter_identity', arg_type=deadletter_identity_type)
         c.argument('delivery_identity_endpoint', help="Endpoint with identity where EventGrid should deliver events matching this event subscription. For webhook endpoint type, this should be the corresponding webhook URL. For other endpoint types, this should be the Azure resource identifier of the endpoint.", is_preview=True)
         c.argument('delivery_identity_endpoint_type', arg_type=get_enum_type(['webhook', 'eventhub', 'storagequeue', 'hybridconnection', 'servicebusqueue', 'servicebustopic', 'azurefunction'], default=None), is_preview=True)
-<<<<<<< HEAD
         c.argument('enable_advanced_filtering_on_arrays', is_preview=True, arg_type=get_three_state_flag(),
                    options_list=['--enable-advanced-filtering-on-arrays', '--enable-af-arr'], arg_group="Filtering",
                    help="Allows advanced filters to be evaluated against an array of values instead of expecting a singular value.")
-        c.argument('delivery_attribute_mapping', action=AddDeliveryAttributeMapping, nargs='+')
-=======
->>>>>>> 3bff786b9e337aa35bb4cc64a09e5600a35663f8
         c.argument('storage_queue_msg_ttl',
                    help="Storage queue message time to live in seconds.",
                    type=int,
                    options_list=['--storage-queue-msg-ttl', '--qttl'],
                    is_preview=True)
+        c.argument('delivery_attribute_mapping', action=AddDeliveryAttributeMapping, nargs='+')
 
     with self.argument_context('eventgrid event-subscription list') as c:
         c.argument('odata_query', arg_type=odata_query_type, id_part=None)
@@ -366,18 +357,16 @@
         c.argument('azure_active_directory_tenant_id', help="The Azure Active Directory Tenant Id to get the access token that will be included as the bearer token in delivery requests. Applicable only for webhook as a destination")
         c.argument('azure_active_directory_application_id_or_uri', help="The Azure Active Directory Application Id or Uri to get the access token that will be included as the bearer token in delivery requests. Applicable only for webhook as a destination")
         c.argument('resource_group_name', arg_type=resource_group_name_type)
-<<<<<<< HEAD
         c.argument('enable_advanced_filtering_on_arrays', is_preview=True, arg_type=get_three_state_flag(),
                    options_list=['--enable-advanced-filtering-on-arrays', '--enable-af-arr'], arg_group="Filtering",
                    help="Allows advanced filters to be evaluated against an array of values instead of expecting a singular value.")
-        c.argument('delivery_attribute_mapping', action=AddDeliveryAttributeMapping, nargs='+')
-=======
->>>>>>> 3bff786b9e337aa35bb4cc64a09e5600a35663f8
         c.argument('storage_queue_msg_ttl',
                    help="Storage queue message time to live in seconds.",
                    type=int,
                    options_list=['--storage-queue-msg-ttl', '--qttl'],
                    is_preview=True)
+        c.argument('delivery_attribute_mapping', action=AddDeliveryAttributeMapping, nargs='+')
+
 
     with self.argument_context('eventgrid system-topic event-subscription list') as c:
         c.argument('odata_query', arg_type=odata_query_type, id_part=None)
@@ -401,18 +390,15 @@
         c.argument('azure_active_directory_tenant_id', help="The Azure Active Directory Tenant Id to get the access token that will be included as the bearer token in delivery requests. Applicable only for webhook as a destination")
         c.argument('azure_active_directory_application_id_or_uri', help="The Azure Active Directory Application Id or Uri to get the access token that will be included as the bearer token in delivery requests. Applicable only for webhook as a destination")
         c.argument('resource_group_name', arg_type=resource_group_name_type)
-<<<<<<< HEAD
         c.argument('enable_advanced_filtering_on_arrays', is_preview=True, arg_type=get_three_state_flag(),
                    options_list=['--enable-advanced-filtering-on-arrays', '--enable-af-arr'], arg_group="Filtering",
                    help="Allows advanced filters to be evaluated against an array of values instead of expecting a singular value.")
-        c.argument('delivery_attribute_mapping', action=AddDeliveryAttributeMapping, nargs='+')
-=======
->>>>>>> 3bff786b9e337aa35bb4cc64a09e5600a35663f8
         c.argument('storage_queue_msg_ttl',
                    help="Storage queue message time to live in seconds.",
                    type=int,
                    options_list=['--storage-queue-msg-ttl', '--qttl'],
                    is_preview=True)
+        c.argument('delivery_attribute_mapping', action=AddDeliveryAttributeMapping, nargs='+')
 
     with self.argument_context('eventgrid partner topic event-subscription list') as c:
         c.argument('odata_query', arg_type=odata_query_type, id_part=None)
