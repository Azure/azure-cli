--- conflicted
+++ resolved
@@ -145,11 +145,7 @@
     'pytz==2019.1',
     'scp~=0.13.2',
     'semver==2.13.0',
-<<<<<<< HEAD
-    'six~=1.12',
-=======
     'six>=1.10.0',  # six is still used by countless extensions
->>>>>>> b2a268a8
     'sshtunnel~=0.1.4',
     'websocket-client~=0.56.0',
     'xmltodict~=0.12'
