# --------------------------------------------------------------------------------------------
# Copyright (c) Microsoft Corporation. All rights reserved.
# Licensed under the MIT License. See License.txt in the project root for license information.
# --------------------------------------------------------------------------------------------

# pylint: disable=line-too-long, too-many-lines
from argcomplete.completers import FilesCompleter

from knack.arguments import CLIArgumentType
from knack.deprecation import Deprecated

from azure.cli.core.profiles import ResourceType
from azure.cli.core.commands.parameters import get_datetime_type
from azure.cli.core.commands.validators import (
    get_default_location_from_resource_group, validate_file_or_dict)
from azure.cli.core.commands.parameters import (
    get_location_type, get_resource_name_completion_list, tags_type, get_three_state_flag,
    file_type, get_enum_type, zone_type, zones_type)
from azure.cli.command_modules.vm._actions import _resource_not_exists
from azure.cli.command_modules.vm._completers import (
    get_urn_aliases_completion_list, get_vm_size_completion_list, get_vm_run_command_completion_list)
from azure.cli.command_modules.vm._constants import COMPATIBLE_SECURITY_TYPE_VALUE
from azure.cli.command_modules.vm._validators import (
    validate_nsg_name, validate_vm_nics, validate_vm_nic, validate_vmss_disk,
    validate_asg_names_or_ids, validate_keyvault, _validate_proximity_placement_group,
    validate_vm_name_for_monitor_metrics, validate_secure_vm_guest_state_sas)

from azure.cli.command_modules.vm._vm_utils import MSI_LOCAL_ID
from azure.cli.command_modules.vm._image_builder import ScriptType

from azure.cli.command_modules.monitor.validators import validate_metric_dimension
from azure.cli.command_modules.monitor.actions import get_period_type


# pylint: disable=too-many-statements, too-many-branches, too-many-locals, too-many-lines
def load_arguments(self, _):
    # Model imports
    DiskStorageAccountTypes = self.get_models('DiskStorageAccountTypes', operation_group='disks')
    SnapshotStorageAccountTypes = self.get_models('SnapshotStorageAccountTypes', operation_group='snapshots')
    UpgradeMode, CachingTypes, OperatingSystemTypes = self.get_models('UpgradeMode', 'CachingTypes', 'OperatingSystemTypes')
    HyperVGenerationTypes = self.get_models('HyperVGenerationTypes')
    DedicatedHostLicenseTypes = self.get_models('DedicatedHostLicenseTypes')
    OrchestrationServiceNames, OrchestrationServiceStateAction = self.get_models('OrchestrationServiceNames', 'OrchestrationServiceStateAction', operation_group='virtual_machine_scale_sets')
    RebootSetting, VMGuestPatchClassificationWindows, VMGuestPatchClassificationLinux = self.get_models('VMGuestPatchRebootSetting', 'VMGuestPatchClassificationWindows', 'VMGuestPatchClassificationLinux')
    GallerySharingPermissionTypes = self.get_models('GallerySharingPermissionTypes', operation_group='shared_galleries')
    ReplicationMode = self.get_models('ReplicationMode', operation_group='gallery_image_versions')
    DiskControllerTypes = self.get_models('DiskControllerTypes', operation_group='virtual_machines')

    # REUSABLE ARGUMENT DEFINITIONS
    name_arg_type = CLIArgumentType(options_list=['--name', '-n'], metavar='NAME')
    multi_ids_type = CLIArgumentType(nargs='+')
    existing_vm_name = CLIArgumentType(overrides=name_arg_type,
                                       configured_default='vm',
                                       help="The name of the Virtual Machine. You can configure the default using `az configure --defaults vm=<name>`",
                                       completer=get_resource_name_completion_list('Microsoft.Compute/virtualMachines'), id_part='name')
    existing_disk_name = CLIArgumentType(overrides=name_arg_type, help='The name of the managed disk', completer=get_resource_name_completion_list('Microsoft.Compute/disks'), id_part='name')
    existing_snapshot_name = CLIArgumentType(overrides=name_arg_type, help='The name of the snapshot', completer=get_resource_name_completion_list('Microsoft.Compute/snapshots'), id_part='name')
    vmss_name_type = CLIArgumentType(name_arg_type,
                                     configured_default='vmss',
                                     completer=get_resource_name_completion_list('Microsoft.Compute/virtualMachineScaleSets'),
                                     help="Scale set name. You can configure the default using `az configure --defaults vmss=<name>`",
                                     id_part='name')

    extension_instance_name_type = CLIArgumentType(help="Name of extension instance, which can be customized. Default: name of the extension.")
    image_template_name_type = CLIArgumentType(overrides=name_arg_type, id_part='name')
    disk_encryption_set_name = CLIArgumentType(overrides=name_arg_type, help='Name of disk encryption set.', id_part='name')
    ephemeral_placement_type = CLIArgumentType(options_list=['--ephemeral-os-disk-placement', '--ephemeral-placement'], arg_type=get_enum_type(self.get_models('DiffDiskPlacement')), min_api='2019-12-01')

    license_type = CLIArgumentType(
        help="Specifies that the Windows image or disk was licensed on-premises. To enable Azure Hybrid Benefit for "
             "Windows Server, use 'Windows_Server'. To enable Multi-tenant Hosting Rights for Windows 10, "
             "use 'Windows_Client'. For more information see the Azure Windows VM online docs.",
        arg_type=get_enum_type(['Windows_Server', 'Windows_Client', 'RHEL_BYOS', 'SLES_BYOS', 'RHEL_BASE',
                                'RHEL_SAPAPPS', 'RHEL_SAPHA', 'RHEL_EUS', 'RHEL_BASESAPAPPS', 'RHEL_BASESAPHA', 'SLES_STANDARD', 'SLES', 'SLES_SAP', 'SLES_HPC',
                                'None', 'RHEL_ELS_6', 'UBUNTU_PRO', 'UBUNTU']))

    # StorageAccountTypes renamed to DiskStorageAccountTypes in 2018_06_01 of azure-mgmt-compute
    DiskStorageAccountTypes = DiskStorageAccountTypes or self.get_models('StorageAccountTypes')

    if DiskStorageAccountTypes:
        disk_sku = CLIArgumentType(arg_type=get_enum_type(DiskStorageAccountTypes))
    else:
        # StorageAccountTypes introduced in api version 2016_04_30_preview of Resource.MGMT.Compute package..
        # However, 2017-03-09-profile targets version 2016-03-30 of compute package.
        disk_sku = CLIArgumentType(arg_type=get_enum_type(['Premium_LRS', 'Standard_LRS']))

    if SnapshotStorageAccountTypes:
        snapshot_sku = CLIArgumentType(arg_type=get_enum_type(SnapshotStorageAccountTypes))
    else:
        # SnapshotStorageAccountTypes introduced in api version 2018_04_01 of Resource.MGMT.Compute package..
        # However, 2017-03-09-profile targets version 2016-03-30 of compute package.
        snapshot_sku = CLIArgumentType(arg_type=get_enum_type(['Premium_LRS', 'Standard_LRS']))

    # special case for `network nic scale-set list` command alias
    with self.argument_context('network nic scale-set list') as c:
        c.argument('virtual_machine_scale_set_name', options_list=['--vmss-name'], completer=get_resource_name_completion_list('Microsoft.Compute/virtualMachineScaleSets'), id_part='name')

    HyperVGenerationTypes = HyperVGenerationTypes or self.get_models('HyperVGeneration', operation_group='disks')
    if HyperVGenerationTypes:
        hyper_v_gen_sku = CLIArgumentType(arg_type=get_enum_type(HyperVGenerationTypes, default="V1"))
    else:
        hyper_v_gen_sku = CLIArgumentType(arg_type=get_enum_type(["V1", "V2"], default="V1"))
    disk_snapshot_hyper_v_gen_sku = get_enum_type(HyperVGenerationTypes) if HyperVGenerationTypes else get_enum_type(["V1", "V2"])

    ultra_ssd_enabled_type = CLIArgumentType(
        arg_type=get_three_state_flag(), min_api='2018-06-01',
        help='Enables or disables the capability to have 1 or more managed data disks with UltraSSD_LRS storage account')

    scale_in_policy_type = CLIArgumentType(
        nargs='+', arg_type=get_enum_type(self.get_models('VirtualMachineScaleSetScaleInRules')),
        help='Specify the scale-in policy (space delimited) that decides which virtual machines are chosen for removal when a Virtual Machine Scale Set is scaled-in.'
    )

    edge_zone_type = CLIArgumentType(
        help='The name of edge zone.',
        min_api='2020-12-01'
    )

    t_shared_to = self.get_models('SharedToValues', operation_group='shared_galleries')
    shared_to_type = CLIArgumentType(
        arg_type=get_enum_type(t_shared_to),
        help='The query parameter to decide what shared galleries to fetch when doing listing operations. '
             'If not specified, list by subscription id.'
    )

    marker_type = CLIArgumentType(
        help='A string value that identifies the portion of the list of containers to be '
             'returned with the next listing operation. The operation returns the NextMarker value within '
             'the response body if the listing operation did not return all containers remaining to be listed '
             'with the current page. If specified, this generator will begin returning results from the point '
             'where the previous generator stopped.')

    enable_vtpm_type = CLIArgumentType(arg_type=get_three_state_flag(), min_api='2020-12-01', help='Enable vTPM.')
    enable_secure_boot_type = CLIArgumentType(arg_type=get_three_state_flag(), min_api='2020-12-01', help='Enable secure boot.')
    # The `Standard` is used for backward compatibility to allow customers to keep their current behavior after changing the default values to Trusted Launch VMs in the future.
    t_security = [x.value for x in self.get_models('SecurityTypes') or []] + [COMPATIBLE_SECURITY_TYPE_VALUE]
    security_type = CLIArgumentType(arg_type=get_enum_type(t_security), min_api='2020-12-01', help='Specify the security type of the virtual machine.')
    enable_auto_os_upgrade_type = CLIArgumentType(arg_type=get_three_state_flag(), min_api='2018-10-01',
                                                  help='Indicate whether OS upgrades should automatically be applied to scale set instances in a rolling fashion when a newer version of the OS image becomes available.')
    gallery_image_name_type = CLIArgumentType(options_list=['--gallery-image-definition', '-i'], help='The name of the community gallery image definition from which the image versions are to be listed.', id_part='child_name_2')
    gallery_image_name_version_type = CLIArgumentType(options_list=['--gallery-image-version', '-e'], help='The name of the gallery image version to be created. Needs to follow semantic version name pattern: The allowed characters are digit and period. Digits must be within the range of a 32-bit integer. Format: <MajorVersion>.<MinorVersion>.<Patch>', id_part='child_name_3')
    public_gallery_name_type = CLIArgumentType(help='The public name of community gallery.', id_part='child_name_1')
    disk_controller_type = CLIArgumentType(help='Specify the disk controller type configured for the VM or VMSS.', arg_type=get_enum_type(DiskControllerTypes), arg_group='Storage', is_preview=True)

    # region MixedScopes
    for scope in ['vm', 'disk', 'snapshot', 'image', 'sig']:
        with self.argument_context(scope) as c:
            c.argument('tags', tags_type)

    for scope in ['disk', 'snapshot']:
        with self.argument_context(scope) as c:
            c.ignore('source_blob_uri', 'source_disk', 'source_snapshot', 'source_restore_point')
            c.argument('source_storage_account_id', help='used when source blob is in a different subscription')
            c.argument('size_gb', options_list=['--size-gb', '-z'], help='size in GB. Max size: 4095 GB (certain preview disks can be larger).', type=int)
            c.argument('duration_in_seconds', help='Time duration in seconds until the SAS access expires', type=int)
            if self.supported_api_version(min_api='2018-09-30', operation_group='disks'):
                c.argument('access_level', arg_type=get_enum_type(['Read', 'Write']), default='Read', help='access level')
                c.argument('hyper_v_generation', arg_type=disk_snapshot_hyper_v_gen_sku, help='The hypervisor generation of the Virtual Machine. Applicable to OS disks only.')
            else:
                c.ignore('access_level', 'for_upload', 'hyper_v_generation')
            c.argument('encryption_type', min_api='2019-07-01', arg_type=get_enum_type(self.get_models('EncryptionType', operation_group='disks')),
                       help='Encryption type. EncryptionAtRestWithPlatformKey: Disk is encrypted with XStore managed key at rest. It is the default encryption type. EncryptionAtRestWithCustomerKey: Disk is encrypted with Customer managed key at rest.')
            c.argument('disk_encryption_set', min_api='2019-07-01', help='Name or ID of disk encryption set that is used to encrypt the disk.')
            c.argument('location', help='Location. Values from: `az account list-locations`. You can configure the default location using `az configure --defaults location=<location>`. If location is not specified and no default location specified, location will be automatically set as same as the resource group.')
            operation_group = 'disks' if scope == 'disk' else 'snapshots'
            c.argument('network_access_policy', min_api='2020-05-01', help='Policy for accessing the disk via network.', arg_type=get_enum_type(self.get_models('NetworkAccessPolicy', operation_group=operation_group)))
            c.argument('disk_access', min_api='2020-05-01', help='Name or ID of the disk access resource for using private endpoints on disks.')
            c.argument('enable_bursting', arg_type=get_three_state_flag(), help='Enable on-demand bursting beyond the provisioned performance target of the disk. On-demand bursting is disabled by default, and it does not apply to Ultra disks.')
            c.argument('public_network_access', arg_type=get_enum_type(['Disabled', 'Enabled']), min_api='2021-04-01', is_preview=True, help='Customers can set on Managed Disks or Snapshots to control the export policy on the disk.')
            c.argument('accelerated_network', arg_type=get_three_state_flag(), min_api='2021-04-01', is_preview=True, help='Customers can set on Managed Disks or Snapshots to enable the accelerated networking if the OS disk image support.')

    for scope in ['disk create', 'snapshot create']:
        with self.argument_context(scope) as c:
            c.argument('source', help='source to create the disk/snapshot from, including unmanaged blob uri, managed disk id or name, or snapshot id or name')
            c.argument('secure_vm_disk_encryption_set', min_api='2021-08-01', help='Name or ID of disk encryption set created with ConfidentialVmEncryptedWithCustomerKey encryption type.')
    # endregion

    # region Disks
    with self.argument_context('disk grant-access', resource_type=ResourceType.MGMT_COMPUTE, operation_group='disks') as c:
        c.argument('secure_vm_guest_state_sas', options_list=['--secure-vm-guest-state-sas', '-s'], min_api='2022-03-02',
                   action='store_true', validator=validate_secure_vm_guest_state_sas,
                   help="Get SAS on managed disk with VM guest state. It will be used by default when the create option of disk is 'secureOSUpload'")
    # endregion

    # region Disks
    with self.argument_context('disk', resource_type=ResourceType.MGMT_COMPUTE, operation_group='disks') as c:
        # The `Standard` is used for backward compatibility to allow customers to keep their current behavior after changing the default values to Trusted Launch VMs in the future.
        t_disk_security = [x.value for x in self.get_models('DiskSecurityTypes', operation_group='disks') or []] + [COMPATIBLE_SECURITY_TYPE_VALUE]

        c.argument('zone', zone_type, min_api='2017-03-30', options_list=['--zone'])  # TODO: --size-gb currently has claimed -z. We can do a breaking change later if we want to.
        c.argument('disk_name', existing_disk_name, completer=get_resource_name_completion_list('Microsoft.Compute/disks'))
        c.argument('name', arg_type=name_arg_type)
        c.argument('sku', arg_type=disk_sku, help='Underlying storage SKU')
        c.argument('os_type', arg_type=get_enum_type(OperatingSystemTypes), help='The Operating System type of the Disk.')
        c.argument('disk_iops_read_write', type=int, min_api='2018-06-01', help='The number of IOPS allowed for this disk. Only settable for UltraSSD disks. One operation can transfer between 4k and 256k bytes')
        c.argument('disk_mbps_read_write', type=int, min_api='2018-06-01', help="The bandwidth allowed for this disk. Only settable for UltraSSD disks. MBps means millions of bytes per second with ISO notation of powers of 10")
        c.argument('upload_size_bytes', type=int, min_api='2019-03-01',
                   help='The size (in bytes) of the contents of the upload including the VHD footer. Min value: 20972032. Max value: 35183298347520. This parameter is required if --upload-type is specified')
        c.argument('max_shares', type=int, help='The maximum number of VMs that can attach to the disk at the same time. Value greater than one indicates a disk that can be mounted on multiple VMs at the same time')
        c.argument('disk_iops_read_only', type=int, help='The total number of IOPS that will be allowed across all VMs mounting the shared disk as ReadOnly. One operation can transfer between 4k and 256k bytes')
        c.argument('disk_mbps_read_only', type=int, help='The total throughput (MBps) that will be allowed across all VMs mounting the shared disk as ReadOnly. MBps means millions of bytes per second - MB here uses the ISO notation, of powers of 10')
        c.argument('image_reference', help='ID or URN (publisher:offer:sku:version) of the image from which to create a disk')
        c.argument('image_reference_lun', type=int, help='If the disk is created from an image\'s data disk, this is an index that indicates which of the data disks in the image to use. For OS disks, this field is null')
        c.argument('gallery_image_reference', help='ID of the Compute, Shared or Community Gallery image version from which to create a disk. For details about valid format, please refer to the help sample')
        c.ignore('gallery_image_reference_type')
        c.argument('gallery_image_reference_lun', type=int, help='If the disk is created from an image\'s data disk, this is an index that indicates which of the data disks in the image to use. For OS disks, this field is null')
        c.argument('logical_sector_size', type=int, help='Logical sector size in bytes for Ultra disks. Supported values are 512 ad 4096. 4096 is the default.')
        c.argument('tier', help='Performance tier of the disk (e.g, P4, S10) as described here: https://azure.microsoft.com/pricing/details/managed-disks/. Does not apply to Ultra disks.')
        c.argument('edge_zone', edge_zone_type)
        c.argument('security_type', arg_type=get_enum_type(t_disk_security), help='The security type of the VM. Applicable for OS disks only.', min_api='2020-12-01')
        c.argument('support_hibernation', arg_type=get_three_state_flag(), help='Indicate the OS on a disk supports hibernation.', min_api='2020-12-01')
        c.argument('architecture', arg_type=get_enum_type(self.get_models('Architecture', operation_group='disks')), min_api='2021-12-01', help='CPU architecture.')
        c.argument('data_access_auth_mode', arg_type=get_enum_type(['AzureActiveDirectory', 'None']), min_api='2021-12-01', help='Specify the auth mode when exporting or uploading to a disk or snapshot.')
        c.argument('optimized_for_frequent_attach', arg_type=get_three_state_flag(), min_api='2023-04-02',
                   help='Setting this property to true improves reliability and performance of data disks that are frequently (more than 5 times a day) by detached from one virtual machine and attached to another. '
                        'This property should not be set for disks that are not detached and attached frequently as it causes the disks to not align with the fault domain of the virtual machine.')
    # endregion

    # region Disks
    with self.argument_context('disk create', resource_type=ResourceType.MGMT_COMPUTE, operation_group='disks') as c:
        c.argument('security_data_uri', min_api='2022-03-02', help='Please specify the blob URI of VHD to be imported into VM guest state')
        c.argument('for_upload', arg_type=get_three_state_flag(), min_api='2018-09-30',
                   deprecate_info=c.deprecate(target='--for-upload', redirect='--upload-type Upload', hide=True),
                   help='Create the disk for uploading blobs. Replaced by "--upload-type Upload"')
        c.argument('upload_type', arg_type=get_enum_type(['Upload', 'UploadWithSecurityData']), min_api='2018-09-30',
                   help="Create the disk for upload scenario. 'Upload' is for Standard disk only upload. 'UploadWithSecurityData' is for OS Disk upload along with VM Guest State. Please note the 'UploadWithSecurityData' is not valid for data disk upload, it only to be used for OS Disk upload at present.")
        c.argument('performance_plus', arg_type=get_three_state_flag(), min_api='2022-07-02', help='Set this flag to true to get a boost on the performance target of the disk deployed. This flag can only be set on disk creation time and cannot be disabled after enabled')
    # endregion

    # region Snapshots
    with self.argument_context('snapshot', resource_type=ResourceType.MGMT_COMPUTE, operation_group='snapshots') as c:
        c.argument('snapshot_name', existing_snapshot_name, id_part='name', completer=get_resource_name_completion_list('Microsoft.Compute/snapshots'))
        c.argument('name', arg_type=name_arg_type)
        c.argument('sku', arg_type=snapshot_sku)
        c.argument('incremental', arg_type=get_three_state_flag(), min_api='2019-03-01',
                   help='Whether a snapshot is incremental. Incremental snapshots on the same disk occupy less space than full snapshots and can be diffed')
        c.argument('edge_zone', edge_zone_type)
        c.argument('copy_start', arg_type=get_three_state_flag(), min_api='2021-04-01',
                   help='Create snapshot by using a deep copy process, where the resource creation is considered complete only after all data has been copied from the source.')
        c.argument('architecture', arg_type=get_enum_type(self.get_models('Architecture', operation_group='snapshots')), min_api='2021-12-01', help='CPU architecture.')
        c.argument('for_upload', arg_type=get_three_state_flag(), min_api='2018-09-30',
                   help='Create the snapshot for uploading blobs later on through storage commands. Run "az snapshot grant-access --access-level Write" to retrieve the snapshot\'s SAS token.')
        c.argument('elastic_san_resource_id', min_api='2023-04-02',
                   options_list=['--elastic-san-resource-id', '--elastic-san-id'],
                   help='This is the ARM id of the source elastic san volume snapshot.')
        c.argument('bandwidth_copy_speed', min_api='2023-10-02',
                   help='If this field is set on a snapshot and createOption is CopyStart, the snapshot will be copied at a quicker speed.',
                   arg_type=get_enum_type(["None", "Enhanced"]))

    with self.argument_context('snapshot grant-access', resource_type=ResourceType.MGMT_COMPUTE, operation_group='snapshots') as c:
        c.argument('file_format', arg_type=get_enum_type(self.get_models('FileFormat', operation_group='snapshots')), help='Used to specify the file format when making request for SAS on a VHDX file format snapshot.')
    # endregion

    # region Images
    with self.argument_context('image') as c:
        c.argument('os_type', arg_type=get_enum_type(['Windows', 'Linux']))
        c.argument('image_name', arg_type=name_arg_type, id_part='name', completer=get_resource_name_completion_list('Microsoft.Compute/images'))
        c.argument('tags', tags_type)

    with self.argument_context('image create') as c:
        # here we collpase all difference image sources to under 2 common arguments --os-disk-source --data-disk-sources
        c.argument('name', arg_type=name_arg_type, help='new image name')
        c.argument('source', help='OS disk source from the same region, including a virtual machine ID or name, OS disk blob URI, managed OS disk ID or name, or OS snapshot ID or name')
        c.argument('data_disk_sources', nargs='+', help='Space-separated list of data disk sources, including unmanaged blob URI, managed disk ID or name, or snapshot ID or name')
        c.argument('zone_resilient', min_api='2017-12-01', arg_type=get_three_state_flag(), help='Specifies whether an image is zone resilient or not. '
                   'Default is false. Zone resilient images can be created only in regions that provide Zone Redundant Storage')
        c.argument('storage_sku', arg_type=disk_sku, help='The SKU of the storage account with which to create the VM image. Unused if source VM is specified.')
        c.argument('os_disk_caching', arg_type=get_enum_type(CachingTypes), help="Storage caching type for the image's OS disk.")
        c.argument('data_disk_caching', arg_type=get_enum_type(CachingTypes),
                   help="Storage caching type for the image's data disk.")
        c.argument('hyper_v_generation', arg_type=hyper_v_gen_sku, min_api="2019-03-01", help='The hypervisor generation of the Virtual Machine created from the image.')
        c.ignore('source_virtual_machine', 'os_blob_uri', 'os_disk', 'os_snapshot', 'data_blob_uris', 'data_disks', 'data_snapshots')
        c.argument('edge_zone', edge_zone_type, )
    # endregion

    # region Image Templates
    with self.argument_context('image builder') as c:
        ib_output_name_help = "Name of the image builder run output."

        c.argument('location', get_location_type(self.cli_ctx))
        c.argument('scripts', nargs='+', help="Space-separated list of shell or powershell scripts to customize the image with. Each script must be a publicly accessible URL."
                                              " Infers type of script from file extension ('.sh' or'.ps1') or from source type. More more customizer options and flexibility, see: 'az image template customizer add'")
        c.argument('source', options_list=["--image-source", "-i"], help="The base image to customize. Must be a valid platform image URN, platform image alias, Red Hat ISO image URI, managed image name/ID, or shared image version ID.")
        c.argument('image_template_name', image_template_name_type, help="The name of the image template.")
        c.argument('checksum', help="The SHA256 checksum of the Red Hat ISO image")
        c.argument('managed_image_destinations', nargs='+', help='Managed image output distributor information. Space-separated list of key-value pairs. E.g "image_1=westus2 image_2=westus". Each key is the name or resource ID of the managed image to be created. Each value is the location of the image.')
        c.argument('shared_image_destinations', nargs='+', help='Shared image gallery (sig) output distributor information. Space-separated list of key-value pairs. E.g "my_gallery_1/image_def_1=eastus,westus  my_gallery_2/image_def_2=uksouth,canadaeast,francesouth." '
                                                                'Each key is the sig image definition ID or sig gallery name and sig image definition delimited by a "/". Each value is a comma-delimited list of replica locations.')
        c.argument('output_name', help=ib_output_name_help)
        c.ignore('destinations_lists', 'scripts_list', 'source_dict')

    with self.argument_context('image builder create') as c:
        ib_source_type = CLIArgumentType(arg_group="Image Source")
        ib_customizer_type = CLIArgumentType(arg_group="Customizer")
        ib_cutput_type = CLIArgumentType(arg_group="Output")

        c.argument('build_timeout', type=int, help="The Maximum duration to wait while building the image template, in minutes. Default is 60.")
        c.argument('image_template', help='Local path or URL to an image template file. When using --image-template, all other parameters are ignored except -g and -n. Reference: https://docs.microsoft.com/azure/virtual-machines/linux/image-builder-json')
        c.argument('identity', nargs='+', help='List of user assigned identities (name or ID, space delimited) of the image template.')
        c.argument('staging_resource_group', min_api='2022-02-14', help='The staging resource group id in the same subscription as the image template that will be used to build the image.')

        # VM profile
        c.argument('vm_size', help='Size of the virtual machine used to build, customize and capture images. Omit or specify empty string to use the default (Standard_D1_v2)')
        c.argument('os_disk_size', type=int, help='Size of the OS disk in GB. Omit or specify 0 to use Azure\'s default OS disk size')
        c.argument('vnet', help='Name of VNET to deploy the build virtual machine. You should only specify it when subnet is a name')
        c.argument('subnet', help='Name or ID of subnet to deploy the build virtual machine')
        c.argument('proxy_vm_size', help='Size of the virtual machine used to build, customize and capture images (Standard_D1_v2 for Gen1 images and Standard_D2ds_v4 for Gen2 images).')
        c.argument('build_vm_identities', nargs='+', help='Optional configuration of the virtual network to use to deploy the build virtual machine in. Omit if no specific virtual network needs to be used.')
        c.argument('validator', nargs='+', min_api='2022-07-01',
                   help='The type of validation you want to use on the Image. For example, "Shell" can be shell validation.')

        # Image Source Arguments
        c.argument('source', arg_type=ib_source_type)
        c.argument('checksum', arg_type=ib_source_type)
        c.argument('', arg_type=ib_source_type)

        # Image Customizer Arguments
        c.argument('scripts', arg_type=ib_customizer_type)
        c.argument('', arg_type=ib_customizer_type)
        c.argument('', arg_type=ib_customizer_type)

        # Image Output Arguments
        c.argument('managed_image_destinations', arg_type=ib_cutput_type)
        c.argument('shared_image_destinations', arg_type=ib_cutput_type)
        c.argument('output_name', arg_type=ib_cutput_type)

    for scope in ['image builder identity assign', 'image builder identity remove']:
        with self.argument_context(scope, min_api='2022-02-14') as c:
            c.argument('user_assigned', arg_group='Managed Identity', nargs='*', help='Specify one user assigned identity (name or ID, space delimited) of the image template.')

    with self.argument_context('image builder output') as c:
        ib_sig_regions_help = "Space-separated list of regions to replicate the image version into."
        ib_img_location_help = "Location where the customized image will be created."

        c.argument('gallery_image_definition', arg_group="Shared Image Gallery", help="Name or ID of the existing SIG image definition to create the customized image version with.")
        c.argument('gallery_name', arg_group="Shared Image Gallery", help="Shared image gallery name, if image definition name and not ID was provided.")
        c.argument('gallery_replication_regions', arg_group="Shared Image Gallery", nargs='+', help=ib_sig_regions_help)
        c.argument('managed_image', arg_group="Managed Image", help="Name or ID of the customized managed image to be created.")
        c.argument('managed_image_location', arg_group="Managed Image", help=ib_img_location_help)

    with self.argument_context('image builder output add') as c:
        ib_artifact_tags_help = "Tags that will be applied to the output artifact once it has been created by the distributor. " + tags_type.settings['help']
        ib_artifact_tags_type = CLIArgumentType(overrides=tags_type, help=ib_artifact_tags_help, options_list=["--artifact-tags"])
        ib_default_loc_help = " Defaults to resource group's location."

        c.argument('output_name', help=ib_output_name_help + " Defaults to the name of the managed image or sig image definition.")
        c.argument('gallery_replication_regions', arg_group="Shared Image Gallery", nargs='+', help=ib_sig_regions_help + ib_default_loc_help)
        c.argument('managed_image_location', arg_group="Managed Image", help=ib_img_location_help + ib_default_loc_help)
        c.argument('is_vhd', arg_group="VHD", help="The output is a VHD distributor.", action='store_true')
        c.argument('vhd_uri', arg_group="VHD", help="Optional Azure Storage URI for the distributed VHD blob. Omit to use the default (empty string) in which case VHD would be published to the storage account in the staging resource group.")
        c.argument('versioning', get_enum_type(['Latest', 'Source']), help="Describe how to generate new x.y.z version number for distribution.")
        c.argument('tags', arg_type=ib_artifact_tags_type)
        c.ignore('location')

    with self.argument_context('image builder output versioning set') as c:
        c.argument('scheme', get_enum_type(['Latest', 'Source']), help='Version numbering scheme to be used.')
        c.argument('major', type=int, help='Major version for the generated version number. Determine what is "latest" based on versions with this value as the major version. -1 is equivalent to leaving it unset.')

    with self.argument_context('image builder customizer') as c:
        ib_win_restart_type = CLIArgumentType(arg_group="Windows Restart")
        ib_win_update_type = CLIArgumentType(arg_group="Windows Update")
        ib_script_type = CLIArgumentType(arg_group="Shell and Powershell")
        ib_powershell_type = CLIArgumentType(arg_group="Powershell")
        ib_file_customizer_type = CLIArgumentType(arg_group="File")

        c.argument('customizer_name', help="Name of the customizer.")
        c.argument('customizer_type', options_list=['--type', '-t'], help="Type of customizer to be added to the image template.", arg_type=get_enum_type(ScriptType))

        # Script Args
        c.argument('script_url', arg_type=ib_script_type, help="URL of script to customize the image with. The URL must be publicly accessible.")
        c.argument('inline_script', arg_type=ib_script_type, nargs='+', help="Space-separated list of inline script lines to customize the image with.")

        # Powershell Specific Args
        c.argument('valid_exit_codes', options_list=['--exit-codes', '-e'], arg_type=ib_powershell_type, nargs='+', help="Space-separated list of valid exit codes, as integers")

        # Windows Restart Specific Args
        c.argument('restart_command', arg_type=ib_win_restart_type, help="Command to execute the restart operation.")
        c.argument('restart_check_command', arg_type=ib_win_restart_type, help="Command to verify that restart succeeded.")
        c.argument('restart_timeout', arg_type=ib_win_restart_type, help="Restart timeout specified as a string consisting of a magnitude and unit, e.g. '5m' (5 minutes) or '2h' (2 hours)", default="5m")

        # Windows Update Specific Args
        c.argument('search_criteria', arg_type=ib_win_update_type, help='Criteria to search updates. Omit or specify empty string to use the default (search all). Refer to above link for examples and detailed description of this field.')
        c.argument('filters', arg_type=ib_win_update_type, nargs='+', help='Space delimited filters to select updates to apply. Omit or specify empty array to use the default (no filter)')
        c.argument('update_limit', arg_type=ib_win_update_type, help='Maximum number of updates to apply at a time. Omit or specify 0 to use the default (1000)')

        # File Args
        c.argument('file_source', arg_type=ib_file_customizer_type, help="The URI of the file to be downloaded into the image. It can be a github link, SAS URI for Azure Storage, etc.")
        c.argument('dest_path', arg_type=ib_file_customizer_type, help="The absolute destination path where the file specified in --file-source will be downloaded to in the image")

    with self.argument_context('image builder validator add', min_api='2022-02-14') as c:
        c.argument('dis_on_failure', options_list=['--continue-distribute-on-failure', '--dis-on-failure'], arg_type=get_three_state_flag(), help="If validation fails and this parameter is set to false, output image(s) will not be distributed.")
        c.argument('source_validation_only', arg_type=get_three_state_flag(), help="If this parameter is set to true, the image specified in the 'source' section will directly be validated. No separate build will be run to generate and then validate a customized image.")

    for scope in ['image builder optimizer add', 'image builder optimizer update']:
        with self.argument_context(scope, min_api='2022-07-01') as c:
            c.argument('enable_vm_boot', arg_type=get_three_state_flag(), help='If this parameter is set to true, VM boot time will be improved by optimizing the final customized image output.')

    with self.argument_context('image builder error-handler add', min_api='2023-07-01') as c:
        from azure.mgmt.imagebuilder.models import OnBuildError
        c.argument('on_customizer_error', arg_type=get_enum_type(OnBuildError),
                   help='If there is a customizer error and this field is set to "cleanup", the build VM and associated network resources will be cleaned up. This is the default behavior. '
                        'If there is a customizer error and this field is set to "abort", the build VM will be preserved.')
        c.argument('on_validation_error', arg_type=get_enum_type(OnBuildError),
                   help='If there is a validation error and this field is set to "cleanup", the build VM and associated network resources will be cleaned up. This is the default behavior. '
                        'If there is a validation error and this field is set to "abort", the build VM will be preserved.')
    # endregion

    # region AvailabilitySets
    with self.argument_context('vm availability-set') as c:
        c.argument('availability_set_name', name_arg_type, id_part='name', completer=get_resource_name_completion_list('Microsoft.Compute/availabilitySets'), help='Name of the availability set')

    with self.argument_context('vm availability-set create') as c:
        c.argument('availability_set_name', name_arg_type, validator=get_default_location_from_resource_group, help='Name of the availability set')
        c.argument('platform_update_domain_count', type=int, help='Update Domain count. If unspecified, the server will pick the most optimal number like 5.')
        c.argument('platform_fault_domain_count', type=int, help='Fault Domain count.')
        c.argument('validate', help='Generate and validate the ARM template without creating any resources.', action='store_true')
        c.argument('unmanaged', action='store_true', min_api='2016-04-30-preview', help='contained VMs should use unmanaged disks')

    with self.argument_context('vm availability-set update') as c:
        if self.supported_api_version(max_api='2016-04-30-preview', operation_group='virtual_machines'):
            c.argument('name', name_arg_type, id_part='name', completer=get_resource_name_completion_list('Microsoft.Compute/availabilitySets'), help='Name of the availability set')
            c.argument('availability_set_name', options_list=['--availability-set-name'])
    # endregion

    # region VirtualMachines
    with self.argument_context('vm') as c:
        c.argument('vm_name', existing_vm_name)
        c.argument('size', completer=get_vm_size_completion_list)
        c.argument('name', arg_type=name_arg_type)
        c.argument('zone', zone_type, min_api='2017-03-30')
        c.argument('caching', help='Disk caching policy', arg_type=get_enum_type(CachingTypes))
        c.argument('nsg', help='The name to use when creating a new Network Security Group (default) or referencing an existing one. Can also reference an existing NSG by ID or specify "" for none.', arg_group='Network')
        c.argument('nsg_rule', help='NSG rule to create when creating a new NSG. Defaults to open ports for allowing RDP on Windows and allowing SSH on Linux.', arg_group='Network', arg_type=get_enum_type(['RDP', 'SSH']))
        c.argument('application_security_groups', min_api='2017-09-01', nargs='+', options_list=['--asgs'], help='Space-separated list of existing application security groups to associate with the VM.', arg_group='Network')
        c.argument('workspace', is_preview=True, arg_group='Monitor', help='Name or ID of Log Analytics Workspace. If you specify the workspace through its name, the workspace should be in the same resource group with the vm, otherwise a new workspace will be created.')
    with self.argument_context('vm capture') as c:
        c.argument('overwrite', action='store_true')

    with self.argument_context('vm update') as c:
        c.argument('os_disk', min_api='2017-12-01', help="Managed OS disk ID or name to swap to")
        c.argument('write_accelerator', nargs='*', min_api='2017-12-01',
                   help="enable/disable disk write accelerator. Use singular value 'true/false' to apply across, or specify individual disks, e.g.'os=true 1=true 2=true' for os disk and data disks with lun of 1 & 2")
        c.argument('disk_caching', nargs='*', help="Use singular value to apply across, or specify individual disks, e.g. 'os=ReadWrite 0=None 1=ReadOnly' should enable update os disk and 2 data disks")
        c.argument('ultra_ssd_enabled', ultra_ssd_enabled_type)
        c.argument('enable_secure_boot', enable_secure_boot_type)
        c.argument('enable_vtpm', enable_vtpm_type)
        c.argument('size', help='The new size of the virtual machine. See https://azure.microsoft.com/pricing/details/virtual-machines/ for size info.', is_preview=True)
        c.argument('ephemeral_os_disk_placement', arg_type=ephemeral_placement_type,
                   help='Only applicable when used with `--size`. Allows you to choose the Ephemeral OS disk provisioning location.')
        c.argument('enable_hibernation', arg_type=get_three_state_flag(), min_api='2021-03-01', help='The flag that enable or disable hibernation capability on the VM.')
        c.argument('security_type', arg_type=get_enum_type(["TrustedLaunch"], default=None), min_api='2022-11-01', help='Specify the security type of the virtual machine.')

    with self.argument_context('vm create') as c:
        c.argument('name', name_arg_type, validator=_resource_not_exists(self.cli_ctx, 'Microsoft.Compute/virtualMachines'))
        c.argument('vm_name', name_arg_type, id_part=None, help='Name of the virtual machine.', completer=None)
        c.argument('os_disk_size_gb', type=int, help='the size of the os disk in GB', arg_group='Storage')
        c.argument('availability_set', help='Name or ID of an existing availability set to add the VM to. None by default.')
        c.argument('vmss', help='Name or ID of an existing virtual machine scale set that the virtual machine should be assigned to. None by default.')
        c.argument('nsg', help='The name to use when creating a new Network Security Group (default) or referencing an existing one. Can also reference an existing NSG by ID or specify "" for none (\'""\' in Azure CLI using PowerShell or --% operator).', arg_group='Network')
        c.argument('nsg_rule', help='NSG rule to create when creating a new NSG. Defaults to open ports for allowing RDP on Windows and allowing SSH on Linux. NONE represents no NSG rule', arg_group='Network', arg_type=get_enum_type(['RDP', 'SSH', 'NONE']))
        c.argument('application_security_groups', resource_type=ResourceType.MGMT_NETWORK, min_api='2017-09-01', nargs='+', options_list=['--asgs'], help='Space-separated list of existing application security groups to associate with the VM.', arg_group='Network', validator=validate_asg_names_or_ids)
        c.argument('boot_diagnostics_storage',
                   help='pre-existing storage account name or its blob uri to capture boot diagnostics. Its sku should be one of Standard_GRS, Standard_LRS and Standard_RAGRS')
        c.argument('accelerated_networking', resource_type=ResourceType.MGMT_NETWORK, min_api='2016-09-01', arg_type=get_three_state_flag(), arg_group='Network',
                   help="enable accelerated networking. Unless specified, CLI will enable it based on machine image and size")
        if self.supported_api_version(min_api='2019-03-01', resource_type=ResourceType.MGMT_COMPUTE):
            VirtualMachineEvictionPolicyTypes = self.get_models('VirtualMachineEvictionPolicyTypes', resource_type=ResourceType.MGMT_COMPUTE)
            c.argument('eviction_policy', resource_type=ResourceType.MGMT_COMPUTE, min_api='2019-03-01',
                       arg_type=get_enum_type(VirtualMachineEvictionPolicyTypes, default=None),
                       help="The eviction policy for the Spot priority virtual machine. Default eviction policy is Deallocate for a Spot priority virtual machine")
        c.argument('enable_agent', arg_type=get_three_state_flag(), min_api='2018-06-01',
                   help='Indicates whether virtual machine agent should be provisioned on the virtual machine. When this property is not specified, default behavior is to set it to true. This will ensure that VM Agent is installed on the VM so that extensions can be added to the VM later')
        c.argument('enable_auto_update', arg_type=get_three_state_flag(), min_api='2020-06-01',
                   help='Indicate whether Automatic Updates is enabled for the Windows virtual machine')
        c.argument('patch_mode', arg_type=get_enum_type(['AutomaticByOS', 'AutomaticByPlatform', 'Manual', 'ImageDefault']), min_api='2020-12-01',
                   help='Mode of in-guest patching to IaaS virtual machine. Allowed values for Windows VM: AutomaticByOS, AutomaticByPlatform, Manual. Allowed values for Linux VM: AutomaticByPlatform, ImageDefault. Manual - You control the application of patches to a virtual machine. You do this by applying patches manually inside the VM. In this mode, automatic updates are disabled; the paramater --enable-auto-update must be false. AutomaticByOS - The virtual machine will automatically be updated by the OS. The parameter --enable-auto-update must be true. AutomaticByPlatform - the virtual machine will automatically updated by the OS. ImageDefault - The virtual machine\'s default patching configuration is used. The parameter --enable-agent and --enable-auto-update must be true')
        c.argument('ssh_key_name', help='Use it as public key in virtual machine. It should be an existing SSH key resource in Azure.')
        c.argument('enable_hotpatching', arg_type=get_three_state_flag(), help='Patch VMs without requiring a reboot. --enable-agent must be set and --patch-mode must be set to AutomaticByPlatform', min_api='2020-12-01')
        c.argument('platform_fault_domain', min_api='2020-06-01',
                   help='Specify the scale set logical fault domain into which the virtual machine will be created. By default, the virtual machine will be automatically assigned to a fault domain that best maintains balance across available fault domains. This is applicable only if the virtualMachineScaleSet property of this virtual machine is set. The virtual machine scale set that is referenced, must have platform fault domain count. This property cannot be updated once the virtual machine is created. Fault domain assignment can be viewed in the virtual machine instance view')
        c.argument('count', type=int, is_preview=True,
                   help='Number of virtual machines to create. Value range is [2, 250], inclusive. Don\'t specify this parameter if you want to create a normal single VM. The VMs are created in parallel. The output of this command is an array of VMs instead of one single VM. Each VM has its own public IP, NIC. VNET and NSG are shared. It is recommended that no existing public IP, NIC, VNET and NSG are in resource group. When --count is specified, --attach-data-disks, --attach-os-disk, --boot-diagnostics-storage, --computer-name, --host, --host-group, --nics, --os-disk-name, --private-ip-address, --public-ip-address, --public-ip-address-dns-name, --storage-account, --storage-container-name, --subnet, --use-unmanaged-disk, --vnet-name are not allowed.')
        c.argument('security_type', security_type)
        c.argument('enable_secure_boot', enable_secure_boot_type)
        c.argument('enable_vtpm', enable_vtpm_type)
        c.argument('user_data', help='UserData for the VM. It can be passed in as file or string.', completer=FilesCompleter(), type=file_type, min_api='2021-03-01')
        c.argument('enable_hibernation', arg_type=get_three_state_flag(), min_api='2021-03-01', help='The flag that enable or disable hibernation capability on the VM.')

    with self.argument_context('vm create', arg_group='Storage') as c:
        c.argument('attach_os_disk', help='Attach an existing OS disk to the VM. Can use the name or ID of a managed disk or the URI to an unmanaged disk VHD.')
        c.argument('attach_data_disks', nargs='+', help='Attach existing data disks to the VM. Can use the name or ID of a managed disk or the URI to an unmanaged disk VHD.')
        c.argument('os_disk_delete_option', arg_type=get_enum_type(self.get_models('DiskDeleteOptionTypes')), min_api='2021-03-01', help='Specify the behavior of the managed disk when the VM gets deleted i.e whether the managed disk is deleted or detached.')
        c.argument('data_disk_delete_option', options_list=['--data-disk-delete-option', self.deprecate(target='--data-delete-option', redirect='--data-disk-delete-option', hide=True)], nargs='+', min_api='2021-03-01', help='Specify whether data disk should be deleted or detached upon VM deletion. If a single data disk is attached, the allowed values are Delete and Detach. For multiple data disks are attached, please use "<data_disk>=Delete <data_disk2>=Detach" to configure each disk')
        c.argument('source_snapshots_or_disks', options_list=['--source-snapshots-or-disks', '--source-resource'], nargs='+', min_api='2024-03-01', help='Create a data disk from a snapshot or another disk. Can use the ID of a disk or snapshot.')
        c.argument('source_snapshots_or_disks_size_gb', options_list=['--source-snapshots-or-disks-size-gb', '--source-resource-size'], nargs='+', type=int, min_api='2024-03-01', help='The size of the source disk in GB')
        c.argument('source_disk_restore_point', options_list=['--source-disk-restore-point', '--source-disk-rp'], nargs='+', min_api='2024-03-01', help='create a data disk from a disk restore point. Can use the ID of a disk restore point.')
        c.argument('source_disk_restore_point_size_gb', options_list=['--source-disk-restore-point-size-gb', '--source-rp-size'], nargs='+', type=int, min_api='2024-03-01', help='The size of the source disk restore point in GB')

    with self.argument_context('vm create', arg_group='Dedicated Host', min_api='2019-03-01') as c:
        c.argument('dedicated_host_group', options_list=['--host-group'], is_preview=True, help="Name or resource ID of the dedicated host group that the VM will reside in. --host and --host-group can't be used together.")
        c.argument('dedicated_host', options_list=['--host'], is_preview=True, help="Resource ID of the dedicated host that the VM will reside in. --host and --host-group can't be used together.")

    with self.argument_context('vm update', arg_group='Dedicated Host', min_api='2019-03-01') as c:
        c.argument('dedicated_host_group', options_list=['--host-group'], is_preview=True, help="Name or resource ID of the dedicated host group that the VM will reside in. --host and --host-group can't be used together. You should deallocate the VM before update, and start the VM after update. Please check out help for more examples.")
        c.argument('dedicated_host', options_list=['--host'], is_preview=True, help="Resource ID of the dedicated host that the VM will reside in. --host and --host-group can't be used together. You should deallocate the VM before update, and start the VM after update. Please check out help for more examples.")

    with self.argument_context('vm open-port') as c:
        c.argument('vm_name', name_arg_type, help='The name of the virtual machine to open inbound traffic on.')
        c.argument('network_security_group_name', options_list=('--nsg-name',), help='The name of the network security group to create if one does not exist. Ignored if an NSG already exists.', validator=validate_nsg_name)
        c.argument('apply_to_subnet', help='Allow inbound traffic on the subnet instead of the NIC', action='store_true')
        c.argument('port', help="The port or port range (ex: 80-100) to open inbound traffic to. Use '*' to allow traffic to all ports. Use comma separated values to specify more than one port or port range.")
        c.argument('priority', help='Rule priority, between 100 (highest priority) and 4096 (lowest priority). Must be unique for each rule in the collection.', type=int)

    with self.argument_context('vm list') as c:
        c.argument('vmss', min_api='2021-11-01', help='List VM instances in a specific VMSS. Please specify the VMSS id or VMSS name')

    for scope in ['vm show', 'vm list']:
        with self.argument_context(scope) as c:
            c.argument('show_details', action='store_true', options_list=['--show-details', '-d'], help='show public ip address, FQDN, and power states. command will run slow')

    for scope in ['vm show', 'vmss show']:
        with self.argument_context(scope) as c:
            c.argument('include_user_data', action='store_true', options_list=['--include-user-data', '-u'], help='Include the user data properties in the query result.', min_api='2021-03-01')

    for scope in ['vm get-instance-view', 'vm wait', 'vmss wait']:
        with self.argument_context(scope) as c:
            c.ignore('include_user_data')

    with self.argument_context('vm diagnostics') as c:
        c.argument('vm_name', arg_type=existing_vm_name, options_list=['--vm-name'])

    with self.argument_context('vm diagnostics set') as c:
        c.argument('storage_account', completer=get_resource_name_completion_list('Microsoft.Storage/storageAccounts'))

    with self.argument_context('vm install-patches') as c:
        c.argument('maximum_duration', type=str, help='Specify the maximum amount of time that the operation will run. It must be an ISO 8601-compliant duration string such as PT4H (4 hours)')
        c.argument('reboot_setting', arg_type=get_enum_type(RebootSetting), help='Define when it is acceptable to reboot a VM during a software update operation.')
        c.argument('classifications_to_include_win', nargs='+', arg_type=get_enum_type(VMGuestPatchClassificationWindows), help='Space-separated list of classifications to include for Windows VM.')
        c.argument('classifications_to_include_linux', nargs='+', arg_type=get_enum_type(VMGuestPatchClassificationLinux), help='Space-separated list of classifications to include for Linux VM.')
        c.argument('kb_numbers_to_include', nargs='+', help='Space-separated list of KBs to include in the patch operation. Applicable to Windows VM only')
        c.argument('kb_numbers_to_exclude', nargs='+', help='Space-separated list of KBs to exclude in the patch operation. Applicable to Windows VM only')
        c.argument('exclude_kbs_requiring_reboot', arg_type=get_three_state_flag(), help="Filter out KBs that don't have a reboot behavior of 'NeverReboots' when this is set. Applicable to Windows VM only")
        c.argument('package_name_masks_to_include', nargs='+', help='Space-separated list of packages to include in the patch operation. Format: packageName_packageVersion. Applicable to Linux VM only')
        c.argument('package_name_masks_to_exclude', nargs='+', help='Space-separated list of packages to exclude in the patch operation. Format: packageName_packageVersion. Applicable to Linux VM only')
        c.argument('max_patch_publish_date', arg_type=get_datetime_type(help='ISO 8601 time value for install patch that were published on or before this given max published date.'))

    with self.argument_context('vm disk') as c:
        c.argument('vm_name', options_list=['--vm-name'], id_part=None, completer=get_resource_name_completion_list('Microsoft.Compute/virtualMachines'))
        c.argument('new', action='store_true', help='create a new disk')
        c.argument('sku', arg_type=disk_sku, help='Underlying storage SKU')
        c.argument('size_gb', options_list=['--size-gb', '-z'], help='size in GB. Max size: 4095 GB (certain preview disks can be larger).', type=int)
        c.argument('lun', type=int, help='0-based logical unit number (LUN). Max value depends on the Virtual Machine size.')

    with self.argument_context('vm disk attach') as c:
        c.argument('enable_write_accelerator', min_api='2017-12-01', action='store_true', help='enable write accelerator')
        c.argument('disk', options_list=['--name', '-n', c.deprecate(target='--disk', redirect='--name', hide=True)],
                   help="The name or ID of the managed disk", id_part='name',
                   completer=get_resource_name_completion_list('Microsoft.Compute/disks'))
        c.argument('disks', nargs='*', help="One or more names or IDs of the managed disk (space-delimited).",
                   completer=get_resource_name_completion_list('Microsoft.Compute/disks'))
        c.argument('ids', deprecate_info=c.deprecate(target='--ids', redirect='--disks', hide=True))

    with self.argument_context('vm disk detach') as c:
        c.argument('disk_name', arg_type=name_arg_type, help='The data disk name.')
        c.argument('force_detach', action='store_true', min_api='2020-12-01', help='Force detach managed data disks from a VM.')

    with self.argument_context('vm encryption enable') as c:
        c.argument('encrypt_format_all', action='store_true', help='Encrypts-formats data disks instead of encrypting them. Encrypt-formatting is a lot faster than in-place encryption but wipes out the partition getting encrypt-formatted. (Only supported for Linux virtual machines.)')
        # Place aad arguments in their own group
        aad_arguments = 'Azure Active Directory'
        c.argument('aad_client_id', arg_group=aad_arguments)
        c.argument('aad_client_secret', arg_group=aad_arguments)
        c.argument('aad_client_cert_thumbprint', arg_group=aad_arguments)

    with self.argument_context('vm extension') as c:
        c.argument('vm_extension_name', name_arg_type, completer=get_resource_name_completion_list('Microsoft.Compute/virtualMachines/extensions'), help='Name of the extension.', id_part='child_name_1')
        c.argument('vm_name', arg_type=existing_vm_name, options_list=['--vm-name'], id_part='name')
        c.argument('expand', help='The expand expression to apply on the operation.', deprecate_info=c.deprecate(expiration='3.0.0', hide=True))

    with self.argument_context('vm extension list') as c:
        c.argument('vm_name', arg_type=existing_vm_name, options_list=['--vm-name'])

    with self.argument_context('vm extension show') as c:
        c.argument('instance_view', action='store_true', help='The instance view of a virtual machine extension.')

    with self.argument_context('vm secret') as c:
        c.argument('secrets', multi_ids_type, options_list=['--secrets', '-s'], help='Space-separated list of key vault secret URIs. Perhaps, produced by \'az keyvault secret list-versions --vault-name vaultname -n cert1 --query "[?attributes.enabled].id" -o tsv\'')
        c.argument('keyvault', help='Name or ID of the key vault.', validator=validate_keyvault)
        c.argument('certificate', help='key vault certificate name or its full secret URL')
        c.argument('certificate_store', help='Windows certificate store names. Default: My')

    with self.argument_context('vm secret list') as c:
        c.argument('vm_name', arg_type=existing_vm_name, id_part=None)

    with self.argument_context('vm image') as c:
        c.argument('publisher_name', options_list=['--publisher', '-p'], help='image publisher')
        c.argument('publisher', options_list=['--publisher', '-p'], help='image publisher')
        c.argument('offer', options_list=['--offer', '-f'], help='image offer')
        c.argument('plan', help='image billing plan')
        c.argument('sku', options_list=['--sku', '-s'], help='image sku')
        c.argument('version', help="image sku's version")
        c.argument('urn', help="URN, in format of 'publisher:offer:sku:version' or 'publisher:offer:sku:edge_zone:version'. If specified, other argument values can be omitted")

    with self.argument_context('vm image list') as c:
        c.argument('image_location', get_location_type(self.cli_ctx))
        c.argument('edge_zone', edge_zone_type)
        c.argument('architecture', help='The name of architecture. ', arg_type=get_enum_type(["x64", "Arm64"]))

    with self.argument_context('vm image list-offers') as c:
        c.argument('edge_zone', edge_zone_type)

    with self.argument_context('vm image list-skus') as c:
        c.argument('edge_zone', edge_zone_type)

    with self.argument_context('vm image list-publishers') as c:
        c.argument('edge_zone', edge_zone_type)

    with self.argument_context('vm image show') as c:
        c.argument('skus', options_list=['--sku', '-s'])
        c.argument('edge_zone', edge_zone_type)

    with self.argument_context('vm image terms') as c:
        c.argument('urn', help='URN, in the format of \'publisher:offer:sku:version\'. If specified, other argument values can be omitted')
        c.argument('publisher', help='Image publisher')
        c.argument('offer', help='Image offer')
        c.argument('plan', help='Image billing plan')

    with self.argument_context('vm nic') as c:
        c.argument('vm_name', existing_vm_name, options_list=['--vm-name'], id_part=None)
        c.argument('nics', nargs='+', help='Names or IDs of NICs.', validator=validate_vm_nics)
        c.argument('primary_nic', help='Name or ID of the primary NIC. If missing, the first NIC in the list will be the primary.')

    with self.argument_context('vm nic show') as c:
        c.argument('nic', help='NIC name or ID.', validator=validate_vm_nic)

    with self.argument_context('vm unmanaged-disk') as c:
        c.argument('new', action='store_true', help='Create a new disk.')
        c.argument('lun', type=int, help='0-based logical unit number (LUN). Max value depends on the Virtual Machine size.')
        c.argument('vhd_uri', help="Virtual hard disk URI. For example: https://mystorage.blob.core.windows.net/vhds/d1.vhd")

    with self.argument_context('vm unmanaged-disk attach') as c:
        c.argument('disk_name', options_list=['--name', '-n'], help='The data disk name.')
        c.argument('size_gb', options_list=['--size-gb', '-z'], help='size in GB. Max size: 4095 GB (certain preview disks can be larger).', type=int)

    with self.argument_context('vm unmanaged-disk detach') as c:
        c.argument('disk_name', options_list=['--name', '-n'], help='The data disk name.')

    for scope in ['vm unmanaged-disk attach', 'vm unmanaged-disk detach']:
        with self.argument_context(scope) as c:
            c.argument('vm_name', arg_type=existing_vm_name, options_list=['--vm-name'], id_part=None)

    with self.argument_context('vm unmanaged-disk list') as c:
        c.argument('vm_name', options_list=['--vm-name', '--name', '-n'], arg_type=existing_vm_name, id_part=None)

    with self.argument_context('vm user') as c:
        c.argument('username', options_list=['--username', '-u'], help='The user name')
        c.argument('password', options_list=['--password', '-p'], help='The user password')

    with self.argument_context('vm list-skus') as c:
        c.argument('size', options_list=['--size', '-s'], help="size name, partial name is accepted")
        c.argument('zone', options_list=['--zone', '-z'], arg_type=get_three_state_flag(), help="show skus supporting availability zones")
        c.argument('show_all', options_list=['--all'], arg_type=get_three_state_flag(),
                   help="show all information including vm sizes not available under the current subscription")
        c.argument('resource_type', options_list=['--resource-type', '-r'], help='resource types e.g. "availabilitySets", "snapshots", "disks", etc')

    with self.argument_context('vm restart') as c:
        c.argument('force', action='store_true', help='Force the VM to restart by redeploying it. Use if the VM is unresponsive.')

    with self.argument_context('vm host') as c:
        c.argument('host_group_name', options_list=['--host-group'], id_part='name', help="Name of the Dedicated Host Group")
        c.argument('host_name', name_arg_type, id_part='child_name_1', help="Name of the Dedicated Host")
        c.ignore('expand')

    with self.argument_context('vm host create') as c:
        c.argument('platform_fault_domain', options_list=['--platform-fault-domain', '-d'], type=int,
                   help="Fault domain of the host within a group. Allowed values: 0, 1, 2")
        c.argument('auto_replace_on_failure', options_list=['--auto-replace'], arg_type=get_three_state_flag(),
                   help="Replace the host automatically if a failure occurs")
        c.argument('license_type', arg_type=get_enum_type(DedicatedHostLicenseTypes),
                   help="The software license type that will be applied to the VMs deployed on the dedicated host.")
        c.argument('sku', help="SKU of the dedicated host. Available SKUs: https://azure.microsoft.com/pricing/details/virtual-machines/dedicated-host/")

    with self.argument_context('vm host group') as c:
        c.argument('host_group_name', name_arg_type, id_part='name', help="Name of the Dedicated Host Group")
        c.argument('automatic_placement', arg_type=get_three_state_flag(), min_api='2020-06-01',
                   help='Specify whether virtual machines or virtual machine scale sets can be placed automatically '
                        'on the dedicated host group. Automatic placement means resources are allocated on dedicated '
                        'hosts, that are chosen by Azure, under the dedicated host group. The value is defaulted to '
                        'false when not provided.')

    with self.argument_context('vm host group create') as c:
        c.argument('platform_fault_domain_count', options_list=["--platform-fault-domain-count", "-c"], type=int,
                   help="Number of fault domains that the host group can span.")
        c.argument('zones', zone_type)
        c.argument('ultra_ssd_enabled', arg_type=get_three_state_flag(), min_api='2022-03-01', help='Enable a capability to have UltraSSD Enabled Virtual Machines on Dedicated Hosts of the Dedicated Host Group.')

    for scope in ["vm host", "vm host group"]:
        with self.argument_context("{} create".format(scope)) as c:
            location_type = get_location_type(self.cli_ctx)
            custom_location_msg = " Otherwise, location will default to the resource group's location"
            custom_location_type = CLIArgumentType(overrides=location_type,
                                                   help=location_type.settings["help"] + custom_location_msg)
            c.argument('location', arg_type=custom_location_type)
    # endregion

    # region VMSS
    scaleset_name_aliases = ['vm_scale_set_name', 'virtual_machine_scale_set_name', 'name']

    with self.argument_context('vmss') as c:
        c.argument('zones', zones_type, min_api='2017-03-30')
        c.argument('instance_id', id_part='child_name_1')
        c.argument('instance_ids', multi_ids_type, help='Space-separated list of IDs (ex: 1 2 3 ...) or * for all instances. If not provided, the action will be applied on the scaleset itself')
        c.argument('tags', tags_type)
        c.argument('caching', help='Disk caching policy', arg_type=get_enum_type(CachingTypes))
        for dest in scaleset_name_aliases:
            c.argument(dest, vmss_name_type)
        c.argument('host_group', min_api='2020-06-01',
                   help='Name or ID of dedicated host group that the virtual machine scale set resides in')

    for scope in ['vmss deallocate', 'vmss delete-instances', 'vmss restart', 'vmss start', 'vmss stop', 'vmss show', 'vmss update-instances', 'vmss simulate-eviction']:
        with self.argument_context(scope) as c:
            for dest in scaleset_name_aliases:
                c.argument(dest, vmss_name_type, id_part=None)  # due to instance-ids parameter

    with self.argument_context('vmss deallocate', operation_group='virtual_machine_scale_sets') as c:
        c.argument('hibernate', arg_type=get_three_state_flag(), help='Hibernate a virtual machine from the VM scale set. Available for VMSS with Flexible OrchestrationMode only.', min_api='2023-03-01')

    with self.argument_context('vmss reimage') as c:
        c.argument('instance_ids', nargs='+',
                   help='Space-separated list of VM instance ID. If missing, reimage all instances.',
                   options_list=['--instance-ids', c.deprecate(target='--instance-id', redirect='--instance-ids', hide=True)])
        c.argument('force_update_os_disk_for_ephemeral', options_list=['--force-update-os-disk-for-ephemeral', '--update-os-disk'], arg_type=get_three_state_flag(), min_api='2024-03-01', help='Force update ephemeral OS disk for a virtual machine scale set VM.')

    with self.argument_context('vmss create', operation_group='virtual_machine_scale_sets') as c:
        VirtualMachineEvictionPolicyTypes = self.get_models('VirtualMachineEvictionPolicyTypes', resource_type=ResourceType.MGMT_COMPUTE)

        c.argument('name', name_arg_type)
        c.argument('nat_backend_port', default=None, help='Backend port to open with NAT rules. Defaults to 22 on Linux and 3389 on Windows.')
        c.argument('single_placement_group', arg_type=get_three_state_flag(), help="Limit the scale set to a single placement group."
                   " See https://docs.microsoft.com/azure/virtual-machine-scale-sets/virtual-machine-scale-sets-placement-groups for details.")
        c.argument('platform_fault_domain_count', type=int, help='Fault Domain count for each placement group in the availability zone', min_api='2017-12-01')
        c.argument('vmss_name', name_arg_type, id_part=None, help='Name of the virtual machine scale set.')
        c.argument('instance_count', help='Number of VMs in the scale set.', type=int)
        c.argument('disable_overprovision', help='Overprovision option (see https://azure.microsoft.com/documentation/articles/virtual-machine-scale-sets-overview/ for details).', action='store_true')
        c.argument('health_probe', help='Probe name from the existing load balancer, mainly used for rolling upgrade or automatic repairs')
        c.argument('vm_sku', help='Size of VMs in the scale set. Default to "Standard_DS1_v2". See https://azure.microsoft.com/pricing/details/virtual-machines/ for size info.')
        c.argument('nsg', help='Name or ID of an existing Network Security Group.', arg_group='Network')
        c.argument('eviction_policy', resource_type=ResourceType.MGMT_COMPUTE, min_api='2017-12-01', arg_type=get_enum_type(VirtualMachineEvictionPolicyTypes, default=None),
                   help="The eviction policy for virtual machines in a Spot priority scale set. Default eviction policy is Deallocate for a Spot priority scale set")
        c.argument('application_security_groups', resource_type=ResourceType.MGMT_COMPUTE, min_api='2018-06-01', nargs='+', options_list=['--asgs'], help='Space-separated list of existing application security groups to associate with the VM.', arg_group='Network', validator=validate_asg_names_or_ids)
        c.argument('computer_name_prefix', help='Computer name prefix for all of the virtual machines in the scale set. Computer name prefixes must be 1 to 15 characters long')
        c.argument('orchestration_mode', help='Choose how virtual machines are managed by the scale set. In Uniform mode, you define a virtual machine model and Azure will generate identical instances based on that model. In Flexible mode, you manually create and add a virtual machine of any configuration to the scale set or generate identical instances based on virtual machine model defined for the scale set.',
                   arg_type=get_enum_type(['Uniform', 'Flexible']), default='Flexible', min_api='2020-12-01')
        c.argument('orchestration_mode', help='Choose how virtual machines are managed by the scale set. In Uniform mode, you define a virtual machine model and Azure will generate identical instances based on that model.',
                   arg_type=get_enum_type(['Uniform']), default='Uniform', max_api='2020-09-30')
        c.argument('scale_in_policy', scale_in_policy_type)
        c.argument('automatic_repairs_grace_period', min_api='2018-10-01',
                   help='The amount of time (in minutes, between 30 and 90) for which automatic repairs are suspended due to a state change on VM.')
        c.argument('automatic_repairs_action', arg_type=get_enum_type(['Replace', 'Restart', 'Reimage']), min_api='2021-11-01', help='Type of repair action that will be used for repairing unhealthy virtual machines in the scale set.')
        c.argument('user_data', help='UserData for the virtual machines in the scale set. It can be passed in as file or string.', completer=FilesCompleter(), type=file_type, min_api='2021-03-01')
        c.argument('network_api_version', min_api='2021-03-01',
                   help="Specify the Microsoft.Network API version used when creating networking resources in the Network "
                        "Interface Configurations for Virtual Machine Scale Set with orchestration mode 'Flexible'. Default "
                        "value is 2020-11-01.")
        c.argument('enable_spot_restore', arg_type=get_three_state_flag(), min_api='2021-04-01', help='Enable the Spot-Try-Restore feature where evicted VMSS SPOT instances will be tried to be restored opportunistically based on capacity availability and pricing constraints')
        c.argument('spot_restore_timeout', min_api='2021-04-01', help='Timeout value expressed as an ISO 8601 time duration after which the platform will not try to restore the VMSS SPOT instances')
        c.argument('enable_agent', arg_type=get_three_state_flag(), min_api='2018-06-01',
                   help='Indicate whether virtual machine agent should be provisioned on the virtual machine. When this property is not specified, default behavior is to set it to true. This will ensure that VM Agent is installed on the VM so that extensions can be added to the VM later')
        c.argument('enable_auto_update', arg_type=get_three_state_flag(), min_api='2020-06-01',
                   help='Indicate whether Automatic Updates is enabled for the Windows virtual machine')
        c.argument('patch_mode', arg_type=get_enum_type(['AutomaticByOS', 'AutomaticByPlatform', 'Manual', 'ImageDefault']), min_api='2020-12-01',
                   help='Mode of in-guest patching to IaaS virtual machine. Allowed values for Windows VM: AutomaticByOS, AutomaticByPlatform, Manual. Allowed values for Linux VM: AutomaticByPlatform, ImageDefault. Manual - You control the application of patches to a virtual machine. You do this by applying patches manually inside the VM. In this mode, automatic updates are disabled; the paramater --enable-auto-update must be false. AutomaticByOS - The virtual machine will automatically be updated by the OS. The parameter --enable-auto-update must be true. AutomaticByPlatform - the virtual machine will automatically updated by the OS. ImageDefault - The virtual machine\'s default patching configuration is used. The parameter --enable-agent and --enable-auto-update must be true')
        c.argument('enable_hibernation', arg_type=get_three_state_flag(), min_api='2021-03-01', help='The flag that enable or disable hibernation capability on the VMSS.')
        c.argument('security_type', security_type)
        c.argument('enable_secure_boot', enable_secure_boot_type)
        c.argument('enable_vtpm', enable_vtpm_type)
        c.argument('os_disk_delete_option', arg_type=get_enum_type(self.get_models('DiskDeleteOptionTypes')), min_api='2022-03-01', arg_group='Storage', help='Specify whether OS disk should be deleted or detached upon VMSS Flex deletion (This feature is only for VMSS with flexible orchestration mode).')
        c.argument('data_disk_delete_option', arg_type=get_enum_type(self.get_models('DiskDeleteOptionTypes')), min_api='2022-03-01', arg_group='Storage', help='Specify whether data disk should be deleted or detached upon VMSS Flex deletion (This feature is only for VMSS with flexible orchestration mode)')
<<<<<<< HEAD
=======
        c.argument('security_posture_reference_id', min_api='2023-03-01',
                   options_list=['--security-posture-reference-id', '--security-posture-id'],
                   help='The security posture reference id in the form of /CommunityGalleries/{communityGalleryName}/securityPostures/{securityPostureName}/versions/{major.minor.patch}|{major.*}|latest')
        c.argument('security_posture_reference_exclude_extensions', min_api='2023-03-01', type=validate_file_or_dict,
                   options_list=['--security-posture-reference-exclude-extensions', '--exclude-extensions'],
                   help='List of virtual machine extensions to exclude when applying the Security Posture. Either a Json string or a file path is acceptable. '
                        'Please refer to https://docs.microsoft.com/rest/api/compute/virtualmachinescalesets/get#virtualmachineextension for the data format.')
        c.argument('skuprofile_vmsizes', nargs='+', min_api='2024-07-01', help='A list of VM sizes in the scale set. See https://azure.microsoft.com/pricing/details/virtual-machines/ for size info.')
        c.argument('skuprofile_allostrat', options_list=['--skuprofile-allocation-strategy', '--sku-allocat-strat'], arg_type=get_enum_type(['LowestPrice', 'CapacityOptimized']), min_api='2024-07-01', help='Allocation strategy for vm sizes in SKU profile.')
>>>>>>> 7cd0f8c6

    with self.argument_context('vmss create', arg_group='Network Balancer') as c:
        c.argument('application_gateway', help='Name to use when creating a new application gateway (default) or referencing an existing one. Can also reference an existing application gateway by ID or specify "" for none.', options_list=['--app-gateway'])
        c.argument('app_gateway_capacity', help='The number of instances to use when creating a new application gateway.')
        c.argument('app_gateway_sku', help='SKU when creating a new application gateway.')
        c.argument('app_gateway_subnet_address_prefix', help='The subnet IP address prefix to use when creating a new application gateway in CIDR format.')
        c.argument('backend_pool_name', help='Name to use for the backend pool when creating a new load balancer or application gateway.')
        c.argument('backend_port', help='When creating a new load balancer, backend port to open with NAT rules (Defaults to 22 on Linux and 3389 on Windows). When creating an application gateway, the backend port to use for the backend HTTP settings.', type=int)
        c.argument('load_balancer', help='Name to use when creating a new load balancer (default) or referencing an existing one. Can also reference an existing load balancer by ID or specify "" for none.', options_list=['--load-balancer', '--lb'])
        c.argument('load_balancer_sku', resource_type=ResourceType.MGMT_NETWORK, min_api='2017-08-01', max_api='2021-02-01', options_list=['--lb-sku'], arg_type=get_enum_type(['Basic', 'Standard']),
                   help="Sku of the Load Balancer to create. Default to 'Standard' when single placement group is turned off; otherwise, default to 'Basic'. The public IP is supported to be created on edge zone only when it is 'Standard'")
        c.argument('load_balancer_sku', resource_type=ResourceType.MGMT_NETWORK, min_api='2021-02-01', options_list=['--lb-sku'], arg_type=get_enum_type(['Basic', 'Standard', 'Gateway'], default='Standard'),
                   help="Sku of the Load Balancer to create. The public IP is supported to be created on edge zone only when it is 'Standard'")
        c.argument('nat_pool_name', help='Name to use for the NAT pool when creating a new load balancer.', options_list=['--lb-nat-pool-name', '--nat-pool-name'], deprecate_info=c.deprecate(target='--nat-pool-name', redirect='--nat-rule-name', hide=True))
        c.argument('nat_rule_name', help='Name to use for the NAT rule v2 when creating a new load balancer. (NAT rule V2 is used to replace NAT pool)', options_list=['--lb-nat-rule-name', '--nat-rule-name'])

    with self.argument_context('vmss create', min_api='2017-03-30', arg_group='Network') as c:
        c.argument('public_ip_per_vm', action='store_true', help="Each VM instance will have a public ip. For security, you can use '--nsg' to apply appropriate rules")
        c.argument('vm_domain_name', help="domain name of VM instances, once configured, the FQDN is `vm<vm-index>.<vm-domain-name>.<..rest..>`")
        c.argument('dns_servers', nargs='+', help="space-separated IP addresses of DNS servers, e.g. 10.0.0.5 10.0.0.6")
        c.argument('accelerated_networking', arg_type=get_three_state_flag(),
                   help="enable accelerated networking. Unless specified, CLI will enable it based on machine image and size")

    with self.argument_context('vmss update') as c:
        protection_policy_type = CLIArgumentType(overrides=get_three_state_flag(), arg_group="Protection Policy", min_api='2019-03-01')
        c.argument('protect_from_scale_in', arg_type=protection_policy_type, help="Protect the VM instance from scale-in operations.")
        c.argument('protect_from_scale_set_actions', arg_type=protection_policy_type, help="Protect the VM instance from scale set actions (including scale-in).")
        c.argument('enable_terminate_notification', min_api='2019-03-01', arg_type=get_three_state_flag(),
                   help='Enable terminate notification')
        c.argument('ultra_ssd_enabled', ultra_ssd_enabled_type)
        c.argument('scale_in_policy', scale_in_policy_type)
        c.argument('force_deletion', action='store_true', is_preview=True, help='This property allow you to specify if virtual machines chosen for removal have to be force deleted when a virtual machine scale set is being scaled-in.')
        c.argument('user_data', help='UserData for the virtual machines in the scale set. It can be passed in as file or string. If empty string is passed in, the existing value will be deleted.', completer=FilesCompleter(), type=file_type, min_api='2021-03-01')
        c.argument('enable_spot_restore', arg_type=get_three_state_flag(), min_api='2021-04-01',
                   help='Enable the Spot-Try-Restore feature where evicted VMSS SPOT instances will be tried to be restored opportunistically based on capacity availability and pricing constraints')
        c.argument('spot_restore_timeout', min_api='2021-04-01',
                   help='Timeout value expressed as an ISO 8601 time duration after which the platform will not try to restore the VMSS SPOT instances')
        c.argument('vm_sku', help='The new size of the virtual machine instances in the scale set. Default to "Standard_DS1_v2". See https://azure.microsoft.com/pricing/details/virtual-machines/ for size info.', is_preview=True)
        c.argument('ephemeral_os_disk_placement', arg_type=ephemeral_placement_type,
                   help='Only applicable when used with `--vm-sku`. Allows you to choose the Ephemeral OS disk provisioning location.')
        c.argument('enable_hibernation', arg_type=get_three_state_flag(), min_api='2021-03-01', help='The flag that enable or disable hibernation capability on the VMSS.')
        c.argument('enable_secure_boot', enable_secure_boot_type)
        c.argument('enable_vtpm', enable_vtpm_type)
        c.argument('custom_data', help='Custom init script file or text (cloud-init, cloud-config, etc..)', completer=FilesCompleter(), type=file_type)
        c.argument('security_type', arg_type=get_enum_type(["TrustedLaunch", "Standard"]), min_api='2020-06-01', help='Specify the security type of the virtual machine scale set.')
        c.argument('ephemeral_os_disk', arg_type=get_three_state_flag(), min_api='2024-03-01', help='Allow you to specify the ephemeral disk settings for the operating system disk. Specify it to false to set ephemeral disk setting as empty and migrate it to non ephemeral')
        c.argument('ephemeral_os_disk_option', options_list=['--ephemeral-os-disk-option', '--ephemeral-option'], arg_type=get_enum_type(self.get_models('DiffDiskOptions')), min_api='2024-03-01', help='Specify the ephemeral disk settings for operating system disk.')
        c.argument('zones', zones_type, min_api='2023-03-01')
        c.argument('skuprofile_vmsizes', nargs='+', min_api='2024-07-01', help='A list of VM sizes in the scale set. See https://azure.microsoft.com/pricing/details/virtual-machines/ for size info.')
        c.argument('skuprofile_allostrat', options_list=['--skuprofile-allocation-strategy', '--sku-allocat-strat'], arg_type=get_enum_type(['LowestPrice', 'CapacityOptimized']), min_api='2024-07-01', help='Allocation strategy for vm sizes in SKU profile.')

    with self.argument_context('vmss update', min_api='2018-10-01', arg_group='Automatic Repairs') as c:

        c.argument('enable_automatic_repairs', arg_type=get_three_state_flag(), help='Enable automatic repairs')
        c.argument(
            'automatic_repairs_grace_period',
            help='The amount of time (in minutes, between 30 and 90) for which automatic repairs are suspended due to a state change on VM.'
        )
        c.argument('automatic_repairs_action', arg_type=get_enum_type(['Replace', 'Restart', 'Reimage']), min_api='2021-11-01', help='Type of repair action that will be used for repairing unhealthy virtual machines in the scale set.')

    for scope in ['vmss create', 'vmss update']:
        with self.argument_context(scope) as c:
            c.argument('terminate_notification_time', min_api='2019-03-01',
                       help='Length of time (in minutes, between 5 and 15) a notification to be sent to the VM on the instance metadata server till the VM gets deleted')
            c.argument('max_batch_instance_percent', type=int, min_api='2020-12-01',
                       help='The maximum percent of total virtual machine instances that will be upgraded simultaneously by the rolling upgrade in one batch. Default: 20%')
            c.argument('max_unhealthy_instance_percent', type=int, min_api='2020-12-01',
                       help='The maximum percentage of the total virtual machine instances in the scale set that can be simultaneously unhealthy. Default: 20%')
            c.argument('max_unhealthy_upgraded_instance_percent', type=int, min_api='2020-12-01',
                       help='The maximum percentage of upgraded virtual machine instances that can be found to be in an unhealthy state. Default: 20%')
            c.argument('pause_time_between_batches', min_api='2020-12-01',
                       help='The wait time between completing the update for all virtual machines in one batch and starting the next batch. Default: 0 seconds')
            c.argument('enable_cross_zone_upgrade', arg_type=get_three_state_flag(), min_api='2020-12-01',
                       help='Set this Boolean property will allow VMSS to ignore AZ boundaries when constructing upgrade batches, and only consider Update Domain and maxBatchInstancePercent to determine the batch size')
            c.argument('prioritize_unhealthy_instances', arg_type=get_three_state_flag(), min_api='2020-12-01',
                       help='Set this Boolean property will lead to all unhealthy instances in a scale set getting upgraded before any healthy instances')
            c.argument('max_surge', arg_type=get_three_state_flag(), min_api='2022-11-01', is_preview=True,
                       help='Specify it to create new virtual machines to upgrade the scale set, rather than updating the existing virtual machines.')
            c.argument('regular_priority_count', type=int, min_api='2022-08-01', is_preview=True, help='The base number of regular priority VMs that will be created in this scale set as it scales out. Must be greater than 0.')
            c.argument('regular_priority_percentage', type=int, min_api='2022-08-01', is_preview=True, help='The percentage of VM instances, after the base regular priority count has been reached, that are expected to use regular priority. Must be between 0 and 100.')
            c.argument('enable_osimage_notification', arg_type=get_three_state_flag(), min_api='2022-11-01', help='Specify whether the OS Image Scheduled event is enabled or disabled.')
            c.argument('enable_resilient_creation', arg_type=get_three_state_flag(), min_api='2023-09-01', help='Automatically recover customers from OS Provisioning Timeout and VM Start Timeout errors experienced during a VM Create operation by deleting and recreating the affected VM.')
            c.argument('enable_resilient_deletion', arg_type=get_three_state_flag(), min_api='2023-09-01', help='Retry VM Delete requests asynchronously in the event of a failed delete operation.')
            c.argument('additional_scheduled_events', options_list=['--additional-scheduled-events', '--scheduled-event-additional-publishing-target-event-grid-and-resource-graph', '--additional-events'], arg_type=get_three_state_flag(), min_api='2024-03-01', help='The configuration parameter used while creating event grid and resource graph scheduled event setting.')
            c.argument('enable_user_reboot_scheduled_events', options_list=['--enable-user-reboot-scheduled-events', '--enable-reboot'], arg_type=get_three_state_flag(), min_api='2024-03-01', help='The configuration parameter used while publishing scheduled events additional publishing targets.')
            c.argument('enable_user_redeploy_scheduled_events', options_list=['--enable-user-redeploy-scheduled-events', '--enable-redeploy'], arg_type=get_three_state_flag(), min_api='2024-03-01', help='The configuration parameter used while creating user initiated redeploy scheduled event setting creation.')
            c.argument('enable_auto_os_upgrade', enable_auto_os_upgrade_type)
            c.argument('upgrade_policy_mode', help='Specify the mode of an upgrade to virtual machines in the scale set.', arg_type=get_enum_type(UpgradeMode))
            c.argument('security_posture_reference_id', min_api='2023-03-01',
                       options_list=['--security-posture-reference-id', '--security-posture-id'],
                       help='The security posture reference id in the form of /CommunityGalleries/{communityGalleryName}/securityPostures/{securityPostureName}/versions/{major.minor.patch}|{major.*}|latest')
            c.argument('security_posture_reference_exclude_extensions', min_api='2023-03-01', nargs='*',
                       options_list=['--security-posture-reference-exclude-extensions', '--exclude-extensions'],
                       help='List of virtual machine extensions to exclude when applying the Security Posture. Either a Json string or a file path is acceptable. '
                            'Please refer to https://docs.microsoft.com/rest/api/compute/virtualmachinescalesets/get#virtualmachineextension for the data format.')
            c.argument('security_posture_reference_is_overridable', arg_type=get_three_state_flag(), min_api='2024-03-01', options_list=['--security-posture-reference-is-overridable', '--is-overridable'], help='Whether the security posture can be overridden by the user.')

    for scope, help_prefix in [('vmss update', 'Update the'), ('vmss wait', 'Wait on the')]:
        with self.argument_context(scope) as c:
            c.argument('instance_id', id_part='child_name_1', help="{0} VM instance with this ID. If missing, {0} VMSS.".format(help_prefix))

    for scope in ['vmss update-instances', 'vmss delete-instances']:
        with self.argument_context(scope) as c:
            c.argument('instance_ids', multi_ids_type, help='Space-separated list of IDs (ex: 1 2 3 ...) or * for all instances.')

    with self.argument_context('vmss diagnostics') as c:
        c.argument('vmss_name', id_part=None, help='Scale set name')

    with self.argument_context('vmss disk') as c:
        options_list = ['--vmss-name'] + [c.deprecate(target=opt, redirect='--vmss-name', hide=True)for opt in name_arg_type.settings['options_list']]
        new_vmss_name_type = CLIArgumentType(overrides=vmss_name_type, options_list=options_list)

        c.argument('lun', type=int, help='0-based logical unit number (LUN). Max value depends on the Virtual Machine instance size.')
        c.argument('size_gb', options_list=['--size-gb', '-z'], help='size in GB. Max size: 4095 GB (certain preview disks can be larger).', type=int)
        c.argument('vmss_name', new_vmss_name_type, completer=get_resource_name_completion_list('Microsoft.Compute/virtualMachineScaleSets'))
        c.argument('disk', validator=validate_vmss_disk, help='existing disk name or ID to attach or detach from VM instances',
                   min_api='2017-12-01', completer=get_resource_name_completion_list('Microsoft.Compute/disks'))
        c.argument('instance_id', help='Scale set VM instance id', min_api='2017-12-01')
        c.argument('sku', arg_type=disk_sku, help='Underlying storage SKU')

    with self.argument_context('vmss encryption') as c:
        c.argument('vmss_name', vmss_name_type, completer=get_resource_name_completion_list('Microsoft.Compute/virtualMachineScaleSets'))

    with self.argument_context('vmss extension') as c:
        c.argument('extension_name', name_arg_type, help='Name of the extension.')
        c.argument('vmss_name', vmss_name_type, options_list=['--vmss-name'], id_part=None)

    with self.argument_context('vmss set-orchestration-service-state') as c:
        c.argument('service_name', arg_type=get_enum_type(OrchestrationServiceNames), help='The name of the orchestration service.')
        c.argument('action', arg_type=get_enum_type(OrchestrationServiceStateAction), help='The action to be performed.')
    # endregion

    # region VM & VMSS Shared
    for scope in ['vm', 'vmss']:
        with self.argument_context(scope) as c:
            c.argument('no_auto_upgrade',
                       options_list=['--no-auto-upgrade-minor-version', c.deprecate(target='--no-auto-upgrade', redirect='--no-auto-upgrade-minor-version')],
                       arg_type=get_three_state_flag(),
                       help='If set, the extension service will not automatically pick or upgrade to the latest minor version, even if the extension is redeployed.')

        with self.argument_context('{} run-command'.format(scope)) as c:
            c.argument('command_id', completer=get_vm_run_command_completion_list, help="The command id. Use 'az {} run-command list' to get the list".format(scope))
            if scope == 'vmss':
                c.argument('vmss_name', vmss_name_type)

        with self.argument_context('{} run-command invoke'.format(scope)) as c:
            c.argument('parameters', nargs='+', help="space-separated parameters in the format of '[name=]value'")
            c.argument('scripts', nargs='+', help="Space-separated script lines. Use @{file} to load script from a file")

        with self.argument_context('{} stop'.format(scope)) as c:
            c.argument('skip_shutdown', action='store_true', help='Skip shutdown and power-off immediately.', min_api='2019-03-01')

    run_cmd_name_type = CLIArgumentType(options_list=['--name', '--run-command-name'], help='The name of the virtual machine run command.')
    run_cmd_vm_name = CLIArgumentType(options_list=['--vm-name'], help='The name of the virtual machine')
    for scope in ['create', 'update']:
        with self.argument_context('vm run-command {}'.format(scope)) as c:
            c.argument('vm_name', run_cmd_vm_name)
            c.argument('run_command_name', run_cmd_name_type)
            c.argument('location', arg_type=get_location_type(self.cli_ctx), required=False,
                       validator=get_default_location_from_resource_group)
            c.argument('tags', tags_type)
            c.argument('script', help='Contain the powershell or bash script to execute on the VM.')
            c.argument('script_uri', help='Contain a uri to the script to execute on the VM. Uri can be any link accessible from the VM or a storage blob without SAS. If subscription has access to the storage blob, then SAS will be auto-generated. ')
            c.argument('command_id', help='Specify a command id of predefined script. All command ids can be listed using "list" command.')
            c.argument('parameters', nargs='+', help='Set custom parameters in a name-value pair.')
            c.argument('protected_parameters', nargs='+', help='Set custom parameters in a name-value pair. These parameters will be encrypted during transmission and will not be logged.')
            c.argument('async_execution', arg_type=get_three_state_flag(), help='Optional. If set to true, provisioning '
                       'will complete as soon as the script starts and will not wait for script to complete.')
            c.argument('run_as_user', help='By default script process runs under system/root user. Specify custom user to host the process.')
            c.argument('run_as_password', help='Password if needed for using run-as-user parameter. It will be encrypted and not logged. ')
            c.argument('timeout_in_seconds', type=int, help='The timeout in seconds to execute the run command.')
            c.argument('output_blob_uri', help='Specify the Azure storage blob (SAS URI) where script output stream will be uploaded.')
            c.argument('error_blob_uri', help='Specify the Azure storage blob where script error stream will be uploaded.')

    with self.argument_context('vm run-command delete') as c:
        c.argument('vm_name', run_cmd_vm_name)
        c.argument('run_command_name', run_cmd_name_type)

    with self.argument_context('vm run-command list') as c:
        c.argument('vm_name', run_cmd_vm_name, id_part=None)
        c.argument('expand', help='The expand expression to apply on the operation.')
        c.argument('location', arg_type=get_location_type(self.cli_ctx))

    with self.argument_context('vm run-command show') as c:
        c.argument('vm_name', run_cmd_vm_name)
        c.argument('run_command_name', run_cmd_name_type)
        c.argument('expand', help='The expand expression to apply on the operation.', deprecate_info=c.deprecate(hide=True))
        c.argument('instance_view', action='store_true', help='The instance view of a run command.')
        c.argument('location', arg_type=get_location_type(self.cli_ctx))
        c.argument('command_id', help='The command id.')

    with self.argument_context('vm run-command wait') as c:
        c.argument('vm_name', run_cmd_vm_name)
        c.argument('run_command_name', run_cmd_name_type)
        c.argument('expand', help='The expand expression to apply on the operation.', deprecate_info=c.deprecate(hide=True))
        c.argument('instance_view', action='store_true', help='The instance view of a run command.')
        c.argument('location', arg_type=get_location_type(self.cli_ctx))
        c.argument('command_id', help='The command id.')

    run_cmd_vmss_name = CLIArgumentType(options_list=['--vmss-name'], help='The name of the VM scale set.')
    for scope in ['create', 'update']:
        with self.argument_context('vmss run-command {}'.format(scope)) as c:
            c.argument('vmss_name', run_cmd_vmss_name)
            c.argument('instance_id', help='The instance ID of the virtual machine.')
            c.argument('run_command_name', run_cmd_name_type)
            c.argument('location', arg_type=get_location_type(self.cli_ctx), required=False,
                       validator=get_default_location_from_resource_group)
            c.argument('tags', tags_type)
            c.argument('script', help='Contain the powershell or bash script to execute on the VM.')
            c.argument('script_uri',
                       help='Contain a uri to the script to execute on the VM. Uri can be any link accessible from the VM or a storage blob without SAS. If subscription has access to the storage blob, then SAS will be auto-generated. ')
            c.argument('command_id',
                       help='Specify a command id of predefined script. All command ids can be listed using "list" command.')
            c.argument('parameters', nargs='+', help='Set custom parameters in a name-value pair.')
            c.argument('protected_parameters', nargs='+',
                       help='Set custom parameters in a name-value pair. These parameters will be encrypted during transmission and will not be logged.')
            c.argument('async_execution', arg_type=get_three_state_flag(), help='Optional. If set to true, provisioning '
                                                                                'will complete as soon as the script starts and will not wait for script to complete.')
            c.argument('run_as_user',
                       help='By default script process runs under system/root user. Specify custom user to host the process.')
            c.argument('run_as_password',
                       help='Password if needed for using run-as-user parameter. It will be encrypted and not logged. ')
            c.argument('timeout_in_seconds', type=int, help='The timeout in seconds to execute the run command.')
            c.argument('output_blob_uri', help='Uri (without SAS) to an append blob where the script output will be uploaded.')
            c.argument('error_blob_uri', help='Uri (without SAS) to an append blob where the script error stream will be uploaded.')

    with self.argument_context('vmss run-command delete') as c:
        c.argument('vmss_name', run_cmd_vmss_name)
        c.argument('instance_id', help='The instance ID of the virtual machine.')
        c.argument('run_command_name', run_cmd_name_type)

    with self.argument_context('vmss run-command list') as c:
        c.argument('vmss_name', run_cmd_vmss_name, id_part=None)
        c.argument('instance_id', help='The instance ID of the virtual machine.')
        c.argument('expand', help='The expand expression to apply on the operation.')

    with self.argument_context('vmss run-command show') as c:
        c.argument('vmss_name', run_cmd_vmss_name)
        c.argument('instance_id', help='The instance ID of the virtual machine.')
        c.argument('run_command_name', run_cmd_name_type)
        c.argument('expand', help='The expand expression to apply on the operation.', deprecate_info=c.deprecate(hide=True))
        c.argument('instance_view', action='store_true', help='The instance view of a run command.')

    for scope in ['vm identity assign', 'vmss identity assign']:
        with self.argument_context(scope) as c:
            c.argument('assign_identity', options_list=['--identities'], nargs='*', help="Space-separated identities to assign. Use '{0}' to refer to the system assigned identity. Default: '{0}'".format(MSI_LOCAL_ID))
            c.argument('vm_name', existing_vm_name)
            c.argument('vmss_name', vmss_name_type)

    for scope in ['vm identity remove', 'vmss identity remove']:
        with self.argument_context(scope) as c:
            c.argument('identities', nargs='+', help="Space-separated identities to remove. Use '{0}' to refer to the system assigned identity. Default: '{0}'".format(MSI_LOCAL_ID))
            c.argument('vm_name', existing_vm_name)
            c.argument('vmss_name', vmss_name_type)

    for scope in ['vm identity show', 'vmss identity show']:
        with self.argument_context(scope) as c:
            c.argument('vm_name', existing_vm_name)
            c.argument('vmss_name', vmss_name_type)

    for scope in ['vm application set', 'vmss application set']:
        with self.argument_context(scope) as c:
            c.argument('vm', existing_vm_name)
            c.argument('vmss_name', vmss_name_type)
            c.argument('application_version_ids', options_list=['--app-version-ids'], nargs='*', help="Space-separated application version ids to set to VM.")
            c.argument('order_applications', action='store_true', help='Whether to set order index at each gallery application. If specified, the first app version id gets specified an order = 1, then the next one 2, and so on. This parameter is meant to be used when the VMApplications specified by app version ids must be installed in a particular order; the lowest order is installed first.')
            c.argument('application_configuration_overrides', options_list=['--app-config-overrides'], nargs='*',
                       help='Space-separated application configuration overrides for each application version ids. '
                       'It should have the same number of items as the application version ids. Null is available for a application '
                       'which does not have a configuration override.')
            c.argument('treat_deployment_as_failure', nargs='*', help="Space-separated list of true or false corresponding to the application version ids. If set to true, failure to install or update gallery application version operation will fail this operation")

    for scope in ['vm application list', 'vmss application list']:
        with self.argument_context(scope) as c:
            c.argument('vm_name', options_list=['--vm-name', '--name', '-n'], arg_type=existing_vm_name, id_part=None)
            c.argument('vmss_name', vmss_name_type, id_part=None)

    for scope in ['vm create', 'vmss create']:
        with self.argument_context(scope) as c:
            c.argument('location', get_location_type(self.cli_ctx), help='Location in which to create VM and related resources. If default location is not configured, will default to the resource group\'s location')
            c.argument('tags', tags_type)
            c.argument('no_wait', help='Do not wait for the long-running operation to finish.')
            c.argument('validate', options_list=['--validate'], help='Generate and validate the ARM template without creating any resources.', action='store_true')
            c.argument('size', help='The VM size to be created. See https://azure.microsoft.com/pricing/details/virtual-machines/ for size info.')
            c.argument('image', completer=get_urn_aliases_completion_list)
            c.argument('custom_data', help='Custom init script file or text (cloud-init, cloud-config, etc..)', completer=FilesCompleter(), type=file_type)
            c.argument('secrets', multi_ids_type, help='One or many Key Vault secrets as JSON strings or files via `@{path}` containing `[{ "sourceVault": { "id": "value" }, "vaultCertificates": [{ "certificateUrl": "value", "certificateStore": "cert store name (only on windows)"}] }]`', type=file_type, completer=FilesCompleter())
            c.argument('assign_identity', nargs='*', arg_group='Managed Service Identity', help="accept system or user assigned identities separated by spaces. Use '[system]' to refer system assigned identity, or a resource id to refer user assigned identity. Check out help for more examples")
            c.ignore('aux_subscriptions')
            c.argument('edge_zone', edge_zone_type)
            c.argument('accept_term', action='store_true', help="Accept the license agreement and privacy statement.")
            c.argument('disable_integrity_monitoring', action='store_true', min_api='2020-12-01', help='Disable installing guest attestation extension and enabling System Assigned Identity for Trusted Launch enabled VMs and VMSS. It will become the default behavior, so it will become useless', deprecate_info=c.deprecate(hide=True))
            c.argument('enable_integrity_monitoring', action='store_true', min_api='2020-12-01', help='Enable installing Microsoft propietary and not security supported guest attestation extension and enabling System Assigned Identity for Trusted Launch enabled VMs and VMSS.')
            c.argument('os_disk_security_encryption_type', arg_type=get_enum_type(self.get_models('SecurityEncryptionTypes')), min_api='2021-11-01', help='Specify the encryption type of the OS managed disk.')
            c.argument('os_disk_secure_vm_disk_encryption_set', min_api='2021-11-01', help='Specify the customer managed disk encryption set resource ID or name for the managed disk that is used for customer managed key encrypted Confidential VM OS disk and VM guest blob.')
            c.argument('disable_integrity_monitoring_autoupgrade', action='store_true', min_api='2020-12-01', help='Disable auto upgrade of guest attestation extension for Trusted Launch enabled VMs and VMSS.')

        with self.argument_context(scope, arg_group='Authentication') as c:
            c.argument('generate_ssh_keys', action='store_true', help='Generate SSH public and private key files if missing. The keys will be stored in the ~/.ssh directory')
            c.argument('ssh_key_type', arg_type=get_enum_type(['RSA', 'Ed25519']), default='RSA', min_api='2023-09-01', help='Specify the type of SSH public and private key files to be generated if missing.')
            c.argument('admin_username', help='Username for the VM. Default value is current username of OS. If the default value is system reserved, then default value will be set to azureuser. Please refer to https://docs.microsoft.com/rest/api/compute/virtualmachines/createorupdate#osprofile to get a full list of reserved values.')
            c.argument('admin_password', help="Password for the VM if authentication type is 'Password'.")
            c.argument('ssh_key_value', options_list=['--ssh-key-values'], completer=FilesCompleter(), type=file_type, nargs='+')
            c.argument('ssh_dest_key_path', help='Destination file path on the VM for the SSH key. If the file already exists, the specified key(s) are appended to the file. Destination path for SSH public keys is currently limited to its default value "/home/username/.ssh/authorized_keys" due to a known issue in Linux provisioning agent.')
            c.argument('authentication_type', help='Type of authentication to use with the VM. Defaults to password for Windows and SSH public key for Linux. "all" enables both ssh and password authentication. ', arg_type=get_enum_type(['ssh', 'password', 'all']))

        with self.argument_context(scope, arg_group='Storage') as c:
            if DiskStorageAccountTypes:
                allowed_values = ", ".join([sku.value for sku in DiskStorageAccountTypes])
            else:
                allowed_values = ", ".join(['Premium_LRS', 'Standard_LRS'])

            usage = 'Usage: [--storage-sku SKU | --storage-sku ID=SKU ID=SKU ID=SKU...], where each ID is "os" or a 0-indexed lun.'
            allowed_values = 'Allowed values: {}.'.format(allowed_values)
            storage_sku_help = 'The SKU of the storage account with which to persist VM. Use a singular sku that would be applied across all disks, ' \
                               'or specify individual disks. {} {}'.format(usage, allowed_values)

            c.argument('os_disk_name', help='The name of the new VM OS disk.')
            c.argument('os_type', help='Type of OS installed on a custom VHD. Do not use when specifying an URN or URN alias.', arg_type=get_enum_type(['windows', 'linux']))
            c.argument('storage_account', help="Only applicable when used with `--use-unmanaged-disk`. The name to use when creating a new storage account or referencing an existing one. If omitted, an appropriate storage account in the same resource group and location will be used, or a new one will be created.")
            c.argument('storage_sku', nargs='+', help=storage_sku_help)
            c.argument('storage_container_name', help="Only applicable when used with `--use-unmanaged-disk`. Name of the storage container for the VM OS disk. Default: vhds")
            c.ignore('os_publisher', 'os_offer', 'os_sku', 'os_version', 'storage_profile')
            c.argument('use_unmanaged_disk', action='store_true', help='Do not use managed disk to persist VM')
            c.argument('os_disk_size_gb', type=int, help='OS disk size in GB to create.')
            c.argument('data_disk_sizes_gb', nargs='+', type=int, help='space-separated empty managed data disk sizes in GB to create')
            c.ignore('disk_info', 'storage_account_type', 'public_ip_address_type', 'nsg_type', 'nic_type', 'vnet_type', 'load_balancer_type', 'app_gateway_type')
            c.argument('os_caching', options_list=[self.deprecate(target='--storage-caching', redirect='--os-disk-caching', hide=True), '--os-disk-caching'], help='Storage caching type for the VM OS disk. Default: ReadWrite', arg_type=get_enum_type(CachingTypes))
            c.argument('data_caching', options_list=['--data-disk-caching'], nargs='+',
                       help="storage caching type for data disk(s), including 'None', 'ReadOnly', 'ReadWrite', etc. Use a singular value to apply on all disks, or use `<lun>=<vaule1> <lun>=<value2>` to configure individual disk")
            c.argument('ultra_ssd_enabled', ultra_ssd_enabled_type)
            c.argument('ephemeral_os_disk', arg_type=get_three_state_flag(), min_api='2018-06-01',
                       help='Allows you to create an OS disk directly on the host node, providing local disk performance and faster VM/VMSS reimage time.')
            c.argument('ephemeral_os_disk_placement', arg_type=ephemeral_placement_type,
                       help='Only applicable when used with `--ephemeral-os-disk`. Allows you to choose the Ephemeral OS disk provisioning location.')
            c.argument('os_disk_encryption_set', min_api='2019-07-01', help='Name or ID of disk encryption set for OS disk.')
            c.argument('data_disk_encryption_sets', nargs='+', min_api='2019-07-01',
                       help='Names or IDs (space delimited) of disk encryption sets for data disks.')
            c.argument('data_disk_iops', min_api='2019-07-01', nargs='+', type=int, help='Specify the Read-Write IOPS (space delimited) for the managed disk. Should be used only when StorageAccountType is UltraSSD_LRS. If not specified, a default value would be assigned based on diskSizeGB.')
            c.argument('data_disk_mbps', min_api='2019-07-01', nargs='+', type=int, help='Specify the bandwidth in MB per second (space delimited) for the managed disk. Should be used only when StorageAccountType is UltraSSD_LRS. If not specified, a default value would be assigned based on diskSizeGB.')
            c.argument('specialized', arg_type=get_three_state_flag(), help='Indicate whether the source image is specialized.')
            c.argument('encryption_at_host', arg_type=get_three_state_flag(), help='Enable Host Encryption for the VM or VMSS. This will enable the encryption for all the disks including Resource/Temp disk at host itself.')

        with self.argument_context(scope, arg_group='Network') as c:
            c.argument('vnet_name', help='Name of the virtual network when creating a new one or referencing an existing one.')
            c.argument('vnet_address_prefix', help='The IP address prefix to use when creating a new VNet in CIDR format.')
            c.argument('subnet', help='The name of the subnet when creating a new VNet or referencing an existing one. Can also reference an existing subnet by ID. If both vnet-name and subnet are omitted, an appropriate VNet and subnet will be selected automatically, or a new one will be created.')
            c.argument('subnet_address_prefix', help='The subnet IP address prefix to use when creating a new VNet in CIDR format.')
            c.argument('nics', nargs='+', help='Names or IDs of existing NICs to attach to the VM. The first NIC will be designated as primary. If omitted, a new NIC will be created. If an existing NIC is specified, do not specify subnet, VNet, public IP or NSG.')
            c.argument('private_ip_address', help='Static private IP address (e.g. 10.0.0.5).')
            c.argument('public_ip_address', help='Name of the public IP address when creating one (default) or referencing an existing one. Can also reference an existing public IP by ID or specify "" for None (\'""\' in Azure CLI using PowerShell or --% operator). For Azure CLI using powershell core edition 7.3.4, specify '' or "" (--public-ip-address '' or --public-ip-address "")')
            c.argument('public_ip_address_allocation', help=None, default=None, arg_type=get_enum_type(['dynamic', 'static']))
            c.argument('public_ip_address_dns_name', help='Globally unique DNS name for a newly created public IP.')

            if self.supported_api_version(min_api='2017-08-01', resource_type=ResourceType.MGMT_NETWORK):
                c.argument('public_ip_sku', help='Public IP SKU. The public IP is supported to be created on edge zone only when it is \'Standard\'',
                           default='Standard', arg_type=get_enum_type(['Basic', 'Standard']))

            c.argument('nic_delete_option', nargs='+', min_api='2021-03-01',
                       help='Specify what happens to the network interface when the VM is deleted. Use a singular '
                       'value to apply on all resources, or use <Name>=<Value> to configure '
                       'the delete behavior for individual resources. Possible options are Delete and Detach.')

        with self.argument_context(scope, arg_group='Marketplace Image Plan') as c:
            c.argument('plan_name', help='plan name')
            c.argument('plan_product', help='plan product')
            c.argument('plan_publisher', help='plan publisher')
            c.argument('plan_promotion_code', help='plan promotion code')

    for scope in ['vm create', 'vmss create', 'vm identity assign', 'vmss identity assign']:
        with self.argument_context(scope) as c:
            arg_group = 'Managed Service Identity' if scope.split()[-1] == 'create' else None
            c.argument('identity_scope', options_list=['--scope'], arg_group=arg_group,
                       help="Scope that the system assigned identity can access. ")
            c.ignore('identity_role_id')

    for scope in ['vm create', 'vmss create']:
        with self.argument_context(scope) as c:
            c.argument('identity_role', options_list=['--role'], arg_group='Managed Service Identity',
                       help='Role name or id the system assigned identity will have. ')

    for scope in ['vm identity assign', 'vmss identity assign']:
        with self.argument_context(scope) as c:
            c.argument('identity_role', options_list=['--role'],
                       help='Role name or id the system assigned identity will have.')

    with self.argument_context('vm auto-shutdown') as c:
        c.argument('off', action='store_true', help='Turn off auto-shutdown for VM. Configuration will be cleared.')
        c.argument('email', help='The email recipient to send notifications to (can be a list of semi-colon separated email addresses)')
        c.argument('time', help='The UTC time of day the schedule will occur every day. Format: hhmm. Example: 1730')
        c.argument('webhook', help='The webhook URL to which the notification will be sent')
        c.argument('location', validator=get_default_location_from_resource_group)

    for scope in ['vm diagnostics', 'vmss diagnostics']:
        with self.argument_context(scope) as c:
            c.argument('version', help='version of the diagnostics extension. Will use the latest if not specfied')
            c.argument('settings', help='json string or a file path, which defines data to be collected.', type=validate_file_or_dict, completer=FilesCompleter())
            c.argument('protected_settings', help='json string or a file path containing private configurations such as storage account keys, etc.', type=validate_file_or_dict, completer=FilesCompleter())
            c.argument('is_windows_os', action='store_true', help='for Windows VMs')

    for scope in ['vm encryption', 'vmss encryption']:
        with self.argument_context(scope) as c:
            c.argument('volume_type', help='Type of volume that the encryption operation is performed on', arg_type=get_enum_type(['DATA', 'OS', 'ALL']))
            c.argument('force', action='store_true', help='continue by ignoring client side validation errors')
            c.argument('disk_encryption_keyvault', help='Name or ID of the key vault where the generated encryption key will be placed.')
            c.argument('key_encryption_key', help='Key vault key name or URL used to encrypt the disk encryption key.')
            c.argument('key_encryption_keyvault', help='Name or ID of the key vault containing the key encryption key used to encrypt the disk encryption key. If missing, CLI will use `--disk-encryption-keyvault`.')

    for scope in ['vm extension', 'vmss extension']:
        with self.argument_context(scope) as c:
            c.argument('publisher', help='The name of the extension publisher.')
            c.argument('settings', type=validate_file_or_dict, help='Extension settings in JSON format. A JSON file path is also accepted.')
            c.argument('protected_settings', type=validate_file_or_dict, help='Protected settings in JSON format for sensitive information like credentials. A JSON file path is also accepted.')
            c.argument('version', help='The version of the extension. To pin extension version to this value, please specify --no-auto-upgrade-minor-version.')
            c.argument('enable_auto_upgrade', arg_type=get_three_state_flag(),
                       help='Indicate the extension should be automatically upgraded by the platform if there is a newer version of the extension available.')

    with self.argument_context('vm extension set') as c:
        c.argument('vm_extension_name', name_arg_type,
                   completer=get_resource_name_completion_list('Microsoft.Compute/virtualMachines/extensions'),
                   help='Name of the extension.', id_part=None)
        c.argument('force_update', action='store_true', help='force to update even if the extension configuration has not changed.')
        c.argument('extension_instance_name', extension_instance_name_type)

    with self.argument_context('vmss extension set', min_api='2017-12-01') as c:
        c.argument('force_update', action='store_true', help='force to update even if the extension configuration has not changed.')
        c.argument('extension_instance_name', extension_instance_name_type)
        c.argument('provision_after_extensions', nargs='+', help='Space-separated list of extension names after which this extension should be provisioned. These extensions must already be set on the vm.')

    for scope in ['vm extension image', 'vmss extension image']:
        with self.argument_context(scope) as c:
            c.argument('image_location', options_list=['--location', '-l'], help='Image location.')
            c.argument('name', help='Image name', id_part=None)
            c.argument('publisher_name', options_list=['--publisher', '-p'], help='Image publisher name')
            c.argument('type', options_list=['--name', '-n'], help='Name of the extension')
            c.argument('latest', action='store_true', help='Show the latest version only.')
            c.argument('version', help='Extension version')
            c.argument('orderby', help="the $orderby odata query option")
            c.argument('top', help='the $top odata query option')

    for scope in ['vm create', 'vm update', 'vmss create', 'vmss update']:
        with self.argument_context(scope) as c:
            c.argument('license_type', license_type)
            c.argument('priority', resource_type=ResourceType.MGMT_COMPUTE, min_api='2019-03-01',
                       arg_type=get_enum_type(self.get_models('VirtualMachinePriorityTypes'), default=None),
                       help="Priority. Use 'Spot' to run short-lived workloads in a cost-effective way. 'Low' enum will be deprecated in the future. Please use 'Spot' to deploy Azure spot VM and/or VMSS. Default to Regular.")
            c.argument('max_price', min_api='2019-03-01', type=float, is_preview=True,
                       help='The maximum price (in US Dollars) you are willing to pay for a Spot VM/VMSS. -1 indicates that the Spot VM/VMSS should not be evicted for price reasons')
            c.argument('capacity_reservation_group', options_list=['--capacity-reservation-group', '--crg'],
                       help='The ID or name of the capacity reservation group that is used to allocate. Pass in "None" to disassociate the capacity reservation group. Please note that if you want to delete a VM/VMSS that has been associated with capacity reservation group, you need to disassociate the capacity reservation group first.',
                       min_api='2021-04-01', is_preview=True)
            c.argument('v_cpus_available', type=int, min_api='2021-11-01', help='Specify the number of vCPUs available')
            c.argument('v_cpus_per_core', type=int, min_api='2021-11-01', help='Specify the ratio of vCPU to physical core. Setting this property to 1 also means that hyper-threading is disabled.')
            c.argument('disk_controller_type', disk_controller_type)
            c.argument('enable_proxy_agent', arg_type=get_three_state_flag(), min_api='2023-09-01', help='Specify whether proxy agent feature should be enabled on the virtual machine or virtual machine scale set.')
            c.argument('proxy_agent_mode', arg_type=get_enum_type(self.get_models('Mode')), min_api='2023-09-01', help='Specify the mode that proxy agent will execute on if the feature is enabled.')

    with self.argument_context('vm update') as c:
        c.argument('license_type', license_type)
        c.argument('user_data', help='UserData for the VM. It can be passed in as file or string. If empty string is passed in, the existing value will be deleted.', completer=FilesCompleter(), type=file_type, min_api='2021-03-01')

    with self.argument_context('vmss create') as c:
        c.argument('priority', resource_type=ResourceType.MGMT_COMPUTE, min_api='2017-12-01',
                   arg_type=get_enum_type(self.get_models('VirtualMachinePriorityTypes'), default=None),
                   help="Priority. Use 'Spot' to run short-lived workloads in a cost-effective way. 'Low' enum will be deprecated in the future. Please use 'Spot' to deploy Azure spot VM and/or VMSS. Default to Regular.")

    with self.argument_context('sig') as c:
        c.argument('gallery_name', options_list=['--gallery-name', '-r'], help='gallery name')
        c.argument('gallery_image_name', options_list=['--gallery-image-definition', '-i'], help='gallery image definition')
        c.argument('gallery_image_version', options_list=['--gallery-image-version', '-e'], help='gallery image version')

    with self.argument_context('sig show') as c:
        c.argument('gallery_name', options_list=['--gallery-name', '-r'], id_part='name', help='gallery name')
        c.argument('gallery_image_name', options_list=['--gallery-image-definition', '-i'], id_part='child_name_1', help='gallery image definition')

    with self.argument_context('sig show') as c:
        c.argument('select', help='The select expression to apply on the operation.')
        c.argument('sharing_groups', action='store_true', help='The expand query option to query shared gallery groups')

    with self.argument_context('sig list-shared') as c:
        c.argument('location', arg_type=get_location_type(self.cli_ctx))
        c.argument('shared_to', shared_to_type)

    for scope in ['sig share add', 'sig share remove']:
        with self.argument_context(scope) as c:
            c.argument('gallery_name', type=str, help='The name of the Shared Image Gallery.', id_part='name')
            c.argument('subscription_ids', nargs='+', help='A list of subscription ids to share the gallery.')
            c.argument('tenant_ids', nargs='+', help='A list of tenant ids to share the gallery.')

    with self.argument_context('sig share add') as c:
        c.argument('op_type', default='Add', deprecate_info=c.deprecate(hide=True),
                   help='distinguish add operation and remove operation')

    with self.argument_context('sig share remove') as c:
        c.argument('op_type', default='Remove', deprecate_info=c.deprecate(hide=True),
                   help='distinguish add operation and remove operation')

    with self.argument_context('sig share reset') as c:
        c.argument('gallery_name', type=str, help='The name of the Shared Image Gallery.', id_part='name')

    with self.argument_context('sig image-definition create') as c:
        c.argument('offer', options_list=['--offer', '-f'], help='image offer')
        c.argument('sku', options_list=['--sku', '-s'], help='image sku')
        c.argument('publisher', options_list=['--publisher', '-p'], help='image publisher')
        c.argument('os_type', arg_type=get_enum_type(['Windows', 'Linux']), help='the type of the OS that is included in the disk if creating a VM from user-image or a specialized VHD')
        c.argument('os_state', arg_type=get_enum_type(self.get_models('OperatingSystemStateTypes')), help="This property allows the user to specify whether the virtual machines created under this image are 'Generalized' or 'Specialized'.")
        c.argument('hyper_v_generation', arg_type=get_enum_type(self.get_models('HyperVGenerationTypes')), help='The hypervisor generation of the Virtual Machine. Applicable to OS disks only.')
        c.argument('minimum_cpu_core', type=int, arg_group='Recommendation', help='minimum cpu cores')
        c.argument('maximum_cpu_core', type=int, arg_group='Recommendation', help='maximum cpu cores')
        c.argument('minimum_memory', type=int, arg_group='Recommendation', help='minimum memory in MB')
        c.argument('maximum_memory', type=int, arg_group='Recommendation', help='maximum memory in MB')

        c.argument('plan_publisher', help='plan publisher', arg_group='Purchase plan')
        c.argument('plan_name', help='plan name', arg_group='Purchase plan')
        c.argument('plan_product', help='plan product', arg_group='Purchase plan')

        c.argument('eula', help='The Eula agreement for the gallery image')
        c.argument('privacy_statement_uri', help='The privacy statement uri')
        c.argument('release_note_uri', help='The release note uri')
        c.argument('end_of_life_date', help="the end of life date, e.g. '2020-12-31'")
        c.argument('disallowed_disk_types', nargs='*', help='disk types which would not work with the image, e.g., Standard_LRS')
        c.argument('features', help='A list of gallery image features. E.g. "IsSecureBootSupported=true IsMeasuredBootSupported=false"')
        c.argument('architecture', arg_type=get_enum_type(self.get_models('Architecture', operation_group='gallery_images')), min_api='2021-10-01', help='CPU architecture.')

    with self.argument_context('sig image-definition list-shared') as c:
        c.argument('location', arg_type=get_location_type(self.cli_ctx), id_part='name')
        c.argument('gallery_unique_name', type=str, help='The unique name of the Shared Gallery.',
                   id_part='child_name_1')
        c.argument('shared_to', shared_to_type)
        c.argument('marker', arg_type=marker_type)
        c.argument('show_next_marker', action='store_true', help='Show nextMarker in result when specified.')

    with self.argument_context('sig create') as c:
        c.argument('description', help='the description of the gallery')

    with self.argument_context('sig update') as c:
        c.ignore('gallery')

    for scope in ['sig create', 'sig update']:
        with self.argument_context(scope) as c:
            c.argument('permissions', arg_type=get_enum_type(GallerySharingPermissionTypes),
                       arg_group='Sharing Profile',
                       min_api='2020-09-30',
                       help='This property allows you to specify the permission of sharing gallery.')
            c.argument('soft_delete', arg_type=get_three_state_flag(), min_api='2021-03-01',
                       deprecate_info=Deprecated(self.cli_ctx, hide=True, message_func=lambda x: "Argument '--soft-delete' is in preview and under development. Reference and support levels: https://aka.ms/CLI_refstatus"),
                       help='Enable soft-deletion for resources in this gallery, '
                            'allowing them to be recovered within retention time.')
            c.argument('publisher_uri', help='Community gallery publisher uri.')
            c.argument('publisher_contact', options_list=['--publisher-email'],
                       help='Community gallery publisher contact email.')
            c.argument('eula', help='Community gallery publisher eula.')
            c.argument('public_name_prefix', help='Community gallery public name prefix.')

    with self.argument_context('sig image-definition create') as c:
        c.argument('description', help='the description of the gallery image definition')
    with self.argument_context('sig image-definition update') as c:
        c.ignore('gallery_image')

    with self.argument_context('sig image-version') as c:
        deprecated_option = c.deprecate(target='--gallery-image-version-name', redirect='--gallery-image-version', hide=True, expiration="3.0.0")
        c.argument('gallery_image_version_name', options_list=['--gallery-image-version', '-e', deprecated_option],
                   help='Gallery image version in semantic version pattern. The allowed characters are digit and period. Digits must be within the range of a 32-bit integer, e.g. `<MajorVersion>.<MinorVersion>.<Patch>`')

    for scope in ['sig image-version create', 'sig image-version undelete']:
        with self.argument_context(scope, resource_type=ResourceType.MGMT_COMPUTE, operation_group='gallery_image_versions') as c:
            c.argument('gallery_image_version', options_list=['--gallery-image-version', '-e'],
                       help='Gallery image version in semantic version pattern. The allowed characters are digit and period. Digits must be within the range of a 32-bit integer, e.g. `<MajorVersion>.<MinorVersion>.<Patch>`')

    with self.argument_context('sig image-version create', resource_type=ResourceType.MGMT_COMPUTE, operation_group='gallery_image_versions') as c:
        c.argument('description', help='the description of the gallery image version')
        c.argument('managed_image', help='image name(if in the same resource group) or resource id')
        c.argument('os_snapshot', help='Name or ID of OS disk snapshot')
        c.argument('data_snapshots', nargs='+', help='Names or IDs (space-delimited) of data disk snapshots')
        c.argument('data_snapshot_luns', nargs='+', help='Logical unit numbers (space-delimited) of data disk snapshots')
        c.argument('exclude_from_latest', arg_type=get_three_state_flag(), help='The flag means that if it is set to true, people deploying VMs with version omitted will not use this version.')
        c.argument('version', help='image version')
        c.argument('end_of_life_date', help="the end of life date, e.g. '2020-12-31'")
        c.argument('storage_account_type', help="The default storage account type to be used per region. To set regional storage account types, use --target-regions",
                   arg_type=get_enum_type(["Standard_LRS", "Standard_ZRS", "Premium_LRS"]), min_api='2019-03-01')
        c.argument('target_region_encryption', nargs='+',
                   help='Space-separated list of customer managed keys for encrypting the OS and data disks in the gallery artifact for each region. Format for each region: `<os_des>,<lun1>,<lun1_des>,<lun2>,<lun2_des>`. Use "null" as a placeholder.')
        c.argument('os_vhd_uri', help='Source VHD URI of OS disk')
        c.argument('os_vhd_storage_account', help='Name or ID of storage account of source VHD URI of OS disk')
        c.argument('data_vhds_uris', nargs='+', help='Source VHD URIs (space-delimited) of data disks')
        c.argument('data_vhds_luns', nargs='+', help='Logical unit numbers (space-delimited) of source VHD URIs of data disks')
        c.argument('data_vhds_storage_accounts', options_list=['--data-vhds-storage-accounts', '--data-vhds-sa'], nargs='+', help='Names or IDs (space-delimited) of storage accounts of source VHD URIs of data disks')
        c.argument('replication_mode', min_api='2021-07-01', arg_type=get_enum_type(ReplicationMode), help='Optional parameter which specifies the mode to be used for replication. This property is not updatable.')
        c.argument('target_region_cvm_encryption', nargs='+', min_api='2021-10-01', help='Space-separated list of customer managed key for Confidential VM encrypting the OS disk in the gallery artifact for each region. Format for each region: `<os_cvm_encryption_type>,<os_cvm_des>`. The valid values for os_cvm_encryption_type are EncryptedVMGuestStateOnlyWithPmk, EncryptedWithPmk, EncryptedWithCmk.')
        c.argument('virtual_machine', help='Resource id of VM source')
        c.argument('image_version', help='Resource id of gallery image version source')
        c.argument('target_zone_encryption', nargs='+', min_api='2022-01-03',
                   options_list=['--target-edge-zone-encryption', '--zone-encryption'],
                   help='Space-separated list of customer managed keys for encrypting the OS and data disks in the gallery artifact for each region. '
                        'Format for each edge zone: <edge zone>,<os_des>,<lun1>,<lun1_des>,<lun2>,<lun2_des>.')

    with self.argument_context('sig image-version list-shared') as c:
        c.argument('location', arg_type=get_location_type(self.cli_ctx), id_part='name')
        c.argument('gallery_unique_name', type=str, help='The unique name of the Shared Gallery.',
                   id_part='child_name_1')
        c.argument('gallery_image_name', options_list=['--gallery-image-definition', '-i'], type=str, help='The name '
                   'of the Shared Gallery Image Definition from which the Image Versions are to be listed.',
                   id_part='child_name_2')
        c.argument('shared_to', shared_to_type)
        c.argument('marker', arg_type=marker_type)
        c.argument('show_next_marker', action='store_true', help='Show nextMarker in result when specified.')

    with self.argument_context('sig image-version show') as c:
        c.argument('expand', help="The expand expression to apply on the operation, e.g. 'ReplicationStatus'")

    with self.argument_context('sig image-version show-shared') as c:
        c.argument('location', arg_type=get_location_type(self.cli_ctx), id_part='name')
        c.argument('gallery_unique_name', type=str, help='The unique name of the Shared Gallery.',
                   id_part='child_name_1')
        c.argument('gallery_image_name', options_list=['--gallery-image-definition', '-i'], type=str, help='The name '
                   'of the Shared Gallery Image Definition from which the Image Versions are to be listed.',
                   id_part='child_name_2')
        c.argument('gallery_image_version_name', options_list=['--gallery-image-version', '-e'], type=str, help='The '
                   'name of the gallery image version to be created. Needs to follow semantic version name pattern: '
                   'The allowed characters are digit and period. Digits must be within the range of a 32-bit integer. '
                   'Format: <MajorVersion>.<MinorVersion>.<Patch>', id_part='child_name_3')

    for scope in ['sig image-version create', 'sig image-version update']:
        with self.argument_context(scope, operation_group='gallery_image_versions') as c:
            c.argument('target_regions', nargs='*',
                       help='Space-separated list of regions and their replica counts. Use `<region>[=<replica count>][=<storage account type>]` to optionally set the replica count and/or storage account type for each region. '
                            'If a replica count is not specified, the default replica count will be used. If a storage account type is not specified, the default storage account type will be used')
            c.argument('replica_count', help='The default number of replicas to be created per region. To set regional replication counts, use --target-regions', type=int)
            c.argument('target_edge_zones', nargs='*', min_api='2022-01-03',
                       help='Space-separated list of regions, edge zones, replica counts and storage types. Use <region>=<edge zone>[=<replica count>][=<storage account type>] to optionally set the replica count and/or storage account type for each region. '
                            'If a replica count is not specified, the default replica count will be used. If a storage account type is not specified, the default storage account type will be used. '
                            'If "--target-edge-zones None" is specified, the target extended locations will be cleared.')

    for scope in ['sig image-version create', 'sig image-version update', 'sig image-version undelete']:
        with self.argument_context(scope, operation_group='gallery_image_versions') as c:
            c.argument('allow_replicated_location_deletion', arg_type=get_three_state_flag(), min_api='2022-03-03', help='Indicate whether or not removing this gallery image version from replicated regions is allowed.')

    with self.argument_context('sig list-community') as c:
        c.argument('location', arg_type=get_location_type(self.cli_ctx))
        c.argument('marker', arg_type=marker_type)
        c.argument('show_next_marker', action='store_true', help='Show nextMarker in result when specified.')

    with self.argument_context('sig image-definition show-community') as c:
        c.argument('location', arg_type=get_location_type(self.cli_ctx), id_part='name')
        c.argument('public_gallery_name', public_gallery_name_type)
        c.argument('gallery_image_name', gallery_image_name_type)

    with self.argument_context('sig image-definition list-community') as c:
        c.argument('location', arg_type=get_location_type(self.cli_ctx), id_part='name')
        c.argument('public_gallery_name', public_gallery_name_type)
        c.argument('marker', arg_type=marker_type)
        c.argument('show_next_marker', action='store_true', help='Show nextMarker in result when specified.')

    with self.argument_context('sig image-version show-community') as c:
        c.argument('location', arg_type=get_location_type(self.cli_ctx), id_part='name')
        c.argument('public_gallery_name', public_gallery_name_type)
        c.argument('gallery_image_name', gallery_image_name_type)
        c.argument('gallery_image_version_name', gallery_image_name_version_type)

    with self.argument_context('sig image-version list-community') as c:
        c.argument('location', arg_type=get_location_type(self.cli_ctx), id_part='name')
        c.argument('public_gallery_name', public_gallery_name_type)
        c.argument('gallery_image_name', gallery_image_name_type)
        c.argument('marker', arg_type=marker_type)
        c.argument('show_next_marker', action='store_true', help='Show nextMarker in result when specified.')

    with self.argument_context('sig share enable-community') as c:
        c.argument('gallery_name', type=str, help='The name of the Shared Image Gallery.', id_part='name')
        c.argument('subscription_ids', nargs='+', help='A list of subscription ids to share the gallery.')
        c.argument('tenant_ids', nargs='+', help='A list of tenant ids to share the gallery.')
        c.argument('op_type', default='EnableCommunity', deprecate_info=c.deprecate(hide=True),
                   help='distinguish add operation and remove operation')

    # endregion

    # region Gallery applications
    with self.argument_context('sig gallery-application') as c:
        c.argument('gallery_application_name', options_list=['--name', '-n', '--application-name'],
                   help='The name of the gallery Application')

    with self.argument_context('sig gallery-application create') as c:
        c.argument('location', arg_type=get_location_type(self.cli_ctx), required=False,
                   validator=get_default_location_from_resource_group)
        c.argument('description', help='The description of this gallery Application Definition resource. '
                   'This property is updatable.')
        c.argument('os_type', arg_type=get_enum_type(['Windows', 'Linux']), help='This property allows you '
                   'to specify the supported type of the OS that application is built for. <br><br> Possible values '
                   'are: <br><br> **Windows** <br><br> **Linux**')

    with self.argument_context('sig gallery-application update') as c:
        c.argument('location', arg_type=get_location_type(self.cli_ctx), required=False,
                   validator=get_default_location_from_resource_group)
        c.argument('description', help='The description of this gallery Application Definition resource. '
                   'This property is updatable.')

    with self.argument_context('sig gallery-application version') as c:
        c.argument('gallery_application_name', options_list=['--application-name'],
                   help='The name of the gallery Application')
        c.argument('gallery_application_version_name', options_list=['--name', '-n', '--version-name'],
                   help='The name of the gallery Application Version')

    with self.argument_context('sig gallery-application version create') as c:
        c.argument('package_file_name', help='The name to assign the downloaded package file on the VM. This is limited to 4096 characters.'
                                             'If not specified, the package file will be named the same as the Gallery Application name.')
        c.argument('config_file_name', help='The name to assign the downloaded config file on the VM. This is limited to 4096 characters. '
                                            'If not specified, the config file will be named the Gallery Application name appended with "_config"')

    for scope in ['create', 'update']:
        with self.argument_context('sig gallery-application version {}'.format(scope)) as c:
            c.argument('location', arg_type=get_location_type(self.cli_ctx), required=False,
                       validator=get_default_location_from_resource_group)
            c.argument('tags', tags_type)
            c.argument('package_file_link', help='The mediaLink of the artifact, must be a readable storage page blob.')
            c.argument('install_command', help='The path and arguments to install the gallery application.')
            c.argument('remove_command', help='The path and arguments to remove the gallery application.')
            c.argument('update_command', help='The path and arguments to update the gallery application. If not present,'
                                              ' then update operation will invoke remove command on the previous version'
                                              ' and install command on the current version of the gallery application.')
            c.argument('target_regions', type=validate_file_or_dict, help='The target regions where the Image Version is'
                       'going to be replicated to. This property is updatable. Expected value: '
                       'json-string/json-file/@json-file.')
            c.argument('default_file_link', help='The default configuration link of the artifact, must be a readable storage page blob.')
            c.argument('exclude_from', arg_type=get_three_state_flag(), help='If set to true, Virtual Machines '
                       'deployed from the latest version of the Image Definition won\'t use this Image Version.',
                       arg_group='Publishing Profile')
            c.argument('end_of_life_date', help='The end of life date of the gallery image version. This property can be '
                       'used for decommissioning purposes. This property is updatable.', arg_group='Publishing Profile')
    # endregion

    # region Proximity Placement Group
    with self.argument_context('ppg', min_api='2018-04-01') as c:
        c.argument('proximity_placement_group_name', arg_type=name_arg_type, help="The name of the proximity placement group.")

    with self.argument_context('ppg create') as c:
        c.argument('tags', tags_type, min_api='2018-04-01')
        c.argument('zone', zone_type, min_api='2021-11-01')

    for scope in ['ppg create', 'ppg update']:
        with self.argument_context(scope) as c:
            c.argument('ppg_type', options_list=['--type', '-t'], arg_type=get_enum_type(self.get_models('ProximityPlacementGroupType')), min_api='2018-04-01', help="The type of the proximity placement group.")
            c.argument('intent_vm_sizes', nargs='*', min_api='2021-11-01', help="Specify possible sizes of virtual machines that can be created in the proximity placement group.")

    for scope, item in [('vm create', 'VM'), ('vmss create', 'VMSS'),
                        ('vm availability-set create', 'availability set'),
                        ('vm update', 'VM'), ('vmss update', 'VMSS'),
                        ('vm availability-set update', 'availability set')]:
        with self.argument_context(scope, min_api='2018-04-01') as c:
            c.argument('proximity_placement_group', options_list=['--ppg'], help="The name or ID of the proximity placement group the {} should be associated with.".format(item),
                       validator=_validate_proximity_placement_group)    # only availability set does not have a command level validator, so this should be added.
    # endregion

    # region VM Monitor
    with self.argument_context('vm monitor log show') as c:
        c.argument('analytics_query', options_list=['--analytics-query', '-q'], help="Query to execute over Log Analytics data.")
        c.argument('timespan', help="Timespan over which to query. Defaults to querying all available data.")

    with self.argument_context('vm monitor metrics') as c:
        c.argument('metricnamespace', options_list=['--namespace'],
                   help='Namespace to query metric definitions for.')

    with self.argument_context('vm monitor metrics tail') as c:
        from azure.mgmt.monitor.models import AggregationType
        c.extra('resource_group_name', required=True)
        c.argument('resource', arg_type=existing_vm_name, help='Name or ID of a virtual machine', validator=validate_vm_name_for_monitor_metrics, id_part=None)
        c.argument('metadata', action='store_true')
        c.argument('dimension', nargs='*', validator=validate_metric_dimension)
        c.argument('aggregation', arg_type=get_enum_type(t for t in AggregationType if t.name != 'none'), nargs='*')
        c.argument('metrics', nargs='*')
        c.argument('orderby',
                   help='Aggregation to use for sorting results and the direction of the sort. Only one order can be specificed. Examples: sum asc')
        c.argument('top', help='Max number of records to retrieve. Valid only if --filter used.')
        c.argument('filters', options_list=['--filter'])
        c.argument('metric_namespace', options_list=['--namespace'])

    with self.argument_context('vm monitor metrics tail', arg_group='Time') as c:
        c.argument('start_time', arg_type=get_datetime_type(help='Start time of the query.'))
        c.argument('end_time', arg_type=get_datetime_type(help='End time of the query. Defaults to the current time.'))
        c.argument('offset', type=get_period_type(as_timedelta=True))
        c.argument('interval', arg_group='Time', type=get_period_type())

    with self.argument_context('vm monitor metrics list-definitions') as c:
        c.extra('resource_group_name', required=True)
        c.argument('resource_uri', arg_type=existing_vm_name, help='Name or ID of a virtual machine', validator=validate_vm_name_for_monitor_metrics, id_part=None)
    # endregion

    # region disk encryption set
    with self.argument_context('disk-encryption-set') as c:
        c.argument('disk_encryption_set_name', disk_encryption_set_name)
        c.argument('key_url', help='URL pointing to a key or secret in KeyVault.')
        c.argument('source_vault', help='Name or ID of the KeyVault containing the key or secret.')
        c.argument('encryption_type', arg_type=get_enum_type(['EncryptionAtRestWithPlatformKey', 'EncryptionAtRestWithCustomerKey', 'EncryptionAtRestWithPlatformAndCustomerKeys', 'ConfidentialVmEncryptedWithCustomerKey']),
                   help='The type of key used to encrypt the data of the disk. EncryptionAtRestWithPlatformKey: Disk is encrypted at rest with Platform managed key. It is the default encryption type. EncryptionAtRestWithCustomerKey: Disk is encrypted at rest with Customer managed key that can be changed and revoked by a customer. EncryptionAtRestWithPlatformAndCustomerKeys: Disk is encrypted at rest with 2 layers of encryption. One of the keys is Customer managed and the other key is Platform managed. ConfidentialVmEncryptedWithCustomerKey: An additional encryption type accepted for confidential VM. Disk is encrypted at rest with Customer managed key.')
        c.argument('location', validator=get_default_location_from_resource_group)
        c.argument('tags', tags_type)
        c.argument('enable_auto_key_rotation', arg_type=get_three_state_flag(), min_api='2020-12-01',
                   options_list=['--enable-auto-key-rotation', '--auto-rotation'],
                   help='Enable automatic rotation of keys.')

    with self.argument_context('disk-encryption-set create', operation_group='disk_encryption_sets',
                               min_api='2022-03-02') as c:
        c.argument('federated_client_id', help='The federated client id used in cross tenant scenario.')
        c.argument('mi_system_assigned', arg_group='Managed Identity', arg_type=get_three_state_flag(),
                   help='Provide this flag to use system assigned identity. Check out help for more examples')
        c.argument('mi_user_assigned', arg_group='Managed Identity', nargs='+',
                   help='User Assigned Identity ids to be used for disk encryption set. '
                        'Check out help for more examples')

    with self.argument_context('disk-encryption-set update', operation_group='disk_encryption_sets',
                               min_api='2022-03-02') as c:
        c.argument('federated_client_id', help='The federated client id used in cross tenant scenario.')

    with self.argument_context('disk-encryption-set identity', operation_group='disk_encryption_sets',
                               min_api='2022-03-02') as c:
        c.argument('mi_system_assigned', options_list=['--system-assigned'],
                   arg_group='Managed Identity', arg_type=get_three_state_flag(),
                   help='Provide this flag to use system assigned identity for disk encryption set. '
                        'Check out help for more examples')
        c.argument('mi_user_assigned', options_list=['--user-assigned'], arg_group='Managed Identity', nargs='*',
                   help='User Assigned Identity ids to be used for disk encryption set. '
                        'Check out help for more examples')
    # endregion

    # region DiskAccess
    with self.argument_context('disk-access', resource_type=ResourceType.MGMT_COMPUTE, operation_group='disk_accesses') as c:
        c.argument('disk_access_name', arg_type=name_arg_type, help='Name of the disk access resource.', id_part='name')
        c.argument('location', validator=get_default_location_from_resource_group)
        c.argument('tags', tags_type)
    # endRegion

    # region Capacity
    with self.argument_context('capacity reservation group') as c:
        c.argument('location', arg_type=get_location_type(self.cli_ctx), validator=get_default_location_from_resource_group)
        c.argument('capacity_reservation_group_name', options_list=['--capacity-reservation-group', '-n'],
                   help='The name of the capacity reservation group.')
        c.argument('tags', tags_type)
        c.argument('sharing_profile', nargs='*', help='Space-separated subscription resource IDs or nothing. Specify the settings to enable sharing across subscriptions for the capacity reservation group resource. Specify it to nothing to unsharing.')

    with self.argument_context('capacity reservation group create') as c:
        c.argument('zones', zones_type, help='Availability Zones to use for this capacity reservation group. If not provided, the group supports only regional resources in the region. If provided, enforces each capacity reservation in the group to be in one of the zones.')

    with self.argument_context('capacity reservation group show') as c:
        c.argument('instance_view', action='store_true', options_list=['--instance-view', '-i'], help='Retrieve the list of instance views of the capacity reservations under the capacity reservation group which is a snapshot of the runtime properties of a capacity reservation that is managed by the platform and can change outside of control plane operations.')

    with self.argument_context('capacity reservation') as c:
        c.argument('location', arg_type=get_location_type(self.cli_ctx), validator=get_default_location_from_resource_group)
        c.argument('capacity_reservation_group_name', options_list=['--capacity-reservation-group', '-c'],
                   help='The name of the capacity reservation group.')
        c.argument('capacity_reservation_name', options_list=['--capacity-reservation-name', '-n'],
                   help='The name of the capacity reservation.')
        c.argument('capacity', type=int, help='Specify the number of virtual machines in the scale set.')
        c.argument('tags', tags_type)

    with self.argument_context('capacity reservation create') as c:
        c.argument('zone', zone_type, help='Availability Zone to use for this capacity reservation. The zone has to be single value and also should be part for the list of zones specified during the capacity reservation group creation. If not provided, the reservation supports only non-zonal deployments. If provided, enforces VM/VMSS using this capacity reservation to be in same zone.')
        c.argument('sku_name', options_list=['--sku', '-s'], required=True, help='The SKU of the resource for which capacity needs be reserved. Currently VM Skus with the capability called "CapacityReservationSupported" set to true are supported. Refer to List Microsoft.Compute SKUs in a region (https://docs.microsoft.com/rest/api/compute/resourceskus/list) for supported values.')

    with self.argument_context('capacity reservation show') as c:
        c.argument('instance_view', action='store_true', options_list=['--instance-view', '-i'], help='Retrieve a snapshot of the runtime properties of the capacity reservation that is managed by the platform and can change outside of control plane operations.')
    # endRegion

    # region Restore point
    with self.argument_context('restore-point') as c:
        c.argument('restore_point_collection_name', options_list=['--collection-name'],
                   help='The name of the restore point collection.')

    with self.argument_context('restore-point create') as c:
        c.argument('restore_point_name', options_list=['--name', '-n', '--restore-point-name'],
                   help='The name of the restore point.')
        c.argument('exclude_disks', nargs='+', help='List of disk resource ids that the '
                   'customer wishes to exclude from the restore point. If no disks are specified, all disks will be '
                   'included.')
        c.argument('source_restore_point', help='Resource Id of the source restore point from which a copy needs to be created')
        c.argument('consistency_mode', arg_type=get_enum_type(self.get_models('ConsistencyModeTypes')), is_preview=True, min_api='2021-07-01', help='Consistency mode of the restore point. Can be specified in the input while creating a restore point. For now, only CrashConsistent is accepted as a valid input. Please refer to https://aka.ms/RestorePoints for more details.')
        c.argument('source_os_resource', help='Resource Id of the source OS disk')
        c.argument('os_restore_point_encryption_set', help='Customer managed OS disk encryption set resource id')
        c.argument('os_restore_point_encryption_type', arg_type=get_enum_type(self.get_models('RestorePointEncryptionType')), help='The type of key used to encrypt the data of the OS disk restore point.')
        c.argument('source_data_disk_resource', nargs='+', help='Resource Id of the source data disk')
        c.argument('data_disk_restore_point_encryption_set', nargs='+', help='Customer managed data disk encryption set resource id')
        c.argument('data_disk_restore_point_encryption_type', nargs='+', arg_type=get_enum_type(self.get_models('RestorePointEncryptionType')), help='The type of key used to encrypt the data of the data disk restore point.')

    with self.argument_context('restore-point show') as c:
        c.argument('restore_point_name', options_list=['--name', '-n', '--restore-point-name'],
                   help='The name of the restore point.')
        c.argument('expand', help='The expand expression to apply on the operation.',
                   deprecate_info=c.deprecate(hide=True))
        c.argument('instance_view', action='store_true', help='Show the instance view of a restore point.')

    with self.argument_context('restore-point wait') as c:
        c.argument('restore_point_name', options_list=['--name', '-n', '--restore-point-name'],
                   help='The name of the restore point.')
    # endRegion

    # region Restore point collection
    with self.argument_context('restore-point collection create') as c:
        c.argument('location', arg_type=get_location_type(self.cli_ctx), required=False,
                   validator=get_default_location_from_resource_group)
        c.argument('tags', tags_type)
        c.argument('source_id', help='Resource Id of the source resource used to create this restore point collection',
                   arg_group='Source')

    with self.argument_context('restore-point collection update') as c:
        c.argument('tags', tags_type)

    with self.argument_context('restore-point collection show') as c:
        c.argument('expand', help='The expand expression to apply on the operation.',
                   deprecate_info=c.deprecate(hide=True))
        c.argument('restore_points', action='store_true', help='Show all contained restore points in the restore point collection.')
    # endRegion<|MERGE_RESOLUTION|>--- conflicted
+++ resolved
@@ -776,18 +776,8 @@
         c.argument('enable_vtpm', enable_vtpm_type)
         c.argument('os_disk_delete_option', arg_type=get_enum_type(self.get_models('DiskDeleteOptionTypes')), min_api='2022-03-01', arg_group='Storage', help='Specify whether OS disk should be deleted or detached upon VMSS Flex deletion (This feature is only for VMSS with flexible orchestration mode).')
         c.argument('data_disk_delete_option', arg_type=get_enum_type(self.get_models('DiskDeleteOptionTypes')), min_api='2022-03-01', arg_group='Storage', help='Specify whether data disk should be deleted or detached upon VMSS Flex deletion (This feature is only for VMSS with flexible orchestration mode)')
-<<<<<<< HEAD
-=======
-        c.argument('security_posture_reference_id', min_api='2023-03-01',
-                   options_list=['--security-posture-reference-id', '--security-posture-id'],
-                   help='The security posture reference id in the form of /CommunityGalleries/{communityGalleryName}/securityPostures/{securityPostureName}/versions/{major.minor.patch}|{major.*}|latest')
-        c.argument('security_posture_reference_exclude_extensions', min_api='2023-03-01', type=validate_file_or_dict,
-                   options_list=['--security-posture-reference-exclude-extensions', '--exclude-extensions'],
-                   help='List of virtual machine extensions to exclude when applying the Security Posture. Either a Json string or a file path is acceptable. '
-                        'Please refer to https://docs.microsoft.com/rest/api/compute/virtualmachinescalesets/get#virtualmachineextension for the data format.')
         c.argument('skuprofile_vmsizes', nargs='+', min_api='2024-07-01', help='A list of VM sizes in the scale set. See https://azure.microsoft.com/pricing/details/virtual-machines/ for size info.')
         c.argument('skuprofile_allostrat', options_list=['--skuprofile-allocation-strategy', '--sku-allocat-strat'], arg_type=get_enum_type(['LowestPrice', 'CapacityOptimized']), min_api='2024-07-01', help='Allocation strategy for vm sizes in SKU profile.')
->>>>>>> 7cd0f8c6
 
     with self.argument_context('vmss create', arg_group='Network Balancer') as c:
         c.argument('application_gateway', help='Name to use when creating a new application gateway (default) or referencing an existing one. Can also reference an existing application gateway by ID or specify "" for none.', options_list=['--app-gateway'])
