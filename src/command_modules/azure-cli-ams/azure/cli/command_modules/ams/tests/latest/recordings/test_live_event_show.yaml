--- conflicted
+++ resolved
@@ -77,33 +77,6 @@
     body:
       string: ''
     headers:
-<<<<<<< HEAD
-      cache-control:
-      - no-cache
-      content-length:
-      - '0'
-      content-type:
-      - text/plain; charset=utf-8
-      date:
-      - Wed, 24 Apr 2019 19:54:57 GMT
-      expires:
-      - '-1'
-      location:
-      - https://management.azure.com/subscriptions/00000000-0000-0000-0000-000000000000/providers/Microsoft.Storage/locations/westus/asyncoperations/5655505e-a133-444a-94fe-7af312da0e6d?monitor=true&api-version=2018-07-01
-      pragma:
-      - no-cache
-      server:
-      - Microsoft-Azure-Storage-Resource-Provider/1.0,Microsoft-HTTPAPI/2.0 Microsoft-HTTPAPI/2.0
-      strict-transport-security:
-      - max-age=31536000; includeSubDomains
-      x-content-type-options:
-      - nosniff
-      x-ms-ratelimit-remaining-subscription-writes:
-      - '1199'
-    status:
-      code: 202
-      message: Accepted
-=======
       cache-control: [no-cache]
       content-length: ['0']
       content-type: [text/plain; charset=utf-8]
@@ -117,7 +90,6 @@
       x-content-type-options: [nosniff]
       x-ms-ratelimit-remaining-subscription-writes: ['1197']
     status: {code: 202, message: Accepted}
->>>>>>> d4b196d3
 - request:
     body: null
     headers:
@@ -135,11 +107,7 @@
       - python/3.7.3 (Windows-10-10.0.18362-SP0) msrest/0.6.6 msrest_azure/0.6.0 azure-mgmt-storage/3.1.1
         Azure-SDK-For-Python AZURECLI/2.0.62
     method: GET
-<<<<<<< HEAD
-    uri: https://management.azure.com/subscriptions/00000000-0000-0000-0000-000000000000/providers/Microsoft.Storage/locations/westus/asyncoperations/5655505e-a133-444a-94fe-7af312da0e6d?monitor=true&api-version=2018-07-01
-=======
     uri: https://management.azure.com/subscriptions/00000000-0000-0000-0000-000000000000/providers/Microsoft.Storage/locations/westus/asyncoperations/c20d05bf-3201-4566-badc-70e5175391ed?monitor=true&api-version=2018-11-01
->>>>>>> d4b196d3
   response:
     body:
       string: '{"sku":{"name":"Standard_LRS","tier":"Standard"},"kind":"Storage","id":"/subscriptions/00000000-0000-0000-0000-000000000000/resourceGroups/clitest.rg000001/providers/Microsoft.Storage/storageAccounts/clitest000002","name":"clitest000002","type":"Microsoft.Storage/storageAccounts","location":"westus","tags":{},"properties":{"networkAcls":{"bypass":"AzureServices","virtualNetworkRules":[],"ipRules":[],"defaultAction":"Allow"},"supportsHttpsTrafficOnly":false,"encryption":{"services":{"file":{"enabled":true,"lastEnabledTime":"2019-04-24T19:54:42.6672887Z"},"blob":{"enabled":true,"lastEnabledTime":"2019-04-24T19:54:42.6672887Z"}},"keySource":"Microsoft.Storage"},"provisioningState":"Succeeded","creationTime":"2019-04-24T19:54:42.3703725Z","primaryEndpoints":{"blob":"https://clitest000002.blob.core.windows.net/","queue":"https://clitest000002.queue.core.windows.net/","table":"https://clitest000002.table.core.windows.net/","file":"https://clitest000002.file.core.windows.net/"},"primaryLocation":"westus","statusOfPrimary":"available"}}'
@@ -407,39 +375,6 @@
         \ <allow-access-from domain='*' />\\r\\n</cross-domain-policy>\"\r\n    }\r\n
         \ }\r\n}"
     headers:
-<<<<<<< HEAD
-      azure-asyncoperation:
-      - https://management.azure.com/subscriptions/00000000-0000-0000-0000-000000000000/resourcegroups/clitest.rg000001/providers/Microsoft.Media/mediaservices/ams000003/liveeventoperations/e1b33808-a04d-48ad-8669-1abef8cd50bc?api-version=2018-07-01
-      cache-control:
-      - no-cache
-      content-length:
-      - '2547'
-      content-type:
-      - application/json; odata.metadata=minimal
-      date:
-      - Wed, 24 Apr 2019 19:55:18 GMT
-      expires:
-      - '-1'
-      location:
-      - https://management.azure.com/subscriptions/00000000-0000-0000-0000-000000000000/resourcegroups/clitest.rg000001/providers/Microsoft.Media/mediaservices/ams000003/liveeventoperations/e1b33808-a04d-48ad-8669-1abef8cd50bc?api-version=2018-07-01
-      odata-version:
-      - '4.0'
-      pragma:
-      - no-cache
-      server:
-      - Microsoft-IIS/10.0
-      strict-transport-security:
-      - max-age=31536000; includeSubDomains
-      x-content-type-options:
-      - nosniff
-      x-ms-ratelimit-remaining-subscription-writes:
-      - '1199'
-      x-powered-by:
-      - ASP.NET
-    status:
-      code: 202
-      message: Accepted
-=======
       azure-asyncoperation: ['https://management.azure.com/subscriptions/00000000-0000-0000-0000-000000000000/resourcegroups/clitest.rg000001/providers/Microsoft.Media/mediaservices/ams000003/liveeventoperations/dd1cad85-a610-47d0-bf23-84bd8c192d8b?api-version=2018-11-01']
       cache-control: [no-cache]
       content-length: ['2547']
@@ -455,7 +390,6 @@
       x-ms-ratelimit-remaining-subscription-writes: ['1196']
       x-powered-by: [ASP.NET]
     status: {code: 202, message: Accepted}
->>>>>>> d4b196d3
 - request:
     body: null
     headers:
@@ -475,52 +409,13 @@
       - python/3.7.3 (Windows-10-10.0.18362-SP0) msrest/0.6.6 msrest_azure/0.6.0 azure-mgmt-media/1.1.1
         Azure-SDK-For-Python AZURECLI/2.0.62
     method: GET
-<<<<<<< HEAD
-    uri: https://management.azure.com/subscriptions/00000000-0000-0000-0000-000000000000/resourcegroups/clitest.rg000001/providers/Microsoft.Media/mediaservices/ams000003/liveeventoperations/e1b33808-a04d-48ad-8669-1abef8cd50bc?api-version=2018-07-01
-=======
     uri: https://management.azure.com/subscriptions/00000000-0000-0000-0000-000000000000/resourcegroups/clitest.rg000001/providers/Microsoft.Media/mediaservices/ams000003/liveeventoperations/dd1cad85-a610-47d0-bf23-84bd8c192d8b?api-version=2018-11-01
->>>>>>> d4b196d3
   response:
     body:
       string: "{\r\n  \"name\":\"e1b33808-a04d-48ad-8669-1abef8cd50bc\",\"status\":\"InProgress\",\"error\":{\r\n
         \   \"code\":\"None\",\"message\":null,\"target\":\"33f7fb67-71e4-464d-b9a0-47e9639e6aa9\"\r\n
         \ }\r\n}"
     headers:
-<<<<<<< HEAD
-      azure-asyncoperation:
-      - https://management.azure.com/subscriptions/00000000-0000-0000-0000-000000000000/resourcegroups/clitest.rg000001/providers/Microsoft.Media/mediaservices/ams000003/liveeventoperations/e1b33808-a04d-48ad-8669-1abef8cd50bc?api-version=2018-07-01
-      cache-control:
-      - no-cache
-      content-length:
-      - '172'
-      content-type:
-      - application/json; odata.metadata=minimal
-      date:
-      - Wed, 24 Apr 2019 19:55:09 GMT
-      expires:
-      - '-1'
-      location:
-      - https://management.azure.com/subscriptions/00000000-0000-0000-0000-000000000000/resourcegroups/clitest.rg000001/providers/Microsoft.Media/mediaservices/ams000003/liveeventoperations/e1b33808-a04d-48ad-8669-1abef8cd50bc?api-version=2018-07-01
-      odata-version:
-      - '4.0'
-      pragma:
-      - no-cache
-      server:
-      - Microsoft-IIS/10.0
-      strict-transport-security:
-      - max-age=31536000; includeSubDomains
-      transfer-encoding:
-      - chunked
-      vary:
-      - Accept-Encoding
-      x-content-type-options:
-      - nosniff
-      x-powered-by:
-      - ASP.NET
-    status:
-      code: 200
-      message: OK
-=======
       azure-asyncoperation: ['https://management.azure.com/subscriptions/00000000-0000-0000-0000-000000000000/resourcegroups/clitest.rg000001/providers/Microsoft.Media/mediaservices/ams000003/liveeventoperations/dd1cad85-a610-47d0-bf23-84bd8c192d8b?api-version=2018-11-01']
       cache-control: [no-cache]
       content-length: ['171']
@@ -537,7 +432,6 @@
       x-content-type-options: [nosniff]
       x-powered-by: [ASP.NET]
     status: {code: 200, message: OK}
->>>>>>> d4b196d3
 - request:
     body: null
     headers:
@@ -781,35 +675,6 @@
     body:
       string: ''
     headers:
-<<<<<<< HEAD
-      azure-asyncoperation:
-      - https://management.azure.com/subscriptions/00000000-0000-0000-0000-000000000000/resourcegroups/clitest.rg000001/providers/Microsoft.Media/mediaservices/ams000003/liveeventoperations/3f556694-9b80-4c72-ae88-1e2b5c24924e?api-version=2018-07-01
-      cache-control:
-      - no-cache
-      content-length:
-      - '0'
-      date:
-      - Wed, 24 Apr 2019 19:55:13 GMT
-      expires:
-      - '-1'
-      location:
-      - https://management.azure.com/subscriptions/00000000-0000-0000-0000-000000000000/resourcegroups/clitest.rg000001/providers/Microsoft.Media/mediaservices/ams000003/liveeventoperations/3f556694-9b80-4c72-ae88-1e2b5c24924e?api-version=2018-07-01
-      pragma:
-      - no-cache
-      server:
-      - Microsoft-IIS/10.0
-      strict-transport-security:
-      - max-age=31536000; includeSubDomains
-      x-content-type-options:
-      - nosniff
-      x-ms-ratelimit-remaining-subscription-deletes:
-      - '14999'
-      x-powered-by:
-      - ASP.NET
-    status:
-      code: 202
-      message: Accepted
-=======
       azure-asyncoperation: ['https://management.azure.com/subscriptions/00000000-0000-0000-0000-000000000000/resourcegroups/clitest.rg000001/providers/Microsoft.Media/mediaservices/ams000003/liveeventoperations/c25c27bd-46f6-49e1-8160-5b80f0c1e3db?api-version=2018-11-01']
       cache-control: [no-cache]
       content-length: ['0']
@@ -823,7 +688,6 @@
       x-ms-ratelimit-remaining-subscription-deletes: ['14998']
       x-powered-by: [ASP.NET]
     status: {code: 202, message: Accepted}
->>>>>>> d4b196d3
 - request:
     body: null
     headers:
@@ -841,52 +705,13 @@
       - python/3.7.3 (Windows-10-10.0.18362-SP0) msrest/0.6.6 msrest_azure/0.6.0 azure-mgmt-media/1.1.1
         Azure-SDK-For-Python AZURECLI/2.0.62
     method: GET
-<<<<<<< HEAD
-    uri: https://management.azure.com/subscriptions/00000000-0000-0000-0000-000000000000/resourcegroups/clitest.rg000001/providers/Microsoft.Media/mediaservices/ams000003/liveeventoperations/3f556694-9b80-4c72-ae88-1e2b5c24924e?api-version=2018-07-01
-=======
     uri: https://management.azure.com/subscriptions/00000000-0000-0000-0000-000000000000/resourcegroups/clitest.rg000001/providers/Microsoft.Media/mediaservices/ams000003/liveeventoperations/c25c27bd-46f6-49e1-8160-5b80f0c1e3db?api-version=2018-11-01
->>>>>>> d4b196d3
   response:
     body:
       string: "{\r\n  \"name\":\"3f556694-9b80-4c72-ae88-1e2b5c24924e\",\"status\":\"InProgress\",\"error\":{\r\n
         \   \"code\":\"None\",\"message\":null,\"target\":\"33f7fb67-71e4-464d-b9a0-47e9639e6aa9\"\r\n
         \ }\r\n}"
     headers:
-<<<<<<< HEAD
-      azure-asyncoperation:
-      - https://management.azure.com/subscriptions/00000000-0000-0000-0000-000000000000/resourcegroups/clitest.rg000001/providers/Microsoft.Media/mediaservices/ams000003/liveeventoperations/3f556694-9b80-4c72-ae88-1e2b5c24924e?api-version=2018-07-01
-      cache-control:
-      - no-cache
-      content-length:
-      - '172'
-      content-type:
-      - application/json; odata.metadata=minimal
-      date:
-      - Wed, 24 Apr 2019 19:55:13 GMT
-      expires:
-      - '-1'
-      location:
-      - https://management.azure.com/subscriptions/00000000-0000-0000-0000-000000000000/resourcegroups/clitest.rg000001/providers/Microsoft.Media/mediaservices/ams000003/liveeventoperations/3f556694-9b80-4c72-ae88-1e2b5c24924e?api-version=2018-07-01
-      odata-version:
-      - '4.0'
-      pragma:
-      - no-cache
-      server:
-      - Microsoft-IIS/10.0
-      strict-transport-security:
-      - max-age=31536000; includeSubDomains
-      transfer-encoding:
-      - chunked
-      vary:
-      - Accept-Encoding
-      x-content-type-options:
-      - nosniff
-      x-powered-by:
-      - ASP.NET
-    status:
-      code: 200
-      message: OK
-=======
       azure-asyncoperation: ['https://management.azure.com/subscriptions/00000000-0000-0000-0000-000000000000/resourcegroups/clitest.rg000001/providers/Microsoft.Media/mediaservices/ams000003/liveeventoperations/c25c27bd-46f6-49e1-8160-5b80f0c1e3db?api-version=2018-11-01']
       cache-control: [no-cache]
       content-length: ['172']
@@ -903,7 +728,6 @@
       x-content-type-options: [nosniff]
       x-powered-by: [ASP.NET]
     status: {code: 200, message: OK}
->>>>>>> d4b196d3
 - request:
     body: null
     headers:
@@ -921,52 +745,13 @@
       - python/3.7.3 (Windows-10-10.0.18362-SP0) msrest/0.6.6 msrest_azure/0.6.0 azure-mgmt-media/1.1.1
         Azure-SDK-For-Python AZURECLI/2.0.62
     method: GET
-<<<<<<< HEAD
-    uri: https://management.azure.com/subscriptions/00000000-0000-0000-0000-000000000000/resourcegroups/clitest.rg000001/providers/Microsoft.Media/mediaservices/ams000003/liveeventoperations/3f556694-9b80-4c72-ae88-1e2b5c24924e?api-version=2018-07-01
-=======
     uri: https://management.azure.com/subscriptions/00000000-0000-0000-0000-000000000000/resourcegroups/clitest.rg000001/providers/Microsoft.Media/mediaservices/ams000003/liveeventoperations/c25c27bd-46f6-49e1-8160-5b80f0c1e3db?api-version=2018-11-01
->>>>>>> d4b196d3
   response:
     body:
       string: "{\r\n  \"name\":\"3f556694-9b80-4c72-ae88-1e2b5c24924e\",\"status\":\"Succeeded\",\"error\":{\r\n
         \   \"code\":\"None\",\"message\":null,\"target\":\"33f7fb67-71e4-464d-b9a0-47e9639e6aa9\"\r\n
         \ }\r\n}"
     headers:
-<<<<<<< HEAD
-      azure-asyncoperation:
-      - https://management.azure.com/subscriptions/00000000-0000-0000-0000-000000000000/resourcegroups/clitest.rg000001/providers/Microsoft.Media/mediaservices/ams000003/liveeventoperations/3f556694-9b80-4c72-ae88-1e2b5c24924e?api-version=2018-07-01
-      cache-control:
-      - no-cache
-      content-length:
-      - '171'
-      content-type:
-      - application/json; odata.metadata=minimal
-      date:
-      - Wed, 24 Apr 2019 19:55:33 GMT
-      expires:
-      - '-1'
-      location:
-      - https://management.azure.com/subscriptions/00000000-0000-0000-0000-000000000000/resourcegroups/clitest.rg000001/providers/Microsoft.Media/mediaservices/ams000003/liveeventoperations/3f556694-9b80-4c72-ae88-1e2b5c24924e?api-version=2018-07-01
-      odata-version:
-      - '4.0'
-      pragma:
-      - no-cache
-      server:
-      - Microsoft-IIS/10.0
-      strict-transport-security:
-      - max-age=31536000; includeSubDomains
-      transfer-encoding:
-      - chunked
-      vary:
-      - Accept-Encoding
-      x-content-type-options:
-      - nosniff
-      x-powered-by:
-      - ASP.NET
-    status:
-      code: 200
-      message: OK
-=======
       azure-asyncoperation: ['https://management.azure.com/subscriptions/00000000-0000-0000-0000-000000000000/resourcegroups/clitest.rg000001/providers/Microsoft.Media/mediaservices/ams000003/liveeventoperations/c25c27bd-46f6-49e1-8160-5b80f0c1e3db?api-version=2018-11-01']
       cache-control: [no-cache]
       content-length: ['171']
@@ -983,7 +768,6 @@
       x-content-type-options: [nosniff]
       x-powered-by: [ASP.NET]
     status: {code: 200, message: OK}
->>>>>>> d4b196d3
 - request:
     body: null
     headers:
