interactions:
- request:
    body: null
    headers:
      Accept:
      - application/json
      Accept-Encoding:
      - gzip, deflate
      CommandName:
      - aks create
      Connection:
      - keep-alive
      ParameterSetName:
      - --resource-group --name --ssh-key-value --no-wait
      User-Agent:
<<<<<<< HEAD
      - AZURECLI/2.48.1 azsdk-python-azure-mgmt-containerservice/22.1.0 Python/3.8.10
        (Linux-5.15.0-1033-azure-x86_64-with-glibc2.29)
=======
      - AZURECLI/2.49.0 azsdk-python-azure-mgmt-containerservice/23.0.0 Python/3.8.16
        (macOS-13.4-arm64-arm-64bit)
>>>>>>> 27d920ec
    method: GET
    uri: https://management.azure.com/subscriptions/00000000-0000-0000-0000-000000000000/resourceGroups/clitest000001/providers/Microsoft.ContainerService/managedClusters/cliakstest000002?api-version=2023-05-01
  response:
    body:
      string: '{"error":{"code":"ResourceNotFound","message":"The Resource ''Microsoft.ContainerService/managedClusters/cliakstest000002''
        under resource group ''clitest000001'' was not found. For more details please
        go to https://aka.ms/ARMResourceNotFoundFix"}}'
    headers:
      cache-control:
      - no-cache
      content-length:
      - '244'
      content-type:
      - application/json; charset=utf-8
      date:
<<<<<<< HEAD
      - Sat, 29 Apr 2023 08:50:31 GMT
=======
      - Wed, 14 Jun 2023 17:24:02 GMT
>>>>>>> 27d920ec
      expires:
      - '-1'
      pragma:
      - no-cache
      strict-transport-security:
      - max-age=31536000; includeSubDomains
      x-content-type-options:
      - nosniff
      x-ms-failure-cause:
      - gateway
    status:
      code: 404
      message: Not Found
- request:
    body: null
    headers:
      Accept:
      - application/json
      Accept-Encoding:
      - gzip, deflate
      CommandName:
      - aks create
      Connection:
      - keep-alive
      ParameterSetName:
      - --resource-group --name --ssh-key-value --no-wait
      User-Agent:
<<<<<<< HEAD
      - AZURECLI/2.48.1 azsdk-python-azure-mgmt-resource/22.0.0 Python/3.8.10 (Linux-5.15.0-1033-azure-x86_64-with-glibc2.29)
=======
      - AZURECLI/2.49.0 azsdk-python-azure-mgmt-resource/22.0.0 Python/3.8.16 (macOS-13.4-arm64-arm-64bit)
>>>>>>> 27d920ec
    method: GET
    uri: https://management.azure.com/subscriptions/00000000-0000-0000-0000-000000000000/resourcegroups/clitest000001?api-version=2022-09-01
  response:
    body:
<<<<<<< HEAD
      string: '{"id":"/subscriptions/00000000-0000-0000-0000-000000000000/resourceGroups/clitest000001","name":"clitest000001","type":"Microsoft.Resources/resourceGroups","location":"westus2","tags":{"product":"azurecli","cause":"automation","test":"test_aks_abort","date":"2023-04-29T08:50:30Z"},"properties":{"provisioningState":"Succeeded"}}'
=======
      string: '{"id":"/subscriptions/00000000-0000-0000-0000-000000000000/resourceGroups/clitest000001","name":"clitest000001","type":"Microsoft.Resources/resourceGroups","location":"westus2","tags":{"product":"azurecli","cause":"automation","test":"test_aks_abort","date":"2023-06-14T17:23:58Z","module":"acs"},"properties":{"provisioningState":"Succeeded"}}'
>>>>>>> 27d920ec
    headers:
      cache-control:
      - no-cache
      content-length:
<<<<<<< HEAD
      - '329'
      content-type:
      - application/json; charset=utf-8
      date:
      - Sat, 29 Apr 2023 08:50:31 GMT
=======
      - '344'
      content-type:
      - application/json; charset=utf-8
      date:
      - Wed, 14 Jun 2023 17:24:03 GMT
>>>>>>> 27d920ec
      expires:
      - '-1'
      pragma:
      - no-cache
      strict-transport-security:
      - max-age=31536000; includeSubDomains
      vary:
      - Accept-Encoding
      x-content-type-options:
      - nosniff
    status:
      code: 200
      message: OK
- request:
    body: '{"location": "westus2", "identity": {"type": "SystemAssigned"}, "properties":
<<<<<<< HEAD
      {"kubernetesVersion": "", "dnsPrefix": "cliakstest-clitestbqlaq37k3-79a739",
=======
      {"kubernetesVersion": "", "dnsPrefix": "cliakstest-clitestf4gkhnldd-8ecadf",
>>>>>>> 27d920ec
      "agentPoolProfiles": [{"count": 3, "vmSize": "Standard_DS2_v2", "osDiskSizeGB":
      0, "osType": "Linux", "enableAutoScaling": false, "type": "VirtualMachineScaleSets",
      "mode": "System", "orchestratorVersion": "", "upgradeSettings": {}, "enableNodePublicIP":
      false, "scaleSetPriority": "Regular", "scaleSetEvictionPolicy": "Delete", "spotMaxPrice":
      -1.0, "nodeTaints": [], "enableEncryptionAtHost": false, "enableUltraSSD": false,
      "enableFIPS": false, "name": "nodepool1"}], "linuxProfile": {"adminUsername":
<<<<<<< HEAD
      "azureuser", "ssh": {"publicKeys": [{"keyData": "ssh-rsa AAAAB3NzaC1yc2EAAAADAQABAAABAQCvBk9v4/Qo7XJWIY7AItmm8ohKhV9Y2z/SA5RKWk4BUCpK4ElHu8ia+QREfb7nmO5LtydRi7glVKNjUWUeaSC1PTmk2Z421whqvLRgF6XquFUcEC+VZG54EiS7j6hc2G3Af76vCZQQIQ7fKB8gngJXVb4QjbKVkoORamBKaSQ5MoAPF9GeSPfDesETM/jcE60BguHKjSTXhfsvgs6/iuUSPQ7duXwFtlpQy8WwA6ymGj4ehF0y8NXP6fjEajHDhPjPDkyuKBFTScflrLRryURmRyyICLt40vd+gaiyYCmREJxZNT/7J1pKmlpLNJejqDgXJ97xeyv4flTL7XRSgWV5
      azcli_aks_live_test@example.com\n"}]}}, "addonProfiles": {}, "enableRBAC": true,
      "networkProfile": {"networkPlugin": "kubenet", "podCidr": "10.244.0.0/16", "serviceCidr":
      "10.0.0.0/16", "dnsServiceIP": "10.0.0.10", "dockerBridgeCidr": "172.17.0.1/16",
      "outboundType": "loadBalancer", "loadBalancerSku": "standard"}, "disableLocalAccounts":
      false, "storageProfile": {}}}'
=======
      "azureuser", "ssh": {"publicKeys": [{"keyData": "ssh-rsa AAAAB3NzaC1yc2EAAAADAQABAAACAQCbIg1guRHbI0lV11wWDt1r2cUdcNd27CJsg+SfgC7miZeubtwUhbsPdhMQsfDyhOWHq1+ZL0M+nJZV63d/1dhmhtgyOqejUwrPlzKhydsbrsdUor+JmNJDdW01v7BXHyuymT8G4s09jCasNOwiufbP/qp72ruu0bIA1nySsvlf9pCQAuFkAnVnf/rFhUlOkhtRpwcq8SUNY2zRHR/EKb/4NWY1JzR4sa3q2fWIJdrrX0DvLoa5g9bIEd4Df79ba7v+yiUBOS0zT2ll+z4g9izHK3EO5d8hL4jYxcjKs+wcslSYRWrascfscLgMlMGh0CdKeNTDjHpGPncaf3Z+FwwwjWeuiNBxv7bJo13/8B/098KlVDl4GZqsoBCEjPyJfV6hO0y/LkRGkk7oHWKgeWAfKtfLItRp00eZ4fcJNK9kCaSMmEugoZWcI7NGbZXzqFWqbpRI7NcDP9+WIQ+i9U5vqWsqd/zng4kbuAJ6UuKqIzB0upYrLShfQE3SAck8oaLhJqqq56VfDuASNpJKidV+zq27HfSBmbXnkR/5AK337dc3MXKJypoK/QPMLKUAP5XLPbs+NddJQV7EZXd29DLgp+fRIg3edpKdO7ZErWhv7d+3Kws+e1Y+ypmR2WIVSwVyBEUfgv2C8Ts9gnTF4pNcEY/S2aBicz5Ew2+jdyGNQQ==
      test@example.com\n"}]}}, "addonProfiles": {}, "enableRBAC": true, "networkProfile":
      {"networkPlugin": "kubenet", "podCidr": "10.244.0.0/16", "serviceCidr": "10.0.0.0/16",
      "dnsServiceIP": "10.0.0.10", "outboundType": "loadBalancer", "loadBalancerSku":
      "standard"}, "disableLocalAccounts": false, "storageProfile": {}}}'
>>>>>>> 27d920ec
    headers:
      Accept:
      - application/json
      Accept-Encoding:
      - gzip, deflate
      CommandName:
      - aks create
      Connection:
      - keep-alive
      Content-Length:
      - '1751'
      Content-Type:
      - application/json
      ParameterSetName:
      - --resource-group --name --ssh-key-value --no-wait
      User-Agent:
<<<<<<< HEAD
      - AZURECLI/2.48.1 azsdk-python-azure-mgmt-containerservice/22.1.0 Python/3.8.10
        (Linux-5.15.0-1033-azure-x86_64-with-glibc2.29)
=======
      - AZURECLI/2.49.0 azsdk-python-azure-mgmt-containerservice/23.0.0 Python/3.8.16
        (macOS-13.4-arm64-arm-64bit)
>>>>>>> 27d920ec
    method: PUT
    uri: https://management.azure.com/subscriptions/00000000-0000-0000-0000-000000000000/resourceGroups/clitest000001/providers/Microsoft.ContainerService/managedClusters/cliakstest000002?api-version=2023-05-01
  response:
    body:
<<<<<<< HEAD
      string: "{\n  \"id\": \"/subscriptions/00000000-0000-0000-0000-000000000000/resourcegroups/clitest000001/providers/Microsoft.ContainerService/managedClusters/cliakstest000002\",\n
        \ \"location\": \"westus2\",\n  \"name\": \"cliakstest000002\",\n  \"type\":
        \"Microsoft.ContainerService/ManagedClusters\",\n  \"properties\": {\n   \"provisioningState\":
        \"Creating\",\n   \"powerState\": {\n    \"code\": \"Running\"\n   },\n   \"kubernetesVersion\":
        \"1.25.6\",\n   \"currentKubernetesVersion\": \"1.25.6\",\n   \"dnsPrefix\":
        \"cliakstest-clitestbqlaq37k3-79a739\",\n   \"fqdn\": \"cliakstest-clitestbqlaq37k3-79a739-qwos32et.hcp.westus2.azmk8s.io\",\n
        \  \"azurePortalFQDN\": \"cliakstest-clitestbqlaq37k3-79a739-qwos32et.portal.hcp.westus2.azmk8s.io\",\n
        \  \"agentPoolProfiles\": [\n    {\n     \"name\": \"nodepool1\",\n     \"count\":
        3,\n     \"vmSize\": \"Standard_DS2_v2\",\n     \"osDiskSizeGB\": 128,\n     \"osDiskType\":
        \"Managed\",\n     \"kubeletDiskType\": \"OS\",\n     \"maxPods\": 110,\n
        \    \"type\": \"VirtualMachineScaleSets\",\n     \"enableAutoScaling\": false,\n
        \    \"provisioningState\": \"Creating\",\n     \"powerState\": {\n      \"code\":
        \"Running\"\n     },\n     \"orchestratorVersion\": \"1.25.6\",\n     \"currentOrchestratorVersion\":
        \"1.25.6\",\n     \"enableNodePublicIP\": false,\n     \"mode\": \"System\",\n
        \    \"enableEncryptionAtHost\": false,\n     \"enableUltraSSD\": false,\n
        \    \"osType\": \"Linux\",\n     \"osSKU\": \"Ubuntu\",\n     \"nodeImageVersion\":
        \"AKSUbuntu-2204gen2containerd-202304.10.0\",\n     \"upgradeSettings\": {},\n
        \    \"enableFIPS\": false\n    }\n   ],\n   \"linuxProfile\": {\n    \"adminUsername\":
        \"azureuser\",\n    \"ssh\": {\n     \"publicKeys\": [\n      {\n       \"keyData\":
        \"ssh-rsa AAAAB3NzaC1yc2EAAAADAQABAAABAQCvBk9v4/Qo7XJWIY7AItmm8ohKhV9Y2z/SA5RKWk4BUCpK4ElHu8ia+QREfb7nmO5LtydRi7glVKNjUWUeaSC1PTmk2Z421whqvLRgF6XquFUcEC+VZG54EiS7j6hc2G3Af76vCZQQIQ7fKB8gngJXVb4QjbKVkoORamBKaSQ5MoAPF9GeSPfDesETM/jcE60BguHKjSTXhfsvgs6/iuUSPQ7duXwFtlpQy8WwA6ymGj4ehF0y8NXP6fjEajHDhPjPDkyuKBFTScflrLRryURmRyyICLt40vd+gaiyYCmREJxZNT/7J1pKmlpLNJejqDgXJ97xeyv4flTL7XRSgWV5
        azcli_aks_live_test@example.com\\n\"\n      }\n     ]\n    }\n   },\n   \"servicePrincipalProfile\":
        {\n    \"clientId\":\"00000000-0000-0000-0000-000000000001\"\n   },\n   \"nodeResourceGroup\":
        \"MC_clitest000001_cliakstest000002_westus2\",\n   \"enableRBAC\": true,\n
        \  \"enableLTS\": \"KubernetesOfficial\",\n   \"networkProfile\": {\n    \"networkPlugin\":
        \"kubenet\",\n    \"loadBalancerSku\": \"standard\",\n    \"loadBalancerProfile\":
        {\n     \"managedOutboundIPs\": {\n      \"count\": 1\n     }\n    },\n    \"podCidr\":
        \"10.244.0.0/16\",\n    \"serviceCidr\": \"10.0.0.0/16\",\n    \"dnsServiceIP\":
        \"10.0.0.10\",\n    \"dockerBridgeCidr\": \"172.17.0.1/16\",\n    \"outboundType\":
        \"loadBalancer\",\n    \"podCidrs\": [\n     \"10.244.0.0/16\"\n    ],\n    \"serviceCidrs\":
        [\n     \"10.0.0.0/16\"\n    ],\n    \"ipFamilies\": [\n     \"IPv4\"\n    ]\n
        \  },\n   \"maxAgentPools\": 100,\n   \"disableLocalAccounts\": false,\n   \"securityProfile\":
        {},\n   \"storageProfile\": {\n    \"diskCSIDriver\": {\n     \"enabled\":
        true\n    },\n    \"fileCSIDriver\": {\n     \"enabled\": true\n    },\n    \"snapshotController\":
        {\n     \"enabled\": true\n    }\n   },\n   \"oidcIssuerProfile\": {\n    \"enabled\":
        false\n   },\n   \"workloadAutoScalerProfile\": {}\n  },\n  \"identity\":
        {\n   \"type\": \"SystemAssigned\",\n   \"principalId\":\"00000000-0000-0000-0000-000000000001\",\n
        \  \"tenantId\": \"72f988bf-86f1-41af-91ab-2d7cd011db47\"\n  },\n  \"sku\":
        {\n   \"name\": \"Base\",\n   \"tier\": \"Free\"\n  }\n }"
    headers:
      azure-asyncoperation:
      - https://management.azure.com/subscriptions/00000000-0000-0000-0000-000000000000/providers/Microsoft.ContainerService/locations/westus2/operations/a97a0585-88b0-4a7a-b1bf-c36f4604b0ab?api-version=2016-03-30
      cache-control:
      - no-cache
      content-length:
      - '3306'
      content-type:
      - application/json
      date:
      - Sat, 29 Apr 2023 08:50:35 GMT
=======
      string: "{\n  \"id\": \"/subscriptions/00000000-0000-0000-0000-000000000000/resourcegroups/clitest000001/providers/Microsoft.ContainerService/managedClusters/cliakstest000002\"\
        ,\n  \"location\": \"westus2\",\n  \"name\": \"cliakstest000002\",\n  \"type\"\
        : \"Microsoft.ContainerService/ManagedClusters\",\n  \"properties\": {\n \
        \  \"provisioningState\": \"Creating\",\n   \"powerState\": {\n    \"code\"\
        : \"Running\"\n   },\n   \"kubernetesVersion\": \"1.25.6\",\n   \"currentKubernetesVersion\"\
        : \"1.25.6\",\n   \"dnsPrefix\": \"cliakstest-clitestf4gkhnldd-8ecadf\",\n\
        \   \"fqdn\": \"cliakstest-clitestf4gkhnldd-8ecadf-laairjwj.hcp.westus2.azmk8s.io\"\
        ,\n   \"azurePortalFQDN\": \"cliakstest-clitestf4gkhnldd-8ecadf-laairjwj.portal.hcp.westus2.azmk8s.io\"\
        ,\n   \"agentPoolProfiles\": [\n    {\n     \"name\": \"nodepool1\",\n   \
        \  \"count\": 3,\n     \"vmSize\": \"Standard_DS2_v2\",\n     \"osDiskSizeGB\"\
        : 128,\n     \"osDiskType\": \"Managed\",\n     \"kubeletDiskType\": \"OS\"\
        ,\n     \"maxPods\": 110,\n     \"type\": \"VirtualMachineScaleSets\",\n \
        \    \"enableAutoScaling\": false,\n     \"provisioningState\": \"Creating\"\
        ,\n     \"powerState\": {\n      \"code\": \"Running\"\n     },\n     \"orchestratorVersion\"\
        : \"1.25.6\",\n     \"currentOrchestratorVersion\": \"1.25.6\",\n     \"enableNodePublicIP\"\
        : false,\n     \"mode\": \"System\",\n     \"enableEncryptionAtHost\": false,\n\
        \     \"enableUltraSSD\": false,\n     \"osType\": \"Linux\",\n     \"osSKU\"\
        : \"Ubuntu\",\n     \"nodeImageVersion\": \"AKSUbuntu-2204gen2containerd-202306.01.0\"\
        ,\n     \"upgradeSettings\": {},\n     \"enableFIPS\": false\n    }\n   ],\n\
        \   \"linuxProfile\": {\n    \"adminUsername\": \"azureuser\",\n    \"ssh\"\
        : {\n     \"publicKeys\": [\n      {\n       \"keyData\": \"ssh-rsa AAAAB3NzaC1yc2EAAAADAQABAAACAQCbIg1guRHbI0lV11wWDt1r2cUdcNd27CJsg+SfgC7miZeubtwUhbsPdhMQsfDyhOWHq1+ZL0M+nJZV63d/1dhmhtgyOqejUwrPlzKhydsbrsdUor+JmNJDdW01v7BXHyuymT8G4s09jCasNOwiufbP/qp72ruu0bIA1nySsvlf9pCQAuFkAnVnf/rFhUlOkhtRpwcq8SUNY2zRHR/EKb/4NWY1JzR4sa3q2fWIJdrrX0DvLoa5g9bIEd4Df79ba7v+yiUBOS0zT2ll+z4g9izHK3EO5d8hL4jYxcjKs+wcslSYRWrascfscLgMlMGh0CdKeNTDjHpGPncaf3Z+FwwwjWeuiNBxv7bJo13/8B/098KlVDl4GZqsoBCEjPyJfV6hO0y/LkRGkk7oHWKgeWAfKtfLItRp00eZ4fcJNK9kCaSMmEugoZWcI7NGbZXzqFWqbpRI7NcDP9+WIQ+i9U5vqWsqd/zng4kbuAJ6UuKqIzB0upYrLShfQE3SAck8oaLhJqqq56VfDuASNpJKidV+zq27HfSBmbXnkR/5AK337dc3MXKJypoK/QPMLKUAP5XLPbs+NddJQV7EZXd29DLgp+fRIg3edpKdO7ZErWhv7d+3Kws+e1Y+ypmR2WIVSwVyBEUfgv2C8Ts9gnTF4pNcEY/S2aBicz5Ew2+jdyGNQQ==\
        \ test@example.com\\n\"\n      }\n     ]\n    }\n   },\n   \"servicePrincipalProfile\"\
        : {\n    \"clientId\":\"00000000-0000-0000-0000-000000000001\"\n   },\n  \
        \ \"nodeResourceGroup\": \"MC_clitest000001_cliakstest000002_westus2\",\n\
        \   \"enableRBAC\": true,\n   \"supportPlan\": \"KubernetesOfficial\",\n \
        \  \"networkProfile\": {\n    \"networkPlugin\": \"kubenet\",\n    \"loadBalancerSku\"\
        : \"standard\",\n    \"loadBalancerProfile\": {\n     \"managedOutboundIPs\"\
        : {\n      \"count\": 1\n     }\n    },\n    \"podCidr\": \"10.244.0.0/16\"\
        ,\n    \"serviceCidr\": \"10.0.0.0/16\",\n    \"dnsServiceIP\": \"10.0.0.10\"\
        ,\n    \"outboundType\": \"loadBalancer\",\n    \"podCidrs\": [\n     \"10.244.0.0/16\"\
        \n    ],\n    \"serviceCidrs\": [\n     \"10.0.0.0/16\"\n    ],\n    \"ipFamilies\"\
        : [\n     \"IPv4\"\n    ]\n   },\n   \"maxAgentPools\": 100,\n   \"disableLocalAccounts\"\
        : false,\n   \"securityProfile\": {},\n   \"storageProfile\": {\n    \"diskCSIDriver\"\
        : {\n     \"enabled\": true\n    },\n    \"fileCSIDriver\": {\n     \"enabled\"\
        : true\n    },\n    \"snapshotController\": {\n     \"enabled\": true\n  \
        \  }\n   },\n   \"oidcIssuerProfile\": {\n    \"enabled\": false\n   },\n\
        \   \"workloadAutoScalerProfile\": {}\n  },\n  \"identity\": {\n   \"type\"\
        : \"SystemAssigned\",\n   \"principalId\":\"00000000-0000-0000-0000-000000000001\"\
        ,\n   \"tenantId\": \"72f988bf-86f1-41af-91ab-2d7cd011db47\"\n  },\n  \"sku\"\
        : {\n   \"name\": \"Base\",\n   \"tier\": \"Free\"\n  }\n }"
    headers:
      azure-asyncoperation:
      - https://management.azure.com/subscriptions/00000000-0000-0000-0000-000000000000/providers/Microsoft.ContainerService/locations/westus2/operations/17fab46c-9401-48f3-944c-1b1c08d72239?api-version=2016-03-30
      cache-control:
      - no-cache
      content-length:
      - '3596'
      content-type:
      - application/json
      date:
      - Wed, 14 Jun 2023 17:24:10 GMT
>>>>>>> 27d920ec
      expires:
      - '-1'
      pragma:
      - no-cache
      server:
      - nginx
      strict-transport-security:
      - max-age=31536000; includeSubDomains
      x-content-type-options:
      - nosniff
      x-ms-ratelimit-remaining-subscription-writes:
      - '1199'
    status:
      code: 201
      message: Created
- request:
    body: null
    headers:
      Accept:
      - application/json
      Accept-Encoding:
      - gzip, deflate
      CommandName:
      - aks operation-abort
      Connection:
      - keep-alive
      ParameterSetName:
      - --resource-group --name
      User-Agent:
<<<<<<< HEAD
      - AZURECLI/2.48.1 azsdk-python-azure-mgmt-containerservice/22.1.0 Python/3.8.10
        (Linux-5.15.0-1033-azure-x86_64-with-glibc2.29)
=======
      - AZURECLI/2.49.0 azsdk-python-azure-mgmt-containerservice/23.0.0 Python/3.8.16
        (macOS-13.4-arm64-arm-64bit)
>>>>>>> 27d920ec
    method: GET
    uri: https://management.azure.com/subscriptions/00000000-0000-0000-0000-000000000000/resourceGroups/clitest000001/providers/Microsoft.ContainerService/managedClusters/cliakstest000002?api-version=2023-05-01
  response:
    body:
<<<<<<< HEAD
      string: "{\n  \"id\": \"/subscriptions/00000000-0000-0000-0000-000000000000/resourcegroups/clitest000001/providers/Microsoft.ContainerService/managedClusters/cliakstest000002\",\n
        \ \"location\": \"westus2\",\n  \"name\": \"cliakstest000002\",\n  \"type\":
        \"Microsoft.ContainerService/ManagedClusters\",\n  \"properties\": {\n   \"provisioningState\":
        \"Creating\",\n   \"powerState\": {\n    \"code\": \"Running\"\n   },\n   \"kubernetesVersion\":
        \"1.25.6\",\n   \"currentKubernetesVersion\": \"1.25.6\",\n   \"dnsPrefix\":
        \"cliakstest-clitestbqlaq37k3-79a739\",\n   \"fqdn\": \"cliakstest-clitestbqlaq37k3-79a739-qwos32et.hcp.westus2.azmk8s.io\",\n
        \  \"azurePortalFQDN\": \"cliakstest-clitestbqlaq37k3-79a739-qwos32et.portal.hcp.westus2.azmk8s.io\",\n
        \  \"agentPoolProfiles\": [\n    {\n     \"name\": \"nodepool1\",\n     \"count\":
        3,\n     \"vmSize\": \"Standard_DS2_v2\",\n     \"osDiskSizeGB\": 128,\n     \"osDiskType\":
        \"Managed\",\n     \"kubeletDiskType\": \"OS\",\n     \"maxPods\": 110,\n
        \    \"type\": \"VirtualMachineScaleSets\",\n     \"enableAutoScaling\": false,\n
        \    \"provisioningState\": \"Creating\",\n     \"powerState\": {\n      \"code\":
        \"Running\"\n     },\n     \"orchestratorVersion\": \"1.25.6\",\n     \"currentOrchestratorVersion\":
        \"1.25.6\",\n     \"enableNodePublicIP\": false,\n     \"mode\": \"System\",\n
        \    \"enableEncryptionAtHost\": false,\n     \"enableUltraSSD\": false,\n
        \    \"osType\": \"Linux\",\n     \"osSKU\": \"Ubuntu\",\n     \"nodeImageVersion\":
        \"AKSUbuntu-2204gen2containerd-202304.10.0\",\n     \"upgradeSettings\": {},\n
        \    \"enableFIPS\": false\n    }\n   ],\n   \"linuxProfile\": {\n    \"adminUsername\":
        \"azureuser\",\n    \"ssh\": {\n     \"publicKeys\": [\n      {\n       \"keyData\":
        \"ssh-rsa AAAAB3NzaC1yc2EAAAADAQABAAABAQCvBk9v4/Qo7XJWIY7AItmm8ohKhV9Y2z/SA5RKWk4BUCpK4ElHu8ia+QREfb7nmO5LtydRi7glVKNjUWUeaSC1PTmk2Z421whqvLRgF6XquFUcEC+VZG54EiS7j6hc2G3Af76vCZQQIQ7fKB8gngJXVb4QjbKVkoORamBKaSQ5MoAPF9GeSPfDesETM/jcE60BguHKjSTXhfsvgs6/iuUSPQ7duXwFtlpQy8WwA6ymGj4ehF0y8NXP6fjEajHDhPjPDkyuKBFTScflrLRryURmRyyICLt40vd+gaiyYCmREJxZNT/7J1pKmlpLNJejqDgXJ97xeyv4flTL7XRSgWV5
        azcli_aks_live_test@example.com\\n\"\n      }\n     ]\n    }\n   },\n   \"servicePrincipalProfile\":
        {\n    \"clientId\":\"00000000-0000-0000-0000-000000000001\"\n   },\n   \"nodeResourceGroup\":
        \"MC_clitest000001_cliakstest000002_westus2\",\n   \"enableRBAC\": true,\n
        \  \"enableLTS\": \"KubernetesOfficial\",\n   \"networkProfile\": {\n    \"networkPlugin\":
        \"kubenet\",\n    \"loadBalancerSku\": \"standard\",\n    \"loadBalancerProfile\":
        {\n     \"managedOutboundIPs\": {\n      \"count\": 1\n     }\n    },\n    \"podCidr\":
        \"10.244.0.0/16\",\n    \"serviceCidr\": \"10.0.0.0/16\",\n    \"dnsServiceIP\":
        \"10.0.0.10\",\n    \"dockerBridgeCidr\": \"172.17.0.1/16\",\n    \"outboundType\":
        \"loadBalancer\",\n    \"podCidrs\": [\n     \"10.244.0.0/16\"\n    ],\n    \"serviceCidrs\":
        [\n     \"10.0.0.0/16\"\n    ],\n    \"ipFamilies\": [\n     \"IPv4\"\n    ]\n
        \  },\n   \"maxAgentPools\": 100,\n   \"disableLocalAccounts\": false,\n   \"securityProfile\":
        {},\n   \"storageProfile\": {\n    \"diskCSIDriver\": {\n     \"enabled\":
        true\n    },\n    \"fileCSIDriver\": {\n     \"enabled\": true\n    },\n    \"snapshotController\":
        {\n     \"enabled\": true\n    }\n   },\n   \"oidcIssuerProfile\": {\n    \"enabled\":
        false\n   },\n   \"workloadAutoScalerProfile\": {}\n  },\n  \"identity\":
        {\n   \"type\": \"SystemAssigned\",\n   \"principalId\":\"00000000-0000-0000-0000-000000000001\",\n
        \  \"tenantId\": \"72f988bf-86f1-41af-91ab-2d7cd011db47\"\n  },\n  \"sku\":
        {\n   \"name\": \"Base\",\n   \"tier\": \"Free\"\n  }\n }"
=======
      string: "{\n  \"id\": \"/subscriptions/00000000-0000-0000-0000-000000000000/resourcegroups/clitest000001/providers/Microsoft.ContainerService/managedClusters/cliakstest000002\"\
        ,\n  \"location\": \"westus2\",\n  \"name\": \"cliakstest000002\",\n  \"type\"\
        : \"Microsoft.ContainerService/ManagedClusters\",\n  \"properties\": {\n \
        \  \"provisioningState\": \"Creating\",\n   \"powerState\": {\n    \"code\"\
        : \"Running\"\n   },\n   \"kubernetesVersion\": \"1.25.6\",\n   \"currentKubernetesVersion\"\
        : \"1.25.6\",\n   \"dnsPrefix\": \"cliakstest-clitestf4gkhnldd-8ecadf\",\n\
        \   \"fqdn\": \"cliakstest-clitestf4gkhnldd-8ecadf-laairjwj.hcp.westus2.azmk8s.io\"\
        ,\n   \"azurePortalFQDN\": \"cliakstest-clitestf4gkhnldd-8ecadf-laairjwj.portal.hcp.westus2.azmk8s.io\"\
        ,\n   \"agentPoolProfiles\": [\n    {\n     \"name\": \"nodepool1\",\n   \
        \  \"count\": 3,\n     \"vmSize\": \"Standard_DS2_v2\",\n     \"osDiskSizeGB\"\
        : 128,\n     \"osDiskType\": \"Managed\",\n     \"kubeletDiskType\": \"OS\"\
        ,\n     \"maxPods\": 110,\n     \"type\": \"VirtualMachineScaleSets\",\n \
        \    \"enableAutoScaling\": false,\n     \"provisioningState\": \"Creating\"\
        ,\n     \"powerState\": {\n      \"code\": \"Running\"\n     },\n     \"orchestratorVersion\"\
        : \"1.25.6\",\n     \"currentOrchestratorVersion\": \"1.25.6\",\n     \"enableNodePublicIP\"\
        : false,\n     \"mode\": \"System\",\n     \"enableEncryptionAtHost\": false,\n\
        \     \"enableUltraSSD\": false,\n     \"osType\": \"Linux\",\n     \"osSKU\"\
        : \"Ubuntu\",\n     \"nodeImageVersion\": \"AKSUbuntu-2204gen2containerd-202306.01.0\"\
        ,\n     \"upgradeSettings\": {},\n     \"enableFIPS\": false\n    }\n   ],\n\
        \   \"linuxProfile\": {\n    \"adminUsername\": \"azureuser\",\n    \"ssh\"\
        : {\n     \"publicKeys\": [\n      {\n       \"keyData\": \"ssh-rsa AAAAB3NzaC1yc2EAAAADAQABAAACAQCbIg1guRHbI0lV11wWDt1r2cUdcNd27CJsg+SfgC7miZeubtwUhbsPdhMQsfDyhOWHq1+ZL0M+nJZV63d/1dhmhtgyOqejUwrPlzKhydsbrsdUor+JmNJDdW01v7BXHyuymT8G4s09jCasNOwiufbP/qp72ruu0bIA1nySsvlf9pCQAuFkAnVnf/rFhUlOkhtRpwcq8SUNY2zRHR/EKb/4NWY1JzR4sa3q2fWIJdrrX0DvLoa5g9bIEd4Df79ba7v+yiUBOS0zT2ll+z4g9izHK3EO5d8hL4jYxcjKs+wcslSYRWrascfscLgMlMGh0CdKeNTDjHpGPncaf3Z+FwwwjWeuiNBxv7bJo13/8B/098KlVDl4GZqsoBCEjPyJfV6hO0y/LkRGkk7oHWKgeWAfKtfLItRp00eZ4fcJNK9kCaSMmEugoZWcI7NGbZXzqFWqbpRI7NcDP9+WIQ+i9U5vqWsqd/zng4kbuAJ6UuKqIzB0upYrLShfQE3SAck8oaLhJqqq56VfDuASNpJKidV+zq27HfSBmbXnkR/5AK337dc3MXKJypoK/QPMLKUAP5XLPbs+NddJQV7EZXd29DLgp+fRIg3edpKdO7ZErWhv7d+3Kws+e1Y+ypmR2WIVSwVyBEUfgv2C8Ts9gnTF4pNcEY/S2aBicz5Ew2+jdyGNQQ==\
        \ test@example.com\\n\"\n      }\n     ]\n    }\n   },\n   \"servicePrincipalProfile\"\
        : {\n    \"clientId\":\"00000000-0000-0000-0000-000000000001\"\n   },\n  \
        \ \"nodeResourceGroup\": \"MC_clitest000001_cliakstest000002_westus2\",\n\
        \   \"enableRBAC\": true,\n   \"supportPlan\": \"KubernetesOfficial\",\n \
        \  \"networkProfile\": {\n    \"networkPlugin\": \"kubenet\",\n    \"loadBalancerSku\"\
        : \"standard\",\n    \"loadBalancerProfile\": {\n     \"managedOutboundIPs\"\
        : {\n      \"count\": 1\n     }\n    },\n    \"podCidr\": \"10.244.0.0/16\"\
        ,\n    \"serviceCidr\": \"10.0.0.0/16\",\n    \"dnsServiceIP\": \"10.0.0.10\"\
        ,\n    \"outboundType\": \"loadBalancer\",\n    \"podCidrs\": [\n     \"10.244.0.0/16\"\
        \n    ],\n    \"serviceCidrs\": [\n     \"10.0.0.0/16\"\n    ],\n    \"ipFamilies\"\
        : [\n     \"IPv4\"\n    ]\n   },\n   \"maxAgentPools\": 100,\n   \"disableLocalAccounts\"\
        : false,\n   \"securityProfile\": {},\n   \"storageProfile\": {\n    \"diskCSIDriver\"\
        : {\n     \"enabled\": true\n    },\n    \"fileCSIDriver\": {\n     \"enabled\"\
        : true\n    },\n    \"snapshotController\": {\n     \"enabled\": true\n  \
        \  }\n   },\n   \"oidcIssuerProfile\": {\n    \"enabled\": false\n   },\n\
        \   \"workloadAutoScalerProfile\": {}\n  },\n  \"identity\": {\n   \"type\"\
        : \"SystemAssigned\",\n   \"principalId\":\"00000000-0000-0000-0000-000000000001\"\
        ,\n   \"tenantId\": \"72f988bf-86f1-41af-91ab-2d7cd011db47\"\n  },\n  \"sku\"\
        : {\n   \"name\": \"Base\",\n   \"tier\": \"Free\"\n  }\n }"
>>>>>>> 27d920ec
    headers:
      cache-control:
      - no-cache
      content-length:
<<<<<<< HEAD
      - '3306'
      content-type:
      - application/json
      date:
      - Sat, 29 Apr 2023 08:50:36 GMT
=======
      - '3596'
      content-type:
      - application/json
      date:
      - Wed, 14 Jun 2023 17:24:11 GMT
>>>>>>> 27d920ec
      expires:
      - '-1'
      pragma:
      - no-cache
      server:
      - nginx
      strict-transport-security:
      - max-age=31536000; includeSubDomains
      transfer-encoding:
      - chunked
      vary:
      - Accept-Encoding
      x-content-type-options:
      - nosniff
    status:
      code: 200
      message: OK
- request:
    body: null
    headers:
      Accept:
      - application/json
      Accept-Encoding:
      - gzip, deflate
      CommandName:
      - aks operation-abort
      Connection:
      - keep-alive
      Content-Length:
      - '0'
      ParameterSetName:
      - --resource-group --name
      User-Agent:
<<<<<<< HEAD
      - AZURECLI/2.48.1 azsdk-python-azure-mgmt-containerservice/22.1.0 Python/3.8.10
        (Linux-5.15.0-1033-azure-x86_64-with-glibc2.29)
=======
      - AZURECLI/2.49.0 azsdk-python-azure-mgmt-containerservice/23.0.0 Python/3.8.16
        (macOS-13.4-arm64-arm-64bit)
>>>>>>> 27d920ec
    method: POST
    uri: https://management.azure.com/subscriptions/00000000-0000-0000-0000-000000000000/resourceGroups/clitest000001/providers/Microsoft.ContainerService/managedclusters/cliakstest000002/abort?api-version=2023-05-01
  response:
    body:
<<<<<<< HEAD
      string: "{\n  \"id\": \"/subscriptions/00000000-0000-0000-0000-000000000000/resourcegroups/clitest000001/providers/Microsoft.ContainerService/managedClusters/cliakstest000002\",\n
        \ \"location\": \"westus2\",\n  \"name\": \"cliakstest000002\",\n  \"type\":
        \"Microsoft.ContainerService/ManagedClusters\",\n  \"properties\": {\n   \"provisioningState\":
        \"Creating\",\n   \"powerState\": {\n    \"code\": \"Running\"\n   },\n   \"kubernetesVersion\":
        \"1.25.6\",\n   \"currentKubernetesVersion\": \"1.25.6\",\n   \"dnsPrefix\":
        \"cliakstest-clitestbqlaq37k3-79a739\",\n   \"fqdn\": \"cliakstest-clitestbqlaq37k3-79a739-qwos32et.hcp.westus2.azmk8s.io\",\n
        \  \"azurePortalFQDN\": \"cliakstest-clitestbqlaq37k3-79a739-qwos32et.portal.hcp.westus2.azmk8s.io\",\n
        \  \"agentPoolProfiles\": [\n    {\n     \"name\": \"nodepool1\",\n     \"count\":
        3,\n     \"vmSize\": \"Standard_DS2_v2\",\n     \"osDiskSizeGB\": 128,\n     \"osDiskType\":
        \"Managed\",\n     \"kubeletDiskType\": \"OS\",\n     \"maxPods\": 110,\n
        \    \"type\": \"VirtualMachineScaleSets\",\n     \"enableAutoScaling\": false,\n
        \    \"provisioningState\": \"Creating\",\n     \"powerState\": {\n      \"code\":
        \"Running\"\n     },\n     \"orchestratorVersion\": \"1.25.6\",\n     \"currentOrchestratorVersion\":
        \"1.25.6\",\n     \"enableNodePublicIP\": false,\n     \"mode\": \"System\",\n
        \    \"enableEncryptionAtHost\": false,\n     \"enableUltraSSD\": false,\n
        \    \"osType\": \"Linux\",\n     \"osSKU\": \"Ubuntu\",\n     \"nodeImageVersion\":
        \"AKSUbuntu-2204gen2containerd-202304.10.0\",\n     \"upgradeSettings\": {},\n
        \    \"enableFIPS\": false\n    }\n   ],\n   \"linuxProfile\": {\n    \"adminUsername\":
        \"azureuser\",\n    \"ssh\": {\n     \"publicKeys\": [\n      {\n       \"keyData\":
        \"ssh-rsa AAAAB3NzaC1yc2EAAAADAQABAAABAQCvBk9v4/Qo7XJWIY7AItmm8ohKhV9Y2z/SA5RKWk4BUCpK4ElHu8ia+QREfb7nmO5LtydRi7glVKNjUWUeaSC1PTmk2Z421whqvLRgF6XquFUcEC+VZG54EiS7j6hc2G3Af76vCZQQIQ7fKB8gngJXVb4QjbKVkoORamBKaSQ5MoAPF9GeSPfDesETM/jcE60BguHKjSTXhfsvgs6/iuUSPQ7duXwFtlpQy8WwA6ymGj4ehF0y8NXP6fjEajHDhPjPDkyuKBFTScflrLRryURmRyyICLt40vd+gaiyYCmREJxZNT/7J1pKmlpLNJejqDgXJ97xeyv4flTL7XRSgWV5
        azcli_aks_live_test@example.com\\n\"\n      }\n     ]\n    }\n   },\n   \"servicePrincipalProfile\":
        {\n    \"clientId\":\"00000000-0000-0000-0000-000000000001\"\n   },\n   \"addonProfiles\":
        {\n    \"keda\": {\n     \"enabled\": true,\n     \"config\": {\n      \"addonv2\":
        \"true\"\n     }\n    }\n   },\n   \"nodeResourceGroup\": \"MC_clitest000001_cliakstest000002_westus2\",\n
        \  \"enableRBAC\": true,\n   \"enableLTS\": \"KubernetesOfficial\",\n   \"networkProfile\":
        {\n    \"networkPlugin\": \"kubenet\",\n    \"loadBalancerSku\": \"standard\",\n
        \   \"loadBalancerProfile\": {\n     \"managedOutboundIPs\": {\n      \"count\":
        1\n     }\n    },\n    \"podCidr\": \"10.244.0.0/16\",\n    \"serviceCidr\":
        \"10.0.0.0/16\",\n    \"dnsServiceIP\": \"10.0.0.10\",\n    \"dockerBridgeCidr\":
        \"172.17.0.1/16\",\n    \"outboundType\": \"loadBalancer\",\n    \"podCidrs\":
        [\n     \"10.244.0.0/16\"\n    ],\n    \"serviceCidrs\": [\n     \"10.0.0.0/16\"\n
        \   ],\n    \"ipFamilies\": [\n     \"IPv4\"\n    ]\n   },\n   \"maxAgentPools\":
        100,\n   \"disableLocalAccounts\": false,\n   \"securityProfile\": {},\n   \"storageProfile\":
        {\n    \"diskCSIDriver\": {\n     \"enabled\": true\n    },\n    \"fileCSIDriver\":
        {\n     \"enabled\": true\n    },\n    \"snapshotController\": {\n     \"enabled\":
        true\n    }\n   },\n   \"oidcIssuerProfile\": {\n    \"enabled\": false\n
        \  },\n   \"workloadAutoScalerProfile\": {}\n  },\n  \"identity\": {\n   \"type\":
        \"SystemAssigned\",\n   \"principalId\":\"00000000-0000-0000-0000-000000000001\",\n
        \  \"tenantId\": \"72f988bf-86f1-41af-91ab-2d7cd011db47\"\n  },\n  \"sku\":
        {\n   \"name\": \"Base\",\n   \"tier\": \"Free\"\n  }\n }"
    headers:
      azure-asyncoperation:
      - https://management.azure.com/subscriptions/00000000-0000-0000-0000-000000000000/providers/Microsoft.ContainerService/locations/westus2/operations/38927951-abf4-421e-9f99-73cd78ff4b6b?api-version=2016-03-30
      cache-control:
      - no-cache
      content-length:
      - '3424'
      content-type:
      - application/json
      date:
      - Sat, 29 Apr 2023 08:50:37 GMT
      expires:
      - '-1'
      location:
      - https://management.azure.com/subscriptions/00000000-0000-0000-0000-000000000000/providers/Microsoft.ContainerService/locations/westus2/operationresults/38927951-abf4-421e-9f99-73cd78ff4b6b?api-version=2016-03-30
=======
      string: "{\n  \"id\": \"/subscriptions/00000000-0000-0000-0000-000000000000/resourcegroups/clitest000001/providers/Microsoft.ContainerService/managedClusters/cliakstest000002\"\
        ,\n  \"location\": \"westus2\",\n  \"name\": \"cliakstest000002\",\n  \"type\"\
        : \"Microsoft.ContainerService/ManagedClusters\",\n  \"properties\": {\n \
        \  \"provisioningState\": \"Creating\",\n   \"powerState\": {\n    \"code\"\
        : \"Running\"\n   },\n   \"kubernetesVersion\": \"1.25.6\",\n   \"currentKubernetesVersion\"\
        : \"1.25.6\",\n   \"dnsPrefix\": \"cliakstest-clitestf4gkhnldd-8ecadf\",\n\
        \   \"fqdn\": \"cliakstest-clitestf4gkhnldd-8ecadf-laairjwj.hcp.westus2.azmk8s.io\"\
        ,\n   \"azurePortalFQDN\": \"cliakstest-clitestf4gkhnldd-8ecadf-laairjwj.portal.hcp.westus2.azmk8s.io\"\
        ,\n   \"agentPoolProfiles\": [\n    {\n     \"name\": \"nodepool1\",\n   \
        \  \"count\": 3,\n     \"vmSize\": \"Standard_DS2_v2\",\n     \"osDiskSizeGB\"\
        : 128,\n     \"osDiskType\": \"Managed\",\n     \"kubeletDiskType\": \"OS\"\
        ,\n     \"maxPods\": 110,\n     \"type\": \"VirtualMachineScaleSets\",\n \
        \    \"enableAutoScaling\": false,\n     \"provisioningState\": \"Creating\"\
        ,\n     \"powerState\": {\n      \"code\": \"Running\"\n     },\n     \"orchestratorVersion\"\
        : \"1.25.6\",\n     \"currentOrchestratorVersion\": \"1.25.6\",\n     \"enableNodePublicIP\"\
        : false,\n     \"mode\": \"System\",\n     \"enableEncryptionAtHost\": false,\n\
        \     \"enableUltraSSD\": false,\n     \"osType\": \"Linux\",\n     \"osSKU\"\
        : \"Ubuntu\",\n     \"nodeImageVersion\": \"AKSUbuntu-2204gen2containerd-202306.01.0\"\
        ,\n     \"upgradeSettings\": {},\n     \"enableFIPS\": false\n    }\n   ],\n\
        \   \"linuxProfile\": {\n    \"adminUsername\": \"azureuser\",\n    \"ssh\"\
        : {\n     \"publicKeys\": [\n      {\n       \"keyData\": \"ssh-rsa AAAAB3NzaC1yc2EAAAADAQABAAACAQCbIg1guRHbI0lV11wWDt1r2cUdcNd27CJsg+SfgC7miZeubtwUhbsPdhMQsfDyhOWHq1+ZL0M+nJZV63d/1dhmhtgyOqejUwrPlzKhydsbrsdUor+JmNJDdW01v7BXHyuymT8G4s09jCasNOwiufbP/qp72ruu0bIA1nySsvlf9pCQAuFkAnVnf/rFhUlOkhtRpwcq8SUNY2zRHR/EKb/4NWY1JzR4sa3q2fWIJdrrX0DvLoa5g9bIEd4Df79ba7v+yiUBOS0zT2ll+z4g9izHK3EO5d8hL4jYxcjKs+wcslSYRWrascfscLgMlMGh0CdKeNTDjHpGPncaf3Z+FwwwjWeuiNBxv7bJo13/8B/098KlVDl4GZqsoBCEjPyJfV6hO0y/LkRGkk7oHWKgeWAfKtfLItRp00eZ4fcJNK9kCaSMmEugoZWcI7NGbZXzqFWqbpRI7NcDP9+WIQ+i9U5vqWsqd/zng4kbuAJ6UuKqIzB0upYrLShfQE3SAck8oaLhJqqq56VfDuASNpJKidV+zq27HfSBmbXnkR/5AK337dc3MXKJypoK/QPMLKUAP5XLPbs+NddJQV7EZXd29DLgp+fRIg3edpKdO7ZErWhv7d+3Kws+e1Y+ypmR2WIVSwVyBEUfgv2C8Ts9gnTF4pNcEY/S2aBicz5Ew2+jdyGNQQ==\
        \ test@example.com\\n\"\n      }\n     ]\n    }\n   },\n   \"servicePrincipalProfile\"\
        : {\n    \"clientId\":\"00000000-0000-0000-0000-000000000001\"\n   },\n  \
        \ \"addonProfiles\": {\n    \"keda\": {\n     \"enabled\": true,\n     \"\
        config\": {\n      \"addonv2\": \"true\"\n     }\n    }\n   },\n   \"nodeResourceGroup\"\
        : \"MC_clitest000001_cliakstest000002_westus2\",\n   \"enableRBAC\": true,\n\
        \   \"supportPlan\": \"KubernetesOfficial\",\n   \"networkProfile\": {\n \
        \   \"networkPlugin\": \"kubenet\",\n    \"loadBalancerSku\": \"standard\"\
        ,\n    \"loadBalancerProfile\": {\n     \"managedOutboundIPs\": {\n      \"\
        count\": 1\n     }\n    },\n    \"podCidr\": \"10.244.0.0/16\",\n    \"serviceCidr\"\
        : \"10.0.0.0/16\",\n    \"dnsServiceIP\": \"10.0.0.10\",\n    \"outboundType\"\
        : \"loadBalancer\",\n    \"podCidrs\": [\n     \"10.244.0.0/16\"\n    ],\n\
        \    \"serviceCidrs\": [\n     \"10.0.0.0/16\"\n    ],\n    \"ipFamilies\"\
        : [\n     \"IPv4\"\n    ]\n   },\n   \"maxAgentPools\": 100,\n   \"disableLocalAccounts\"\
        : false,\n   \"securityProfile\": {},\n   \"storageProfile\": {\n    \"diskCSIDriver\"\
        : {\n     \"enabled\": true\n    },\n    \"fileCSIDriver\": {\n     \"enabled\"\
        : true\n    },\n    \"snapshotController\": {\n     \"enabled\": true\n  \
        \  }\n   },\n   \"oidcIssuerProfile\": {\n    \"enabled\": false\n   },\n\
        \   \"workloadAutoScalerProfile\": {}\n  },\n  \"identity\": {\n   \"type\"\
        : \"SystemAssigned\",\n   \"principalId\":\"00000000-0000-0000-0000-000000000001\"\
        ,\n   \"tenantId\": \"72f988bf-86f1-41af-91ab-2d7cd011db47\"\n  },\n  \"sku\"\
        : {\n   \"name\": \"Base\",\n   \"tier\": \"Free\"\n  }\n }"
    headers:
      azure-asyncoperation:
      - https://management.azure.com/subscriptions/00000000-0000-0000-0000-000000000000/providers/Microsoft.ContainerService/locations/westus2/operations/5b434a39-8140-4da6-8ebd-7bb41eb10ad9?api-version=2016-03-30
      cache-control:
      - no-cache
      content-length:
      - '3714'
      content-type:
      - application/json
      date:
      - Wed, 14 Jun 2023 17:24:12 GMT
      expires:
      - '-1'
      location:
      - https://management.azure.com/subscriptions/00000000-0000-0000-0000-000000000000/providers/Microsoft.ContainerService/locations/westus2/operationresults/5b434a39-8140-4da6-8ebd-7bb41eb10ad9?api-version=2016-03-30
>>>>>>> 27d920ec
      pragma:
      - no-cache
      server:
      - nginx
      strict-transport-security:
      - max-age=31536000; includeSubDomains
      x-content-type-options:
      - nosniff
      x-ms-ratelimit-remaining-subscription-writes:
      - '1199'
    status:
      code: 202
      message: Accepted
- request:
    body: null
    headers:
      Accept:
      - '*/*'
      Accept-Encoding:
      - gzip, deflate
      CommandName:
      - aks operation-abort
      Connection:
      - keep-alive
      ParameterSetName:
      - --resource-group --name
      User-Agent:
<<<<<<< HEAD
      - AZURECLI/2.48.1 azsdk-python-azure-mgmt-containerservice/22.1.0 Python/3.8.10
        (Linux-5.15.0-1033-azure-x86_64-with-glibc2.29)
    method: GET
    uri: https://management.azure.com/subscriptions/00000000-0000-0000-0000-000000000000/providers/Microsoft.ContainerService/locations/westus2/operations/38927951-abf4-421e-9f99-73cd78ff4b6b?api-version=2016-03-30
  response:
    body:
      string: "{\n  \"name\": \"51799238-f4ab-1e42-9f99-73cd78ff4b6b\",\n  \"status\":
        \"InProgress\",\n  \"startTime\": \"2023-04-29T08:50:37.6519432Z\"\n }"
=======
      - AZURECLI/2.49.0 azsdk-python-azure-mgmt-containerservice/23.0.0 Python/3.8.16
        (macOS-13.4-arm64-arm-64bit)
    method: GET
    uri: https://management.azure.com/subscriptions/00000000-0000-0000-0000-000000000000/providers/Microsoft.ContainerService/locations/westus2/operations/5b434a39-8140-4da6-8ebd-7bb41eb10ad9?api-version=2016-03-30
  response:
    body:
      string: "{\n  \"name\": \"394a435b-4081-a64d-8ebd-7bb41eb10ad9\",\n  \"status\"\
        : \"InProgress\",\n  \"startTime\": \"2023-06-14T17:24:13.2926185Z\"\n }"
>>>>>>> 27d920ec
    headers:
      cache-control:
      - no-cache
      content-length:
      - '126'
      content-type:
      - application/json
      date:
<<<<<<< HEAD
      - Sat, 29 Apr 2023 08:50:37 GMT
=======
      - Wed, 14 Jun 2023 17:24:12 GMT
>>>>>>> 27d920ec
      expires:
      - '-1'
      pragma:
      - no-cache
      server:
      - nginx
      strict-transport-security:
      - max-age=31536000; includeSubDomains
      transfer-encoding:
      - chunked
      vary:
      - Accept-Encoding
      x-content-type-options:
      - nosniff
    status:
      code: 200
      message: OK
- request:
    body: null
    headers:
      Accept:
      - '*/*'
      Accept-Encoding:
      - gzip, deflate
      CommandName:
      - aks operation-abort
      Connection:
      - keep-alive
      ParameterSetName:
      - --resource-group --name
      User-Agent:
<<<<<<< HEAD
      - AZURECLI/2.48.1 azsdk-python-azure-mgmt-containerservice/22.1.0 Python/3.8.10
        (Linux-5.15.0-1033-azure-x86_64-with-glibc2.29)
    method: GET
    uri: https://management.azure.com/subscriptions/00000000-0000-0000-0000-000000000000/providers/Microsoft.ContainerService/locations/westus2/operations/38927951-abf4-421e-9f99-73cd78ff4b6b?api-version=2016-03-30
  response:
    body:
      string: "{\n  \"name\": \"51799238-f4ab-1e42-9f99-73cd78ff4b6b\",\n  \"status\":
        \"Succeeded\",\n  \"startTime\": \"2023-04-29T08:50:37.6519432Z\",\n  \"endTime\":
        \"2023-04-29T08:50:46.7409184Z\"\n }"
=======
      - AZURECLI/2.49.0 azsdk-python-azure-mgmt-containerservice/23.0.0 Python/3.8.16
        (macOS-13.4-arm64-arm-64bit)
    method: GET
    uri: https://management.azure.com/subscriptions/00000000-0000-0000-0000-000000000000/providers/Microsoft.ContainerService/locations/westus2/operations/5b434a39-8140-4da6-8ebd-7bb41eb10ad9?api-version=2016-03-30
  response:
    body:
      string: "{\n  \"name\": \"394a435b-4081-a64d-8ebd-7bb41eb10ad9\",\n  \"status\"\
        : \"Succeeded\",\n  \"startTime\": \"2023-06-14T17:24:13.2926185Z\",\n  \"\
        endTime\": \"2023-06-14T17:24:20.3590202Z\"\n }"
>>>>>>> 27d920ec
    headers:
      cache-control:
      - no-cache
      content-length:
      - '170'
      content-type:
      - application/json
      date:
<<<<<<< HEAD
      - Sat, 29 Apr 2023 08:51:07 GMT
=======
      - Wed, 14 Jun 2023 17:24:42 GMT
>>>>>>> 27d920ec
      expires:
      - '-1'
      pragma:
      - no-cache
      server:
      - nginx
      strict-transport-security:
      - max-age=31536000; includeSubDomains
      transfer-encoding:
      - chunked
      vary:
      - Accept-Encoding
      x-content-type-options:
      - nosniff
    status:
      code: 200
      message: OK
- request:
    body: null
    headers:
      Accept:
      - '*/*'
      Accept-Encoding:
      - gzip, deflate
      CommandName:
      - aks operation-abort
      Connection:
      - keep-alive
      ParameterSetName:
      - --resource-group --name
      User-Agent:
<<<<<<< HEAD
      - AZURECLI/2.48.1 azsdk-python-azure-mgmt-containerservice/22.1.0 Python/3.8.10
        (Linux-5.15.0-1033-azure-x86_64-with-glibc2.29)
    method: GET
    uri: https://management.azure.com/subscriptions/00000000-0000-0000-0000-000000000000/providers/Microsoft.ContainerService/locations/westus2/operationresults/38927951-abf4-421e-9f99-73cd78ff4b6b?api-version=2016-03-30
=======
      - AZURECLI/2.49.0 azsdk-python-azure-mgmt-containerservice/23.0.0 Python/3.8.16
        (macOS-13.4-arm64-arm-64bit)
    method: GET
    uri: https://management.azure.com/subscriptions/00000000-0000-0000-0000-000000000000/providers/Microsoft.ContainerService/locations/westus2/operationresults/5b434a39-8140-4da6-8ebd-7bb41eb10ad9?api-version=2016-03-30
>>>>>>> 27d920ec
  response:
    body:
      string: ''
    headers:
      cache-control:
      - no-cache
      content-type:
      - application/json
      date:
<<<<<<< HEAD
      - Sat, 29 Apr 2023 08:51:07 GMT
      expires:
      - '-1'
      location:
      - https://management.azure.com/subscriptions/00000000-0000-0000-0000-000000000000/providers/Microsoft.ContainerService/locations/westus2/operationresults/38927951-abf4-421e-9f99-73cd78ff4b6b?api-version=2016-03-30
=======
      - Wed, 14 Jun 2023 17:24:42 GMT
      expires:
      - '-1'
      location:
      - https://management.azure.com/subscriptions/00000000-0000-0000-0000-000000000000/providers/Microsoft.ContainerService/locations/westus2/operationresults/5b434a39-8140-4da6-8ebd-7bb41eb10ad9?api-version=2016-03-30
>>>>>>> 27d920ec
      pragma:
      - no-cache
      server:
      - nginx
      strict-transport-security:
      - max-age=31536000; includeSubDomains
      x-content-type-options:
      - nosniff
    status:
      code: 204
      message: No Content
- request:
    body: null
    headers:
      Accept:
      - application/json
      Accept-Encoding:
      - gzip, deflate
      CommandName:
      - aks show
      Connection:
      - keep-alive
      ParameterSetName:
      - --resource-group --name
      User-Agent:
<<<<<<< HEAD
      - AZURECLI/2.48.1 azsdk-python-azure-mgmt-containerservice/22.1.0 Python/3.8.10
        (Linux-5.15.0-1033-azure-x86_64-with-glibc2.29)
=======
      - AZURECLI/2.49.0 azsdk-python-azure-mgmt-containerservice/23.0.0 Python/3.8.16
        (macOS-13.4-arm64-arm-64bit)
>>>>>>> 27d920ec
    method: GET
    uri: https://management.azure.com/subscriptions/00000000-0000-0000-0000-000000000000/resourceGroups/clitest000001/providers/Microsoft.ContainerService/managedClusters/cliakstest000002?api-version=2023-05-01
  response:
    body:
<<<<<<< HEAD
      string: "{\n  \"id\": \"/subscriptions/00000000-0000-0000-0000-000000000000/resourcegroups/clitest000001/providers/Microsoft.ContainerService/managedClusters/cliakstest000002\",\n
        \ \"location\": \"westus2\",\n  \"name\": \"cliakstest000002\",\n  \"type\":
        \"Microsoft.ContainerService/ManagedClusters\",\n  \"properties\": {\n   \"provisioningState\":
        \"Canceled\",\n   \"powerState\": {\n    \"code\": \"Running\"\n   },\n   \"kubernetesVersion\":
        \"1.25.6\",\n   \"currentKubernetesVersion\": \"1.25.6\",\n   \"dnsPrefix\":
        \"cliakstest-clitestbqlaq37k3-79a739\",\n   \"fqdn\": \"cliakstest-clitestbqlaq37k3-79a739-qwos32et.hcp.westus2.azmk8s.io\",\n
        \  \"azurePortalFQDN\": \"cliakstest-clitestbqlaq37k3-79a739-qwos32et.portal.hcp.westus2.azmk8s.io\",\n
        \  \"agentPoolProfiles\": [\n    {\n     \"name\": \"nodepool1\",\n     \"count\":
        3,\n     \"vmSize\": \"Standard_DS2_v2\",\n     \"osDiskSizeGB\": 128,\n     \"osDiskType\":
        \"Managed\",\n     \"kubeletDiskType\": \"OS\",\n     \"maxPods\": 110,\n
        \    \"type\": \"VirtualMachineScaleSets\",\n     \"enableAutoScaling\": false,\n
        \    \"provisioningState\": \"Canceled\",\n     \"powerState\": {\n      \"code\":
        \"Running\"\n     },\n     \"orchestratorVersion\": \"1.25.6\",\n     \"currentOrchestratorVersion\":
        \"1.25.6\",\n     \"enableNodePublicIP\": false,\n     \"mode\": \"System\",\n
        \    \"enableEncryptionAtHost\": false,\n     \"enableUltraSSD\": false,\n
        \    \"osType\": \"Linux\",\n     \"osSKU\": \"Ubuntu\",\n     \"nodeImageVersion\":
        \"AKSUbuntu-2204gen2containerd-202304.10.0\",\n     \"upgradeSettings\": {},\n
        \    \"enableFIPS\": false\n    }\n   ],\n   \"linuxProfile\": {\n    \"adminUsername\":
        \"azureuser\",\n    \"ssh\": {\n     \"publicKeys\": [\n      {\n       \"keyData\":
        \"ssh-rsa AAAAB3NzaC1yc2EAAAADAQABAAABAQCvBk9v4/Qo7XJWIY7AItmm8ohKhV9Y2z/SA5RKWk4BUCpK4ElHu8ia+QREfb7nmO5LtydRi7glVKNjUWUeaSC1PTmk2Z421whqvLRgF6XquFUcEC+VZG54EiS7j6hc2G3Af76vCZQQIQ7fKB8gngJXVb4QjbKVkoORamBKaSQ5MoAPF9GeSPfDesETM/jcE60BguHKjSTXhfsvgs6/iuUSPQ7duXwFtlpQy8WwA6ymGj4ehF0y8NXP6fjEajHDhPjPDkyuKBFTScflrLRryURmRyyICLt40vd+gaiyYCmREJxZNT/7J1pKmlpLNJejqDgXJ97xeyv4flTL7XRSgWV5
        azcli_aks_live_test@example.com\\n\"\n      }\n     ]\n    }\n   },\n   \"servicePrincipalProfile\":
        {\n    \"clientId\":\"00000000-0000-0000-0000-000000000001\"\n   },\n   \"nodeResourceGroup\":
        \"MC_clitest000001_cliakstest000002_westus2\",\n   \"enableRBAC\": true,\n
        \  \"enableLTS\": \"KubernetesOfficial\",\n   \"networkProfile\": {\n    \"networkPlugin\":
        \"kubenet\",\n    \"loadBalancerSku\": \"standard\",\n    \"loadBalancerProfile\":
        {\n     \"managedOutboundIPs\": {\n      \"count\": 1\n     }\n    },\n    \"podCidr\":
        \"10.244.0.0/16\",\n    \"serviceCidr\": \"10.0.0.0/16\",\n    \"dnsServiceIP\":
        \"10.0.0.10\",\n    \"dockerBridgeCidr\": \"172.17.0.1/16\",\n    \"outboundType\":
        \"loadBalancer\",\n    \"podCidrs\": [\n     \"10.244.0.0/16\"\n    ],\n    \"serviceCidrs\":
        [\n     \"10.0.0.0/16\"\n    ],\n    \"ipFamilies\": [\n     \"IPv4\"\n    ]\n
        \  },\n   \"maxAgentPools\": 100,\n   \"disableLocalAccounts\": false,\n   \"securityProfile\":
        {},\n   \"storageProfile\": {\n    \"diskCSIDriver\": {\n     \"enabled\":
        true\n    },\n    \"fileCSIDriver\": {\n     \"enabled\": true\n    },\n    \"snapshotController\":
        {\n     \"enabled\": true\n    }\n   },\n   \"oidcIssuerProfile\": {\n    \"enabled\":
        false\n   },\n   \"workloadAutoScalerProfile\": {}\n  },\n  \"identity\":
        {\n   \"type\": \"SystemAssigned\",\n   \"principalId\":\"00000000-0000-0000-0000-000000000001\",\n
        \  \"tenantId\": \"72f988bf-86f1-41af-91ab-2d7cd011db47\"\n  },\n  \"sku\":
        {\n   \"name\": \"Base\",\n   \"tier\": \"Free\"\n  }\n }"
=======
      string: "{\n  \"id\": \"/subscriptions/00000000-0000-0000-0000-000000000000/resourcegroups/clitest000001/providers/Microsoft.ContainerService/managedClusters/cliakstest000002\"\
        ,\n  \"location\": \"westus2\",\n  \"name\": \"cliakstest000002\",\n  \"type\"\
        : \"Microsoft.ContainerService/ManagedClusters\",\n  \"properties\": {\n \
        \  \"provisioningState\": \"Canceled\",\n   \"powerState\": {\n    \"code\"\
        : \"Running\"\n   },\n   \"kubernetesVersion\": \"1.25.6\",\n   \"currentKubernetesVersion\"\
        : \"1.25.6\",\n   \"dnsPrefix\": \"cliakstest-clitestf4gkhnldd-8ecadf\",\n\
        \   \"fqdn\": \"cliakstest-clitestf4gkhnldd-8ecadf-laairjwj.hcp.westus2.azmk8s.io\"\
        ,\n   \"azurePortalFQDN\": \"cliakstest-clitestf4gkhnldd-8ecadf-laairjwj.portal.hcp.westus2.azmk8s.io\"\
        ,\n   \"agentPoolProfiles\": [\n    {\n     \"name\": \"nodepool1\",\n   \
        \  \"count\": 3,\n     \"vmSize\": \"Standard_DS2_v2\",\n     \"osDiskSizeGB\"\
        : 128,\n     \"osDiskType\": \"Managed\",\n     \"kubeletDiskType\": \"OS\"\
        ,\n     \"maxPods\": 110,\n     \"type\": \"VirtualMachineScaleSets\",\n \
        \    \"enableAutoScaling\": false,\n     \"provisioningState\": \"Canceled\"\
        ,\n     \"powerState\": {\n      \"code\": \"Running\"\n     },\n     \"orchestratorVersion\"\
        : \"1.25.6\",\n     \"currentOrchestratorVersion\": \"1.25.6\",\n     \"enableNodePublicIP\"\
        : false,\n     \"mode\": \"System\",\n     \"enableEncryptionAtHost\": false,\n\
        \     \"enableUltraSSD\": false,\n     \"osType\": \"Linux\",\n     \"osSKU\"\
        : \"Ubuntu\",\n     \"nodeImageVersion\": \"AKSUbuntu-2204gen2containerd-202306.01.0\"\
        ,\n     \"upgradeSettings\": {},\n     \"enableFIPS\": false\n    }\n   ],\n\
        \   \"linuxProfile\": {\n    \"adminUsername\": \"azureuser\",\n    \"ssh\"\
        : {\n     \"publicKeys\": [\n      {\n       \"keyData\": \"ssh-rsa AAAAB3NzaC1yc2EAAAADAQABAAACAQCbIg1guRHbI0lV11wWDt1r2cUdcNd27CJsg+SfgC7miZeubtwUhbsPdhMQsfDyhOWHq1+ZL0M+nJZV63d/1dhmhtgyOqejUwrPlzKhydsbrsdUor+JmNJDdW01v7BXHyuymT8G4s09jCasNOwiufbP/qp72ruu0bIA1nySsvlf9pCQAuFkAnVnf/rFhUlOkhtRpwcq8SUNY2zRHR/EKb/4NWY1JzR4sa3q2fWIJdrrX0DvLoa5g9bIEd4Df79ba7v+yiUBOS0zT2ll+z4g9izHK3EO5d8hL4jYxcjKs+wcslSYRWrascfscLgMlMGh0CdKeNTDjHpGPncaf3Z+FwwwjWeuiNBxv7bJo13/8B/098KlVDl4GZqsoBCEjPyJfV6hO0y/LkRGkk7oHWKgeWAfKtfLItRp00eZ4fcJNK9kCaSMmEugoZWcI7NGbZXzqFWqbpRI7NcDP9+WIQ+i9U5vqWsqd/zng4kbuAJ6UuKqIzB0upYrLShfQE3SAck8oaLhJqqq56VfDuASNpJKidV+zq27HfSBmbXnkR/5AK337dc3MXKJypoK/QPMLKUAP5XLPbs+NddJQV7EZXd29DLgp+fRIg3edpKdO7ZErWhv7d+3Kws+e1Y+ypmR2WIVSwVyBEUfgv2C8Ts9gnTF4pNcEY/S2aBicz5Ew2+jdyGNQQ==\
        \ test@example.com\\n\"\n      }\n     ]\n    }\n   },\n   \"servicePrincipalProfile\"\
        : {\n    \"clientId\":\"00000000-0000-0000-0000-000000000001\"\n   },\n  \
        \ \"nodeResourceGroup\": \"MC_clitest000001_cliakstest000002_westus2\",\n\
        \   \"enableRBAC\": true,\n   \"supportPlan\": \"KubernetesOfficial\",\n \
        \  \"networkProfile\": {\n    \"networkPlugin\": \"kubenet\",\n    \"loadBalancerSku\"\
        : \"standard\",\n    \"loadBalancerProfile\": {\n     \"managedOutboundIPs\"\
        : {\n      \"count\": 1\n     }\n    },\n    \"podCidr\": \"10.244.0.0/16\"\
        ,\n    \"serviceCidr\": \"10.0.0.0/16\",\n    \"dnsServiceIP\": \"10.0.0.10\"\
        ,\n    \"outboundType\": \"loadBalancer\",\n    \"podCidrs\": [\n     \"10.244.0.0/16\"\
        \n    ],\n    \"serviceCidrs\": [\n     \"10.0.0.0/16\"\n    ],\n    \"ipFamilies\"\
        : [\n     \"IPv4\"\n    ]\n   },\n   \"maxAgentPools\": 100,\n   \"disableLocalAccounts\"\
        : false,\n   \"securityProfile\": {},\n   \"storageProfile\": {\n    \"diskCSIDriver\"\
        : {\n     \"enabled\": true\n    },\n    \"fileCSIDriver\": {\n     \"enabled\"\
        : true\n    },\n    \"snapshotController\": {\n     \"enabled\": true\n  \
        \  }\n   },\n   \"oidcIssuerProfile\": {\n    \"enabled\": false\n   },\n\
        \   \"workloadAutoScalerProfile\": {}\n  },\n  \"identity\": {\n   \"type\"\
        : \"SystemAssigned\",\n   \"principalId\":\"00000000-0000-0000-0000-000000000001\"\
        ,\n   \"tenantId\": \"72f988bf-86f1-41af-91ab-2d7cd011db47\"\n  },\n  \"sku\"\
        : {\n   \"name\": \"Base\",\n   \"tier\": \"Free\"\n  }\n }"
>>>>>>> 27d920ec
    headers:
      cache-control:
      - no-cache
      content-length:
<<<<<<< HEAD
      - '3306'
      content-type:
      - application/json
      date:
      - Sat, 29 Apr 2023 08:51:18 GMT
=======
      - '3596'
      content-type:
      - application/json
      date:
      - Wed, 14 Jun 2023 17:24:54 GMT
>>>>>>> 27d920ec
      expires:
      - '-1'
      pragma:
      - no-cache
      server:
      - nginx
      strict-transport-security:
      - max-age=31536000; includeSubDomains
      transfer-encoding:
      - chunked
      vary:
      - Accept-Encoding
      x-content-type-options:
      - nosniff
    status:
      code: 200
      message: OK
version: 1<|MERGE_RESOLUTION|>--- conflicted
+++ resolved
@@ -13,13 +13,8 @@
       ParameterSetName:
       - --resource-group --name --ssh-key-value --no-wait
       User-Agent:
-<<<<<<< HEAD
-      - AZURECLI/2.48.1 azsdk-python-azure-mgmt-containerservice/22.1.0 Python/3.8.10
-        (Linux-5.15.0-1033-azure-x86_64-with-glibc2.29)
-=======
-      - AZURECLI/2.49.0 azsdk-python-azure-mgmt-containerservice/23.0.0 Python/3.8.16
-        (macOS-13.4-arm64-arm-64bit)
->>>>>>> 27d920ec
+      - AZURECLI/2.49.0 azsdk-python-azure-mgmt-containerservice/23.0.0 Python/3.8.16
+        (macOS-13.4-arm64-arm-64bit)
     method: GET
     uri: https://management.azure.com/subscriptions/00000000-0000-0000-0000-000000000000/resourceGroups/clitest000001/providers/Microsoft.ContainerService/managedClusters/cliakstest000002?api-version=2023-05-01
   response:
@@ -35,11 +30,7 @@
       content-type:
       - application/json; charset=utf-8
       date:
-<<<<<<< HEAD
-      - Sat, 29 Apr 2023 08:50:31 GMT
-=======
       - Wed, 14 Jun 2023 17:24:02 GMT
->>>>>>> 27d920ec
       expires:
       - '-1'
       pragma:
@@ -67,37 +58,21 @@
       ParameterSetName:
       - --resource-group --name --ssh-key-value --no-wait
       User-Agent:
-<<<<<<< HEAD
-      - AZURECLI/2.48.1 azsdk-python-azure-mgmt-resource/22.0.0 Python/3.8.10 (Linux-5.15.0-1033-azure-x86_64-with-glibc2.29)
-=======
       - AZURECLI/2.49.0 azsdk-python-azure-mgmt-resource/22.0.0 Python/3.8.16 (macOS-13.4-arm64-arm-64bit)
->>>>>>> 27d920ec
     method: GET
     uri: https://management.azure.com/subscriptions/00000000-0000-0000-0000-000000000000/resourcegroups/clitest000001?api-version=2022-09-01
   response:
     body:
-<<<<<<< HEAD
-      string: '{"id":"/subscriptions/00000000-0000-0000-0000-000000000000/resourceGroups/clitest000001","name":"clitest000001","type":"Microsoft.Resources/resourceGroups","location":"westus2","tags":{"product":"azurecli","cause":"automation","test":"test_aks_abort","date":"2023-04-29T08:50:30Z"},"properties":{"provisioningState":"Succeeded"}}'
-=======
       string: '{"id":"/subscriptions/00000000-0000-0000-0000-000000000000/resourceGroups/clitest000001","name":"clitest000001","type":"Microsoft.Resources/resourceGroups","location":"westus2","tags":{"product":"azurecli","cause":"automation","test":"test_aks_abort","date":"2023-06-14T17:23:58Z","module":"acs"},"properties":{"provisioningState":"Succeeded"}}'
->>>>>>> 27d920ec
-    headers:
-      cache-control:
-      - no-cache
-      content-length:
-<<<<<<< HEAD
-      - '329'
+    headers:
+      cache-control:
+      - no-cache
+      content-length:
+      - '344'
       content-type:
       - application/json; charset=utf-8
       date:
-      - Sat, 29 Apr 2023 08:50:31 GMT
-=======
-      - '344'
-      content-type:
-      - application/json; charset=utf-8
-      date:
       - Wed, 14 Jun 2023 17:24:03 GMT
->>>>>>> 27d920ec
       expires:
       - '-1'
       pragma:
@@ -113,31 +88,18 @@
       message: OK
 - request:
     body: '{"location": "westus2", "identity": {"type": "SystemAssigned"}, "properties":
-<<<<<<< HEAD
-      {"kubernetesVersion": "", "dnsPrefix": "cliakstest-clitestbqlaq37k3-79a739",
-=======
       {"kubernetesVersion": "", "dnsPrefix": "cliakstest-clitestf4gkhnldd-8ecadf",
->>>>>>> 27d920ec
       "agentPoolProfiles": [{"count": 3, "vmSize": "Standard_DS2_v2", "osDiskSizeGB":
       0, "osType": "Linux", "enableAutoScaling": false, "type": "VirtualMachineScaleSets",
       "mode": "System", "orchestratorVersion": "", "upgradeSettings": {}, "enableNodePublicIP":
       false, "scaleSetPriority": "Regular", "scaleSetEvictionPolicy": "Delete", "spotMaxPrice":
       -1.0, "nodeTaints": [], "enableEncryptionAtHost": false, "enableUltraSSD": false,
       "enableFIPS": false, "name": "nodepool1"}], "linuxProfile": {"adminUsername":
-<<<<<<< HEAD
-      "azureuser", "ssh": {"publicKeys": [{"keyData": "ssh-rsa AAAAB3NzaC1yc2EAAAADAQABAAABAQCvBk9v4/Qo7XJWIY7AItmm8ohKhV9Y2z/SA5RKWk4BUCpK4ElHu8ia+QREfb7nmO5LtydRi7glVKNjUWUeaSC1PTmk2Z421whqvLRgF6XquFUcEC+VZG54EiS7j6hc2G3Af76vCZQQIQ7fKB8gngJXVb4QjbKVkoORamBKaSQ5MoAPF9GeSPfDesETM/jcE60BguHKjSTXhfsvgs6/iuUSPQ7duXwFtlpQy8WwA6ymGj4ehF0y8NXP6fjEajHDhPjPDkyuKBFTScflrLRryURmRyyICLt40vd+gaiyYCmREJxZNT/7J1pKmlpLNJejqDgXJ97xeyv4flTL7XRSgWV5
-      azcli_aks_live_test@example.com\n"}]}}, "addonProfiles": {}, "enableRBAC": true,
-      "networkProfile": {"networkPlugin": "kubenet", "podCidr": "10.244.0.0/16", "serviceCidr":
-      "10.0.0.0/16", "dnsServiceIP": "10.0.0.10", "dockerBridgeCidr": "172.17.0.1/16",
-      "outboundType": "loadBalancer", "loadBalancerSku": "standard"}, "disableLocalAccounts":
-      false, "storageProfile": {}}}'
-=======
       "azureuser", "ssh": {"publicKeys": [{"keyData": "ssh-rsa AAAAB3NzaC1yc2EAAAADAQABAAACAQCbIg1guRHbI0lV11wWDt1r2cUdcNd27CJsg+SfgC7miZeubtwUhbsPdhMQsfDyhOWHq1+ZL0M+nJZV63d/1dhmhtgyOqejUwrPlzKhydsbrsdUor+JmNJDdW01v7BXHyuymT8G4s09jCasNOwiufbP/qp72ruu0bIA1nySsvlf9pCQAuFkAnVnf/rFhUlOkhtRpwcq8SUNY2zRHR/EKb/4NWY1JzR4sa3q2fWIJdrrX0DvLoa5g9bIEd4Df79ba7v+yiUBOS0zT2ll+z4g9izHK3EO5d8hL4jYxcjKs+wcslSYRWrascfscLgMlMGh0CdKeNTDjHpGPncaf3Z+FwwwjWeuiNBxv7bJo13/8B/098KlVDl4GZqsoBCEjPyJfV6hO0y/LkRGkk7oHWKgeWAfKtfLItRp00eZ4fcJNK9kCaSMmEugoZWcI7NGbZXzqFWqbpRI7NcDP9+WIQ+i9U5vqWsqd/zng4kbuAJ6UuKqIzB0upYrLShfQE3SAck8oaLhJqqq56VfDuASNpJKidV+zq27HfSBmbXnkR/5AK337dc3MXKJypoK/QPMLKUAP5XLPbs+NddJQV7EZXd29DLgp+fRIg3edpKdO7ZErWhv7d+3Kws+e1Y+ypmR2WIVSwVyBEUfgv2C8Ts9gnTF4pNcEY/S2aBicz5Ew2+jdyGNQQ==
       test@example.com\n"}]}}, "addonProfiles": {}, "enableRBAC": true, "networkProfile":
       {"networkPlugin": "kubenet", "podCidr": "10.244.0.0/16", "serviceCidr": "10.0.0.0/16",
       "dnsServiceIP": "10.0.0.10", "outboundType": "loadBalancer", "loadBalancerSku":
       "standard"}, "disableLocalAccounts": false, "storageProfile": {}}}'
->>>>>>> 27d920ec
     headers:
       Accept:
       - application/json
@@ -154,68 +116,12 @@
       ParameterSetName:
       - --resource-group --name --ssh-key-value --no-wait
       User-Agent:
-<<<<<<< HEAD
-      - AZURECLI/2.48.1 azsdk-python-azure-mgmt-containerservice/22.1.0 Python/3.8.10
-        (Linux-5.15.0-1033-azure-x86_64-with-glibc2.29)
-=======
-      - AZURECLI/2.49.0 azsdk-python-azure-mgmt-containerservice/23.0.0 Python/3.8.16
-        (macOS-13.4-arm64-arm-64bit)
->>>>>>> 27d920ec
+      - AZURECLI/2.49.0 azsdk-python-azure-mgmt-containerservice/23.0.0 Python/3.8.16
+        (macOS-13.4-arm64-arm-64bit)
     method: PUT
     uri: https://management.azure.com/subscriptions/00000000-0000-0000-0000-000000000000/resourceGroups/clitest000001/providers/Microsoft.ContainerService/managedClusters/cliakstest000002?api-version=2023-05-01
   response:
     body:
-<<<<<<< HEAD
-      string: "{\n  \"id\": \"/subscriptions/00000000-0000-0000-0000-000000000000/resourcegroups/clitest000001/providers/Microsoft.ContainerService/managedClusters/cliakstest000002\",\n
-        \ \"location\": \"westus2\",\n  \"name\": \"cliakstest000002\",\n  \"type\":
-        \"Microsoft.ContainerService/ManagedClusters\",\n  \"properties\": {\n   \"provisioningState\":
-        \"Creating\",\n   \"powerState\": {\n    \"code\": \"Running\"\n   },\n   \"kubernetesVersion\":
-        \"1.25.6\",\n   \"currentKubernetesVersion\": \"1.25.6\",\n   \"dnsPrefix\":
-        \"cliakstest-clitestbqlaq37k3-79a739\",\n   \"fqdn\": \"cliakstest-clitestbqlaq37k3-79a739-qwos32et.hcp.westus2.azmk8s.io\",\n
-        \  \"azurePortalFQDN\": \"cliakstest-clitestbqlaq37k3-79a739-qwos32et.portal.hcp.westus2.azmk8s.io\",\n
-        \  \"agentPoolProfiles\": [\n    {\n     \"name\": \"nodepool1\",\n     \"count\":
-        3,\n     \"vmSize\": \"Standard_DS2_v2\",\n     \"osDiskSizeGB\": 128,\n     \"osDiskType\":
-        \"Managed\",\n     \"kubeletDiskType\": \"OS\",\n     \"maxPods\": 110,\n
-        \    \"type\": \"VirtualMachineScaleSets\",\n     \"enableAutoScaling\": false,\n
-        \    \"provisioningState\": \"Creating\",\n     \"powerState\": {\n      \"code\":
-        \"Running\"\n     },\n     \"orchestratorVersion\": \"1.25.6\",\n     \"currentOrchestratorVersion\":
-        \"1.25.6\",\n     \"enableNodePublicIP\": false,\n     \"mode\": \"System\",\n
-        \    \"enableEncryptionAtHost\": false,\n     \"enableUltraSSD\": false,\n
-        \    \"osType\": \"Linux\",\n     \"osSKU\": \"Ubuntu\",\n     \"nodeImageVersion\":
-        \"AKSUbuntu-2204gen2containerd-202304.10.0\",\n     \"upgradeSettings\": {},\n
-        \    \"enableFIPS\": false\n    }\n   ],\n   \"linuxProfile\": {\n    \"adminUsername\":
-        \"azureuser\",\n    \"ssh\": {\n     \"publicKeys\": [\n      {\n       \"keyData\":
-        \"ssh-rsa AAAAB3NzaC1yc2EAAAADAQABAAABAQCvBk9v4/Qo7XJWIY7AItmm8ohKhV9Y2z/SA5RKWk4BUCpK4ElHu8ia+QREfb7nmO5LtydRi7glVKNjUWUeaSC1PTmk2Z421whqvLRgF6XquFUcEC+VZG54EiS7j6hc2G3Af76vCZQQIQ7fKB8gngJXVb4QjbKVkoORamBKaSQ5MoAPF9GeSPfDesETM/jcE60BguHKjSTXhfsvgs6/iuUSPQ7duXwFtlpQy8WwA6ymGj4ehF0y8NXP6fjEajHDhPjPDkyuKBFTScflrLRryURmRyyICLt40vd+gaiyYCmREJxZNT/7J1pKmlpLNJejqDgXJ97xeyv4flTL7XRSgWV5
-        azcli_aks_live_test@example.com\\n\"\n      }\n     ]\n    }\n   },\n   \"servicePrincipalProfile\":
-        {\n    \"clientId\":\"00000000-0000-0000-0000-000000000001\"\n   },\n   \"nodeResourceGroup\":
-        \"MC_clitest000001_cliakstest000002_westus2\",\n   \"enableRBAC\": true,\n
-        \  \"enableLTS\": \"KubernetesOfficial\",\n   \"networkProfile\": {\n    \"networkPlugin\":
-        \"kubenet\",\n    \"loadBalancerSku\": \"standard\",\n    \"loadBalancerProfile\":
-        {\n     \"managedOutboundIPs\": {\n      \"count\": 1\n     }\n    },\n    \"podCidr\":
-        \"10.244.0.0/16\",\n    \"serviceCidr\": \"10.0.0.0/16\",\n    \"dnsServiceIP\":
-        \"10.0.0.10\",\n    \"dockerBridgeCidr\": \"172.17.0.1/16\",\n    \"outboundType\":
-        \"loadBalancer\",\n    \"podCidrs\": [\n     \"10.244.0.0/16\"\n    ],\n    \"serviceCidrs\":
-        [\n     \"10.0.0.0/16\"\n    ],\n    \"ipFamilies\": [\n     \"IPv4\"\n    ]\n
-        \  },\n   \"maxAgentPools\": 100,\n   \"disableLocalAccounts\": false,\n   \"securityProfile\":
-        {},\n   \"storageProfile\": {\n    \"diskCSIDriver\": {\n     \"enabled\":
-        true\n    },\n    \"fileCSIDriver\": {\n     \"enabled\": true\n    },\n    \"snapshotController\":
-        {\n     \"enabled\": true\n    }\n   },\n   \"oidcIssuerProfile\": {\n    \"enabled\":
-        false\n   },\n   \"workloadAutoScalerProfile\": {}\n  },\n  \"identity\":
-        {\n   \"type\": \"SystemAssigned\",\n   \"principalId\":\"00000000-0000-0000-0000-000000000001\",\n
-        \  \"tenantId\": \"72f988bf-86f1-41af-91ab-2d7cd011db47\"\n  },\n  \"sku\":
-        {\n   \"name\": \"Base\",\n   \"tier\": \"Free\"\n  }\n }"
-    headers:
-      azure-asyncoperation:
-      - https://management.azure.com/subscriptions/00000000-0000-0000-0000-000000000000/providers/Microsoft.ContainerService/locations/westus2/operations/a97a0585-88b0-4a7a-b1bf-c36f4604b0ab?api-version=2016-03-30
-      cache-control:
-      - no-cache
-      content-length:
-      - '3306'
-      content-type:
-      - application/json
-      date:
-      - Sat, 29 Apr 2023 08:50:35 GMT
-=======
       string: "{\n  \"id\": \"/subscriptions/00000000-0000-0000-0000-000000000000/resourcegroups/clitest000001/providers/Microsoft.ContainerService/managedClusters/cliakstest000002\"\
         ,\n  \"location\": \"westus2\",\n  \"name\": \"cliakstest000002\",\n  \"type\"\
         : \"Microsoft.ContainerService/ManagedClusters\",\n  \"properties\": {\n \
@@ -267,7 +173,6 @@
       - application/json
       date:
       - Wed, 14 Jun 2023 17:24:10 GMT
->>>>>>> 27d920ec
       expires:
       - '-1'
       pragma:
@@ -297,57 +202,12 @@
       ParameterSetName:
       - --resource-group --name
       User-Agent:
-<<<<<<< HEAD
-      - AZURECLI/2.48.1 azsdk-python-azure-mgmt-containerservice/22.1.0 Python/3.8.10
-        (Linux-5.15.0-1033-azure-x86_64-with-glibc2.29)
-=======
-      - AZURECLI/2.49.0 azsdk-python-azure-mgmt-containerservice/23.0.0 Python/3.8.16
-        (macOS-13.4-arm64-arm-64bit)
->>>>>>> 27d920ec
+      - AZURECLI/2.49.0 azsdk-python-azure-mgmt-containerservice/23.0.0 Python/3.8.16
+        (macOS-13.4-arm64-arm-64bit)
     method: GET
     uri: https://management.azure.com/subscriptions/00000000-0000-0000-0000-000000000000/resourceGroups/clitest000001/providers/Microsoft.ContainerService/managedClusters/cliakstest000002?api-version=2023-05-01
   response:
     body:
-<<<<<<< HEAD
-      string: "{\n  \"id\": \"/subscriptions/00000000-0000-0000-0000-000000000000/resourcegroups/clitest000001/providers/Microsoft.ContainerService/managedClusters/cliakstest000002\",\n
-        \ \"location\": \"westus2\",\n  \"name\": \"cliakstest000002\",\n  \"type\":
-        \"Microsoft.ContainerService/ManagedClusters\",\n  \"properties\": {\n   \"provisioningState\":
-        \"Creating\",\n   \"powerState\": {\n    \"code\": \"Running\"\n   },\n   \"kubernetesVersion\":
-        \"1.25.6\",\n   \"currentKubernetesVersion\": \"1.25.6\",\n   \"dnsPrefix\":
-        \"cliakstest-clitestbqlaq37k3-79a739\",\n   \"fqdn\": \"cliakstest-clitestbqlaq37k3-79a739-qwos32et.hcp.westus2.azmk8s.io\",\n
-        \  \"azurePortalFQDN\": \"cliakstest-clitestbqlaq37k3-79a739-qwos32et.portal.hcp.westus2.azmk8s.io\",\n
-        \  \"agentPoolProfiles\": [\n    {\n     \"name\": \"nodepool1\",\n     \"count\":
-        3,\n     \"vmSize\": \"Standard_DS2_v2\",\n     \"osDiskSizeGB\": 128,\n     \"osDiskType\":
-        \"Managed\",\n     \"kubeletDiskType\": \"OS\",\n     \"maxPods\": 110,\n
-        \    \"type\": \"VirtualMachineScaleSets\",\n     \"enableAutoScaling\": false,\n
-        \    \"provisioningState\": \"Creating\",\n     \"powerState\": {\n      \"code\":
-        \"Running\"\n     },\n     \"orchestratorVersion\": \"1.25.6\",\n     \"currentOrchestratorVersion\":
-        \"1.25.6\",\n     \"enableNodePublicIP\": false,\n     \"mode\": \"System\",\n
-        \    \"enableEncryptionAtHost\": false,\n     \"enableUltraSSD\": false,\n
-        \    \"osType\": \"Linux\",\n     \"osSKU\": \"Ubuntu\",\n     \"nodeImageVersion\":
-        \"AKSUbuntu-2204gen2containerd-202304.10.0\",\n     \"upgradeSettings\": {},\n
-        \    \"enableFIPS\": false\n    }\n   ],\n   \"linuxProfile\": {\n    \"adminUsername\":
-        \"azureuser\",\n    \"ssh\": {\n     \"publicKeys\": [\n      {\n       \"keyData\":
-        \"ssh-rsa AAAAB3NzaC1yc2EAAAADAQABAAABAQCvBk9v4/Qo7XJWIY7AItmm8ohKhV9Y2z/SA5RKWk4BUCpK4ElHu8ia+QREfb7nmO5LtydRi7glVKNjUWUeaSC1PTmk2Z421whqvLRgF6XquFUcEC+VZG54EiS7j6hc2G3Af76vCZQQIQ7fKB8gngJXVb4QjbKVkoORamBKaSQ5MoAPF9GeSPfDesETM/jcE60BguHKjSTXhfsvgs6/iuUSPQ7duXwFtlpQy8WwA6ymGj4ehF0y8NXP6fjEajHDhPjPDkyuKBFTScflrLRryURmRyyICLt40vd+gaiyYCmREJxZNT/7J1pKmlpLNJejqDgXJ97xeyv4flTL7XRSgWV5
-        azcli_aks_live_test@example.com\\n\"\n      }\n     ]\n    }\n   },\n   \"servicePrincipalProfile\":
-        {\n    \"clientId\":\"00000000-0000-0000-0000-000000000001\"\n   },\n   \"nodeResourceGroup\":
-        \"MC_clitest000001_cliakstest000002_westus2\",\n   \"enableRBAC\": true,\n
-        \  \"enableLTS\": \"KubernetesOfficial\",\n   \"networkProfile\": {\n    \"networkPlugin\":
-        \"kubenet\",\n    \"loadBalancerSku\": \"standard\",\n    \"loadBalancerProfile\":
-        {\n     \"managedOutboundIPs\": {\n      \"count\": 1\n     }\n    },\n    \"podCidr\":
-        \"10.244.0.0/16\",\n    \"serviceCidr\": \"10.0.0.0/16\",\n    \"dnsServiceIP\":
-        \"10.0.0.10\",\n    \"dockerBridgeCidr\": \"172.17.0.1/16\",\n    \"outboundType\":
-        \"loadBalancer\",\n    \"podCidrs\": [\n     \"10.244.0.0/16\"\n    ],\n    \"serviceCidrs\":
-        [\n     \"10.0.0.0/16\"\n    ],\n    \"ipFamilies\": [\n     \"IPv4\"\n    ]\n
-        \  },\n   \"maxAgentPools\": 100,\n   \"disableLocalAccounts\": false,\n   \"securityProfile\":
-        {},\n   \"storageProfile\": {\n    \"diskCSIDriver\": {\n     \"enabled\":
-        true\n    },\n    \"fileCSIDriver\": {\n     \"enabled\": true\n    },\n    \"snapshotController\":
-        {\n     \"enabled\": true\n    }\n   },\n   \"oidcIssuerProfile\": {\n    \"enabled\":
-        false\n   },\n   \"workloadAutoScalerProfile\": {}\n  },\n  \"identity\":
-        {\n   \"type\": \"SystemAssigned\",\n   \"principalId\":\"00000000-0000-0000-0000-000000000001\",\n
-        \  \"tenantId\": \"72f988bf-86f1-41af-91ab-2d7cd011db47\"\n  },\n  \"sku\":
-        {\n   \"name\": \"Base\",\n   \"tier\": \"Free\"\n  }\n }"
-=======
       string: "{\n  \"id\": \"/subscriptions/00000000-0000-0000-0000-000000000000/resourcegroups/clitest000001/providers/Microsoft.ContainerService/managedClusters/cliakstest000002\"\
         ,\n  \"location\": \"westus2\",\n  \"name\": \"cliakstest000002\",\n  \"type\"\
         : \"Microsoft.ContainerService/ManagedClusters\",\n  \"properties\": {\n \
@@ -388,24 +248,15 @@
         : \"SystemAssigned\",\n   \"principalId\":\"00000000-0000-0000-0000-000000000001\"\
         ,\n   \"tenantId\": \"72f988bf-86f1-41af-91ab-2d7cd011db47\"\n  },\n  \"sku\"\
         : {\n   \"name\": \"Base\",\n   \"tier\": \"Free\"\n  }\n }"
->>>>>>> 27d920ec
-    headers:
-      cache-control:
-      - no-cache
-      content-length:
-<<<<<<< HEAD
-      - '3306'
-      content-type:
-      - application/json
-      date:
-      - Sat, 29 Apr 2023 08:50:36 GMT
-=======
+    headers:
+      cache-control:
+      - no-cache
+      content-length:
       - '3596'
       content-type:
       - application/json
       date:
       - Wed, 14 Jun 2023 17:24:11 GMT
->>>>>>> 27d920ec
       expires:
       - '-1'
       pragma:
@@ -439,74 +290,12 @@
       ParameterSetName:
       - --resource-group --name
       User-Agent:
-<<<<<<< HEAD
-      - AZURECLI/2.48.1 azsdk-python-azure-mgmt-containerservice/22.1.0 Python/3.8.10
-        (Linux-5.15.0-1033-azure-x86_64-with-glibc2.29)
-=======
-      - AZURECLI/2.49.0 azsdk-python-azure-mgmt-containerservice/23.0.0 Python/3.8.16
-        (macOS-13.4-arm64-arm-64bit)
->>>>>>> 27d920ec
+      - AZURECLI/2.49.0 azsdk-python-azure-mgmt-containerservice/23.0.0 Python/3.8.16
+        (macOS-13.4-arm64-arm-64bit)
     method: POST
     uri: https://management.azure.com/subscriptions/00000000-0000-0000-0000-000000000000/resourceGroups/clitest000001/providers/Microsoft.ContainerService/managedclusters/cliakstest000002/abort?api-version=2023-05-01
   response:
     body:
-<<<<<<< HEAD
-      string: "{\n  \"id\": \"/subscriptions/00000000-0000-0000-0000-000000000000/resourcegroups/clitest000001/providers/Microsoft.ContainerService/managedClusters/cliakstest000002\",\n
-        \ \"location\": \"westus2\",\n  \"name\": \"cliakstest000002\",\n  \"type\":
-        \"Microsoft.ContainerService/ManagedClusters\",\n  \"properties\": {\n   \"provisioningState\":
-        \"Creating\",\n   \"powerState\": {\n    \"code\": \"Running\"\n   },\n   \"kubernetesVersion\":
-        \"1.25.6\",\n   \"currentKubernetesVersion\": \"1.25.6\",\n   \"dnsPrefix\":
-        \"cliakstest-clitestbqlaq37k3-79a739\",\n   \"fqdn\": \"cliakstest-clitestbqlaq37k3-79a739-qwos32et.hcp.westus2.azmk8s.io\",\n
-        \  \"azurePortalFQDN\": \"cliakstest-clitestbqlaq37k3-79a739-qwos32et.portal.hcp.westus2.azmk8s.io\",\n
-        \  \"agentPoolProfiles\": [\n    {\n     \"name\": \"nodepool1\",\n     \"count\":
-        3,\n     \"vmSize\": \"Standard_DS2_v2\",\n     \"osDiskSizeGB\": 128,\n     \"osDiskType\":
-        \"Managed\",\n     \"kubeletDiskType\": \"OS\",\n     \"maxPods\": 110,\n
-        \    \"type\": \"VirtualMachineScaleSets\",\n     \"enableAutoScaling\": false,\n
-        \    \"provisioningState\": \"Creating\",\n     \"powerState\": {\n      \"code\":
-        \"Running\"\n     },\n     \"orchestratorVersion\": \"1.25.6\",\n     \"currentOrchestratorVersion\":
-        \"1.25.6\",\n     \"enableNodePublicIP\": false,\n     \"mode\": \"System\",\n
-        \    \"enableEncryptionAtHost\": false,\n     \"enableUltraSSD\": false,\n
-        \    \"osType\": \"Linux\",\n     \"osSKU\": \"Ubuntu\",\n     \"nodeImageVersion\":
-        \"AKSUbuntu-2204gen2containerd-202304.10.0\",\n     \"upgradeSettings\": {},\n
-        \    \"enableFIPS\": false\n    }\n   ],\n   \"linuxProfile\": {\n    \"adminUsername\":
-        \"azureuser\",\n    \"ssh\": {\n     \"publicKeys\": [\n      {\n       \"keyData\":
-        \"ssh-rsa AAAAB3NzaC1yc2EAAAADAQABAAABAQCvBk9v4/Qo7XJWIY7AItmm8ohKhV9Y2z/SA5RKWk4BUCpK4ElHu8ia+QREfb7nmO5LtydRi7glVKNjUWUeaSC1PTmk2Z421whqvLRgF6XquFUcEC+VZG54EiS7j6hc2G3Af76vCZQQIQ7fKB8gngJXVb4QjbKVkoORamBKaSQ5MoAPF9GeSPfDesETM/jcE60BguHKjSTXhfsvgs6/iuUSPQ7duXwFtlpQy8WwA6ymGj4ehF0y8NXP6fjEajHDhPjPDkyuKBFTScflrLRryURmRyyICLt40vd+gaiyYCmREJxZNT/7J1pKmlpLNJejqDgXJ97xeyv4flTL7XRSgWV5
-        azcli_aks_live_test@example.com\\n\"\n      }\n     ]\n    }\n   },\n   \"servicePrincipalProfile\":
-        {\n    \"clientId\":\"00000000-0000-0000-0000-000000000001\"\n   },\n   \"addonProfiles\":
-        {\n    \"keda\": {\n     \"enabled\": true,\n     \"config\": {\n      \"addonv2\":
-        \"true\"\n     }\n    }\n   },\n   \"nodeResourceGroup\": \"MC_clitest000001_cliakstest000002_westus2\",\n
-        \  \"enableRBAC\": true,\n   \"enableLTS\": \"KubernetesOfficial\",\n   \"networkProfile\":
-        {\n    \"networkPlugin\": \"kubenet\",\n    \"loadBalancerSku\": \"standard\",\n
-        \   \"loadBalancerProfile\": {\n     \"managedOutboundIPs\": {\n      \"count\":
-        1\n     }\n    },\n    \"podCidr\": \"10.244.0.0/16\",\n    \"serviceCidr\":
-        \"10.0.0.0/16\",\n    \"dnsServiceIP\": \"10.0.0.10\",\n    \"dockerBridgeCidr\":
-        \"172.17.0.1/16\",\n    \"outboundType\": \"loadBalancer\",\n    \"podCidrs\":
-        [\n     \"10.244.0.0/16\"\n    ],\n    \"serviceCidrs\": [\n     \"10.0.0.0/16\"\n
-        \   ],\n    \"ipFamilies\": [\n     \"IPv4\"\n    ]\n   },\n   \"maxAgentPools\":
-        100,\n   \"disableLocalAccounts\": false,\n   \"securityProfile\": {},\n   \"storageProfile\":
-        {\n    \"diskCSIDriver\": {\n     \"enabled\": true\n    },\n    \"fileCSIDriver\":
-        {\n     \"enabled\": true\n    },\n    \"snapshotController\": {\n     \"enabled\":
-        true\n    }\n   },\n   \"oidcIssuerProfile\": {\n    \"enabled\": false\n
-        \  },\n   \"workloadAutoScalerProfile\": {}\n  },\n  \"identity\": {\n   \"type\":
-        \"SystemAssigned\",\n   \"principalId\":\"00000000-0000-0000-0000-000000000001\",\n
-        \  \"tenantId\": \"72f988bf-86f1-41af-91ab-2d7cd011db47\"\n  },\n  \"sku\":
-        {\n   \"name\": \"Base\",\n   \"tier\": \"Free\"\n  }\n }"
-    headers:
-      azure-asyncoperation:
-      - https://management.azure.com/subscriptions/00000000-0000-0000-0000-000000000000/providers/Microsoft.ContainerService/locations/westus2/operations/38927951-abf4-421e-9f99-73cd78ff4b6b?api-version=2016-03-30
-      cache-control:
-      - no-cache
-      content-length:
-      - '3424'
-      content-type:
-      - application/json
-      date:
-      - Sat, 29 Apr 2023 08:50:37 GMT
-      expires:
-      - '-1'
-      location:
-      - https://management.azure.com/subscriptions/00000000-0000-0000-0000-000000000000/providers/Microsoft.ContainerService/locations/westus2/operationresults/38927951-abf4-421e-9f99-73cd78ff4b6b?api-version=2016-03-30
-=======
       string: "{\n  \"id\": \"/subscriptions/00000000-0000-0000-0000-000000000000/resourcegroups/clitest000001/providers/Microsoft.ContainerService/managedClusters/cliakstest000002\"\
         ,\n  \"location\": \"westus2\",\n  \"name\": \"cliakstest000002\",\n  \"type\"\
         : \"Microsoft.ContainerService/ManagedClusters\",\n  \"properties\": {\n \
@@ -564,7 +353,6 @@
       - '-1'
       location:
       - https://management.azure.com/subscriptions/00000000-0000-0000-0000-000000000000/providers/Microsoft.ContainerService/locations/westus2/operationresults/5b434a39-8140-4da6-8ebd-7bb41eb10ad9?api-version=2016-03-30
->>>>>>> 27d920ec
       pragma:
       - no-cache
       server:
@@ -592,16 +380,6 @@
       ParameterSetName:
       - --resource-group --name
       User-Agent:
-<<<<<<< HEAD
-      - AZURECLI/2.48.1 azsdk-python-azure-mgmt-containerservice/22.1.0 Python/3.8.10
-        (Linux-5.15.0-1033-azure-x86_64-with-glibc2.29)
-    method: GET
-    uri: https://management.azure.com/subscriptions/00000000-0000-0000-0000-000000000000/providers/Microsoft.ContainerService/locations/westus2/operations/38927951-abf4-421e-9f99-73cd78ff4b6b?api-version=2016-03-30
-  response:
-    body:
-      string: "{\n  \"name\": \"51799238-f4ab-1e42-9f99-73cd78ff4b6b\",\n  \"status\":
-        \"InProgress\",\n  \"startTime\": \"2023-04-29T08:50:37.6519432Z\"\n }"
-=======
       - AZURECLI/2.49.0 azsdk-python-azure-mgmt-containerservice/23.0.0 Python/3.8.16
         (macOS-13.4-arm64-arm-64bit)
     method: GET
@@ -610,7 +388,6 @@
     body:
       string: "{\n  \"name\": \"394a435b-4081-a64d-8ebd-7bb41eb10ad9\",\n  \"status\"\
         : \"InProgress\",\n  \"startTime\": \"2023-06-14T17:24:13.2926185Z\"\n }"
->>>>>>> 27d920ec
     headers:
       cache-control:
       - no-cache
@@ -619,11 +396,7 @@
       content-type:
       - application/json
       date:
-<<<<<<< HEAD
-      - Sat, 29 Apr 2023 08:50:37 GMT
-=======
       - Wed, 14 Jun 2023 17:24:12 GMT
->>>>>>> 27d920ec
       expires:
       - '-1'
       pragma:
@@ -655,17 +428,6 @@
       ParameterSetName:
       - --resource-group --name
       User-Agent:
-<<<<<<< HEAD
-      - AZURECLI/2.48.1 azsdk-python-azure-mgmt-containerservice/22.1.0 Python/3.8.10
-        (Linux-5.15.0-1033-azure-x86_64-with-glibc2.29)
-    method: GET
-    uri: https://management.azure.com/subscriptions/00000000-0000-0000-0000-000000000000/providers/Microsoft.ContainerService/locations/westus2/operations/38927951-abf4-421e-9f99-73cd78ff4b6b?api-version=2016-03-30
-  response:
-    body:
-      string: "{\n  \"name\": \"51799238-f4ab-1e42-9f99-73cd78ff4b6b\",\n  \"status\":
-        \"Succeeded\",\n  \"startTime\": \"2023-04-29T08:50:37.6519432Z\",\n  \"endTime\":
-        \"2023-04-29T08:50:46.7409184Z\"\n }"
-=======
       - AZURECLI/2.49.0 azsdk-python-azure-mgmt-containerservice/23.0.0 Python/3.8.16
         (macOS-13.4-arm64-arm-64bit)
     method: GET
@@ -675,7 +437,6 @@
       string: "{\n  \"name\": \"394a435b-4081-a64d-8ebd-7bb41eb10ad9\",\n  \"status\"\
         : \"Succeeded\",\n  \"startTime\": \"2023-06-14T17:24:13.2926185Z\",\n  \"\
         endTime\": \"2023-06-14T17:24:20.3590202Z\"\n }"
->>>>>>> 27d920ec
     headers:
       cache-control:
       - no-cache
@@ -684,11 +445,7 @@
       content-type:
       - application/json
       date:
-<<<<<<< HEAD
-      - Sat, 29 Apr 2023 08:51:07 GMT
-=======
       - Wed, 14 Jun 2023 17:24:42 GMT
->>>>>>> 27d920ec
       expires:
       - '-1'
       pragma:
@@ -720,17 +477,10 @@
       ParameterSetName:
       - --resource-group --name
       User-Agent:
-<<<<<<< HEAD
-      - AZURECLI/2.48.1 azsdk-python-azure-mgmt-containerservice/22.1.0 Python/3.8.10
-        (Linux-5.15.0-1033-azure-x86_64-with-glibc2.29)
-    method: GET
-    uri: https://management.azure.com/subscriptions/00000000-0000-0000-0000-000000000000/providers/Microsoft.ContainerService/locations/westus2/operationresults/38927951-abf4-421e-9f99-73cd78ff4b6b?api-version=2016-03-30
-=======
       - AZURECLI/2.49.0 azsdk-python-azure-mgmt-containerservice/23.0.0 Python/3.8.16
         (macOS-13.4-arm64-arm-64bit)
     method: GET
     uri: https://management.azure.com/subscriptions/00000000-0000-0000-0000-000000000000/providers/Microsoft.ContainerService/locations/westus2/operationresults/5b434a39-8140-4da6-8ebd-7bb41eb10ad9?api-version=2016-03-30
->>>>>>> 27d920ec
   response:
     body:
       string: ''
@@ -740,19 +490,11 @@
       content-type:
       - application/json
       date:
-<<<<<<< HEAD
-      - Sat, 29 Apr 2023 08:51:07 GMT
-      expires:
-      - '-1'
-      location:
-      - https://management.azure.com/subscriptions/00000000-0000-0000-0000-000000000000/providers/Microsoft.ContainerService/locations/westus2/operationresults/38927951-abf4-421e-9f99-73cd78ff4b6b?api-version=2016-03-30
-=======
       - Wed, 14 Jun 2023 17:24:42 GMT
       expires:
       - '-1'
       location:
       - https://management.azure.com/subscriptions/00000000-0000-0000-0000-000000000000/providers/Microsoft.ContainerService/locations/westus2/operationresults/5b434a39-8140-4da6-8ebd-7bb41eb10ad9?api-version=2016-03-30
->>>>>>> 27d920ec
       pragma:
       - no-cache
       server:
@@ -778,57 +520,12 @@
       ParameterSetName:
       - --resource-group --name
       User-Agent:
-<<<<<<< HEAD
-      - AZURECLI/2.48.1 azsdk-python-azure-mgmt-containerservice/22.1.0 Python/3.8.10
-        (Linux-5.15.0-1033-azure-x86_64-with-glibc2.29)
-=======
-      - AZURECLI/2.49.0 azsdk-python-azure-mgmt-containerservice/23.0.0 Python/3.8.16
-        (macOS-13.4-arm64-arm-64bit)
->>>>>>> 27d920ec
+      - AZURECLI/2.49.0 azsdk-python-azure-mgmt-containerservice/23.0.0 Python/3.8.16
+        (macOS-13.4-arm64-arm-64bit)
     method: GET
     uri: https://management.azure.com/subscriptions/00000000-0000-0000-0000-000000000000/resourceGroups/clitest000001/providers/Microsoft.ContainerService/managedClusters/cliakstest000002?api-version=2023-05-01
   response:
     body:
-<<<<<<< HEAD
-      string: "{\n  \"id\": \"/subscriptions/00000000-0000-0000-0000-000000000000/resourcegroups/clitest000001/providers/Microsoft.ContainerService/managedClusters/cliakstest000002\",\n
-        \ \"location\": \"westus2\",\n  \"name\": \"cliakstest000002\",\n  \"type\":
-        \"Microsoft.ContainerService/ManagedClusters\",\n  \"properties\": {\n   \"provisioningState\":
-        \"Canceled\",\n   \"powerState\": {\n    \"code\": \"Running\"\n   },\n   \"kubernetesVersion\":
-        \"1.25.6\",\n   \"currentKubernetesVersion\": \"1.25.6\",\n   \"dnsPrefix\":
-        \"cliakstest-clitestbqlaq37k3-79a739\",\n   \"fqdn\": \"cliakstest-clitestbqlaq37k3-79a739-qwos32et.hcp.westus2.azmk8s.io\",\n
-        \  \"azurePortalFQDN\": \"cliakstest-clitestbqlaq37k3-79a739-qwos32et.portal.hcp.westus2.azmk8s.io\",\n
-        \  \"agentPoolProfiles\": [\n    {\n     \"name\": \"nodepool1\",\n     \"count\":
-        3,\n     \"vmSize\": \"Standard_DS2_v2\",\n     \"osDiskSizeGB\": 128,\n     \"osDiskType\":
-        \"Managed\",\n     \"kubeletDiskType\": \"OS\",\n     \"maxPods\": 110,\n
-        \    \"type\": \"VirtualMachineScaleSets\",\n     \"enableAutoScaling\": false,\n
-        \    \"provisioningState\": \"Canceled\",\n     \"powerState\": {\n      \"code\":
-        \"Running\"\n     },\n     \"orchestratorVersion\": \"1.25.6\",\n     \"currentOrchestratorVersion\":
-        \"1.25.6\",\n     \"enableNodePublicIP\": false,\n     \"mode\": \"System\",\n
-        \    \"enableEncryptionAtHost\": false,\n     \"enableUltraSSD\": false,\n
-        \    \"osType\": \"Linux\",\n     \"osSKU\": \"Ubuntu\",\n     \"nodeImageVersion\":
-        \"AKSUbuntu-2204gen2containerd-202304.10.0\",\n     \"upgradeSettings\": {},\n
-        \    \"enableFIPS\": false\n    }\n   ],\n   \"linuxProfile\": {\n    \"adminUsername\":
-        \"azureuser\",\n    \"ssh\": {\n     \"publicKeys\": [\n      {\n       \"keyData\":
-        \"ssh-rsa AAAAB3NzaC1yc2EAAAADAQABAAABAQCvBk9v4/Qo7XJWIY7AItmm8ohKhV9Y2z/SA5RKWk4BUCpK4ElHu8ia+QREfb7nmO5LtydRi7glVKNjUWUeaSC1PTmk2Z421whqvLRgF6XquFUcEC+VZG54EiS7j6hc2G3Af76vCZQQIQ7fKB8gngJXVb4QjbKVkoORamBKaSQ5MoAPF9GeSPfDesETM/jcE60BguHKjSTXhfsvgs6/iuUSPQ7duXwFtlpQy8WwA6ymGj4ehF0y8NXP6fjEajHDhPjPDkyuKBFTScflrLRryURmRyyICLt40vd+gaiyYCmREJxZNT/7J1pKmlpLNJejqDgXJ97xeyv4flTL7XRSgWV5
-        azcli_aks_live_test@example.com\\n\"\n      }\n     ]\n    }\n   },\n   \"servicePrincipalProfile\":
-        {\n    \"clientId\":\"00000000-0000-0000-0000-000000000001\"\n   },\n   \"nodeResourceGroup\":
-        \"MC_clitest000001_cliakstest000002_westus2\",\n   \"enableRBAC\": true,\n
-        \  \"enableLTS\": \"KubernetesOfficial\",\n   \"networkProfile\": {\n    \"networkPlugin\":
-        \"kubenet\",\n    \"loadBalancerSku\": \"standard\",\n    \"loadBalancerProfile\":
-        {\n     \"managedOutboundIPs\": {\n      \"count\": 1\n     }\n    },\n    \"podCidr\":
-        \"10.244.0.0/16\",\n    \"serviceCidr\": \"10.0.0.0/16\",\n    \"dnsServiceIP\":
-        \"10.0.0.10\",\n    \"dockerBridgeCidr\": \"172.17.0.1/16\",\n    \"outboundType\":
-        \"loadBalancer\",\n    \"podCidrs\": [\n     \"10.244.0.0/16\"\n    ],\n    \"serviceCidrs\":
-        [\n     \"10.0.0.0/16\"\n    ],\n    \"ipFamilies\": [\n     \"IPv4\"\n    ]\n
-        \  },\n   \"maxAgentPools\": 100,\n   \"disableLocalAccounts\": false,\n   \"securityProfile\":
-        {},\n   \"storageProfile\": {\n    \"diskCSIDriver\": {\n     \"enabled\":
-        true\n    },\n    \"fileCSIDriver\": {\n     \"enabled\": true\n    },\n    \"snapshotController\":
-        {\n     \"enabled\": true\n    }\n   },\n   \"oidcIssuerProfile\": {\n    \"enabled\":
-        false\n   },\n   \"workloadAutoScalerProfile\": {}\n  },\n  \"identity\":
-        {\n   \"type\": \"SystemAssigned\",\n   \"principalId\":\"00000000-0000-0000-0000-000000000001\",\n
-        \  \"tenantId\": \"72f988bf-86f1-41af-91ab-2d7cd011db47\"\n  },\n  \"sku\":
-        {\n   \"name\": \"Base\",\n   \"tier\": \"Free\"\n  }\n }"
-=======
       string: "{\n  \"id\": \"/subscriptions/00000000-0000-0000-0000-000000000000/resourcegroups/clitest000001/providers/Microsoft.ContainerService/managedClusters/cliakstest000002\"\
         ,\n  \"location\": \"westus2\",\n  \"name\": \"cliakstest000002\",\n  \"type\"\
         : \"Microsoft.ContainerService/ManagedClusters\",\n  \"properties\": {\n \
@@ -869,24 +566,15 @@
         : \"SystemAssigned\",\n   \"principalId\":\"00000000-0000-0000-0000-000000000001\"\
         ,\n   \"tenantId\": \"72f988bf-86f1-41af-91ab-2d7cd011db47\"\n  },\n  \"sku\"\
         : {\n   \"name\": \"Base\",\n   \"tier\": \"Free\"\n  }\n }"
->>>>>>> 27d920ec
-    headers:
-      cache-control:
-      - no-cache
-      content-length:
-<<<<<<< HEAD
-      - '3306'
-      content-type:
-      - application/json
-      date:
-      - Sat, 29 Apr 2023 08:51:18 GMT
-=======
+    headers:
+      cache-control:
+      - no-cache
+      content-length:
       - '3596'
       content-type:
       - application/json
       date:
       - Wed, 14 Jun 2023 17:24:54 GMT
->>>>>>> 27d920ec
       expires:
       - '-1'
       pragma:
