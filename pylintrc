--- conflicted
+++ resolved
@@ -35,11 +35,6 @@
     too-many-function-args,
     too-many-lines,
     unnecessary-comprehension,
-<<<<<<< HEAD
-    unused-import,
-=======
-    unrecognized-inline-option,
->>>>>>> 3f230e85
     use-a-generator,
     using-constant-test,
     wrong-import-order,
