--- conflicted
+++ resolved
@@ -13,21 +13,12 @@
       ParameterSetName:
       - -g -n
       User-Agent:
-<<<<<<< HEAD
-      - AZURECLI/2.45.0 azsdk-python-azure-mgmt-resource/22.0.0 Python/3.10.9 (Linux-5.15.0-1031-azure-x86_64-with-glibc2.31)
-        VSTS_7b238909-6802-4b65-b90d-184bca47f458_build_220_0
-=======
       - AZURECLI/2.45.0 azsdk-python-azure-mgmt-resource/21.1.0b1 Python/3.9.13 (Windows-10-10.0.22621-SP0)
->>>>>>> 84b21199
     method: GET
-    uri: https://management.azure.com/subscriptions/00000000-0000-0000-0000-000000000000/resourcegroups/img_defer_only_commands000001?api-version=2022-09-01
-  response:
-    body:
-<<<<<<< HEAD
-      string: '{"id":"/subscriptions/00000000-0000-0000-0000-000000000000/resourceGroups/img_defer_only_commands000001","name":"img_defer_only_commands000001","type":"Microsoft.Resources/resourceGroups","location":"westus2","tags":{"product":"azurecli","cause":"automation","date":"2023-02-07T10:32:15Z"},"properties":{"provisioningState":"Succeeded"}}'
-=======
+    uri: https://management.azure.com/subscriptions/00000000-0000-0000-0000-000000000000/resourcegroups/img_defer_only_commands000001?api-version=2021-04-01
+  response:
+    body:
       string: '{"id":"/subscriptions/00000000-0000-0000-0000-000000000000/resourceGroups/img_defer_only_commands000001","name":"img_defer_only_commands000001","type":"Microsoft.Resources/resourceGroups","location":"westus2","tags":{"product":"azurecli","cause":"automation","date":"2023-02-10T08:27:29Z"},"properties":{"provisioningState":"Succeeded"}}'
->>>>>>> 84b21199
     headers:
       cache-control:
       - no-cache
@@ -36,11 +27,7 @@
       content-type:
       - application/json; charset=utf-8
       date:
-<<<<<<< HEAD
-      - Tue, 07 Feb 2023 10:32:16 GMT
-=======
       - Fri, 10 Feb 2023 08:27:33 GMT
->>>>>>> 84b21199
       expires:
       - '-1'
       pragma:
@@ -72,21 +59,12 @@
       ParameterSetName:
       - -g -n
       User-Agent:
-<<<<<<< HEAD
-      - AZURECLI/2.45.0 azsdk-python-azure-mgmt-msi/6.1.0 Python/3.10.9 (Linux-5.15.0-1031-azure-x86_64-with-glibc2.31)
-        VSTS_7b238909-6802-4b65-b90d-184bca47f458_build_220_0
-=======
       - AZURECLI/2.45.0 azsdk-python-azure-mgmt-msi/7.0.0 Python/3.9.13 (Windows-10-10.0.22621-SP0)
->>>>>>> 84b21199
     method: PUT
     uri: https://management.azure.com/subscriptions/00000000-0000-0000-0000-000000000000/resourceGroups/img_defer_only_commands000001/providers/Microsoft.ManagedIdentity/userAssignedIdentities/ide1?api-version=2023-01-31
   response:
     body:
-<<<<<<< HEAD
-      string: '{"id":"/subscriptions/00000000-0000-0000-0000-000000000000/resourcegroups/img_defer_only_commands000001/providers/Microsoft.ManagedIdentity/userAssignedIdentities/ide1","name":"ide1","type":"Microsoft.ManagedIdentity/userAssignedIdentities","location":"westus2","tags":{},"properties":{"tenantId":"54826b22-38d6-4fb2-bad9-b7b93a3e9c5a","principalId":"ce4e898a-add2-4222-bc14-7a83a00d93ac","clientId":"b5ba0d3c-40bb-4ab8-a5ec-9ce9abbe0328"}}'
-=======
       string: '{"id":"/subscriptions/00000000-0000-0000-0000-000000000000/resourcegroups/img_defer_only_commands000001/providers/Microsoft.ManagedIdentity/userAssignedIdentities/ide1","name":"ide1","type":"Microsoft.ManagedIdentity/userAssignedIdentities","location":"westus2","tags":{},"properties":{"tenantId":"54826b22-38d6-4fb2-bad9-b7b93a3e9c5a","principalId":"f361790c-f78c-4af1-9087-7c55e7b61450","clientId":"8a7c0618-8cda-4569-87f2-5fb9e58a6c89"}}'
->>>>>>> 84b21199
     headers:
       cache-control:
       - no-cache
@@ -95,11 +73,7 @@
       content-type:
       - application/json; charset=utf-8
       date:
-<<<<<<< HEAD
-      - Tue, 07 Feb 2023 10:32:19 GMT
-=======
       - Fri, 10 Feb 2023 08:27:41 GMT
->>>>>>> 84b21199
       expires:
       - '-1'
       location:
@@ -129,16 +103,6 @@
       ParameterSetName:
       - --assignee --role --scope
       User-Agent:
-<<<<<<< HEAD
-      - python/3.10.9 (Linux-5.15.0-1031-azure-x86_64-with-glibc2.31) AZURECLI/2.45.0
-        VSTS_7b238909-6802-4b65-b90d-184bca47f458_build_220_0
-    method: GET
-    uri: https://graph.microsoft.com/v1.0/servicePrincipals?$filter=servicePrincipalNames%2Fany%28c%3Ac%20eq%20%27b5ba0d3c-40bb-4ab8-a5ec-9ce9abbe0328%27%29
-  response:
-    body:
-      string: '{"@odata.context":"https://graph.microsoft.com/v1.0/$metadata#servicePrincipals","value":[{"id":"ce4e898a-add2-4222-bc14-7a83a00d93ac","deletedDateTime":null,"accountEnabled":true,"alternativeNames":["isExplicit=True","/subscriptions/00000000-0000-0000-0000-000000000000/resourcegroups/img_defer_only_commands000001/providers/Microsoft.ManagedIdentity/userAssignedIdentities/ide1"],"appDisplayName":null,"appDescription":null,"appId":"b5ba0d3c-40bb-4ab8-a5ec-9ce9abbe0328","applicationTemplateId":null,"appOwnerOrganizationId":null,"appRoleAssignmentRequired":false,"createdDateTime":"2023-02-07T10:32:19Z","description":null,"disabledByMicrosoftStatus":null,"displayName":"ide1","homepage":null,"loginUrl":null,"logoutUrl":null,"notes":null,"notificationEmailAddresses":[],"preferredSingleSignOnMode":null,"preferredTokenSigningKeyThumbprint":null,"replyUrls":[],"servicePrincipalNames":["b5ba0d3c-40bb-4ab8-a5ec-9ce9abbe0328","https://identity.azure.net/txHVLUbB98UbIfOY6czsy2HujZVHiODuvT1Xq3fzqPM="],"servicePrincipalType":"ManagedIdentity","signInAudience":null,"tags":[],"tokenEncryptionKeyId":null,"info":null,"samlSingleSignOnSettings":null,"addIns":[],"appRoles":[],"keyCredentials":[{"customKeyIdentifier":"B70EF3691D0124A97B0B8E63902F8899989AE7DE","displayName":"CN=b5ba0d3c-40bb-4ab8-a5ec-9ce9abbe0328,
-        DC=54826b22-38d6-4fb2-bad9-b7b93a3e9c5a","endDateTime":"2023-05-08T10:27:00Z","key":null,"keyId":"3b74bd9f-bba0-4a3f-8db9-f9373a16f1a2","startDateTime":"2023-02-07T10:27:00Z","type":"AsymmetricX509Cert","usage":"Verify"}],"oauth2PermissionScopes":[],"passwordCredentials":[],"resourceSpecificApplicationPermissions":[],"verifiedPublisher":{"displayName":null,"verifiedPublisherId":null,"addedDateTime":null}}]}'
-=======
       - python/3.9.13 (Windows-10-10.0.22621-SP0) AZURECLI/2.45.0
     method: GET
     uri: https://graph.microsoft.com/v1.0/servicePrincipals?$filter=servicePrincipalNames%2Fany%28c%3Ac%20eq%20%278a7c0618-8cda-4569-87f2-5fb9e58a6c89%27%29
@@ -146,7 +110,6 @@
     body:
       string: '{"@odata.context":"https://graph.microsoft.com/v1.0/$metadata#servicePrincipals","value":[{"id":"f361790c-f78c-4af1-9087-7c55e7b61450","deletedDateTime":null,"accountEnabled":true,"alternativeNames":["isExplicit=True","/subscriptions/00000000-0000-0000-0000-000000000000/resourcegroups/img_defer_only_commands000001/providers/Microsoft.ManagedIdentity/userAssignedIdentities/ide1"],"appDisplayName":null,"appDescription":null,"appId":"8a7c0618-8cda-4569-87f2-5fb9e58a6c89","applicationTemplateId":null,"appOwnerOrganizationId":null,"appRoleAssignmentRequired":false,"createdDateTime":"2023-02-10T08:27:39Z","description":null,"disabledByMicrosoftStatus":null,"displayName":"ide1","homepage":null,"loginUrl":null,"logoutUrl":null,"notes":null,"notificationEmailAddresses":[],"preferredSingleSignOnMode":null,"preferredTokenSigningKeyThumbprint":null,"replyUrls":[],"servicePrincipalNames":["8a7c0618-8cda-4569-87f2-5fb9e58a6c89","https://identity.azure.net/b2htIGRGJW5TDVagIjXFSUmXRRtLhFTAcn9XvVXBpQo="],"servicePrincipalType":"ManagedIdentity","signInAudience":null,"tags":[],"tokenEncryptionKeyId":null,"info":null,"samlSingleSignOnSettings":null,"addIns":[],"appRoles":[],"keyCredentials":[{"customKeyIdentifier":"0D2EEF50E2EE0DB405EA5437C8BA7CA00EA0375C","displayName":"CN=8a7c0618-8cda-4569-87f2-5fb9e58a6c89,
         DC=54826b22-38d6-4fb2-bad9-b7b93a3e9c5a","endDateTime":"2023-05-11T08:22:00Z","key":null,"keyId":"0e5ead8d-a991-43f8-9a01-eeb6b536fd68","startDateTime":"2023-02-10T08:22:00Z","type":"AsymmetricX509Cert","usage":"Verify"}],"oauth2PermissionScopes":[],"passwordCredentials":[],"resourceSpecificApplicationPermissions":[],"verifiedPublisher":{"displayName":null,"verifiedPublisherId":null,"addedDateTime":null}}]}'
->>>>>>> 84b21199
     headers:
       cache-control:
       - no-cache
@@ -155,19 +118,11 @@
       content-type:
       - application/json;odata.metadata=minimal;odata.streaming=true;IEEE754Compatible=false;charset=utf-8
       date:
-<<<<<<< HEAD
-      - Tue, 07 Feb 2023 10:33:05 GMT
-      odata-version:
-      - '4.0'
-      request-id:
-      - ecbf0a8a-30e7-4e37-ab63-aa376374b488
-=======
       - Fri, 10 Feb 2023 08:28:27 GMT
       odata-version:
       - '4.0'
       request-id:
       - ae1e225e-dc54-481f-a4e2-b6326eeff2dc
->>>>>>> 84b21199
       strict-transport-security:
       - max-age=31536000
       transfer-encoding:
@@ -175,11 +130,7 @@
       vary:
       - Accept-Encoding
       x-ms-ags-diagnostic:
-<<<<<<< HEAD
-      - '{"ServerInfo":{"DataCenter":"East US","Slice":"E","Ring":"5","ScaleUnit":"001","RoleInstance":"MN1PEPF00009FBE"}}'
-=======
       - '{"ServerInfo":{"DataCenter":"Southeast Asia","Slice":"E","Ring":"5","ScaleUnit":"000","RoleInstance":"SI1PEPF0000C079"}}'
->>>>>>> 84b21199
       x-ms-resource-unit:
       - '1'
     status:
@@ -199,14 +150,8 @@
       ParameterSetName:
       - --assignee --role --scope
       User-Agent:
-<<<<<<< HEAD
-      - python/3.10.9 (Linux-5.15.0-1031-azure-x86_64-with-glibc2.31) msrest/0.7.1
-        VSTS_7b238909-6802-4b65-b90d-184bca47f458_build_220_0 msrest_azure/0.6.4 azure-mgmt-authorization/0.61.0
-        Azure-SDK-For-Python AZURECLI/2.45.0
-=======
       - python/3.9.13 (Windows-10-10.0.22621-SP0) msrest/0.7.1 msrest_azure/0.6.4
         azure-mgmt-authorization/0.61.0 Azure-SDK-For-Python AZURECLI/2.45.0
->>>>>>> 84b21199
       accept-language:
       - en-US
     method: GET
@@ -224,11 +169,7 @@
       content-type:
       - application/json; charset=utf-8
       date:
-<<<<<<< HEAD
-      - Tue, 07 Feb 2023 10:33:06 GMT
-=======
       - Fri, 10 Feb 2023 08:28:28 GMT
->>>>>>> 84b21199
       expires:
       - '-1'
       pragma:
@@ -248,11 +189,7 @@
       message: OK
 - request:
     body: '{"properties": {"roleDefinitionId": "/subscriptions/00000000-0000-0000-0000-000000000000/providers/Microsoft.Authorization/roleDefinitions/b24988ac-6180-42a0-ab88-20f7382dd24c",
-<<<<<<< HEAD
-      "principalId": "ce4e898a-add2-4222-bc14-7a83a00d93ac", "principalType": "ServicePrincipal"}}'
-=======
       "principalId": "f361790c-f78c-4af1-9087-7c55e7b61450", "principalType": "ServicePrincipal"}}'
->>>>>>> 84b21199
     headers:
       Accept:
       - application/json
@@ -271,25 +208,15 @@
       ParameterSetName:
       - --assignee --role --scope
       User-Agent:
-<<<<<<< HEAD
-      - python/3.10.9 (Linux-5.15.0-1031-azure-x86_64-with-glibc2.31) msrest/0.7.1
-        VSTS_7b238909-6802-4b65-b90d-184bca47f458_build_220_0 msrest_azure/0.6.4 azure-mgmt-authorization/0.61.0
-        Azure-SDK-For-Python AZURECLI/2.45.0
-=======
       - python/3.9.13 (Windows-10-10.0.22621-SP0) msrest/0.7.1 msrest_azure/0.6.4
         azure-mgmt-authorization/0.61.0 Azure-SDK-For-Python AZURECLI/2.45.0
->>>>>>> 84b21199
       accept-language:
       - en-US
     method: PUT
     uri: https://management.azure.com/subscriptions/00000000-0000-0000-0000-000000000000/resourceGroups/img_defer_only_commands000001/providers/Microsoft.Authorization/roleAssignments/88888888-0000-0000-0000-000000000001?api-version=2020-04-01-preview
   response:
     body:
-<<<<<<< HEAD
-      string: '{"properties":{"roleDefinitionId":"/subscriptions/00000000-0000-0000-0000-000000000000/providers/Microsoft.Authorization/roleDefinitions/b24988ac-6180-42a0-ab88-20f7382dd24c","principalId":"ce4e898a-add2-4222-bc14-7a83a00d93ac","principalType":"ServicePrincipal","scope":"/subscriptions/00000000-0000-0000-0000-000000000000/resourceGroups/img_defer_only_commands000001","condition":null,"conditionVersion":null,"createdOn":"2023-02-07T10:33:06.2931280Z","updatedOn":"2023-02-07T10:33:06.9091415Z","createdBy":null,"updatedBy":"6b30bdc6-696a-46fb-82d7-739c2fb147b7","delegatedManagedIdentityResourceId":null,"description":null},"id":"/subscriptions/00000000-0000-0000-0000-000000000000/resourceGroups/img_defer_only_commands000001/providers/Microsoft.Authorization/roleAssignments/88888888-0000-0000-0000-000000000001","type":"Microsoft.Authorization/roleAssignments","name":"88888888-0000-0000-0000-000000000001"}'
-=======
       string: '{"properties":{"roleDefinitionId":"/subscriptions/00000000-0000-0000-0000-000000000000/providers/Microsoft.Authorization/roleDefinitions/b24988ac-6180-42a0-ab88-20f7382dd24c","principalId":"f361790c-f78c-4af1-9087-7c55e7b61450","principalType":"ServicePrincipal","scope":"/subscriptions/00000000-0000-0000-0000-000000000000/resourceGroups/img_defer_only_commands000001","condition":null,"conditionVersion":null,"createdOn":"2023-02-10T08:28:28.9800219Z","updatedOn":"2023-02-10T08:28:30.3260494Z","createdBy":null,"updatedBy":"0581142e-ae8f-4bc0-9a0d-ffb7cbad05b2","delegatedManagedIdentityResourceId":null,"description":null},"id":"/subscriptions/00000000-0000-0000-0000-000000000000/resourceGroups/img_defer_only_commands000001/providers/Microsoft.Authorization/roleAssignments/88888888-0000-0000-0000-000000000001","type":"Microsoft.Authorization/roleAssignments","name":"88888888-0000-0000-0000-000000000001"}'
->>>>>>> 84b21199
     headers:
       cache-control:
       - no-cache
@@ -298,11 +225,7 @@
       content-type:
       - application/json; charset=utf-8
       date:
-<<<<<<< HEAD
-      - Tue, 07 Feb 2023 10:33:09 GMT
-=======
       - Fri, 10 Feb 2023 08:28:34 GMT
->>>>>>> 84b21199
       expires:
       - '-1'
       pragma:
@@ -312,7 +235,7 @@
       x-content-type-options:
       - nosniff
       x-ms-ratelimit-remaining-subscription-writes:
-      - '1198'
+      - '1199'
     status:
       code: 201
       message: Created
@@ -330,21 +253,12 @@
       ParameterSetName:
       - -n -g --scripts --image-source --identity --defer
       User-Agent:
-<<<<<<< HEAD
-      - AZURECLI/2.45.0 azsdk-python-azure-mgmt-resource/22.0.0 Python/3.10.9 (Linux-5.15.0-1031-azure-x86_64-with-glibc2.31)
-        VSTS_7b238909-6802-4b65-b90d-184bca47f458_build_220_0
-=======
       - AZURECLI/2.45.0 azsdk-python-azure-mgmt-resource/21.1.0b1 Python/3.9.13 (Windows-10-10.0.22621-SP0)
->>>>>>> 84b21199
     method: GET
-    uri: https://management.azure.com/subscriptions/00000000-0000-0000-0000-000000000000/resourcegroups/img_defer_only_commands000001?api-version=2022-09-01
-  response:
-    body:
-<<<<<<< HEAD
-      string: '{"id":"/subscriptions/00000000-0000-0000-0000-000000000000/resourceGroups/img_defer_only_commands000001","name":"img_defer_only_commands000001","type":"Microsoft.Resources/resourceGroups","location":"westus2","tags":{"product":"azurecli","cause":"automation","date":"2023-02-07T10:32:15Z"},"properties":{"provisioningState":"Succeeded"}}'
-=======
+    uri: https://management.azure.com/subscriptions/00000000-0000-0000-0000-000000000000/resourcegroups/img_defer_only_commands000001?api-version=2021-04-01
+  response:
+    body:
       string: '{"id":"/subscriptions/00000000-0000-0000-0000-000000000000/resourceGroups/img_defer_only_commands000001","name":"img_defer_only_commands000001","type":"Microsoft.Resources/resourceGroups","location":"westus2","tags":{"product":"azurecli","cause":"automation","date":"2023-02-10T08:27:29Z"},"properties":{"provisioningState":"Succeeded"}}'
->>>>>>> 84b21199
     headers:
       cache-control:
       - no-cache
@@ -353,11 +267,7 @@
       content-type:
       - application/json; charset=utf-8
       date:
-<<<<<<< HEAD
-      - Tue, 07 Feb 2023 10:33:09 GMT
-=======
       - Fri, 10 Feb 2023 08:28:36 GMT
->>>>>>> 84b21199
       expires:
       - '-1'
       pragma:
@@ -385,12 +295,7 @@
       ParameterSetName:
       - -n -g --scripts --image-source --identity --defer
       User-Agent:
-<<<<<<< HEAD
-      - AZURECLI/2.45.0 azsdk-python-azure-mgmt-resource/22.0.0 Python/3.10.9 (Linux-5.15.0-1031-azure-x86_64-with-glibc2.31)
-        VSTS_7b238909-6802-4b65-b90d-184bca47f458_build_220_0
-=======
       - AZURECLI/2.45.0 azsdk-python-azure-mgmt-resource/21.1.0b1 Python/3.9.13 (Windows-10-10.0.22621-SP0)
->>>>>>> 84b21199
     method: GET
     uri: https://management.azure.com/subscriptions/00000000-0000-0000-0000-000000000000/locations?api-version=2019-11-01
   response:
@@ -509,11 +414,7 @@
       content-type:
       - application/json; charset=utf-8
       date:
-<<<<<<< HEAD
-      - Tue, 07 Feb 2023 10:33:11 GMT
-=======
       - Fri, 10 Feb 2023 08:28:38 GMT
->>>>>>> 84b21199
       expires:
       - '-1'
       pragma:
@@ -541,12 +442,7 @@
       ParameterSetName:
       - -n -g --is-vhd --output-name
       User-Agent:
-<<<<<<< HEAD
-      - AZURECLI/2.45.0 azsdk-python-azure-mgmt-resource/22.0.0 Python/3.10.9 (Linux-5.15.0-1031-azure-x86_64-with-glibc2.31)
-        VSTS_7b238909-6802-4b65-b90d-184bca47f458_build_220_0
-=======
       - AZURECLI/2.45.0 azsdk-python-azure-mgmt-resource/21.1.0b1 Python/3.9.13 (Windows-10-10.0.22621-SP0)
->>>>>>> 84b21199
     method: GET
     uri: https://management.azure.com/subscriptions/00000000-0000-0000-0000-000000000000/locations?api-version=2019-11-01
   response:
@@ -663,11 +559,7 @@
       content-type:
       - application/json; charset=utf-8
       date:
-<<<<<<< HEAD
-      - Tue, 07 Feb 2023 10:33:14 GMT
-=======
       - Fri, 10 Feb 2023 08:28:41 GMT
->>>>>>> 84b21199
       expires:
       - '-1'
       pragma:
@@ -695,21 +587,12 @@
       ParameterSetName:
       - -n -g --is-vhd --output-name
       User-Agent:
-<<<<<<< HEAD
-      - AZURECLI/2.45.0 azsdk-python-azure-mgmt-resource/22.0.0 Python/3.10.9 (Linux-5.15.0-1031-azure-x86_64-with-glibc2.31)
-        VSTS_7b238909-6802-4b65-b90d-184bca47f458_build_220_0
-=======
       - AZURECLI/2.45.0 azsdk-python-azure-mgmt-resource/21.1.0b1 Python/3.9.13 (Windows-10-10.0.22621-SP0)
->>>>>>> 84b21199
     method: GET
-    uri: https://management.azure.com/subscriptions/00000000-0000-0000-0000-000000000000/resourcegroups/img_defer_only_commands000001?api-version=2022-09-01
-  response:
-    body:
-<<<<<<< HEAD
-      string: '{"id":"/subscriptions/00000000-0000-0000-0000-000000000000/resourceGroups/img_defer_only_commands000001","name":"img_defer_only_commands000001","type":"Microsoft.Resources/resourceGroups","location":"westus2","tags":{"product":"azurecli","cause":"automation","date":"2023-02-07T10:32:15Z"},"properties":{"provisioningState":"Succeeded"}}'
-=======
+    uri: https://management.azure.com/subscriptions/00000000-0000-0000-0000-000000000000/resourcegroups/img_defer_only_commands000001?api-version=2021-04-01
+  response:
+    body:
       string: '{"id":"/subscriptions/00000000-0000-0000-0000-000000000000/resourceGroups/img_defer_only_commands000001","name":"img_defer_only_commands000001","type":"Microsoft.Resources/resourceGroups","location":"westus2","tags":{"product":"azurecli","cause":"automation","date":"2023-02-10T08:27:29Z"},"properties":{"provisioningState":"Succeeded"}}'
->>>>>>> 84b21199
     headers:
       cache-control:
       - no-cache
@@ -718,11 +601,7 @@
       content-type:
       - application/json; charset=utf-8
       date:
-<<<<<<< HEAD
-      - Tue, 07 Feb 2023 10:33:15 GMT
-=======
       - Fri, 10 Feb 2023 08:28:41 GMT
->>>>>>> 84b21199
       expires:
       - '-1'
       pragma:
