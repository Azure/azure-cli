--- conflicted
+++ resolved
@@ -184,18 +184,11 @@
         if self.command_metadata_logger:
             self.command_metadata_logger.info("exit code: %s", exit_code)
 
-            for handler in self.command_metadata_logger.handlers[:]:
-                handler.close()
-                self.command_metadata_logger.removeHandler(handler)
-
             # We have finished metadata logging, remove handler and set command_metadata_handler to None.
             # crucial to remove handler as in python logger objects are shared which can affect testing of this logger
             # we do not want duplicate handlers to be added in subsequent calls of _init_command_logfile_handlers
-<<<<<<< HEAD
             self.command_logger_handler.close()
             self.command_metadata_logger.removeHandler(self.command_logger_handler)
-=======
->>>>>>> 2d99cb5a
             self.command_metadata_logger = None
 
 
