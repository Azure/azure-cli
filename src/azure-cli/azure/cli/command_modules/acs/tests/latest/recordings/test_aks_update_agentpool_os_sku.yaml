--- conflicted
+++ resolved
@@ -562,174 +562,9 @@
       ParameterSetName:
       - --resource-group --name -c --ssh-key-value
       User-Agent:
-<<<<<<< HEAD
       - AZURECLI/2.75.0 azsdk-python-core/1.31.0 Python/3.10.11 (Windows-10-10.0.26100-SP0)
     method: GET
     uri: https://management.azure.com/subscriptions/00000000-0000-0000-0000-000000000000/providers/Microsoft.ContainerService/locations/westus2/operations/bd66f242-2962-44eb-8c80-cd4002348ba2?api-version=2025-03-01&t=638874738352552618&c=MIIHpTCCBo2gAwIBAgITOgWXBJzHWActAOyA9gAEBZcEnDANBgkqhkiG9w0BAQsFADBEMRMwEQYKCZImiZPyLGQBGRYDR0JMMRMwEQYKCZImiZPyLGQBGRYDQU1FMRgwFgYDVQQDEw9BTUUgSU5GUkEgQ0EgMDEwHhcNMjUwNDE4MDkxNjUyWhcNMjUxMDE1MDkxNjUyWjBAMT4wPAYDVQQDEzVhc3luY29wZXJhdGlvbnNpZ25pbmdjZXJ0aWZpY2F0ZS5tYW5hZ2VtZW50LmF6dXJlLmNvbTCCASIwDQYJKoZIhvcNAQEBBQADggEPADCCAQoCggEBALJ4tFzYjQAGXlMN4RVSj_Zp98bnnigeY99sbhZrAOQOjxR_04cAp0TrBwLXaA2b6MkNp3EWrqmwj8LAHlmiUmx_C5YeMG8WQUVkZMbfJNmAjSKJvmH2VO_H9OVOiiWemCFWlBXZMT6O1LsK-KI4EQtlTwXEv4-zXiqUQqjqHZQX6IJGxxcuw3R6KS00hFc9B4Ve9K9uvRk3OzuC_2evEuKFQfmIkhFu9gMtFnEBgp0E5Srek5Sh6WRO2V6wjcdtrFJ2dMStIbypiaJysxjNaLwTxBjKAJiyxkrxbuS0IPj2v4oOwkFSl9khCWu-ivje49N19yGiq_5BL-QYySfUPF0CAwEAAaOCBJIwggSOMCcGCSsGAQQBgjcVCgQaMBgwCgYIKwYBBQUHAwEwCgYIKwYBBQUHAwIwPQYJKwYBBAGCNxUHBDAwLgYmKwYBBAGCNxUIhpDjDYTVtHiE8Ys-hZvdFs6dEoFghfmRS4WsmTQCAWQCAQcwggHaBggrBgEFBQcBAQSCAcwwggHIMGYGCCsGAQUFBzAChlpodHRwOi8vY3JsLm1pY3Jvc29mdC5jb20vcGtpaW5mcmEvQ2VydHMvQlkyUEtJSU5UQ0EwMS5BTUUuR0JMX0FNRSUyMElORlJBJTIwQ0ElMjAwMSg0KS5jcnQwVgYIKwYBBQUHMAKGSmh0dHA6Ly9jcmwxLmFtZS5nYmwvYWlhL0JZMlBLSUlOVENBMDEuQU1FLkdCTF9BTUUlMjBJTkZSQSUyMENBJTIwMDEoNCkuY3J0MFYGCCsGAQUFBzAChkpodHRwOi8vY3JsMi5hbWUuZ2JsL2FpYS9CWTJQS0lJTlRDQTAxLkFNRS5HQkxfQU1FJTIwSU5GUkElMjBDQSUyMDAxKDQpLmNydDBWBggrBgEFBQcwAoZKaHR0cDovL2NybDMuYW1lLmdibC9haWEvQlkyUEtJSU5UQ0EwMS5BTUUuR0JMX0FNRSUyMElORlJBJTIwQ0ElMjAwMSg0KS5jcnQwVgYIKwYBBQUHMAKGSmh0dHA6Ly9jcmw0LmFtZS5nYmwvYWlhL0JZMlBLSUlOVENBMDEuQU1FLkdCTF9BTUUlMjBJTkZSQSUyMENBJTIwMDEoNCkuY3J0MB0GA1UdDgQWBBQpIRfJ6SPCR16Dy9sN1AQtQKjWNDAOBgNVHQ8BAf8EBAMCBaAwggE1BgNVHR8EggEsMIIBKDCCASSgggEgoIIBHIZCaHR0cDovL2NybC5taWNyb3NvZnQuY29tL3BraWluZnJhL0NSTC9BTUUlMjBJTkZSQSUyMENBJTIwMDEoNCkuY3JshjRodHRwOi8vY3JsMS5hbWUuZ2JsL2NybC9BTUUlMjBJTkZSQSUyMENBJTIwMDEoNCkuY3JshjRodHRwOi8vY3JsMi5hbWUuZ2JsL2NybC9BTUUlMjBJTkZSQSUyMENBJTIwMDEoNCkuY3JshjRodHRwOi8vY3JsMy5hbWUuZ2JsL2NybC9BTUUlMjBJTkZSQSUyMENBJTIwMDEoNCkuY3JshjRodHRwOi8vY3JsNC5hbWUuZ2JsL2NybC9BTUUlMjBJTkZSQSUyMENBJTIwMDEoNCkuY3JsMIGdBgNVHSAEgZUwgZIwDAYKKwYBBAGCN3sBATBmBgorBgEEAYI3ewICMFgwVgYIKwYBBQUHAgIwSh5IADMAMwBlADAAMQA5ADIAMQAtADQAZAA2ADQALQA0AGYAOABjAC0AYQAwADUANQAtADUAYgBkAGEAZgBmAGQANQBlADMAMwBkMAwGCisGAQQBgjd7AwIwDAYKKwYBBAGCN3sEAjAfBgNVHSMEGDAWgBTl2Ztn_PjsurvwwKidileIud8-YzAdBgNVHSUEFjAUBggrBgEFBQcDAQYIKwYBBQUHAwIwDQYJKoZIhvcNAQELBQADggEBACBpx57mqT5wt5VuFMhMv-QcXTs5QrWkz021CcXp44eWUSJBLP35O0JDRyA13V3zowD9Dkl6HKRosiwIhfUwb1VWxMZt1K97bfrlhekU_IFyRNImksBTl4Hg5mL7M4PQvDu_hNxb1NW9JnL8B4LEl-FVcKtOFC8R2wp_2vglSGujfVsEzQMXxCECc_j-T0saauGgdaItgRGQ-1JrKdhZ1FvHWU2eeab0zXatBPn7nyaNmU7DK2icP38PQp3g8yPPlpv1joUzz1GMBJXhtHRWCv93tVfT5q9DZQ-_S2H_1Y2raeucg8kUfGEvVuQ27w1bGi2QRDLtEtuNHgzpR3RB7os&s=EJoBwjuPkiI9OhvTJJN0A-OHXST9_KuUmveLhpJpJQTdDKCZrZXc44B5yxuaw5_RsWjUVAgaSTZ0p-yaI6CC73GwAr5_zdbdIOYFcmHQ1mtV3lGshz2w-FZ6URF8c0cYEXLR8IshtGwwf_cm5zwPrHavtBWK9V3eQg5Hv5hYqTVg-VjQVnlhT7zxcXAvezNecqDHr-l9k0qQm_yIBn-CB7iwru2cZXAjHzHJrAQcy5y9RZHpG6CuBXbKYQLxxNYLft0SzmkM12Z9Kj73aVLinRbaSXhwB5dWLPJLPebHjFdpefedZznfkJH2sRjtRqwIvVLVnxhMS5x80kzR--Vvlw&h=bn3hENGn4JC2WzqBjmhtqScEh6LfI7tGhIlvAuiLxZ4
-=======
-      - AZURECLI/2.63.0 (DOCKER) azsdk-python-core/1.28.0 Python/3.11.7 (Linux-6.5.0-1025-azure-x86_64-with)
-    method: GET
-    uri: https://management.azure.com/subscriptions/00000000-0000-0000-0000-000000000000/resourceGroups/clitest000001/providers/Microsoft.ContainerService/managedClusters/cliakstest000002?api-version=2025-05-01
-  response:
-    body:
-      string: "{\n \"id\": \"/subscriptions/00000000-0000-0000-0000-000000000000/resourcegroups/clitest000001/providers/Microsoft.ContainerService/managedClusters/cliakstest000002\"\
-        ,\n \"location\": \"westus2\",\n \"name\": \"cliakstest000002\",\n \"type\"\
-        : \"Microsoft.ContainerService/ManagedClusters\",\n \"properties\": {\n  \"\
-        provisioningState\": \"Succeeded\",\n  \"powerState\": {\n   \"code\": \"\
-        Running\"\n  },\n  \"kubernetesVersion\": \"1.29\",\n  \"currentKubernetesVersion\"\
-        : \"1.29.7\",\n  \"dnsPrefix\": \"cliakstest-clitestmjc2ihxec-79a739\",\n\
-        \  \"fqdn\": \"cliakstest-clitestmjc2ihxec-79a739-5bkt0u1p.hcp.westus2.azmk8s.io\"\
-        ,\n  \"azurePortalFQDN\": \"cliakstest-clitestmjc2ihxec-79a739-5bkt0u1p.portal.hcp.westus2.azmk8s.io\"\
-        ,\n  \"agentPoolProfiles\": [\n   {\n    \"name\": \"nodepool1\",\n    \"\
-        count\": 1,\n    \"vmSize\": \"Standard_DS2_v2\",\n    \"osDiskSizeGB\": 128,\n\
-        \    \"osDiskType\": \"Managed\",\n    \"kubeletDiskType\": \"OS\",\n    \"\
-        maxPods\": 110,\n    \"type\": \"VirtualMachineScaleSets\",\n    \"enableAutoScaling\"\
-        : false,\n    \"provisioningState\": \"Succeeded\",\n    \"powerState\": {\n\
-        \     \"code\": \"Running\"\n    },\n    \"orchestratorVersion\": \"1.29\"\
-        ,\n    \"currentOrchestratorVersion\": \"1.29.7\",\n    \"enableNodePublicIP\"\
-        : false,\n    \"mode\": \"System\",\n    \"enableEncryptionAtHost\": false,\n\
-        \    \"enableUltraSSD\": false,\n    \"osType\": \"Linux\",\n    \"osSKU\"\
-        : \"Ubuntu\",\n    \"nodeImageVersion\": \"AKSUbuntu-2204gen2containerd-202407.22.0\"\
-        ,\n    \"upgradeSettings\": {\n     \"maxSurge\": \"10%\"\n    },\n    \"\
-        enableFIPS\": false\n   }\n  ],\n  \"linuxProfile\": {\n   \"adminUsername\"\
-        : \"azureuser\",\n   \"ssh\": {\n    \"publicKeys\": [\n     {\n      \"keyData\"\
-        : \"ssh-rsa AAAAB3NzaC1yc2EAAAADAQABAAABAQD1LKyjW1qwNClky4rfNerEPh5vZjZLXPUcF2KNP4aa4S2J5SdGM9mkdSWEE8G0d+ecKzL9jY8zp68hVGfGoBc0MukZZAJdvPiAVoXFePNKCgPwIqD9ynrUHbIF43KPFk6mAuL2JwDi2ergV+Zabb8wBcLTR07dYlWb03v+zRiMnGzYG/QRu+bOLNEv4oP87HE0QAqofoIrlA6itZCFhLGTOTcajz9ylp3B79pka70gXPws7bTu1MU5oxkq82tCXCUsSugXQgSsU7WI5NgS5pFja2XFUNXuDhRecZRI69FiE5QkG7SwAemvTcah4Bo+C4n4qwXm8NTAa9pwkIZijBHN\
-        \ azcli_aks_live_test@example.com\\n\"\n     }\n    ]\n   }\n  },\n  \"servicePrincipalProfile\"\
-        : {\n   \"clientId\":\"00000000-0000-0000-0000-000000000001\"\n  },\n  \"\
-        nodeResourceGroup\": \"MC_clitest000001_cliakstest000002_westus2\",\n  \"\
-        enableRBAC\": true,\n  \"supportPlan\": \"KubernetesOfficial\",\n  \"networkProfile\"\
-        : {\n   \"networkPlugin\": \"kubenet\",\n   \"networkPolicy\": \"none\",\n\
-        \   \"loadBalancerSku\": \"standard\",\n   \"loadBalancerProfile\": {\n  \
-        \  \"managedOutboundIPs\": {\n     \"count\": 1\n    },\n    \"effectiveOutboundIPs\"\
-        : [\n     {\n      \"id\": \"/subscriptions/00000000-0000-0000-0000-000000000000/resourceGroups/MC_clitest000001_cliakstest000002_westus2/providers/Microsoft.Network/publicIPAddresses/869d4853-7c4e-4bd5-9ff7-b11bc3cb7bcb\"\
-        \n     }\n    ],\n    \"backendPoolType\": \"nodeIPConfiguration\"\n   },\n\
-        \   \"podCidr\": \"10.244.0.0/16\",\n   \"serviceCidr\": \"10.0.0.0/16\",\n\
-        \   \"dnsServiceIP\": \"10.0.0.10\",\n   \"outboundType\": \"loadBalancer\"\
-        ,\n   \"podCidrs\": [\n    \"10.244.0.0/16\"\n   ],\n   \"serviceCidrs\":\
-        \ [\n    \"10.0.0.0/16\"\n   ],\n   \"ipFamilies\": [\n    \"IPv4\"\n   ]\n\
-        \  },\n  \"maxAgentPools\": 100,\n  \"identityProfile\": {\n   \"kubeletidentity\"\
-        : {\n    \"resourceId\": \"/subscriptions/00000000-0000-0000-0000-000000000000/resourcegroups/MC_clitest000001_cliakstest000002_westus2/providers/Microsoft.ManagedIdentity/userAssignedIdentities/cliakstest000002-agentpool\"\
-        ,\n    \"clientId\":\"00000000-0000-0000-0000-000000000001\",\n    \"objectId\"\
-        :\"00000000-0000-0000-0000-000000000001\"\n   }\n  },\n  \"autoUpgradeProfile\"\
-        : {\n   \"nodeOSUpgradeChannel\": \"NodeImage\"\n  },\n  \"disableLocalAccounts\"\
-        : false,\n  \"securityProfile\": {},\n  \"storageProfile\": {\n   \"diskCSIDriver\"\
-        : {\n    \"enabled\": true\n   },\n   \"fileCSIDriver\": {\n    \"enabled\"\
-        : true\n   },\n   \"snapshotController\": {\n    \"enabled\": true\n   }\n\
-        \  },\n  \"oidcIssuerProfile\": {\n   \"enabled\": false\n  },\n  \"workloadAutoScalerProfile\"\
-        : {},\n  \"resourceUID\": \"66b583bb5cf145000116d746\",\n  \"metricsProfile\"\
-        : {\n   \"costAnalysis\": {\n    \"enabled\": false\n   }\n  }\n },\n \"identity\"\
-        : {\n  \"type\": \"SystemAssigned\",\n  \"principalId\":\"00000000-0000-0000-0000-000000000001\"\
-        ,\n  \"tenantId\": \"72f988bf-86f1-41af-91ab-2d7cd011db47\"\n },\n \"sku\"\
-        : {\n  \"name\": \"Base\",\n  \"tier\": \"Free\"\n }\n}"
-    headers:
-      cache-control:
-      - no-cache
-      content-length:
-      - '4086'
-      content-type:
-      - application/json
-      date:
-      - Fri, 09 Aug 2024 02:52:34 GMT
-      expires:
-      - '-1'
-      pragma:
-      - no-cache
-      strict-transport-security:
-      - max-age=31536000; includeSubDomains
-      x-cache:
-      - CONFIG_NOCACHE
-      x-content-type-options:
-      - nosniff
-      x-msedge-ref:
-      - 'Ref A: 4A742808265C4ECC8B61F1C1FED724FE Ref B: BN1AA2051015035 Ref C: 2024-08-09T02:52:34Z'
-    status:
-      code: 200
-      message: OK
-- request:
-    body: null
-    headers:
-      Accept:
-      - application/json
-      Accept-Encoding:
-      - gzip, deflate
-      CommandName:
-      - aks nodepool update
-      Connection:
-      - keep-alive
-      ParameterSetName:
-      - --resource-group --cluster-name --name --os-sku --aks-custom-headers
-      User-Agent:
-      - AZURECLI/2.63.0 (DOCKER) azsdk-python-core/1.28.0 Python/3.11.7 (Linux-6.5.0-1025-azure-x86_64-with)
-    method: GET
-    uri: https://management.azure.com/subscriptions/00000000-0000-0000-0000-000000000000/resourceGroups/clitest000001/providers/Microsoft.ContainerService/managedClusters/cliakstest000002/agentPools/nodepool1?api-version=2025-05-01
-  response:
-    body:
-      string: "{\n \"id\": \"/subscriptions/00000000-0000-0000-0000-000000000000/resourcegroups/clitest000001/providers/Microsoft.ContainerService/managedClusters/cliakstest000002/agentPools/nodepool1\"\
-        ,\n \"name\": \"nodepool1\",\n \"type\": \"Microsoft.ContainerService/managedClusters/agentPools\"\
-        ,\n \"properties\": {\n  \"count\": 1,\n  \"vmSize\": \"Standard_DS2_v2\"\
-        ,\n  \"osDiskSizeGB\": 128,\n  \"osDiskType\": \"Managed\",\n  \"kubeletDiskType\"\
-        : \"OS\",\n  \"maxPods\": 110,\n  \"type\": \"VirtualMachineScaleSets\",\n\
-        \  \"enableAutoScaling\": false,\n  \"provisioningState\": \"Succeeded\",\n\
-        \  \"powerState\": {\n   \"code\": \"Running\"\n  },\n  \"orchestratorVersion\"\
-        : \"1.29\",\n  \"currentOrchestratorVersion\": \"1.29.7\",\n  \"enableNodePublicIP\"\
-        : false,\n  \"mode\": \"System\",\n  \"enableEncryptionAtHost\": false,\n\
-        \  \"enableUltraSSD\": false,\n  \"osType\": \"Linux\",\n  \"osSKU\": \"Ubuntu\"\
-        ,\n  \"nodeImageVersion\": \"AKSUbuntu-2204gen2containerd-202407.22.0\",\n\
-        \  \"upgradeSettings\": {\n   \"maxSurge\": \"10%\"\n  },\n  \"enableFIPS\"\
-        : false\n }\n}"
-    headers:
-      cache-control:
-      - no-cache
-      content-length:
-      - '947'
-      content-type:
-      - application/json
-      date:
-      - Fri, 09 Aug 2024 02:52:34 GMT
-      expires:
-      - '-1'
-      pragma:
-      - no-cache
-      strict-transport-security:
-      - max-age=31536000; includeSubDomains
-      x-cache:
-      - CONFIG_NOCACHE
-      x-content-type-options:
-      - nosniff
-      x-msedge-ref:
-      - 'Ref A: 39690BA3A36E470F8B506C61BE0C7DCC Ref B: BN1AA2051014039 Ref C: 2024-08-09T02:52:35Z'
-    status:
-      code: 200
-      message: OK
-- request:
-    body: '{"properties": {"count": 1, "vmSize": "Standard_DS2_v2", "osDiskSizeGB":
-      128, "osDiskType": "Managed", "kubeletDiskType": "OS", "maxPods": 110, "osType":
-      "Linux", "osSKU": "AzureLinux", "enableAutoScaling": false, "type": "VirtualMachineScaleSets",
-      "mode": "System", "orchestratorVersion": "1.29", "upgradeSettings": {"maxSurge":
-      "10%"}, "powerState": {"code": "Running"}, "enableNodePublicIP": false, "enableEncryptionAtHost":
-      false, "enableUltraSSD": false, "enableFIPS": false}}'
-    headers:
-      AKSHTTPCustomFeatures:
-      - Microsoft.ContainerService/OSSKUMigrationPreview
-      Accept:
-      - application/json
-      Accept-Encoding:
-      - gzip, deflate
-      CommandName:
-      - aks nodepool update
-      Connection:
-      - keep-alive
-      Content-Length:
-      - '481'
-      Content-Type:
-      - application/json
-      ParameterSetName:
-      - --resource-group --cluster-name --name --os-sku --aks-custom-headers
-      User-Agent:
-      - AZURECLI/2.63.0 (DOCKER) azsdk-python-core/1.28.0 Python/3.11.7 (Linux-6.5.0-1025-azure-x86_64-with)
-    method: PUT
-    uri: https://management.azure.com/subscriptions/00000000-0000-0000-0000-000000000000/resourceGroups/clitest000001/providers/Microsoft.ContainerService/managedClusters/cliakstest000002/agentPools/nodepool1?api-version=2025-05-01
->>>>>>> 5c3cf2ff
   response:
     body:
       string: "{\n \"name\": \"bd66f242-2962-44eb-8c80-cd4002348ba2\",\n \"status\":
@@ -779,7 +614,7 @@
       User-Agent:
       - AZURECLI/2.75.0 azsdk-python-core/1.31.0 Python/3.10.11 (Windows-10-10.0.26100-SP0)
     method: GET
-    uri: https://management.azure.com/subscriptions/00000000-0000-0000-0000-000000000000/resourceGroups/clitest000001/providers/Microsoft.ContainerService/managedClusters/cliakstest000002?api-version=2025-04-01
+    uri: https://management.azure.com/subscriptions/00000000-0000-0000-0000-000000000000/resourceGroups/clitest000001/providers/Microsoft.ContainerService/managedClusters/cliakstest000002?api-version=2025-05-01
   response:
     body:
       string: "{\n \"id\": \"/subscriptions/00000000-0000-0000-0000-000000000000/resourcegroups/clitest000001/providers/Microsoft.ContainerService/managedClusters/cliakstest000002\",\n
@@ -873,7 +708,7 @@
       User-Agent:
       - AZURECLI/2.75.0 azsdk-python-core/1.31.0 Python/3.10.11 (Windows-10-10.0.26100-SP0)
     method: GET
-    uri: https://management.azure.com/subscriptions/00000000-0000-0000-0000-000000000000/resourceGroups/clitest000001/providers/Microsoft.ContainerService/managedClusters/cliakstest000002/agentPools/nodepool1?api-version=2025-04-01
+    uri: https://management.azure.com/subscriptions/00000000-0000-0000-0000-000000000000/resourceGroups/clitest000001/providers/Microsoft.ContainerService/managedClusters/cliakstest000002/agentPools/nodepool1?api-version=2025-05-01
   response:
     body:
       string: "{\n \"id\": \"/subscriptions/00000000-0000-0000-0000-000000000000/resourcegroups/clitest000001/providers/Microsoft.ContainerService/managedClusters/cliakstest000002/agentPools/nodepool1\",\n
@@ -947,7 +782,7 @@
       User-Agent:
       - AZURECLI/2.75.0 azsdk-python-core/1.31.0 Python/3.10.11 (Windows-10-10.0.26100-SP0)
     method: PUT
-    uri: https://management.azure.com/subscriptions/00000000-0000-0000-0000-000000000000/resourceGroups/clitest000001/providers/Microsoft.ContainerService/managedClusters/cliakstest000002/agentPools/nodepool1?api-version=2025-04-01
+    uri: https://management.azure.com/subscriptions/00000000-0000-0000-0000-000000000000/resourceGroups/clitest000001/providers/Microsoft.ContainerService/managedClusters/cliakstest000002/agentPools/nodepool1?api-version=2025-05-01
   response:
     body:
       string: "{\n \"id\": \"/subscriptions/00000000-0000-0000-0000-000000000000/resourcegroups/clitest000001/providers/Microsoft.ContainerService/managedClusters/cliakstest000002/agentPools/nodepool1\",\n
