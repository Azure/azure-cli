interactions:
- request:
    body: '{"location": "westus", "sku": {"name": "Standard"}, "properties": {"adminUserEnabled":
      false, "publicNetworkAccess": "Enabled"}}'
    headers:
      Accept:
      - application/json
      Accept-Encoding:
      - gzip, deflate
      CommandName:
      - acr create
      Connection:
      - keep-alive
      Content-Length:
      - '128'
      Content-Type:
      - application/json; charset=utf-8
      ParameterSetName:
      - -n -g -l --sku
      User-Agent:
<<<<<<< HEAD
      - python/3.8.3 (Windows-10-10.0.19041-SP0) msrest/0.6.9 msrest_azure/0.6.3 azure-mgmt-containerregistry/3.0.0rc14
        Azure-SDK-For-Python AZURECLI/2.8.0
=======
      - python/3.8.0 (Windows-10-10.0.19041-SP0) msrest/0.6.9 msrest_azure/0.6.3 azure-mgmt-containerregistry/3.0.0rc14
        Azure-SDK-For-Python AZURECLI/2.9.0
>>>>>>> 3c2ff2b5
      accept-language:
      - en-US
    method: PUT
    uri: https://management.azure.com/subscriptions/00000000-0000-0000-0000-000000000000/resourceGroups/clitest.rg000001/providers/Microsoft.ContainerRegistry/registries/clireg000002?api-version=2019-12-01-preview
  response:
    body:
<<<<<<< HEAD
      string: '{"error":{"code":"MissingSubscriptionRegistration","message":"The subscription
        is not registered to use namespace ''Microsoft.ContainerRegistry''. See https://aka.ms/rps-not-found
        for how to register subscriptions.","details":[{"code":"MissingSubscriptionRegistration","target":"Microsoft.ContainerRegistry","message":"The
        subscription is not registered to use namespace ''Microsoft.ContainerRegistry''.
        See https://aka.ms/rps-not-found for how to register subscriptions."}]}}'
=======
      string: '{"sku":{"name":"Standard","tier":"Standard"},"type":"Microsoft.ContainerRegistry/registries","id":"/subscriptions/00000000-0000-0000-0000-000000000000/resourceGroups/clitest.rg000001/providers/Microsoft.ContainerRegistry/registries/clireg000002","name":"clireg000002","location":"westus","tags":{},"properties":{"loginServer":"clireg000002.azurecr.io","creationDate":"2020-07-14T10:38:52.2061553Z","provisioningState":"Succeeded","adminUserEnabled":false,"policies":{"quarantinePolicy":{"status":"disabled"},"trustPolicy":{"type":"Notary","status":"disabled"},"retentionPolicy":{"days":7,"lastUpdatedTime":"2020-07-14T10:38:53.2096586+00:00","status":"disabled"}},"encryption":{"status":"disabled"},"dataEndpointEnabled":false,"dataEndpointHostNames":[],"privateEndpointConnections":[],"publicNetworkAccess":"Enabled"}}'
>>>>>>> 3c2ff2b5
    headers:
      cache-control:
      - no-cache
      content-length:
<<<<<<< HEAD
      - '472'
      content-type:
      - application/json; charset=utf-8
      date:
      - Mon, 06 Jul 2020 00:30:31 GMT
=======
      - '902'
      content-type:
      - application/json; charset=utf-8
      date:
      - Tue, 14 Jul 2020 10:38:53 GMT
      expires:
      - '-1'
      pragma:
      - no-cache
      server:
      - Microsoft-HTTPAPI/2.0
      strict-transport-security:
      - max-age=31536000; includeSubDomains
      transfer-encoding:
      - chunked
      vary:
      - Accept-Encoding
      x-content-type-options:
      - nosniff
      x-ms-ratelimit-remaining-subscription-writes:
      - '1186'
    status:
      code: 200
      message: OK
- request:
    body: null
    headers:
      Accept:
      - application/json
      Accept-Encoding:
      - gzip, deflate
      CommandName:
      - acr task create
      Connection:
      - keep-alive
      ParameterSetName:
      - -n -r --context --image -f --commit-trigger-enabled --pull-request-trigger-enabled
      User-Agent:
      - python/3.8.0 (Windows-10-10.0.19041-SP0) msrest/0.6.9 msrest_azure/0.6.3 azure-mgmt-resource/10.1.0
        Azure-SDK-For-Python AZURECLI/2.9.0
      accept-language:
      - en-US
    method: GET
    uri: https://management.azure.com/subscriptions/00000000-0000-0000-0000-000000000000/resources?$filter=resourceType%20eq%20%27Microsoft.ContainerRegistry%2Fregistries%27&api-version=2020-06-01
  response:
    body:
      string: '{"value":[{"id":"/subscriptions/00000000-0000-0000-0000-000000000000/resourceGroups/clitest.rgdd7fbiswoiks53ktq2k4kfoyg66d4aktdmtr5ockrzawtp4lsubjgw3fcgriov5ot/providers/Microsoft.ContainerRegistry/registries/cliregwp5wnqa3exrz3i","name":"cliregwp5wnqa3exrz3i","type":"Microsoft.ContainerRegistry/registries","sku":{"name":"Premium","tier":"Premium"},"location":"eastus","tags":{}},{"id":"/subscriptions/00000000-0000-0000-0000-000000000000/resourceGroups/clitest.rgednewboljgtq4rc5777gtsixy3khlcjon6rbthwvksui3x2vbnsahnvy4nwytdpes/providers/Microsoft.ContainerRegistry/registries/clireg27x7djyfpclur5","name":"clireg27x7djyfpclur5","type":"Microsoft.ContainerRegistry/registries","sku":{"name":"Premium","tier":"Premium"},"location":"westus","tags":{}},{"id":"/subscriptions/00000000-0000-0000-0000-000000000000/resourceGroups/clitest.rgtiw4z7lbcqkulj65cjtnletxj4azk7hlynkewype3rmnpufnhmvkfslbctfhzrd2j/providers/Microsoft.ContainerRegistry/registries/cliregnt7ngopfddjuhc","name":"cliregnt7ngopfddjuhc","type":"Microsoft.ContainerRegistry/registries","sku":{"name":"Basic","tier":"Basic"},"location":"westus","tags":{}},{"id":"/subscriptions/00000000-0000-0000-0000-000000000000/resourceGroups/clitest.rgtxilu5f65rwmvm74aocbvjfxzzbba4k3proytc5crx5womyzjngrr66jmofdvfaed/providers/Microsoft.ContainerRegistry/registries/testregd52kpxooxup35kjqdl","name":"testregd52kpxooxup35kjqdl","type":"Microsoft.ContainerRegistry/registries","sku":{"name":"Premium","tier":"Premium"},"location":"westus","tags":{}},{"id":"/subscriptions/00000000-0000-0000-0000-000000000000/resourceGroups/clitest.rg000001/providers/Microsoft.ContainerRegistry/registries/clireg000002","name":"clireg000002","type":"Microsoft.ContainerRegistry/registries","sku":{"name":"Standard","tier":"Standard"},"location":"westus","tags":{}},{"id":"/subscriptions/00000000-0000-0000-0000-000000000000/resourceGroups/zhoxing-test/providers/Microsoft.ContainerRegistry/registries/zhoxingtest","name":"zhoxingtest","type":"Microsoft.ContainerRegistry/registries","sku":{"name":"Standard","tier":"Standard"},"location":"westus","tags":{}}]}'
    headers:
      cache-control:
      - no-cache
      content-length:
      - '2172'
      content-type:
      - application/json; charset=utf-8
      date:
      - Tue, 14 Jul 2020 10:38:54 GMT
>>>>>>> 3c2ff2b5
      expires:
      - '-1'
      pragma:
      - no-cache
      strict-transport-security:
      - max-age=31536000; includeSubDomains
      x-content-type-options:
      - nosniff
      x-ms-failure-cause:
      - gateway
    status:
      code: 409
      message: Conflict
- request:
    body: null
    headers:
      Accept:
<<<<<<< HEAD
      - '*/*'
=======
      - application/json
      Accept-Encoding:
      - gzip, deflate
      CommandName:
      - acr task create
      Connection:
      - keep-alive
      ParameterSetName:
      - -n -r --context --image -f --commit-trigger-enabled --pull-request-trigger-enabled
      User-Agent:
      - python/3.8.0 (Windows-10-10.0.19041-SP0) msrest/0.6.9 msrest_azure/0.6.3 azure-mgmt-containerregistry/3.0.0rc14
        Azure-SDK-For-Python AZURECLI/2.9.0
      accept-language:
      - en-US
    method: GET
    uri: https://management.azure.com/subscriptions/00000000-0000-0000-0000-000000000000/resourceGroups/clitest.rg000001/providers/Microsoft.ContainerRegistry/registries/clireg000002?api-version=2019-12-01-preview
  response:
    body:
      string: '{"sku":{"name":"Standard","tier":"Standard"},"type":"Microsoft.ContainerRegistry/registries","id":"/subscriptions/00000000-0000-0000-0000-000000000000/resourceGroups/clitest.rg000001/providers/Microsoft.ContainerRegistry/registries/clireg000002","name":"clireg000002","location":"westus","tags":{},"properties":{"loginServer":"clireg000002.azurecr.io","creationDate":"2020-07-14T10:38:52.2061553Z","provisioningState":"Succeeded","adminUserEnabled":false,"policies":{"quarantinePolicy":{"status":"disabled"},"trustPolicy":{"type":"Notary","status":"disabled"},"retentionPolicy":{"days":7,"lastUpdatedTime":"2020-07-14T10:38:53.2096586+00:00","status":"disabled"}},"encryption":{"status":"disabled"},"dataEndpointEnabled":false,"dataEndpointHostNames":[],"privateEndpointConnections":[],"publicNetworkAccess":"Enabled"}}'
    headers:
      cache-control:
      - no-cache
      content-length:
      - '902'
      content-type:
      - application/json; charset=utf-8
      date:
      - Tue, 14 Jul 2020 10:38:54 GMT
      expires:
      - '-1'
      pragma:
      - no-cache
      server:
      - Microsoft-HTTPAPI/2.0
      strict-transport-security:
      - max-age=31536000; includeSubDomains
      transfer-encoding:
      - chunked
      vary:
      - Accept-Encoding
      x-content-type-options:
      - nosniff
    status:
      code: 200
      message: OK
- request:
    body: '{"location": "westus", "properties": {"status": "Enabled", "platform":
      {"os": "linux", "architecture": "amd64"}, "agentConfiguration": {"cpu": 2},
      "timeout": 3600, "step": {"contextPath": "https://github.com/SteveLasker/node-helloworld",
      "type": "Docker", "imageNames": ["testtask:v1"], "isPushEnabled": true, "noCache":
      false, "dockerFilePath": "Dockerfile", "arguments": []}, "trigger": {"baseImageTrigger":
      {"baseImageTriggerType": "Runtime", "updateTriggerPayloadType": "Default", "status":
      "Enabled", "name": "defaultBaseimageTriggerName"}}, "credentials": {}}}'
    headers:
      Accept:
      - application/json
>>>>>>> 3c2ff2b5
      Accept-Encoding:
      - gzip, deflate
      Connection:
      - keep-alive
      Content-Length:
      - '0'
      User-Agent:
<<<<<<< HEAD
      - python-requests/2.22.0
    method: POST
    uri: https://management.azure.com/subscriptions/00000000-0000-0000-0000-000000000000/providers/Microsoft.ContainerRegistry/register?api-version=2016-02-01
  response:
    body:
      string: '{"id":"/subscriptions/00000000-0000-0000-0000-000000000000/providers/Microsoft.ContainerRegistry","namespace":"Microsoft.ContainerRegistry","authorizations":[{"applicationId":"6a0ec4d3-30cb-4a83-91c0-ae56bc0e3d26","roleDefinitionId":"78e18383-93eb-418a-9887-bc9271046576"},{"applicationId":"737d58c1-397a-46e7-9d12-7d8c830883c2","roleDefinitionId":"716bb53a-0390-4428-bf41-b1bedde7d751"},{"applicationId":"918d0db8-4a38-4938-93c1-9313bdfe0272","roleDefinitionId":"dcd2d2c9-3f80-4d72-95a8-2593111b4b12"},{"applicationId":"d2fa1650-4805-4a83-bcb9-cf41fe63539c","roleDefinitionId":"c15f8dab-b103-4f8d-9afb-fbe4b8e98de2"},{"applicationId":"a4c95b9e-3994-40cc-8953-5dc66d48348d","roleDefinitionId":"dc88c655-90fa-48d9-8d51-003cc8738508"},{"applicationId":"62c559cd-db0c-4da0-bab2-972528c65d42","roleDefinitionId":"437b639a-6d74-491d-959f-d172e8c5c1fc"}],"resourceTypes":[{"resourceType":"registries","locations":["West
        US","East US","South Central US","West Europe","North Europe","UK South","UK
        West","Australia East","Australia Southeast","Central India","Korea Central","France
        Central","South Africa North","UAE North","East Asia","Japan East","Japan
        West","Southeast Asia","South India","Brazil South","Canada East","Canada
        Central","Central US","East US 2","North Central US","West Central US","West
        US 2","Switzerland North","East US 2 EUAP","Central US EUAP"],"apiVersions":["2019-12-01-preview","2019-05-01","2017-10-01","2017-03-01"],"capabilities":"CrossResourceGroupResourceMove,
        CrossSubscriptionResourceMove, SystemAssignedResourceIdentity"},{"resourceType":"registries/scopeMaps","locations":["West
        US","East US","South Central US","West Europe","North Europe","UK South","UK
        West","Australia East","Australia Southeast","Central India","East Asia","Japan
        East","Japan West","Southeast Asia","South India","Brazil South","Canada East","Canada
        Central","Central US","East US 2","North Central US","West Central US","West
        US 2","Korea Central","France Central","South Africa North","UAE North","Switzerland
        North","Central US EUAP","East US 2 EUAP"],"apiVersions":["2019-05-01-preview"]},{"resourceType":"registries/tokens","locations":["West
        US","East US","South Central US","West Europe","North Europe","UK South","UK
        West","Australia East","Australia Southeast","Central India","East Asia","Japan
        East","Japan West","Southeast Asia","South India","Brazil South","Canada East","Canada
        Central","Central US","East US 2","North Central US","West Central US","West
        US 2","Korea Central","France Central","South Africa North","UAE North","Switzerland
        North","Central US EUAP","East US 2 EUAP"],"apiVersions":["2019-05-01-preview"]},{"resourceType":"registries/generateCredentials","locations":["West
        US","East US","South Central US","West Europe","North Europe","UK South","UK
        West","Australia East","Australia Southeast","Central India","East Asia","Japan
        East","Japan West","Southeast Asia","South India","Brazil South","Canada East","Canada
        Central","Central US","East US 2","North Central US","West Central US","West
        US 2","Korea Central","France Central","South Africa North","UAE North","Switzerland
        North","Central US EUAP","East US 2 EUAP"],"apiVersions":["2019-05-01-preview"]},{"resourceType":"registries/privateEndpointConnections","locations":["West
        US","East US","South Central US","West Europe","Switzerland North","North
        Europe","UK South","UK West","Australia East","Australia Southeast","Central
        India","East Asia","Japan East","Japan West","Southeast Asia","South India","Brazil
        South","Canada East","Canada Central","Central US","East US 2","North Central
        US","West Central US","West US 2","Korea Central","France Central","South
        Africa North","UAE North","Central US EUAP","East US 2 EUAP"],"apiVersions":["2019-12-01-preview"]},{"resourceType":"registries/privateEndpointConnectionProxies","locations":["West
        US","East US","South Central US","West Europe","Switzerland North","North
        Europe","UK South","UK West","Australia East","Australia Southeast","Central
        India","East Asia","Japan East","Japan West","Southeast Asia","South India","Brazil
        South","Canada East","Canada Central","Central US","East US 2","North Central
        US","West Central US","West US 2","Korea Central","France Central","South
        Africa North","UAE North","Central US EUAP","East US 2 EUAP"],"apiVersions":["2019-12-01-preview"]},{"resourceType":"registries/privateEndpointConnectionProxies/validate","locations":["West
        US","East US","South Central US","West Europe","Switzerland North","North
        Europe","UK South","UK West","Australia East","Australia Southeast","Central
        India","East Asia","Japan East","Japan West","Southeast Asia","South India","Brazil
        South","Canada East","Canada Central","Central US","East US 2","North Central
        US","West Central US","West US 2","Korea Central","France Central","South
        Africa North","UAE North","Central US EUAP","East US 2 EUAP"],"apiVersions":["2019-12-01-preview"]},{"resourceType":"registries/privateLinkResources","locations":["West
        US","East US","South Central US","West Europe","Switzerland North","North
        Europe","UK South","UK West","Australia East","Australia Southeast","Central
        India","East Asia","Japan East","Japan West","Southeast Asia","South India","Brazil
        South","Canada East","Canada Central","Central US","East US 2","North Central
        US","West Central US","West US 2","Korea Central","France Central","South
        Africa North","UAE North","Central US EUAP","East US 2 EUAP"],"apiVersions":["2019-12-01-preview"]},{"resourceType":"registries/importImage","locations":["South
        Central US","West Central US","East US","West Europe","West US","Japan East","North
        Europe","Southeast Asia","North Central US","East US 2","West US 2","Brazil
        South","Australia East","Central India","Korea Central","France Central","South
        Africa North","UAE North","Central US","Canada East","Canada Central","UK
        South","UK West","Australia Southeast","East Asia","Japan West","South India","Switzerland
        North","Central US EUAP","East US 2 EUAP"],"apiVersions":["2019-12-01-preview","2019-05-01","2017-10-01"]},{"resourceType":"registries/exportPipelines","locations":["West
        US","East US","South Central US","West Europe","Switzerland North","North
        Europe","UK South","UK West","Australia East","Australia Southeast","Central
        India","East Asia","Japan East","Japan West","Southeast Asia","South India","Brazil
        South","Canada East","Canada Central","Central US","East US 2","North Central
        US","West Central US","West US 2","Korea Central","France Central","South
        Africa North","UAE North","Central US EUAP","East US 2 EUAP"],"apiVersions":["2019-12-01-preview"],"capabilities":"SystemAssignedResourceIdentity"},{"resourceType":"registries/importPipelines","locations":["West
        US","East US","South Central US","West Europe","Switzerland North","North
        Europe","UK South","UK West","Australia East","Australia Southeast","Central
        India","East Asia","Japan East","Japan West","Southeast Asia","South India","Brazil
        South","Canada East","Canada Central","Central US","East US 2","North Central
        US","West Central US","West US 2","Korea Central","France Central","South
        Africa North","UAE North","Central US EUAP","East US 2 EUAP"],"apiVersions":["2019-12-01-preview"],"capabilities":"SystemAssignedResourceIdentity"},{"resourceType":"registries/pipelineRuns","locations":["West
        US","East US","South Central US","West Europe","Switzerland North","North
        Europe","UK South","UK West","Australia East","Australia Southeast","Central
        India","East Asia","Japan East","Japan West","Southeast Asia","South India","Brazil
        South","Canada East","Canada Central","Central US","East US 2","North Central
        US","West Central US","West US 2","Korea Central","France Central","South
        Africa North","UAE North","Central US EUAP","East US 2 EUAP"],"apiVersions":["2019-12-01-preview"]},{"resourceType":"registries/listBuildSourceUploadUrl","locations":["East
        US","West Europe","West US 2","South Central US","Australia East","Australia
        Southeast","Brazil South","Canada Central","Canada East","Central India","Central
        US","East Asia","East US 2","Japan East","Japan West","North Central US","North
        Europe","Southeast Asia","South India","UK South","UK West","West US","West
        Central US","France Central","Korea Central","South Africa North","UAE North","Switzerland
        North","East US 2 EUAP"],"apiVersions":["2019-06-01-preview","2019-04-01","2018-09-01"]},{"resourceType":"registries/scheduleRun","locations":["East
        US","West Europe","West US 2","South Central US","Australia East","Australia
        Southeast","Brazil South","Canada Central","Canada East","Central India","Central
        US","East Asia","East US 2","Japan East","Japan West","North Central US","North
        Europe","Southeast Asia","South India","UK South","UK West","West US","West
        Central US","France Central","Korea Central","South Africa North","UAE North","Switzerland
        North","East US 2 EUAP"],"apiVersions":["2019-06-01-preview","2019-04-01","2018-09-01"]},{"resourceType":"registries/runs","locations":["East
        US","West Europe","West US 2","South Central US","Australia East","Australia
        Southeast","Brazil South","Canada Central","Canada East","Central India","Central
        US","East Asia","East US 2","Japan East","Japan West","North Central US","North
        Europe","Southeast Asia","South India","UK South","UK West","West US","West
        Central US","France Central","Korea Central","South Africa North","UAE North","Switzerland
        North","East US 2 EUAP"],"apiVersions":["2019-06-01-preview","2019-04-01","2018-09-01"]},{"resourceType":"registries/taskRuns","locations":["East
        US","West Europe","West US 2","South Central US","Australia East","Australia
        Southeast","Brazil South","Canada Central","Canada East","Central India","Central
        US","East Asia","East US 2","Japan East","Japan West","North Central US","North
        Europe","Southeast Asia","South India","UK South","UK West","West US","West
        Central US","France Central","Korea Central","South Africa North","UAE North","Switzerland
        North","East US 2 EUAP"],"apiVersions":["2019-06-01-preview"]},{"resourceType":"registries/taskRuns/listDetails","locations":["East
        US","West Europe","West US 2","South Central US","Australia East","Australia
        Southeast","Brazil South","Canada Central","Canada East","Central India","Central
        US","East Asia","East US 2","Japan East","Japan West","North Central US","North
        Europe","Southeast Asia","South India","UK South","UK West","West US","West
        Central US","France Central","Korea Central","South Africa North","UAE North","Switzerland
        North","East US 2 EUAP"],"apiVersions":["2019-06-01-preview"]},{"resourceType":"registries/agentPools","locations":["East
        US","West US 2","South Central US","East US 2","East US 2 EUAP"],"apiVersions":["2019-06-01-preview"],"capabilities":"CrossResourceGroupResourceMove,
        CrossSubscriptionResourceMove"},{"resourceType":"registries/agentPools/listQueueStatus","locations":["East
        US","West US 2","South Central US","East US 2","East US 2 EUAP"],"apiVersions":["2019-06-01-preview"]},{"resourceType":"registries/runs/listLogSasUrl","locations":["East
        US","West Europe","West US 2","South Central US","Australia East","Australia
        Southeast","Brazil South","Canada Central","Canada East","Central India","Central
        US","East Asia","East US 2","Japan East","Japan West","North Central US","North
        Europe","Southeast Asia","South India","UK South","UK West","West US","West
        Central US","France Central","Korea Central","South Africa North","UAE North","Switzerland
        North","East US 2 EUAP"],"apiVersions":["2019-06-01-preview","2019-04-01","2018-09-01"]},{"resourceType":"registries/runs/cancel","locations":["East
        US","West Europe","West US 2","South Central US","Australia East","Australia
        Southeast","Brazil South","Canada Central","Canada East","Central India","Central
        US","East Asia","East US 2","Japan East","Japan West","North Central US","North
        Europe","Southeast Asia","South India","UK South","UK West","West US","West
        Central US","France Central","Korea Central","South Africa North","UAE North","Switzerland
        North","East US 2 EUAP"],"apiVersions":["2019-06-01-preview","2019-04-01","2018-09-01"]},{"resourceType":"registries/tasks","locations":["East
        US","West Europe","West US 2","South Central US","Australia East","Australia
        Southeast","Brazil South","Canada Central","Canada East","Central India","Central
        US","East Asia","East US 2","Japan East","Japan West","North Central US","North
        Europe","Southeast Asia","South India","UK South","UK West","West US","West
        Central US","France Central","Korea Central","South Africa North","UAE North","Switzerland
        North","East US 2 EUAP"],"apiVersions":["2019-06-01-preview","2019-04-01","2018-09-01"],"capabilities":"CrossResourceGroupResourceMove,
        CrossSubscriptionResourceMove, SystemAssignedResourceIdentity"},{"resourceType":"registries/tasks/listDetails","locations":["East
        US","West Europe","West US 2","South Central US","Australia East","Australia
        Southeast","Brazil South","Canada Central","Canada East","Central India","Central
        US","East Asia","East US 2","Japan East","Japan West","North Central US","North
        Europe","Southeast Asia","South India","UK South","UK West","West US","West
        Central US","France Central","Korea Central","South Africa North","UAE North","Switzerland
        North","East US 2 EUAP"],"apiVersions":["2019-06-01-preview","2019-04-01","2018-09-01"]},{"resourceType":"registries/getBuildSourceUploadUrl","locations":["East
        US","West Europe","West US 2","South Central US","Australia East","Australia
        Southeast","Brazil South","Canada Central","Canada East","Central India","Central
        US","East Asia","East US 2","Japan East","Japan West","North Central US","North
        Europe","Southeast Asia","South India","UK South","UK West","West US","West
        Central US","France Central","Korea Central","South Africa North","UAE North","Switzerland
        North","East US 2 EUAP"],"apiVersions":["2018-02-01-preview"]},{"resourceType":"registries/queueBuild","locations":["East
        US","West Europe","West US 2","South Central US","Australia East","Australia
        Southeast","Brazil South","Canada Central","Canada East","Central India","Central
        US","East Asia","East US 2","Japan East","Japan West","North Central US","North
        Europe","Southeast Asia","South India","UK South","UK West","West US","West
        Central US","France Central","Korea Central","South Africa North","UAE North","Switzerland
        North","East US 2 EUAP"],"apiVersions":["2018-02-01-preview"]},{"resourceType":"registries/builds","locations":["East
        US","West Europe","West US 2","South Central US","Australia East","Australia
        Southeast","Brazil South","Canada Central","Canada East","Central India","Central
        US","East Asia","East US 2","Japan East","Japan West","North Central US","North
        Europe","Southeast Asia","South India","UK South","UK West","West US","West
        Central US","France Central","Korea Central","South Africa North","UAE North","Switzerland
        North","East US 2 EUAP"],"apiVersions":["2018-02-01-preview"]},{"resourceType":"registries/builds/getLogLink","locations":["East
        US","West Europe","West US 2","South Central US","Australia East","Australia
        Southeast","Brazil South","Canada Central","Canada East","Central India","Central
        US","East Asia","East US 2","Japan East","Japan West","North Central US","North
        Europe","Southeast Asia","South India","UK South","UK West","West US","West
        Central US","France Central","Korea Central","South Africa North","UAE North","Switzerland
        North","East US 2 EUAP"],"apiVersions":["2018-02-01-preview"]},{"resourceType":"registries/builds/cancel","locations":["East
        US","West Europe","West US 2","South Central US","Australia East","Australia
        Southeast","Brazil South","Canada Central","Canada East","Central India","Central
        US","East Asia","East US 2","Japan East","Japan West","North Central US","North
        Europe","Southeast Asia","South India","UK South","UK West","West US","West
        Central US","France Central","Korea Central","South Africa North","UAE North","Switzerland
        North","East US 2 EUAP"],"apiVersions":["2018-02-01-preview"]},{"resourceType":"registries/buildTasks","locations":["East
        US","West Europe","West US 2","South Central US","Australia East","Australia
        Southeast","Brazil South","Canada Central","Canada East","Central India","Central
        US","East Asia","East US 2","Japan East","Japan West","North Central US","North
        Europe","Southeast Asia","South India","UK South","UK West","West US","West
        Central US","France Central","Korea Central","South Africa North","UAE North","Switzerland
        North","East US 2 EUAP"],"apiVersions":["2018-02-01-preview"],"capabilities":"CrossResourceGroupResourceMove,
        CrossSubscriptionResourceMove"},{"resourceType":"registries/buildTasks/listSourceRepositoryProperties","locations":["East
        US","West Europe","West US 2","South Central US","Australia East","Australia
        Southeast","Brazil South","Canada Central","Canada East","Central India","Central
        US","East Asia","East US 2","Japan East","Japan West","North Central US","North
        Europe","Southeast Asia","South India","UK South","UK West","West US","West
        Central US","France Central","Korea Central","South Africa North","UAE North","Switzerland
        North","East US 2 EUAP"],"apiVersions":["2018-02-01-preview"]},{"resourceType":"registries/buildTasks/steps","locations":["East
        US","West Europe","West US 2","South Central US","Australia East","Australia
        Southeast","Brazil South","Canada Central","Canada East","Central India","Central
        US","East Asia","East US 2","Japan East","Japan West","North Central US","North
        Europe","Southeast Asia","South India","UK South","UK West","West US","West
        Central US","France Central","Korea Central","South Africa North","UAE North","Switzerland
        North","East US 2 EUAP"],"apiVersions":["2018-02-01-preview"]},{"resourceType":"registries/buildTasks/steps/listBuildArguments","locations":["East
        US","West Europe","West US 2","South Central US","Australia East","Australia
        Southeast","Brazil South","Canada Central","Canada East","Central India","Central
        US","East Asia","East US 2","Japan East","Japan West","North Central US","North
        Europe","Southeast Asia","South India","UK South","UK West","West US","West
        Central US","France Central","Korea Central","South Africa North","UAE North","Switzerland
        North","East US 2 EUAP"],"apiVersions":["2018-02-01-preview"]},{"resourceType":"registries/replications","locations":["South
        Central US","West Central US","East US","West Europe","West US","Japan East","North
        Europe","Southeast Asia","North Central US","East US 2","West US 2","Brazil
        South","Australia East","Central India","Korea Central","South Africa North","UAE
        North","France Central","Central US","Canada East","Canada Central","UK South","UK
        West","Australia Southeast","East Asia","Japan West","South India","Switzerland
        North","Central US EUAP","East US 2 EUAP"],"apiVersions":["2019-12-01-preview","2019-05-01","2017-10-01"],"capabilities":"CrossResourceGroupResourceMove,
        CrossSubscriptionResourceMove"},{"resourceType":"registries/webhooks","locations":["West
        Central US","East US","West Europe","South Central US","West US","Japan East","North
        Europe","Southeast Asia","North Central US","East US 2","West US 2","Brazil
        South","Australia East","Central India","Korea Central","South Africa North","UAE
        North","France Central","Central US","Canada East","Canada Central","UK South","UK
        West","Australia Southeast","East Asia","Japan West","South India","Switzerland
        North","Central US EUAP","East US 2 EUAP"],"apiVersions":["2019-12-01-preview","2019-05-01","2017-10-01"],"capabilities":"CrossResourceGroupResourceMove,
        CrossSubscriptionResourceMove"},{"resourceType":"registries/webhooks/ping","locations":["West
        Central US","East US","West Europe","South Central US","West US","Japan East","North
        Europe","Southeast Asia","North Central US","East US 2","West US 2","Brazil
        South","Australia East","Central India","Korea Central","South Africa North","UAE
        North","France Central","Central US","Canada East","Canada Central","UK South","UK
        West","Australia Southeast","East Asia","Japan West","South India","Switzerland
        North","Central US EUAP","East US 2 EUAP"],"apiVersions":["2019-12-01-preview","2019-05-01","2017-10-01"]},{"resourceType":"registries/webhooks/getCallbackConfig","locations":["West
        Central US","East US","West Europe","South Central US","West US","Japan East","North
        Europe","Southeast Asia","North Central US","East US 2","West US 2","Brazil
        South","Australia East","Central India","Korea Central","South Africa North","UAE
        North","France Central","Central US","Canada East","Canada Central","UK South","UK
        West","Australia Southeast","East Asia","Japan West","South India","Switzerland
        North","Central US EUAP","East US 2 EUAP"],"apiVersions":["2019-12-01-preview","2019-05-01","2017-10-01"]},{"resourceType":"registries/webhooks/listEvents","locations":["West
        Central US","East US","West Europe","South Central US","West US","Japan East","North
        Europe","Southeast Asia","North Central US","East US 2","West US 2","Brazil
        South","Australia East","Central India","Korea Central","South Africa North","UAE
        North","France Central","Central US","Canada East","Canada Central","UK South","UK
        West","Australia Southeast","East Asia","Japan West","South India","Switzerland
        North","Central US EUAP","East US 2 EUAP"],"apiVersions":["2019-12-01-preview","2019-05-01","2017-10-01"]},{"resourceType":"locations/setupAuth","locations":["East
        US","West Europe","West US 2","South Central US","Australia East","Australia
        Southeast","Brazil South","Canada Central","Canada East","Central India","Central
        US","East Asia","East US 2","Japan East","Japan West","North Central US","North
        Europe","Southeast Asia","South India","UK South","UK West","West US","West
        Central US","France Central","Korea Central","South Africa North","UAE North","Switzerland
        North","East US 2 EUAP"],"apiVersions":["2018-02-01-preview"]},{"resourceType":"locations/authorize","locations":["East
        US","West Europe","West US 2","South Central US","Australia East","Australia
        Southeast","Brazil South","Canada Central","Canada East","Central India","Central
        US","East Asia","East US 2","Japan East","Japan West","North Central US","North
        Europe","Southeast Asia","South India","UK South","UK West","West US","West
        Central US","France Central","Korea Central","South Africa North","UAE North","Switzerland
        North","East US 2 EUAP"],"apiVersions":["2018-02-01-preview"]},{"resourceType":"locations/operationResults","locations":["West
        Central US","East US","West Europe","South Central US","West US","Japan East","North
        Europe","Southeast Asia","North Central US","East US 2","West US 2","Brazil
        South","Australia East","Central India","Korea Central","France Central","Central
        US","South Africa North","UAE North","Canada East","Canada Central","UK South","UK
        West","Australia Southeast","East Asia","Japan West","South India","Switzerland
        North","Central US EUAP","East US 2 EUAP"],"apiVersions":["2019-12-01-preview","2019-05-01-preview","2019-05-01","2017-10-01"]},{"resourceType":"locations/deleteVirtualNetworkOrSubnets","locations":["West
        Central US","East US","West Europe","South Central US","West US","Japan East","North
        Europe","Southeast Asia","North Central US","East US 2","West US 2","Brazil
        South","Australia East","Central India","Korea Central","South Africa North","UAE
        North","France Central","Central US","Canada East","Canada Central","UK South","UK
        West","Australia Southeast","East Asia","Japan West","South India","Switzerland
        North","Central US EUAP","East US 2 EUAP"],"apiVersions":["2019-05-01","2017-10-01"]},{"resourceType":"registries/GetCredentials","locations":["West
        US","East US","South Central US","West Europe","East US 2 EUAP","Central US
        EUAP"],"apiVersions":["2016-06-27-preview"]},{"resourceType":"registries/listCredentials","locations":["South
        Central US","East US","West US","West Europe","North Europe","UK South","UK
        West","Australia East","Australia Southeast","Central India","Korea Central","South
        Africa North","UAE North","France Central","East Asia","Japan East","Japan
        West","Southeast Asia","South India","Brazil South","Canada East","Canada
        Central","Central US","East US 2","North Central US","West Central US","West
        US 2","Switzerland North","Central US EUAP","East US 2 EUAP"],"apiVersions":["2019-12-01-preview","2019-05-01","2017-10-01","2017-03-01"]},{"resourceType":"registries/regenerateCredential","locations":["South
        Central US","West US","East US","West Europe","North Europe","UK South","UK
        West","Australia East","Australia Southeast","Central India","Korea Central","South
        Africa North","UAE North","France Central","East Asia","Japan East","Japan
        West","Southeast Asia","South India","Brazil South","Canada East","Canada
        Central","Central US","East US 2","North Central US","West Central US","West
        US 2","Switzerland North","Central US EUAP","East US 2 EUAP"],"apiVersions":["2019-12-01-preview","2019-05-01","2017-10-01","2017-03-01"]},{"resourceType":"registries/listUsages","locations":["West
        Central US","East US","West Europe","South Central US","West US","Japan East","North
        Europe","Southeast Asia","North Central US","East US 2","West US 2","Brazil
        South","Australia East","Central India","Korea Central","South Africa North","UAE
        North","France Central","Central US","Canada East","Canada Central","UK South","UK
        West","Australia Southeast","East Asia","Japan West","South India","Switzerland
        North","Central US EUAP","East US 2 EUAP"],"apiVersions":["2019-12-01-preview","2019-05-01","2017-10-01"]},{"resourceType":"registries/listPolicies","locations":["West
        US","East US","South Central US","West Europe","North Europe","UK South","UK
        West","Australia East","Australia Southeast","Central India","Korea Central","South
        Africa North","UAE North","France Central","East Asia","Japan East","Japan
        West","Southeast Asia","South India","Brazil South","Canada East","Canada
        Central","Central US","East US 2","North Central US","West Central US","West
        US 2","Switzerland North","East US 2 EUAP","Central US EUAP"],"apiVersions":["2017-10-01"]},{"resourceType":"registries/updatePolicies","locations":["West
        US","East US","South Central US","West Europe","North Europe","UK South","UK
        West","Australia East","Australia Southeast","Central India","Korea Central","South
        Africa North","UAE North","France Central","East Asia","Japan East","Japan
        West","Southeast Asia","South India","Brazil South","Canada East","Canada
        Central","Central US","East US 2","North Central US","West Central US","West
        US 2","Switzerland North","East US 2 EUAP","Central US EUAP"],"apiVersions":["2017-10-01"]},{"resourceType":"registries/regenerateCredentials","locations":["West
        US","East US","South Central US","West Europe","East US 2 EUAP","Central US
        EUAP"],"apiVersions":["2016-06-27-preview"]},{"resourceType":"registries/eventGridFilters","locations":["South
        Central US","West Central US","East US","West Europe","West US","Japan East","North
        Europe","Southeast Asia","North Central US","East US 2","West US 2","Brazil
        South","Australia East","Central India","Korea Central","South Africa North","UAE
        North","France Central","Central US","Canada East","Canada Central","UK South","UK
        West","Australia Southeast","East Asia","Japan West","South India","Switzerland
        North","Central US EUAP","East US 2 EUAP"],"apiVersions":["2019-05-01","2017-10-01"]},{"resourceType":"checkNameAvailability","locations":["South
        Central US","East US","West US","Central US","East US 2","North Central US","West
        Central US","West US 2","Brazil South","Canada East","Canada Central","West
        Europe","North Europe","UK South","UK West","Australia East","Australia Southeast","Central
        India","East Asia","Japan East","Japan West","Southeast Asia","South India","Korea
        Central","France Central","South Africa North","UAE North","Switzerland North","East
        US 2 EUAP","Central US EUAP"],"apiVersions":["2019-12-01-preview","2019-05-01","2017-10-01","2017-06-01-preview","2017-03-01","2016-06-27-preview"]},{"resourceType":"operations","locations":["South
        Central US","East US","West US","Central US","East US 2","North Central US","West
        Central US","West US 2","Brazil South","Canada East","Canada Central","West
        Europe","North Europe","UK South","UK West","Australia East","Australia Southeast","Central
        India","East Asia","Japan East","Japan West","Southeast Asia","South India","Korea
        Central","France Central","South Africa North","UAE North","Switzerland North","Central
        US EUAP","East US 2 EUAP"],"apiVersions":["2019-12-01-preview","2019-05-01","2017-10-01","2017-06-01-preview","2017-03-01"]},{"resourceType":"locations","locations":["South
        Central US","East US","West US","Central US","East US 2","North Central US","West
        Central US","West US 2","Brazil South","Canada East","Canada Central","West
        Europe","North Europe","UK South","UK West","Australia East","Australia Southeast","Central
        India","East Asia","Japan East","Japan West","Southeast Asia","South India","Korea
        Central","France Central","South Africa North","UAE North","Switzerland North","Central
        US EUAP","East US 2 EUAP"],"apiVersions":["2019-12-01-preview","2019-05-01-preview","2019-05-01","2017-10-01","2017-06-01-preview"]}],"registrationState":"Registering"}'
=======
      - python/3.8.0 (Windows-10-10.0.19041-SP0) msrest/0.6.9 msrest_azure/0.6.3 azure-mgmt-containerregistry/3.0.0rc14
        Azure-SDK-For-Python AZURECLI/2.9.0
      accept-language:
      - en-US
    method: PUT
    uri: https://management.azure.com/subscriptions/00000000-0000-0000-0000-000000000000/resourceGroups/clitest.rg000001/providers/Microsoft.ContainerRegistry/registries/clireg000002/tasks/testTask?api-version=2019-06-01-preview
  response:
    body:
      string: '{"type":"Microsoft.ContainerRegistry/registries/tasks","properties":{"provisioningState":"Succeeded","creationDate":"2020-07-14T10:38:58.5743098+00:00","status":"Enabled","platform":{"os":"linux","architecture":"amd64"},"agentConfiguration":{"cpu":2},"timeout":3600,"step":{"type":"Docker","imageNames":["testtask:v1"],"isPushEnabled":true,"noCache":false,"dockerFilePath":"Dockerfile","arguments":[],"contextPath":"https://github.com/SteveLasker/node-helloworld"},"trigger":{"baseImageTrigger":{"baseImageTriggerType":"Runtime","updateTriggerPayloadType":"Default","status":"Enabled","name":"defaultBaseimageTriggerName"}}},"id":"/subscriptions/00000000-0000-0000-0000-000000000000/resourceGroups/clitest.rg000001/providers/Microsoft.ContainerRegistry/registries/clireg000002/tasks/testTask","name":"testTask","location":"westus"}'
>>>>>>> 3c2ff2b5
    headers:
      cache-control:
      - no-cache
      content-length:
      - '29074'
      content-type:
      - application/json; charset=utf-8
      date:
<<<<<<< HEAD
      - Mon, 06 Jul 2020 00:30:32 GMT
=======
      - Tue, 14 Jul 2020 10:38:58 GMT
>>>>>>> 3c2ff2b5
      expires:
      - '-1'
      pragma:
      - no-cache
      strict-transport-security:
      - max-age=31536000; includeSubDomains
      transfer-encoding:
      - chunked
      vary:
      - Accept-Encoding
      x-content-type-options:
      - nosniff
      x-ms-ratelimit-remaining-subscription-writes:
      - '1189'
    status:
      code: 200
      message: OK
- request:
    body: null
    headers:
      Accept:
      - '*/*'
      Accept-Encoding:
      - gzip, deflate
      Connection:
      - keep-alive
      User-Agent:
<<<<<<< HEAD
      - python-requests/2.22.0
    method: GET
    uri: https://management.azure.com/subscriptions/00000000-0000-0000-0000-000000000000/providers/Microsoft.ContainerRegistry?api-version=2016-02-01
  response:
    body:
      string: '{"id":"/subscriptions/00000000-0000-0000-0000-000000000000/providers/Microsoft.ContainerRegistry","namespace":"Microsoft.ContainerRegistry","authorizations":[{"applicationId":"6a0ec4d3-30cb-4a83-91c0-ae56bc0e3d26","roleDefinitionId":"78e18383-93eb-418a-9887-bc9271046576"},{"applicationId":"737d58c1-397a-46e7-9d12-7d8c830883c2","roleDefinitionId":"716bb53a-0390-4428-bf41-b1bedde7d751"},{"applicationId":"918d0db8-4a38-4938-93c1-9313bdfe0272","roleDefinitionId":"dcd2d2c9-3f80-4d72-95a8-2593111b4b12"},{"applicationId":"d2fa1650-4805-4a83-bcb9-cf41fe63539c","roleDefinitionId":"c15f8dab-b103-4f8d-9afb-fbe4b8e98de2"},{"applicationId":"a4c95b9e-3994-40cc-8953-5dc66d48348d","roleDefinitionId":"dc88c655-90fa-48d9-8d51-003cc8738508"},{"applicationId":"62c559cd-db0c-4da0-bab2-972528c65d42","roleDefinitionId":"437b639a-6d74-491d-959f-d172e8c5c1fc"}],"resourceTypes":[{"resourceType":"registries","locations":["West
        US","East US","South Central US","West Europe","North Europe","UK South","UK
        West","Australia East","Australia Southeast","Central India","Korea Central","France
        Central","South Africa North","UAE North","East Asia","Japan East","Japan
        West","Southeast Asia","South India","Brazil South","Canada East","Canada
        Central","Central US","East US 2","North Central US","West Central US","West
        US 2","Switzerland North","East US 2 EUAP","Central US EUAP"],"apiVersions":["2019-12-01-preview","2019-05-01","2017-10-01","2017-03-01"],"capabilities":"CrossResourceGroupResourceMove,
        CrossSubscriptionResourceMove, SystemAssignedResourceIdentity"},{"resourceType":"registries/scopeMaps","locations":["West
        US","East US","South Central US","West Europe","North Europe","UK South","UK
        West","Australia East","Australia Southeast","Central India","East Asia","Japan
        East","Japan West","Southeast Asia","South India","Brazil South","Canada East","Canada
        Central","Central US","East US 2","North Central US","West Central US","West
        US 2","Korea Central","France Central","South Africa North","UAE North","Switzerland
        North","Central US EUAP","East US 2 EUAP"],"apiVersions":["2019-05-01-preview"]},{"resourceType":"registries/tokens","locations":["West
        US","East US","South Central US","West Europe","North Europe","UK South","UK
        West","Australia East","Australia Southeast","Central India","East Asia","Japan
        East","Japan West","Southeast Asia","South India","Brazil South","Canada East","Canada
        Central","Central US","East US 2","North Central US","West Central US","West
        US 2","Korea Central","France Central","South Africa North","UAE North","Switzerland
        North","Central US EUAP","East US 2 EUAP"],"apiVersions":["2019-05-01-preview"]},{"resourceType":"registries/generateCredentials","locations":["West
        US","East US","South Central US","West Europe","North Europe","UK South","UK
        West","Australia East","Australia Southeast","Central India","East Asia","Japan
        East","Japan West","Southeast Asia","South India","Brazil South","Canada East","Canada
        Central","Central US","East US 2","North Central US","West Central US","West
        US 2","Korea Central","France Central","South Africa North","UAE North","Switzerland
        North","Central US EUAP","East US 2 EUAP"],"apiVersions":["2019-05-01-preview"]},{"resourceType":"registries/privateEndpointConnections","locations":["West
        US","East US","South Central US","West Europe","Switzerland North","North
        Europe","UK South","UK West","Australia East","Australia Southeast","Central
        India","East Asia","Japan East","Japan West","Southeast Asia","South India","Brazil
        South","Canada East","Canada Central","Central US","East US 2","North Central
        US","West Central US","West US 2","Korea Central","France Central","South
        Africa North","UAE North","Central US EUAP","East US 2 EUAP"],"apiVersions":["2019-12-01-preview"]},{"resourceType":"registries/privateEndpointConnectionProxies","locations":["West
        US","East US","South Central US","West Europe","Switzerland North","North
        Europe","UK South","UK West","Australia East","Australia Southeast","Central
        India","East Asia","Japan East","Japan West","Southeast Asia","South India","Brazil
        South","Canada East","Canada Central","Central US","East US 2","North Central
        US","West Central US","West US 2","Korea Central","France Central","South
        Africa North","UAE North","Central US EUAP","East US 2 EUAP"],"apiVersions":["2019-12-01-preview"]},{"resourceType":"registries/privateEndpointConnectionProxies/validate","locations":["West
        US","East US","South Central US","West Europe","Switzerland North","North
        Europe","UK South","UK West","Australia East","Australia Southeast","Central
        India","East Asia","Japan East","Japan West","Southeast Asia","South India","Brazil
        South","Canada East","Canada Central","Central US","East US 2","North Central
        US","West Central US","West US 2","Korea Central","France Central","South
        Africa North","UAE North","Central US EUAP","East US 2 EUAP"],"apiVersions":["2019-12-01-preview"]},{"resourceType":"registries/privateLinkResources","locations":["West
        US","East US","South Central US","West Europe","Switzerland North","North
        Europe","UK South","UK West","Australia East","Australia Southeast","Central
        India","East Asia","Japan East","Japan West","Southeast Asia","South India","Brazil
        South","Canada East","Canada Central","Central US","East US 2","North Central
        US","West Central US","West US 2","Korea Central","France Central","South
        Africa North","UAE North","Central US EUAP","East US 2 EUAP"],"apiVersions":["2019-12-01-preview"]},{"resourceType":"registries/importImage","locations":["South
        Central US","West Central US","East US","West Europe","West US","Japan East","North
        Europe","Southeast Asia","North Central US","East US 2","West US 2","Brazil
        South","Australia East","Central India","Korea Central","France Central","South
        Africa North","UAE North","Central US","Canada East","Canada Central","UK
        South","UK West","Australia Southeast","East Asia","Japan West","South India","Switzerland
        North","Central US EUAP","East US 2 EUAP"],"apiVersions":["2019-12-01-preview","2019-05-01","2017-10-01"]},{"resourceType":"registries/exportPipelines","locations":["West
        US","East US","South Central US","West Europe","Switzerland North","North
        Europe","UK South","UK West","Australia East","Australia Southeast","Central
        India","East Asia","Japan East","Japan West","Southeast Asia","South India","Brazil
        South","Canada East","Canada Central","Central US","East US 2","North Central
        US","West Central US","West US 2","Korea Central","France Central","South
        Africa North","UAE North","Central US EUAP","East US 2 EUAP"],"apiVersions":["2019-12-01-preview"],"capabilities":"SystemAssignedResourceIdentity"},{"resourceType":"registries/importPipelines","locations":["West
        US","East US","South Central US","West Europe","Switzerland North","North
        Europe","UK South","UK West","Australia East","Australia Southeast","Central
        India","East Asia","Japan East","Japan West","Southeast Asia","South India","Brazil
        South","Canada East","Canada Central","Central US","East US 2","North Central
        US","West Central US","West US 2","Korea Central","France Central","South
        Africa North","UAE North","Central US EUAP","East US 2 EUAP"],"apiVersions":["2019-12-01-preview"],"capabilities":"SystemAssignedResourceIdentity"},{"resourceType":"registries/pipelineRuns","locations":["West
        US","East US","South Central US","West Europe","Switzerland North","North
        Europe","UK South","UK West","Australia East","Australia Southeast","Central
        India","East Asia","Japan East","Japan West","Southeast Asia","South India","Brazil
        South","Canada East","Canada Central","Central US","East US 2","North Central
        US","West Central US","West US 2","Korea Central","France Central","South
        Africa North","UAE North","Central US EUAP","East US 2 EUAP"],"apiVersions":["2019-12-01-preview"]},{"resourceType":"registries/listBuildSourceUploadUrl","locations":["East
        US","West Europe","West US 2","South Central US","Australia East","Australia
        Southeast","Brazil South","Canada Central","Canada East","Central India","Central
        US","East Asia","East US 2","Japan East","Japan West","North Central US","North
        Europe","Southeast Asia","South India","UK South","UK West","West US","West
        Central US","France Central","Korea Central","South Africa North","UAE North","Switzerland
        North","East US 2 EUAP"],"apiVersions":["2019-06-01-preview","2019-04-01","2018-09-01"]},{"resourceType":"registries/scheduleRun","locations":["East
        US","West Europe","West US 2","South Central US","Australia East","Australia
        Southeast","Brazil South","Canada Central","Canada East","Central India","Central
        US","East Asia","East US 2","Japan East","Japan West","North Central US","North
        Europe","Southeast Asia","South India","UK South","UK West","West US","West
        Central US","France Central","Korea Central","South Africa North","UAE North","Switzerland
        North","East US 2 EUAP"],"apiVersions":["2019-06-01-preview","2019-04-01","2018-09-01"]},{"resourceType":"registries/runs","locations":["East
        US","West Europe","West US 2","South Central US","Australia East","Australia
        Southeast","Brazil South","Canada Central","Canada East","Central India","Central
        US","East Asia","East US 2","Japan East","Japan West","North Central US","North
        Europe","Southeast Asia","South India","UK South","UK West","West US","West
        Central US","France Central","Korea Central","South Africa North","UAE North","Switzerland
        North","East US 2 EUAP"],"apiVersions":["2019-06-01-preview","2019-04-01","2018-09-01"]},{"resourceType":"registries/taskRuns","locations":["East
        US","West Europe","West US 2","South Central US","Australia East","Australia
        Southeast","Brazil South","Canada Central","Canada East","Central India","Central
        US","East Asia","East US 2","Japan East","Japan West","North Central US","North
        Europe","Southeast Asia","South India","UK South","UK West","West US","West
        Central US","France Central","Korea Central","South Africa North","UAE North","Switzerland
        North","East US 2 EUAP"],"apiVersions":["2019-06-01-preview"]},{"resourceType":"registries/taskRuns/listDetails","locations":["East
        US","West Europe","West US 2","South Central US","Australia East","Australia
        Southeast","Brazil South","Canada Central","Canada East","Central India","Central
        US","East Asia","East US 2","Japan East","Japan West","North Central US","North
        Europe","Southeast Asia","South India","UK South","UK West","West US","West
        Central US","France Central","Korea Central","South Africa North","UAE North","Switzerland
        North","East US 2 EUAP"],"apiVersions":["2019-06-01-preview"]},{"resourceType":"registries/agentPools","locations":["East
        US","West US 2","South Central US","East US 2","East US 2 EUAP"],"apiVersions":["2019-06-01-preview"],"capabilities":"CrossResourceGroupResourceMove,
        CrossSubscriptionResourceMove"},{"resourceType":"registries/agentPools/listQueueStatus","locations":["East
        US","West US 2","South Central US","East US 2","East US 2 EUAP"],"apiVersions":["2019-06-01-preview"]},{"resourceType":"registries/runs/listLogSasUrl","locations":["East
        US","West Europe","West US 2","South Central US","Australia East","Australia
        Southeast","Brazil South","Canada Central","Canada East","Central India","Central
        US","East Asia","East US 2","Japan East","Japan West","North Central US","North
        Europe","Southeast Asia","South India","UK South","UK West","West US","West
        Central US","France Central","Korea Central","South Africa North","UAE North","Switzerland
        North","East US 2 EUAP"],"apiVersions":["2019-06-01-preview","2019-04-01","2018-09-01"]},{"resourceType":"registries/runs/cancel","locations":["East
        US","West Europe","West US 2","South Central US","Australia East","Australia
        Southeast","Brazil South","Canada Central","Canada East","Central India","Central
        US","East Asia","East US 2","Japan East","Japan West","North Central US","North
        Europe","Southeast Asia","South India","UK South","UK West","West US","West
        Central US","France Central","Korea Central","South Africa North","UAE North","Switzerland
        North","East US 2 EUAP"],"apiVersions":["2019-06-01-preview","2019-04-01","2018-09-01"]},{"resourceType":"registries/tasks","locations":["East
        US","West Europe","West US 2","South Central US","Australia East","Australia
        Southeast","Brazil South","Canada Central","Canada East","Central India","Central
        US","East Asia","East US 2","Japan East","Japan West","North Central US","North
        Europe","Southeast Asia","South India","UK South","UK West","West US","West
        Central US","France Central","Korea Central","South Africa North","UAE North","Switzerland
        North","East US 2 EUAP"],"apiVersions":["2019-06-01-preview","2019-04-01","2018-09-01"],"capabilities":"CrossResourceGroupResourceMove,
        CrossSubscriptionResourceMove, SystemAssignedResourceIdentity"},{"resourceType":"registries/tasks/listDetails","locations":["East
        US","West Europe","West US 2","South Central US","Australia East","Australia
        Southeast","Brazil South","Canada Central","Canada East","Central India","Central
        US","East Asia","East US 2","Japan East","Japan West","North Central US","North
        Europe","Southeast Asia","South India","UK South","UK West","West US","West
        Central US","France Central","Korea Central","South Africa North","UAE North","Switzerland
        North","East US 2 EUAP"],"apiVersions":["2019-06-01-preview","2019-04-01","2018-09-01"]},{"resourceType":"registries/getBuildSourceUploadUrl","locations":["East
        US","West Europe","West US 2","South Central US","Australia East","Australia
        Southeast","Brazil South","Canada Central","Canada East","Central India","Central
        US","East Asia","East US 2","Japan East","Japan West","North Central US","North
        Europe","Southeast Asia","South India","UK South","UK West","West US","West
        Central US","France Central","Korea Central","South Africa North","UAE North","Switzerland
        North","East US 2 EUAP"],"apiVersions":["2018-02-01-preview"]},{"resourceType":"registries/queueBuild","locations":["East
        US","West Europe","West US 2","South Central US","Australia East","Australia
        Southeast","Brazil South","Canada Central","Canada East","Central India","Central
        US","East Asia","East US 2","Japan East","Japan West","North Central US","North
        Europe","Southeast Asia","South India","UK South","UK West","West US","West
        Central US","France Central","Korea Central","South Africa North","UAE North","Switzerland
        North","East US 2 EUAP"],"apiVersions":["2018-02-01-preview"]},{"resourceType":"registries/builds","locations":["East
        US","West Europe","West US 2","South Central US","Australia East","Australia
        Southeast","Brazil South","Canada Central","Canada East","Central India","Central
        US","East Asia","East US 2","Japan East","Japan West","North Central US","North
        Europe","Southeast Asia","South India","UK South","UK West","West US","West
        Central US","France Central","Korea Central","South Africa North","UAE North","Switzerland
        North","East US 2 EUAP"],"apiVersions":["2018-02-01-preview"]},{"resourceType":"registries/builds/getLogLink","locations":["East
        US","West Europe","West US 2","South Central US","Australia East","Australia
        Southeast","Brazil South","Canada Central","Canada East","Central India","Central
        US","East Asia","East US 2","Japan East","Japan West","North Central US","North
        Europe","Southeast Asia","South India","UK South","UK West","West US","West
        Central US","France Central","Korea Central","South Africa North","UAE North","Switzerland
        North","East US 2 EUAP"],"apiVersions":["2018-02-01-preview"]},{"resourceType":"registries/builds/cancel","locations":["East
        US","West Europe","West US 2","South Central US","Australia East","Australia
        Southeast","Brazil South","Canada Central","Canada East","Central India","Central
        US","East Asia","East US 2","Japan East","Japan West","North Central US","North
        Europe","Southeast Asia","South India","UK South","UK West","West US","West
        Central US","France Central","Korea Central","South Africa North","UAE North","Switzerland
        North","East US 2 EUAP"],"apiVersions":["2018-02-01-preview"]},{"resourceType":"registries/buildTasks","locations":["East
        US","West Europe","West US 2","South Central US","Australia East","Australia
        Southeast","Brazil South","Canada Central","Canada East","Central India","Central
        US","East Asia","East US 2","Japan East","Japan West","North Central US","North
        Europe","Southeast Asia","South India","UK South","UK West","West US","West
        Central US","France Central","Korea Central","South Africa North","UAE North","Switzerland
        North","East US 2 EUAP"],"apiVersions":["2018-02-01-preview"],"capabilities":"CrossResourceGroupResourceMove,
        CrossSubscriptionResourceMove"},{"resourceType":"registries/buildTasks/listSourceRepositoryProperties","locations":["East
        US","West Europe","West US 2","South Central US","Australia East","Australia
        Southeast","Brazil South","Canada Central","Canada East","Central India","Central
        US","East Asia","East US 2","Japan East","Japan West","North Central US","North
        Europe","Southeast Asia","South India","UK South","UK West","West US","West
        Central US","France Central","Korea Central","South Africa North","UAE North","Switzerland
        North","East US 2 EUAP"],"apiVersions":["2018-02-01-preview"]},{"resourceType":"registries/buildTasks/steps","locations":["East
        US","West Europe","West US 2","South Central US","Australia East","Australia
        Southeast","Brazil South","Canada Central","Canada East","Central India","Central
        US","East Asia","East US 2","Japan East","Japan West","North Central US","North
        Europe","Southeast Asia","South India","UK South","UK West","West US","West
        Central US","France Central","Korea Central","South Africa North","UAE North","Switzerland
        North","East US 2 EUAP"],"apiVersions":["2018-02-01-preview"]},{"resourceType":"registries/buildTasks/steps/listBuildArguments","locations":["East
        US","West Europe","West US 2","South Central US","Australia East","Australia
        Southeast","Brazil South","Canada Central","Canada East","Central India","Central
        US","East Asia","East US 2","Japan East","Japan West","North Central US","North
        Europe","Southeast Asia","South India","UK South","UK West","West US","West
        Central US","France Central","Korea Central","South Africa North","UAE North","Switzerland
        North","East US 2 EUAP"],"apiVersions":["2018-02-01-preview"]},{"resourceType":"registries/replications","locations":["South
        Central US","West Central US","East US","West Europe","West US","Japan East","North
        Europe","Southeast Asia","North Central US","East US 2","West US 2","Brazil
        South","Australia East","Central India","Korea Central","South Africa North","UAE
        North","France Central","Central US","Canada East","Canada Central","UK South","UK
        West","Australia Southeast","East Asia","Japan West","South India","Switzerland
        North","Central US EUAP","East US 2 EUAP"],"apiVersions":["2019-12-01-preview","2019-05-01","2017-10-01"],"capabilities":"CrossResourceGroupResourceMove,
        CrossSubscriptionResourceMove"},{"resourceType":"registries/webhooks","locations":["West
        Central US","East US","West Europe","South Central US","West US","Japan East","North
        Europe","Southeast Asia","North Central US","East US 2","West US 2","Brazil
        South","Australia East","Central India","Korea Central","South Africa North","UAE
        North","France Central","Central US","Canada East","Canada Central","UK South","UK
        West","Australia Southeast","East Asia","Japan West","South India","Switzerland
        North","Central US EUAP","East US 2 EUAP"],"apiVersions":["2019-12-01-preview","2019-05-01","2017-10-01"],"capabilities":"CrossResourceGroupResourceMove,
        CrossSubscriptionResourceMove"},{"resourceType":"registries/webhooks/ping","locations":["West
        Central US","East US","West Europe","South Central US","West US","Japan East","North
        Europe","Southeast Asia","North Central US","East US 2","West US 2","Brazil
        South","Australia East","Central India","Korea Central","South Africa North","UAE
        North","France Central","Central US","Canada East","Canada Central","UK South","UK
        West","Australia Southeast","East Asia","Japan West","South India","Switzerland
        North","Central US EUAP","East US 2 EUAP"],"apiVersions":["2019-12-01-preview","2019-05-01","2017-10-01"]},{"resourceType":"registries/webhooks/getCallbackConfig","locations":["West
        Central US","East US","West Europe","South Central US","West US","Japan East","North
        Europe","Southeast Asia","North Central US","East US 2","West US 2","Brazil
        South","Australia East","Central India","Korea Central","South Africa North","UAE
        North","France Central","Central US","Canada East","Canada Central","UK South","UK
        West","Australia Southeast","East Asia","Japan West","South India","Switzerland
        North","Central US EUAP","East US 2 EUAP"],"apiVersions":["2019-12-01-preview","2019-05-01","2017-10-01"]},{"resourceType":"registries/webhooks/listEvents","locations":["West
        Central US","East US","West Europe","South Central US","West US","Japan East","North
        Europe","Southeast Asia","North Central US","East US 2","West US 2","Brazil
        South","Australia East","Central India","Korea Central","South Africa North","UAE
        North","France Central","Central US","Canada East","Canada Central","UK South","UK
        West","Australia Southeast","East Asia","Japan West","South India","Switzerland
        North","Central US EUAP","East US 2 EUAP"],"apiVersions":["2019-12-01-preview","2019-05-01","2017-10-01"]},{"resourceType":"locations/setupAuth","locations":["East
        US","West Europe","West US 2","South Central US","Australia East","Australia
        Southeast","Brazil South","Canada Central","Canada East","Central India","Central
        US","East Asia","East US 2","Japan East","Japan West","North Central US","North
        Europe","Southeast Asia","South India","UK South","UK West","West US","West
        Central US","France Central","Korea Central","South Africa North","UAE North","Switzerland
        North","East US 2 EUAP"],"apiVersions":["2018-02-01-preview"]},{"resourceType":"locations/authorize","locations":["East
        US","West Europe","West US 2","South Central US","Australia East","Australia
        Southeast","Brazil South","Canada Central","Canada East","Central India","Central
        US","East Asia","East US 2","Japan East","Japan West","North Central US","North
        Europe","Southeast Asia","South India","UK South","UK West","West US","West
        Central US","France Central","Korea Central","South Africa North","UAE North","Switzerland
        North","East US 2 EUAP"],"apiVersions":["2018-02-01-preview"]},{"resourceType":"locations/operationResults","locations":["West
        Central US","East US","West Europe","South Central US","West US","Japan East","North
        Europe","Southeast Asia","North Central US","East US 2","West US 2","Brazil
        South","Australia East","Central India","Korea Central","France Central","Central
        US","South Africa North","UAE North","Canada East","Canada Central","UK South","UK
        West","Australia Southeast","East Asia","Japan West","South India","Switzerland
        North","Central US EUAP","East US 2 EUAP"],"apiVersions":["2019-12-01-preview","2019-05-01-preview","2019-05-01","2017-10-01"]},{"resourceType":"locations/deleteVirtualNetworkOrSubnets","locations":["West
        Central US","East US","West Europe","South Central US","West US","Japan East","North
        Europe","Southeast Asia","North Central US","East US 2","West US 2","Brazil
        South","Australia East","Central India","Korea Central","South Africa North","UAE
        North","France Central","Central US","Canada East","Canada Central","UK South","UK
        West","Australia Southeast","East Asia","Japan West","South India","Switzerland
        North","Central US EUAP","East US 2 EUAP"],"apiVersions":["2019-05-01","2017-10-01"]},{"resourceType":"registries/GetCredentials","locations":["West
        US","East US","South Central US","West Europe","East US 2 EUAP","Central US
        EUAP"],"apiVersions":["2016-06-27-preview"]},{"resourceType":"registries/listCredentials","locations":["South
        Central US","East US","West US","West Europe","North Europe","UK South","UK
        West","Australia East","Australia Southeast","Central India","Korea Central","South
        Africa North","UAE North","France Central","East Asia","Japan East","Japan
        West","Southeast Asia","South India","Brazil South","Canada East","Canada
        Central","Central US","East US 2","North Central US","West Central US","West
        US 2","Switzerland North","Central US EUAP","East US 2 EUAP"],"apiVersions":["2019-12-01-preview","2019-05-01","2017-10-01","2017-03-01"]},{"resourceType":"registries/regenerateCredential","locations":["South
        Central US","West US","East US","West Europe","North Europe","UK South","UK
        West","Australia East","Australia Southeast","Central India","Korea Central","South
        Africa North","UAE North","France Central","East Asia","Japan East","Japan
        West","Southeast Asia","South India","Brazil South","Canada East","Canada
        Central","Central US","East US 2","North Central US","West Central US","West
        US 2","Switzerland North","Central US EUAP","East US 2 EUAP"],"apiVersions":["2019-12-01-preview","2019-05-01","2017-10-01","2017-03-01"]},{"resourceType":"registries/listUsages","locations":["West
        Central US","East US","West Europe","South Central US","West US","Japan East","North
        Europe","Southeast Asia","North Central US","East US 2","West US 2","Brazil
        South","Australia East","Central India","Korea Central","South Africa North","UAE
        North","France Central","Central US","Canada East","Canada Central","UK South","UK
        West","Australia Southeast","East Asia","Japan West","South India","Switzerland
        North","Central US EUAP","East US 2 EUAP"],"apiVersions":["2019-12-01-preview","2019-05-01","2017-10-01"]},{"resourceType":"registries/listPolicies","locations":["West
        US","East US","South Central US","West Europe","North Europe","UK South","UK
        West","Australia East","Australia Southeast","Central India","Korea Central","South
        Africa North","UAE North","France Central","East Asia","Japan East","Japan
        West","Southeast Asia","South India","Brazil South","Canada East","Canada
        Central","Central US","East US 2","North Central US","West Central US","West
        US 2","Switzerland North","East US 2 EUAP","Central US EUAP"],"apiVersions":["2017-10-01"]},{"resourceType":"registries/updatePolicies","locations":["West
        US","East US","South Central US","West Europe","North Europe","UK South","UK
        West","Australia East","Australia Southeast","Central India","Korea Central","South
        Africa North","UAE North","France Central","East Asia","Japan East","Japan
        West","Southeast Asia","South India","Brazil South","Canada East","Canada
        Central","Central US","East US 2","North Central US","West Central US","West
        US 2","Switzerland North","East US 2 EUAP","Central US EUAP"],"apiVersions":["2017-10-01"]},{"resourceType":"registries/regenerateCredentials","locations":["West
        US","East US","South Central US","West Europe","East US 2 EUAP","Central US
        EUAP"],"apiVersions":["2016-06-27-preview"]},{"resourceType":"registries/eventGridFilters","locations":["South
        Central US","West Central US","East US","West Europe","West US","Japan East","North
        Europe","Southeast Asia","North Central US","East US 2","West US 2","Brazil
        South","Australia East","Central India","Korea Central","South Africa North","UAE
        North","France Central","Central US","Canada East","Canada Central","UK South","UK
        West","Australia Southeast","East Asia","Japan West","South India","Switzerland
        North","Central US EUAP","East US 2 EUAP"],"apiVersions":["2019-05-01","2017-10-01"]},{"resourceType":"checkNameAvailability","locations":["South
        Central US","East US","West US","Central US","East US 2","North Central US","West
        Central US","West US 2","Brazil South","Canada East","Canada Central","West
        Europe","North Europe","UK South","UK West","Australia East","Australia Southeast","Central
        India","East Asia","Japan East","Japan West","Southeast Asia","South India","Korea
        Central","France Central","South Africa North","UAE North","Switzerland North","East
        US 2 EUAP","Central US EUAP"],"apiVersions":["2019-12-01-preview","2019-05-01","2017-10-01","2017-06-01-preview","2017-03-01","2016-06-27-preview"]},{"resourceType":"operations","locations":["South
        Central US","East US","West US","Central US","East US 2","North Central US","West
        Central US","West US 2","Brazil South","Canada East","Canada Central","West
        Europe","North Europe","UK South","UK West","Australia East","Australia Southeast","Central
        India","East Asia","Japan East","Japan West","Southeast Asia","South India","Korea
        Central","France Central","South Africa North","UAE North","Switzerland North","Central
        US EUAP","East US 2 EUAP"],"apiVersions":["2019-12-01-preview","2019-05-01","2017-10-01","2017-06-01-preview","2017-03-01"]},{"resourceType":"locations","locations":["South
        Central US","East US","West US","Central US","East US 2","North Central US","West
        Central US","West US 2","Brazil South","Canada East","Canada Central","West
        Europe","North Europe","UK South","UK West","Australia East","Australia Southeast","Central
        India","East Asia","Japan East","Japan West","Southeast Asia","South India","Korea
        Central","France Central","South Africa North","UAE North","Switzerland North","Central
        US EUAP","East US 2 EUAP"],"apiVersions":["2019-12-01-preview","2019-05-01-preview","2019-05-01","2017-10-01","2017-06-01-preview"]}],"registrationState":"Registering"}'
=======
      - python/3.8.0 (Windows-10-10.0.19041-SP0) msrest/0.6.9 msrest_azure/0.6.3 azure-mgmt-resource/10.1.0
        Azure-SDK-For-Python AZURECLI/2.9.0
      accept-language:
      - en-US
    method: GET
    uri: https://management.azure.com/subscriptions/00000000-0000-0000-0000-000000000000/resources?$filter=resourceType%20eq%20%27Microsoft.ContainerRegistry%2Fregistries%27&api-version=2020-06-01
  response:
    body:
      string: '{"value":[{"id":"/subscriptions/00000000-0000-0000-0000-000000000000/resourceGroups/clitest.rgdd7fbiswoiks53ktq2k4kfoyg66d4aktdmtr5ockrzawtp4lsubjgw3fcgriov5ot/providers/Microsoft.ContainerRegistry/registries/cliregwp5wnqa3exrz3i","name":"cliregwp5wnqa3exrz3i","type":"Microsoft.ContainerRegistry/registries","sku":{"name":"Premium","tier":"Premium"},"location":"eastus","tags":{}},{"id":"/subscriptions/00000000-0000-0000-0000-000000000000/resourceGroups/clitest.rgednewboljgtq4rc5777gtsixy3khlcjon6rbthwvksui3x2vbnsahnvy4nwytdpes/providers/Microsoft.ContainerRegistry/registries/clireg27x7djyfpclur5","name":"clireg27x7djyfpclur5","type":"Microsoft.ContainerRegistry/registries","sku":{"name":"Premium","tier":"Premium"},"location":"westus","tags":{}},{"id":"/subscriptions/00000000-0000-0000-0000-000000000000/resourceGroups/clitest.rgtiw4z7lbcqkulj65cjtnletxj4azk7hlynkewype3rmnpufnhmvkfslbctfhzrd2j/providers/Microsoft.ContainerRegistry/registries/cliregnt7ngopfddjuhc","name":"cliregnt7ngopfddjuhc","type":"Microsoft.ContainerRegistry/registries","sku":{"name":"Basic","tier":"Basic"},"location":"westus","tags":{}},{"id":"/subscriptions/00000000-0000-0000-0000-000000000000/resourceGroups/clitest.rgtxilu5f65rwmvm74aocbvjfxzzbba4k3proytc5crx5womyzjngrr66jmofdvfaed/providers/Microsoft.ContainerRegistry/registries/testregd52kpxooxup35kjqdl","name":"testregd52kpxooxup35kjqdl","type":"Microsoft.ContainerRegistry/registries","sku":{"name":"Premium","tier":"Premium"},"location":"westus","tags":{}},{"id":"/subscriptions/00000000-0000-0000-0000-000000000000/resourceGroups/clitest.rgv3yhfjira6tfpzv6ruhzefrk4htur54brjmqgforpj723g5ckxy4eurg276kyae2q/providers/Microsoft.ContainerRegistry/registries/testregjiyydm257cb7q","name":"testregjiyydm257cb7q","type":"Microsoft.ContainerRegistry/registries","sku":{"name":"Premium","tier":"Premium"},"location":"westus","tags":{}},{"id":"/subscriptions/00000000-0000-0000-0000-000000000000/resourceGroups/clitest.rg000001/providers/Microsoft.ContainerRegistry/registries/clireg000002","name":"clireg000002","type":"Microsoft.ContainerRegistry/registries","sku":{"name":"Standard","tier":"Standard"},"location":"westus","tags":{}},{"id":"/subscriptions/00000000-0000-0000-0000-000000000000/resourceGroups/zhoxing-test/providers/Microsoft.ContainerRegistry/registries/zhoxingtest","name":"zhoxingtest","type":"Microsoft.ContainerRegistry/registries","sku":{"name":"Standard","tier":"Standard"},"location":"westus","tags":{}}]}'
>>>>>>> 3c2ff2b5
    headers:
      cache-control:
      - no-cache
      content-length:
<<<<<<< HEAD
      - '29074'
      content-type:
      - application/json; charset=utf-8
      date:
      - Mon, 06 Jul 2020 00:30:42 GMT
=======
      - '2544'
      content-type:
      - application/json; charset=utf-8
      date:
      - Tue, 14 Jul 2020 10:38:59 GMT
>>>>>>> 3c2ff2b5
      expires:
      - '-1'
      pragma:
      - no-cache
      strict-transport-security:
      - max-age=31536000; includeSubDomains
      vary:
      - Accept-Encoding
      x-content-type-options:
      - nosniff
    status:
      code: 200
      message: OK
- request:
    body: null
    headers:
      Accept:
      - '*/*'
      Accept-Encoding:
      - gzip, deflate
      Connection:
      - keep-alive
      User-Agent:
<<<<<<< HEAD
      - python-requests/2.22.0
=======
      - python/3.8.0 (Windows-10-10.0.19041-SP0) msrest/0.6.9 msrest_azure/0.6.3 azure-mgmt-containerregistry/3.0.0rc14
        Azure-SDK-For-Python AZURECLI/2.9.0
      accept-language:
      - en-US
>>>>>>> 3c2ff2b5
    method: GET
    uri: https://management.azure.com/subscriptions/00000000-0000-0000-0000-000000000000/providers/Microsoft.ContainerRegistry?api-version=2016-02-01
  response:
    body:
<<<<<<< HEAD
      string: '{"id":"/subscriptions/00000000-0000-0000-0000-000000000000/providers/Microsoft.ContainerRegistry","namespace":"Microsoft.ContainerRegistry","authorizations":[{"applicationId":"6a0ec4d3-30cb-4a83-91c0-ae56bc0e3d26","roleDefinitionId":"78e18383-93eb-418a-9887-bc9271046576"},{"applicationId":"737d58c1-397a-46e7-9d12-7d8c830883c2","roleDefinitionId":"716bb53a-0390-4428-bf41-b1bedde7d751"},{"applicationId":"918d0db8-4a38-4938-93c1-9313bdfe0272","roleDefinitionId":"dcd2d2c9-3f80-4d72-95a8-2593111b4b12"},{"applicationId":"d2fa1650-4805-4a83-bcb9-cf41fe63539c","roleDefinitionId":"c15f8dab-b103-4f8d-9afb-fbe4b8e98de2"},{"applicationId":"a4c95b9e-3994-40cc-8953-5dc66d48348d","roleDefinitionId":"dc88c655-90fa-48d9-8d51-003cc8738508"},{"applicationId":"62c559cd-db0c-4da0-bab2-972528c65d42","roleDefinitionId":"437b639a-6d74-491d-959f-d172e8c5c1fc"}],"resourceTypes":[{"resourceType":"registries","locations":["West
        US","East US","South Central US","West Europe","North Europe","UK South","UK
        West","Australia East","Australia Southeast","Central India","Korea Central","France
        Central","South Africa North","UAE North","East Asia","Japan East","Japan
        West","Southeast Asia","South India","Brazil South","Canada East","Canada
        Central","Central US","East US 2","North Central US","West Central US","West
        US 2","Switzerland North","East US 2 EUAP","Central US EUAP"],"apiVersions":["2019-12-01-preview","2019-05-01","2017-10-01","2017-03-01"],"capabilities":"CrossResourceGroupResourceMove,
        CrossSubscriptionResourceMove, SystemAssignedResourceIdentity"},{"resourceType":"registries/scopeMaps","locations":["West
        US","East US","South Central US","West Europe","North Europe","UK South","UK
        West","Australia East","Australia Southeast","Central India","East Asia","Japan
        East","Japan West","Southeast Asia","South India","Brazil South","Canada East","Canada
        Central","Central US","East US 2","North Central US","West Central US","West
        US 2","Korea Central","France Central","South Africa North","UAE North","Switzerland
        North","Central US EUAP","East US 2 EUAP"],"apiVersions":["2019-05-01-preview"]},{"resourceType":"registries/tokens","locations":["West
        US","East US","South Central US","West Europe","North Europe","UK South","UK
        West","Australia East","Australia Southeast","Central India","East Asia","Japan
        East","Japan West","Southeast Asia","South India","Brazil South","Canada East","Canada
        Central","Central US","East US 2","North Central US","West Central US","West
        US 2","Korea Central","France Central","South Africa North","UAE North","Switzerland
        North","Central US EUAP","East US 2 EUAP"],"apiVersions":["2019-05-01-preview"]},{"resourceType":"registries/generateCredentials","locations":["West
        US","East US","South Central US","West Europe","North Europe","UK South","UK
        West","Australia East","Australia Southeast","Central India","East Asia","Japan
        East","Japan West","Southeast Asia","South India","Brazil South","Canada East","Canada
        Central","Central US","East US 2","North Central US","West Central US","West
        US 2","Korea Central","France Central","South Africa North","UAE North","Switzerland
        North","Central US EUAP","East US 2 EUAP"],"apiVersions":["2019-05-01-preview"]},{"resourceType":"registries/privateEndpointConnections","locations":["West
        US","East US","South Central US","West Europe","Switzerland North","North
        Europe","UK South","UK West","Australia East","Australia Southeast","Central
        India","East Asia","Japan East","Japan West","Southeast Asia","South India","Brazil
        South","Canada East","Canada Central","Central US","East US 2","North Central
        US","West Central US","West US 2","Korea Central","France Central","South
        Africa North","UAE North","Central US EUAP","East US 2 EUAP"],"apiVersions":["2019-12-01-preview"]},{"resourceType":"registries/privateEndpointConnectionProxies","locations":["West
        US","East US","South Central US","West Europe","Switzerland North","North
        Europe","UK South","UK West","Australia East","Australia Southeast","Central
        India","East Asia","Japan East","Japan West","Southeast Asia","South India","Brazil
        South","Canada East","Canada Central","Central US","East US 2","North Central
        US","West Central US","West US 2","Korea Central","France Central","South
        Africa North","UAE North","Central US EUAP","East US 2 EUAP"],"apiVersions":["2019-12-01-preview"]},{"resourceType":"registries/privateEndpointConnectionProxies/validate","locations":["West
        US","East US","South Central US","West Europe","Switzerland North","North
        Europe","UK South","UK West","Australia East","Australia Southeast","Central
        India","East Asia","Japan East","Japan West","Southeast Asia","South India","Brazil
        South","Canada East","Canada Central","Central US","East US 2","North Central
        US","West Central US","West US 2","Korea Central","France Central","South
        Africa North","UAE North","Central US EUAP","East US 2 EUAP"],"apiVersions":["2019-12-01-preview"]},{"resourceType":"registries/privateLinkResources","locations":["West
        US","East US","South Central US","West Europe","Switzerland North","North
        Europe","UK South","UK West","Australia East","Australia Southeast","Central
        India","East Asia","Japan East","Japan West","Southeast Asia","South India","Brazil
        South","Canada East","Canada Central","Central US","East US 2","North Central
        US","West Central US","West US 2","Korea Central","France Central","South
        Africa North","UAE North","Central US EUAP","East US 2 EUAP"],"apiVersions":["2019-12-01-preview"]},{"resourceType":"registries/importImage","locations":["South
        Central US","West Central US","East US","West Europe","West US","Japan East","North
        Europe","Southeast Asia","North Central US","East US 2","West US 2","Brazil
        South","Australia East","Central India","Korea Central","France Central","South
        Africa North","UAE North","Central US","Canada East","Canada Central","UK
        South","UK West","Australia Southeast","East Asia","Japan West","South India","Switzerland
        North","Central US EUAP","East US 2 EUAP"],"apiVersions":["2019-12-01-preview","2019-05-01","2017-10-01"]},{"resourceType":"registries/exportPipelines","locations":["West
        US","East US","South Central US","West Europe","Switzerland North","North
        Europe","UK South","UK West","Australia East","Australia Southeast","Central
        India","East Asia","Japan East","Japan West","Southeast Asia","South India","Brazil
        South","Canada East","Canada Central","Central US","East US 2","North Central
        US","West Central US","West US 2","Korea Central","France Central","South
        Africa North","UAE North","Central US EUAP","East US 2 EUAP"],"apiVersions":["2019-12-01-preview"],"capabilities":"SystemAssignedResourceIdentity"},{"resourceType":"registries/importPipelines","locations":["West
        US","East US","South Central US","West Europe","Switzerland North","North
        Europe","UK South","UK West","Australia East","Australia Southeast","Central
        India","East Asia","Japan East","Japan West","Southeast Asia","South India","Brazil
        South","Canada East","Canada Central","Central US","East US 2","North Central
        US","West Central US","West US 2","Korea Central","France Central","South
        Africa North","UAE North","Central US EUAP","East US 2 EUAP"],"apiVersions":["2019-12-01-preview"],"capabilities":"SystemAssignedResourceIdentity"},{"resourceType":"registries/pipelineRuns","locations":["West
        US","East US","South Central US","West Europe","Switzerland North","North
        Europe","UK South","UK West","Australia East","Australia Southeast","Central
        India","East Asia","Japan East","Japan West","Southeast Asia","South India","Brazil
        South","Canada East","Canada Central","Central US","East US 2","North Central
        US","West Central US","West US 2","Korea Central","France Central","South
        Africa North","UAE North","Central US EUAP","East US 2 EUAP"],"apiVersions":["2019-12-01-preview"]},{"resourceType":"registries/listBuildSourceUploadUrl","locations":["East
        US","West Europe","West US 2","South Central US","Australia East","Australia
        Southeast","Brazil South","Canada Central","Canada East","Central India","Central
        US","East Asia","East US 2","Japan East","Japan West","North Central US","North
        Europe","Southeast Asia","South India","UK South","UK West","West US","West
        Central US","France Central","Korea Central","South Africa North","UAE North","Switzerland
        North","East US 2 EUAP"],"apiVersions":["2019-06-01-preview","2019-04-01","2018-09-01"]},{"resourceType":"registries/scheduleRun","locations":["East
        US","West Europe","West US 2","South Central US","Australia East","Australia
        Southeast","Brazil South","Canada Central","Canada East","Central India","Central
        US","East Asia","East US 2","Japan East","Japan West","North Central US","North
        Europe","Southeast Asia","South India","UK South","UK West","West US","West
        Central US","France Central","Korea Central","South Africa North","UAE North","Switzerland
        North","East US 2 EUAP"],"apiVersions":["2019-06-01-preview","2019-04-01","2018-09-01"]},{"resourceType":"registries/runs","locations":["East
        US","West Europe","West US 2","South Central US","Australia East","Australia
        Southeast","Brazil South","Canada Central","Canada East","Central India","Central
        US","East Asia","East US 2","Japan East","Japan West","North Central US","North
        Europe","Southeast Asia","South India","UK South","UK West","West US","West
        Central US","France Central","Korea Central","South Africa North","UAE North","Switzerland
        North","East US 2 EUAP"],"apiVersions":["2019-06-01-preview","2019-04-01","2018-09-01"]},{"resourceType":"registries/taskRuns","locations":["East
        US","West Europe","West US 2","South Central US","Australia East","Australia
        Southeast","Brazil South","Canada Central","Canada East","Central India","Central
        US","East Asia","East US 2","Japan East","Japan West","North Central US","North
        Europe","Southeast Asia","South India","UK South","UK West","West US","West
        Central US","France Central","Korea Central","South Africa North","UAE North","Switzerland
        North","East US 2 EUAP"],"apiVersions":["2019-06-01-preview"]},{"resourceType":"registries/taskRuns/listDetails","locations":["East
        US","West Europe","West US 2","South Central US","Australia East","Australia
        Southeast","Brazil South","Canada Central","Canada East","Central India","Central
        US","East Asia","East US 2","Japan East","Japan West","North Central US","North
        Europe","Southeast Asia","South India","UK South","UK West","West US","West
        Central US","France Central","Korea Central","South Africa North","UAE North","Switzerland
        North","East US 2 EUAP"],"apiVersions":["2019-06-01-preview"]},{"resourceType":"registries/agentPools","locations":["East
        US","West US 2","South Central US","East US 2","East US 2 EUAP"],"apiVersions":["2019-06-01-preview"],"capabilities":"CrossResourceGroupResourceMove,
        CrossSubscriptionResourceMove"},{"resourceType":"registries/agentPools/listQueueStatus","locations":["East
        US","West US 2","South Central US","East US 2","East US 2 EUAP"],"apiVersions":["2019-06-01-preview"]},{"resourceType":"registries/runs/listLogSasUrl","locations":["East
        US","West Europe","West US 2","South Central US","Australia East","Australia
        Southeast","Brazil South","Canada Central","Canada East","Central India","Central
        US","East Asia","East US 2","Japan East","Japan West","North Central US","North
        Europe","Southeast Asia","South India","UK South","UK West","West US","West
        Central US","France Central","Korea Central","South Africa North","UAE North","Switzerland
        North","East US 2 EUAP"],"apiVersions":["2019-06-01-preview","2019-04-01","2018-09-01"]},{"resourceType":"registries/runs/cancel","locations":["East
        US","West Europe","West US 2","South Central US","Australia East","Australia
        Southeast","Brazil South","Canada Central","Canada East","Central India","Central
        US","East Asia","East US 2","Japan East","Japan West","North Central US","North
        Europe","Southeast Asia","South India","UK South","UK West","West US","West
        Central US","France Central","Korea Central","South Africa North","UAE North","Switzerland
        North","East US 2 EUAP"],"apiVersions":["2019-06-01-preview","2019-04-01","2018-09-01"]},{"resourceType":"registries/tasks","locations":["East
        US","West Europe","West US 2","South Central US","Australia East","Australia
        Southeast","Brazil South","Canada Central","Canada East","Central India","Central
        US","East Asia","East US 2","Japan East","Japan West","North Central US","North
        Europe","Southeast Asia","South India","UK South","UK West","West US","West
        Central US","France Central","Korea Central","South Africa North","UAE North","Switzerland
        North","East US 2 EUAP"],"apiVersions":["2019-06-01-preview","2019-04-01","2018-09-01"],"capabilities":"CrossResourceGroupResourceMove,
        CrossSubscriptionResourceMove, SystemAssignedResourceIdentity"},{"resourceType":"registries/tasks/listDetails","locations":["East
        US","West Europe","West US 2","South Central US","Australia East","Australia
        Southeast","Brazil South","Canada Central","Canada East","Central India","Central
        US","East Asia","East US 2","Japan East","Japan West","North Central US","North
        Europe","Southeast Asia","South India","UK South","UK West","West US","West
        Central US","France Central","Korea Central","South Africa North","UAE North","Switzerland
        North","East US 2 EUAP"],"apiVersions":["2019-06-01-preview","2019-04-01","2018-09-01"]},{"resourceType":"registries/getBuildSourceUploadUrl","locations":["East
        US","West Europe","West US 2","South Central US","Australia East","Australia
        Southeast","Brazil South","Canada Central","Canada East","Central India","Central
        US","East Asia","East US 2","Japan East","Japan West","North Central US","North
        Europe","Southeast Asia","South India","UK South","UK West","West US","West
        Central US","France Central","Korea Central","South Africa North","UAE North","Switzerland
        North","East US 2 EUAP"],"apiVersions":["2018-02-01-preview"]},{"resourceType":"registries/queueBuild","locations":["East
        US","West Europe","West US 2","South Central US","Australia East","Australia
        Southeast","Brazil South","Canada Central","Canada East","Central India","Central
        US","East Asia","East US 2","Japan East","Japan West","North Central US","North
        Europe","Southeast Asia","South India","UK South","UK West","West US","West
        Central US","France Central","Korea Central","South Africa North","UAE North","Switzerland
        North","East US 2 EUAP"],"apiVersions":["2018-02-01-preview"]},{"resourceType":"registries/builds","locations":["East
        US","West Europe","West US 2","South Central US","Australia East","Australia
        Southeast","Brazil South","Canada Central","Canada East","Central India","Central
        US","East Asia","East US 2","Japan East","Japan West","North Central US","North
        Europe","Southeast Asia","South India","UK South","UK West","West US","West
        Central US","France Central","Korea Central","South Africa North","UAE North","Switzerland
        North","East US 2 EUAP"],"apiVersions":["2018-02-01-preview"]},{"resourceType":"registries/builds/getLogLink","locations":["East
        US","West Europe","West US 2","South Central US","Australia East","Australia
        Southeast","Brazil South","Canada Central","Canada East","Central India","Central
        US","East Asia","East US 2","Japan East","Japan West","North Central US","North
        Europe","Southeast Asia","South India","UK South","UK West","West US","West
        Central US","France Central","Korea Central","South Africa North","UAE North","Switzerland
        North","East US 2 EUAP"],"apiVersions":["2018-02-01-preview"]},{"resourceType":"registries/builds/cancel","locations":["East
        US","West Europe","West US 2","South Central US","Australia East","Australia
        Southeast","Brazil South","Canada Central","Canada East","Central India","Central
        US","East Asia","East US 2","Japan East","Japan West","North Central US","North
        Europe","Southeast Asia","South India","UK South","UK West","West US","West
        Central US","France Central","Korea Central","South Africa North","UAE North","Switzerland
        North","East US 2 EUAP"],"apiVersions":["2018-02-01-preview"]},{"resourceType":"registries/buildTasks","locations":["East
        US","West Europe","West US 2","South Central US","Australia East","Australia
        Southeast","Brazil South","Canada Central","Canada East","Central India","Central
        US","East Asia","East US 2","Japan East","Japan West","North Central US","North
        Europe","Southeast Asia","South India","UK South","UK West","West US","West
        Central US","France Central","Korea Central","South Africa North","UAE North","Switzerland
        North","East US 2 EUAP"],"apiVersions":["2018-02-01-preview"],"capabilities":"CrossResourceGroupResourceMove,
        CrossSubscriptionResourceMove"},{"resourceType":"registries/buildTasks/listSourceRepositoryProperties","locations":["East
        US","West Europe","West US 2","South Central US","Australia East","Australia
        Southeast","Brazil South","Canada Central","Canada East","Central India","Central
        US","East Asia","East US 2","Japan East","Japan West","North Central US","North
        Europe","Southeast Asia","South India","UK South","UK West","West US","West
        Central US","France Central","Korea Central","South Africa North","UAE North","Switzerland
        North","East US 2 EUAP"],"apiVersions":["2018-02-01-preview"]},{"resourceType":"registries/buildTasks/steps","locations":["East
        US","West Europe","West US 2","South Central US","Australia East","Australia
        Southeast","Brazil South","Canada Central","Canada East","Central India","Central
        US","East Asia","East US 2","Japan East","Japan West","North Central US","North
        Europe","Southeast Asia","South India","UK South","UK West","West US","West
        Central US","France Central","Korea Central","South Africa North","UAE North","Switzerland
        North","East US 2 EUAP"],"apiVersions":["2018-02-01-preview"]},{"resourceType":"registries/buildTasks/steps/listBuildArguments","locations":["East
        US","West Europe","West US 2","South Central US","Australia East","Australia
        Southeast","Brazil South","Canada Central","Canada East","Central India","Central
        US","East Asia","East US 2","Japan East","Japan West","North Central US","North
        Europe","Southeast Asia","South India","UK South","UK West","West US","West
        Central US","France Central","Korea Central","South Africa North","UAE North","Switzerland
        North","East US 2 EUAP"],"apiVersions":["2018-02-01-preview"]},{"resourceType":"registries/replications","locations":["South
        Central US","West Central US","East US","West Europe","West US","Japan East","North
        Europe","Southeast Asia","North Central US","East US 2","West US 2","Brazil
        South","Australia East","Central India","Korea Central","South Africa North","UAE
        North","France Central","Central US","Canada East","Canada Central","UK South","UK
        West","Australia Southeast","East Asia","Japan West","South India","Switzerland
        North","Central US EUAP","East US 2 EUAP"],"apiVersions":["2019-12-01-preview","2019-05-01","2017-10-01"],"capabilities":"CrossResourceGroupResourceMove,
        CrossSubscriptionResourceMove"},{"resourceType":"registries/webhooks","locations":["West
        Central US","East US","West Europe","South Central US","West US","Japan East","North
        Europe","Southeast Asia","North Central US","East US 2","West US 2","Brazil
        South","Australia East","Central India","Korea Central","South Africa North","UAE
        North","France Central","Central US","Canada East","Canada Central","UK South","UK
        West","Australia Southeast","East Asia","Japan West","South India","Switzerland
        North","Central US EUAP","East US 2 EUAP"],"apiVersions":["2019-12-01-preview","2019-05-01","2017-10-01"],"capabilities":"CrossResourceGroupResourceMove,
        CrossSubscriptionResourceMove"},{"resourceType":"registries/webhooks/ping","locations":["West
        Central US","East US","West Europe","South Central US","West US","Japan East","North
        Europe","Southeast Asia","North Central US","East US 2","West US 2","Brazil
        South","Australia East","Central India","Korea Central","South Africa North","UAE
        North","France Central","Central US","Canada East","Canada Central","UK South","UK
        West","Australia Southeast","East Asia","Japan West","South India","Switzerland
        North","Central US EUAP","East US 2 EUAP"],"apiVersions":["2019-12-01-preview","2019-05-01","2017-10-01"]},{"resourceType":"registries/webhooks/getCallbackConfig","locations":["West
        Central US","East US","West Europe","South Central US","West US","Japan East","North
        Europe","Southeast Asia","North Central US","East US 2","West US 2","Brazil
        South","Australia East","Central India","Korea Central","South Africa North","UAE
        North","France Central","Central US","Canada East","Canada Central","UK South","UK
        West","Australia Southeast","East Asia","Japan West","South India","Switzerland
        North","Central US EUAP","East US 2 EUAP"],"apiVersions":["2019-12-01-preview","2019-05-01","2017-10-01"]},{"resourceType":"registries/webhooks/listEvents","locations":["West
        Central US","East US","West Europe","South Central US","West US","Japan East","North
        Europe","Southeast Asia","North Central US","East US 2","West US 2","Brazil
        South","Australia East","Central India","Korea Central","South Africa North","UAE
        North","France Central","Central US","Canada East","Canada Central","UK South","UK
        West","Australia Southeast","East Asia","Japan West","South India","Switzerland
        North","Central US EUAP","East US 2 EUAP"],"apiVersions":["2019-12-01-preview","2019-05-01","2017-10-01"]},{"resourceType":"locations/setupAuth","locations":["East
        US","West Europe","West US 2","South Central US","Australia East","Australia
        Southeast","Brazil South","Canada Central","Canada East","Central India","Central
        US","East Asia","East US 2","Japan East","Japan West","North Central US","North
        Europe","Southeast Asia","South India","UK South","UK West","West US","West
        Central US","France Central","Korea Central","South Africa North","UAE North","Switzerland
        North","East US 2 EUAP"],"apiVersions":["2018-02-01-preview"]},{"resourceType":"locations/authorize","locations":["East
        US","West Europe","West US 2","South Central US","Australia East","Australia
        Southeast","Brazil South","Canada Central","Canada East","Central India","Central
        US","East Asia","East US 2","Japan East","Japan West","North Central US","North
        Europe","Southeast Asia","South India","UK South","UK West","West US","West
        Central US","France Central","Korea Central","South Africa North","UAE North","Switzerland
        North","East US 2 EUAP"],"apiVersions":["2018-02-01-preview"]},{"resourceType":"locations/operationResults","locations":["West
        Central US","East US","West Europe","South Central US","West US","Japan East","North
        Europe","Southeast Asia","North Central US","East US 2","West US 2","Brazil
        South","Australia East","Central India","Korea Central","France Central","Central
        US","South Africa North","UAE North","Canada East","Canada Central","UK South","UK
        West","Australia Southeast","East Asia","Japan West","South India","Switzerland
        North","Central US EUAP","East US 2 EUAP"],"apiVersions":["2019-12-01-preview","2019-05-01-preview","2019-05-01","2017-10-01"]},{"resourceType":"locations/deleteVirtualNetworkOrSubnets","locations":["West
        Central US","East US","West Europe","South Central US","West US","Japan East","North
        Europe","Southeast Asia","North Central US","East US 2","West US 2","Brazil
        South","Australia East","Central India","Korea Central","South Africa North","UAE
        North","France Central","Central US","Canada East","Canada Central","UK South","UK
        West","Australia Southeast","East Asia","Japan West","South India","Switzerland
        North","Central US EUAP","East US 2 EUAP"],"apiVersions":["2019-05-01","2017-10-01"]},{"resourceType":"registries/GetCredentials","locations":["West
        US","East US","South Central US","West Europe","East US 2 EUAP","Central US
        EUAP"],"apiVersions":["2016-06-27-preview"]},{"resourceType":"registries/listCredentials","locations":["South
        Central US","East US","West US","West Europe","North Europe","UK South","UK
        West","Australia East","Australia Southeast","Central India","Korea Central","South
        Africa North","UAE North","France Central","East Asia","Japan East","Japan
        West","Southeast Asia","South India","Brazil South","Canada East","Canada
        Central","Central US","East US 2","North Central US","West Central US","West
        US 2","Switzerland North","Central US EUAP","East US 2 EUAP"],"apiVersions":["2019-12-01-preview","2019-05-01","2017-10-01","2017-03-01"]},{"resourceType":"registries/regenerateCredential","locations":["South
        Central US","West US","East US","West Europe","North Europe","UK South","UK
        West","Australia East","Australia Southeast","Central India","Korea Central","South
        Africa North","UAE North","France Central","East Asia","Japan East","Japan
        West","Southeast Asia","South India","Brazil South","Canada East","Canada
        Central","Central US","East US 2","North Central US","West Central US","West
        US 2","Switzerland North","Central US EUAP","East US 2 EUAP"],"apiVersions":["2019-12-01-preview","2019-05-01","2017-10-01","2017-03-01"]},{"resourceType":"registries/listUsages","locations":["West
        Central US","East US","West Europe","South Central US","West US","Japan East","North
        Europe","Southeast Asia","North Central US","East US 2","West US 2","Brazil
        South","Australia East","Central India","Korea Central","South Africa North","UAE
        North","France Central","Central US","Canada East","Canada Central","UK South","UK
        West","Australia Southeast","East Asia","Japan West","South India","Switzerland
        North","Central US EUAP","East US 2 EUAP"],"apiVersions":["2019-12-01-preview","2019-05-01","2017-10-01"]},{"resourceType":"registries/listPolicies","locations":["West
        US","East US","South Central US","West Europe","North Europe","UK South","UK
        West","Australia East","Australia Southeast","Central India","Korea Central","South
        Africa North","UAE North","France Central","East Asia","Japan East","Japan
        West","Southeast Asia","South India","Brazil South","Canada East","Canada
        Central","Central US","East US 2","North Central US","West Central US","West
        US 2","Switzerland North","East US 2 EUAP","Central US EUAP"],"apiVersions":["2017-10-01"]},{"resourceType":"registries/updatePolicies","locations":["West
        US","East US","South Central US","West Europe","North Europe","UK South","UK
        West","Australia East","Australia Southeast","Central India","Korea Central","South
        Africa North","UAE North","France Central","East Asia","Japan East","Japan
        West","Southeast Asia","South India","Brazil South","Canada East","Canada
        Central","Central US","East US 2","North Central US","West Central US","West
        US 2","Switzerland North","East US 2 EUAP","Central US EUAP"],"apiVersions":["2017-10-01"]},{"resourceType":"registries/regenerateCredentials","locations":["West
        US","East US","South Central US","West Europe","East US 2 EUAP","Central US
        EUAP"],"apiVersions":["2016-06-27-preview"]},{"resourceType":"registries/eventGridFilters","locations":["South
        Central US","West Central US","East US","West Europe","West US","Japan East","North
        Europe","Southeast Asia","North Central US","East US 2","West US 2","Brazil
        South","Australia East","Central India","Korea Central","South Africa North","UAE
        North","France Central","Central US","Canada East","Canada Central","UK South","UK
        West","Australia Southeast","East Asia","Japan West","South India","Switzerland
        North","Central US EUAP","East US 2 EUAP"],"apiVersions":["2019-05-01","2017-10-01"]},{"resourceType":"checkNameAvailability","locations":["South
        Central US","East US","West US","Central US","East US 2","North Central US","West
        Central US","West US 2","Brazil South","Canada East","Canada Central","West
        Europe","North Europe","UK South","UK West","Australia East","Australia Southeast","Central
        India","East Asia","Japan East","Japan West","Southeast Asia","South India","Korea
        Central","France Central","South Africa North","UAE North","Switzerland North","East
        US 2 EUAP","Central US EUAP"],"apiVersions":["2019-12-01-preview","2019-05-01","2017-10-01","2017-06-01-preview","2017-03-01","2016-06-27-preview"]},{"resourceType":"operations","locations":["South
        Central US","East US","West US","Central US","East US 2","North Central US","West
        Central US","West US 2","Brazil South","Canada East","Canada Central","West
        Europe","North Europe","UK South","UK West","Australia East","Australia Southeast","Central
        India","East Asia","Japan East","Japan West","Southeast Asia","South India","Korea
        Central","France Central","South Africa North","UAE North","Switzerland North","Central
        US EUAP","East US 2 EUAP"],"apiVersions":["2019-12-01-preview","2019-05-01","2017-10-01","2017-06-01-preview","2017-03-01"]},{"resourceType":"locations","locations":["South
        Central US","East US","West US","Central US","East US 2","North Central US","West
        Central US","West US 2","Brazil South","Canada East","Canada Central","West
        Europe","North Europe","UK South","UK West","Australia East","Australia Southeast","Central
        India","East Asia","Japan East","Japan West","Southeast Asia","South India","Korea
        Central","France Central","South Africa North","UAE North","Switzerland North","Central
        US EUAP","East US 2 EUAP"],"apiVersions":["2019-12-01-preview","2019-05-01-preview","2019-05-01","2017-10-01","2017-06-01-preview"]}],"registrationState":"Registering"}'
=======
      string: '{"sku":{"name":"Standard","tier":"Standard"},"type":"Microsoft.ContainerRegistry/registries","id":"/subscriptions/00000000-0000-0000-0000-000000000000/resourceGroups/clitest.rg000001/providers/Microsoft.ContainerRegistry/registries/clireg000002","name":"clireg000002","location":"westus","tags":{},"properties":{"loginServer":"clireg000002.azurecr.io","creationDate":"2020-07-14T10:38:52.2061553Z","provisioningState":"Succeeded","adminUserEnabled":false,"policies":{"quarantinePolicy":{"status":"disabled"},"trustPolicy":{"type":"Notary","status":"disabled"},"retentionPolicy":{"days":7,"lastUpdatedTime":"2020-07-14T10:38:53.2096586+00:00","status":"disabled"}},"encryption":{"status":"disabled"},"dataEndpointEnabled":false,"dataEndpointHostNames":[],"privateEndpointConnections":[],"publicNetworkAccess":"Enabled"}}'
>>>>>>> 3c2ff2b5
    headers:
      cache-control:
      - no-cache
      content-length:
<<<<<<< HEAD
      - '29074'
      content-type:
      - application/json; charset=utf-8
      date:
      - Mon, 06 Jul 2020 00:30:53 GMT
=======
      - '902'
      content-type:
      - application/json; charset=utf-8
      date:
      - Tue, 14 Jul 2020 10:39:00 GMT
>>>>>>> 3c2ff2b5
      expires:
      - '-1'
      pragma:
      - no-cache
      strict-transport-security:
      - max-age=31536000; includeSubDomains
      vary:
      - Accept-Encoding
      x-content-type-options:
      - nosniff
    status:
      code: 200
      message: OK
- request:
<<<<<<< HEAD
=======
    body: '{"location": "westus", "properties": {"status": "Enabled", "platform":
      {"os": "linux", "architecture": "amd64"}, "agentConfiguration": {"cpu": 2},
      "timeout": 3600, "step": {"type": "EncodedTask", "encodedTaskContent": "dmVyc2lvbjogdjEuMS4wCnN0ZXBzOiAKICAtIGNtZDogYmFzaAogICAgZGlzYWJsZVdvcmtpbmdEaXJlY3RvcnlPdmVycmlkZTogdHJ1ZQogICAgdGltZW91dDogMzYwMAo=",
      "values": []}, "trigger": {"baseImageTrigger": {"baseImageTriggerType": "Runtime",
      "updateTriggerPayloadType": "Default", "status": "Enabled", "name": "defaultBaseimageTriggerName"}},
      "credentials": {}}}'
    headers:
      Accept:
      - application/json
      Accept-Encoding:
      - gzip, deflate
      CommandName:
      - acr task create
      Connection:
      - keep-alive
      Content-Length:
      - '557'
      Content-Type:
      - application/json; charset=utf-8
      ParameterSetName:
      - -n -r --cmd -c
      User-Agent:
      - python/3.8.0 (Windows-10-10.0.19041-SP0) msrest/0.6.9 msrest_azure/0.6.3 azure-mgmt-containerregistry/3.0.0rc14
        Azure-SDK-For-Python AZURECLI/2.9.0
      accept-language:
      - en-US
    method: PUT
    uri: https://management.azure.com/subscriptions/00000000-0000-0000-0000-000000000000/resourceGroups/clitest.rg000001/providers/Microsoft.ContainerRegistry/registries/clireg000002/tasks/contextlessTask?api-version=2019-06-01-preview
  response:
    body:
      string: '{"type":"Microsoft.ContainerRegistry/registries/tasks","properties":{"provisioningState":"Succeeded","creationDate":"2020-07-14T10:39:03.3094695+00:00","status":"Enabled","platform":{"os":"linux","architecture":"amd64"},"agentConfiguration":{"cpu":2},"timeout":3600,"step":{"type":"EncodedTask","encodedTaskContent":"dmVyc2lvbjogdjEuMS4wCnN0ZXBzOiAKICAtIGNtZDogYmFzaAogICAgZGlzYWJsZVdvcmtpbmdEaXJlY3RvcnlPdmVycmlkZTogdHJ1ZQogICAgdGltZW91dDogMzYwMAo=","values":[]},"trigger":{"baseImageTrigger":{"baseImageTriggerType":"Runtime","updateTriggerPayloadType":"Default","status":"Enabled","name":"defaultBaseimageTriggerName"}}},"id":"/subscriptions/00000000-0000-0000-0000-000000000000/resourceGroups/clitest.rg000001/providers/Microsoft.ContainerRegistry/registries/clireg000002/tasks/contextlessTask","name":"contextlessTask","location":"westus"}'
    headers:
      cache-control:
      - no-cache
      content-length:
      - '911'
      content-type:
      - application/json; charset=utf-8
      date:
      - Tue, 14 Jul 2020 10:39:03 GMT
      expires:
      - '-1'
      pragma:
      - no-cache
      server:
      - nginx/1.15.10
      strict-transport-security:
      - max-age=31536000; includeSubDomains
      transfer-encoding:
      - chunked
      vary:
      - Accept-Encoding,Accept-Encoding
      x-content-type-options:
      - nosniff
      x-ms-ratelimit-remaining-subscription-writes:
      - '1193'
    status:
      code: 200
      message: OK
- request:
>>>>>>> 3c2ff2b5
    body: null
    headers:
      Accept:
      - '*/*'
      Accept-Encoding:
      - gzip, deflate
      Connection:
      - keep-alive
      User-Agent:
<<<<<<< HEAD
      - python-requests/2.22.0
    method: GET
    uri: https://management.azure.com/subscriptions/00000000-0000-0000-0000-000000000000/providers/Microsoft.ContainerRegistry?api-version=2016-02-01
  response:
    body:
      string: '{"id":"/subscriptions/00000000-0000-0000-0000-000000000000/providers/Microsoft.ContainerRegistry","namespace":"Microsoft.ContainerRegistry","authorizations":[{"applicationId":"6a0ec4d3-30cb-4a83-91c0-ae56bc0e3d26","roleDefinitionId":"78e18383-93eb-418a-9887-bc9271046576"},{"applicationId":"737d58c1-397a-46e7-9d12-7d8c830883c2","roleDefinitionId":"716bb53a-0390-4428-bf41-b1bedde7d751"},{"applicationId":"918d0db8-4a38-4938-93c1-9313bdfe0272","roleDefinitionId":"dcd2d2c9-3f80-4d72-95a8-2593111b4b12"},{"applicationId":"d2fa1650-4805-4a83-bcb9-cf41fe63539c","roleDefinitionId":"c15f8dab-b103-4f8d-9afb-fbe4b8e98de2"},{"applicationId":"a4c95b9e-3994-40cc-8953-5dc66d48348d","roleDefinitionId":"dc88c655-90fa-48d9-8d51-003cc8738508"},{"applicationId":"62c559cd-db0c-4da0-bab2-972528c65d42","roleDefinitionId":"437b639a-6d74-491d-959f-d172e8c5c1fc"}],"resourceTypes":[{"resourceType":"registries","locations":["West
        US","East US","South Central US","West Europe","North Europe","UK South","UK
        West","Australia East","Australia Southeast","Central India","Korea Central","France
        Central","South Africa North","UAE North","East Asia","Japan East","Japan
        West","Southeast Asia","South India","Brazil South","Canada East","Canada
        Central","Central US","East US 2","North Central US","West Central US","West
        US 2","Switzerland North","East US 2 EUAP","Central US EUAP"],"apiVersions":["2019-12-01-preview","2019-05-01","2017-10-01","2017-03-01"],"capabilities":"CrossResourceGroupResourceMove,
        CrossSubscriptionResourceMove, SystemAssignedResourceIdentity"},{"resourceType":"registries/scopeMaps","locations":["West
        US","East US","South Central US","West Europe","North Europe","UK South","UK
        West","Australia East","Australia Southeast","Central India","East Asia","Japan
        East","Japan West","Southeast Asia","South India","Brazil South","Canada East","Canada
        Central","Central US","East US 2","North Central US","West Central US","West
        US 2","Korea Central","France Central","South Africa North","UAE North","Switzerland
        North","Central US EUAP","East US 2 EUAP"],"apiVersions":["2019-05-01-preview"]},{"resourceType":"registries/tokens","locations":["West
        US","East US","South Central US","West Europe","North Europe","UK South","UK
        West","Australia East","Australia Southeast","Central India","East Asia","Japan
        East","Japan West","Southeast Asia","South India","Brazil South","Canada East","Canada
        Central","Central US","East US 2","North Central US","West Central US","West
        US 2","Korea Central","France Central","South Africa North","UAE North","Switzerland
        North","Central US EUAP","East US 2 EUAP"],"apiVersions":["2019-05-01-preview"]},{"resourceType":"registries/generateCredentials","locations":["West
        US","East US","South Central US","West Europe","North Europe","UK South","UK
        West","Australia East","Australia Southeast","Central India","East Asia","Japan
        East","Japan West","Southeast Asia","South India","Brazil South","Canada East","Canada
        Central","Central US","East US 2","North Central US","West Central US","West
        US 2","Korea Central","France Central","South Africa North","UAE North","Switzerland
        North","Central US EUAP","East US 2 EUAP"],"apiVersions":["2019-05-01-preview"]},{"resourceType":"registries/privateEndpointConnections","locations":["West
        US","East US","South Central US","West Europe","Switzerland North","North
        Europe","UK South","UK West","Australia East","Australia Southeast","Central
        India","East Asia","Japan East","Japan West","Southeast Asia","South India","Brazil
        South","Canada East","Canada Central","Central US","East US 2","North Central
        US","West Central US","West US 2","Korea Central","France Central","South
        Africa North","UAE North","Central US EUAP","East US 2 EUAP"],"apiVersions":["2019-12-01-preview"]},{"resourceType":"registries/privateEndpointConnectionProxies","locations":["West
        US","East US","South Central US","West Europe","Switzerland North","North
        Europe","UK South","UK West","Australia East","Australia Southeast","Central
        India","East Asia","Japan East","Japan West","Southeast Asia","South India","Brazil
        South","Canada East","Canada Central","Central US","East US 2","North Central
        US","West Central US","West US 2","Korea Central","France Central","South
        Africa North","UAE North","Central US EUAP","East US 2 EUAP"],"apiVersions":["2019-12-01-preview"]},{"resourceType":"registries/privateEndpointConnectionProxies/validate","locations":["West
        US","East US","South Central US","West Europe","Switzerland North","North
        Europe","UK South","UK West","Australia East","Australia Southeast","Central
        India","East Asia","Japan East","Japan West","Southeast Asia","South India","Brazil
        South","Canada East","Canada Central","Central US","East US 2","North Central
        US","West Central US","West US 2","Korea Central","France Central","South
        Africa North","UAE North","Central US EUAP","East US 2 EUAP"],"apiVersions":["2019-12-01-preview"]},{"resourceType":"registries/privateLinkResources","locations":["West
        US","East US","South Central US","West Europe","Switzerland North","North
        Europe","UK South","UK West","Australia East","Australia Southeast","Central
        India","East Asia","Japan East","Japan West","Southeast Asia","South India","Brazil
        South","Canada East","Canada Central","Central US","East US 2","North Central
        US","West Central US","West US 2","Korea Central","France Central","South
        Africa North","UAE North","Central US EUAP","East US 2 EUAP"],"apiVersions":["2019-12-01-preview"]},{"resourceType":"registries/importImage","locations":["South
        Central US","West Central US","East US","West Europe","West US","Japan East","North
        Europe","Southeast Asia","North Central US","East US 2","West US 2","Brazil
        South","Australia East","Central India","Korea Central","France Central","South
        Africa North","UAE North","Central US","Canada East","Canada Central","UK
        South","UK West","Australia Southeast","East Asia","Japan West","South India","Switzerland
        North","Central US EUAP","East US 2 EUAP"],"apiVersions":["2019-12-01-preview","2019-05-01","2017-10-01"]},{"resourceType":"registries/exportPipelines","locations":["West
        US","East US","South Central US","West Europe","Switzerland North","North
        Europe","UK South","UK West","Australia East","Australia Southeast","Central
        India","East Asia","Japan East","Japan West","Southeast Asia","South India","Brazil
        South","Canada East","Canada Central","Central US","East US 2","North Central
        US","West Central US","West US 2","Korea Central","France Central","South
        Africa North","UAE North","Central US EUAP","East US 2 EUAP"],"apiVersions":["2019-12-01-preview"],"capabilities":"SystemAssignedResourceIdentity"},{"resourceType":"registries/importPipelines","locations":["West
        US","East US","South Central US","West Europe","Switzerland North","North
        Europe","UK South","UK West","Australia East","Australia Southeast","Central
        India","East Asia","Japan East","Japan West","Southeast Asia","South India","Brazil
        South","Canada East","Canada Central","Central US","East US 2","North Central
        US","West Central US","West US 2","Korea Central","France Central","South
        Africa North","UAE North","Central US EUAP","East US 2 EUAP"],"apiVersions":["2019-12-01-preview"],"capabilities":"SystemAssignedResourceIdentity"},{"resourceType":"registries/pipelineRuns","locations":["West
        US","East US","South Central US","West Europe","Switzerland North","North
        Europe","UK South","UK West","Australia East","Australia Southeast","Central
        India","East Asia","Japan East","Japan West","Southeast Asia","South India","Brazil
        South","Canada East","Canada Central","Central US","East US 2","North Central
        US","West Central US","West US 2","Korea Central","France Central","South
        Africa North","UAE North","Central US EUAP","East US 2 EUAP"],"apiVersions":["2019-12-01-preview"]},{"resourceType":"registries/listBuildSourceUploadUrl","locations":["East
        US","West Europe","West US 2","South Central US","Australia East","Australia
        Southeast","Brazil South","Canada Central","Canada East","Central India","Central
        US","East Asia","East US 2","Japan East","Japan West","North Central US","North
        Europe","Southeast Asia","South India","UK South","UK West","West US","West
        Central US","France Central","Korea Central","South Africa North","UAE North","Switzerland
        North","East US 2 EUAP"],"apiVersions":["2019-06-01-preview","2019-04-01","2018-09-01"]},{"resourceType":"registries/scheduleRun","locations":["East
        US","West Europe","West US 2","South Central US","Australia East","Australia
        Southeast","Brazil South","Canada Central","Canada East","Central India","Central
        US","East Asia","East US 2","Japan East","Japan West","North Central US","North
        Europe","Southeast Asia","South India","UK South","UK West","West US","West
        Central US","France Central","Korea Central","South Africa North","UAE North","Switzerland
        North","East US 2 EUAP"],"apiVersions":["2019-06-01-preview","2019-04-01","2018-09-01"]},{"resourceType":"registries/runs","locations":["East
        US","West Europe","West US 2","South Central US","Australia East","Australia
        Southeast","Brazil South","Canada Central","Canada East","Central India","Central
        US","East Asia","East US 2","Japan East","Japan West","North Central US","North
        Europe","Southeast Asia","South India","UK South","UK West","West US","West
        Central US","France Central","Korea Central","South Africa North","UAE North","Switzerland
        North","East US 2 EUAP"],"apiVersions":["2019-06-01-preview","2019-04-01","2018-09-01"]},{"resourceType":"registries/taskRuns","locations":["East
        US","West Europe","West US 2","South Central US","Australia East","Australia
        Southeast","Brazil South","Canada Central","Canada East","Central India","Central
        US","East Asia","East US 2","Japan East","Japan West","North Central US","North
        Europe","Southeast Asia","South India","UK South","UK West","West US","West
        Central US","France Central","Korea Central","South Africa North","UAE North","Switzerland
        North","East US 2 EUAP"],"apiVersions":["2019-06-01-preview"]},{"resourceType":"registries/taskRuns/listDetails","locations":["East
        US","West Europe","West US 2","South Central US","Australia East","Australia
        Southeast","Brazil South","Canada Central","Canada East","Central India","Central
        US","East Asia","East US 2","Japan East","Japan West","North Central US","North
        Europe","Southeast Asia","South India","UK South","UK West","West US","West
        Central US","France Central","Korea Central","South Africa North","UAE North","Switzerland
        North","East US 2 EUAP"],"apiVersions":["2019-06-01-preview"]},{"resourceType":"registries/agentPools","locations":["East
        US","West US 2","South Central US","East US 2","East US 2 EUAP"],"apiVersions":["2019-06-01-preview"],"capabilities":"CrossResourceGroupResourceMove,
        CrossSubscriptionResourceMove"},{"resourceType":"registries/agentPools/listQueueStatus","locations":["East
        US","West US 2","South Central US","East US 2","East US 2 EUAP"],"apiVersions":["2019-06-01-preview"]},{"resourceType":"registries/runs/listLogSasUrl","locations":["East
        US","West Europe","West US 2","South Central US","Australia East","Australia
        Southeast","Brazil South","Canada Central","Canada East","Central India","Central
        US","East Asia","East US 2","Japan East","Japan West","North Central US","North
        Europe","Southeast Asia","South India","UK South","UK West","West US","West
        Central US","France Central","Korea Central","South Africa North","UAE North","Switzerland
        North","East US 2 EUAP"],"apiVersions":["2019-06-01-preview","2019-04-01","2018-09-01"]},{"resourceType":"registries/runs/cancel","locations":["East
        US","West Europe","West US 2","South Central US","Australia East","Australia
        Southeast","Brazil South","Canada Central","Canada East","Central India","Central
        US","East Asia","East US 2","Japan East","Japan West","North Central US","North
        Europe","Southeast Asia","South India","UK South","UK West","West US","West
        Central US","France Central","Korea Central","South Africa North","UAE North","Switzerland
        North","East US 2 EUAP"],"apiVersions":["2019-06-01-preview","2019-04-01","2018-09-01"]},{"resourceType":"registries/tasks","locations":["East
        US","West Europe","West US 2","South Central US","Australia East","Australia
        Southeast","Brazil South","Canada Central","Canada East","Central India","Central
        US","East Asia","East US 2","Japan East","Japan West","North Central US","North
        Europe","Southeast Asia","South India","UK South","UK West","West US","West
        Central US","France Central","Korea Central","South Africa North","UAE North","Switzerland
        North","East US 2 EUAP"],"apiVersions":["2019-06-01-preview","2019-04-01","2018-09-01"],"capabilities":"CrossResourceGroupResourceMove,
        CrossSubscriptionResourceMove, SystemAssignedResourceIdentity"},{"resourceType":"registries/tasks/listDetails","locations":["East
        US","West Europe","West US 2","South Central US","Australia East","Australia
        Southeast","Brazil South","Canada Central","Canada East","Central India","Central
        US","East Asia","East US 2","Japan East","Japan West","North Central US","North
        Europe","Southeast Asia","South India","UK South","UK West","West US","West
        Central US","France Central","Korea Central","South Africa North","UAE North","Switzerland
        North","East US 2 EUAP"],"apiVersions":["2019-06-01-preview","2019-04-01","2018-09-01"]},{"resourceType":"registries/getBuildSourceUploadUrl","locations":["East
        US","West Europe","West US 2","South Central US","Australia East","Australia
        Southeast","Brazil South","Canada Central","Canada East","Central India","Central
        US","East Asia","East US 2","Japan East","Japan West","North Central US","North
        Europe","Southeast Asia","South India","UK South","UK West","West US","West
        Central US","France Central","Korea Central","South Africa North","UAE North","Switzerland
        North","East US 2 EUAP"],"apiVersions":["2018-02-01-preview"]},{"resourceType":"registries/queueBuild","locations":["East
        US","West Europe","West US 2","South Central US","Australia East","Australia
        Southeast","Brazil South","Canada Central","Canada East","Central India","Central
        US","East Asia","East US 2","Japan East","Japan West","North Central US","North
        Europe","Southeast Asia","South India","UK South","UK West","West US","West
        Central US","France Central","Korea Central","South Africa North","UAE North","Switzerland
        North","East US 2 EUAP"],"apiVersions":["2018-02-01-preview"]},{"resourceType":"registries/builds","locations":["East
        US","West Europe","West US 2","South Central US","Australia East","Australia
        Southeast","Brazil South","Canada Central","Canada East","Central India","Central
        US","East Asia","East US 2","Japan East","Japan West","North Central US","North
        Europe","Southeast Asia","South India","UK South","UK West","West US","West
        Central US","France Central","Korea Central","South Africa North","UAE North","Switzerland
        North","East US 2 EUAP"],"apiVersions":["2018-02-01-preview"]},{"resourceType":"registries/builds/getLogLink","locations":["East
        US","West Europe","West US 2","South Central US","Australia East","Australia
        Southeast","Brazil South","Canada Central","Canada East","Central India","Central
        US","East Asia","East US 2","Japan East","Japan West","North Central US","North
        Europe","Southeast Asia","South India","UK South","UK West","West US","West
        Central US","France Central","Korea Central","South Africa North","UAE North","Switzerland
        North","East US 2 EUAP"],"apiVersions":["2018-02-01-preview"]},{"resourceType":"registries/builds/cancel","locations":["East
        US","West Europe","West US 2","South Central US","Australia East","Australia
        Southeast","Brazil South","Canada Central","Canada East","Central India","Central
        US","East Asia","East US 2","Japan East","Japan West","North Central US","North
        Europe","Southeast Asia","South India","UK South","UK West","West US","West
        Central US","France Central","Korea Central","South Africa North","UAE North","Switzerland
        North","East US 2 EUAP"],"apiVersions":["2018-02-01-preview"]},{"resourceType":"registries/buildTasks","locations":["East
        US","West Europe","West US 2","South Central US","Australia East","Australia
        Southeast","Brazil South","Canada Central","Canada East","Central India","Central
        US","East Asia","East US 2","Japan East","Japan West","North Central US","North
        Europe","Southeast Asia","South India","UK South","UK West","West US","West
        Central US","France Central","Korea Central","South Africa North","UAE North","Switzerland
        North","East US 2 EUAP"],"apiVersions":["2018-02-01-preview"],"capabilities":"CrossResourceGroupResourceMove,
        CrossSubscriptionResourceMove"},{"resourceType":"registries/buildTasks/listSourceRepositoryProperties","locations":["East
        US","West Europe","West US 2","South Central US","Australia East","Australia
        Southeast","Brazil South","Canada Central","Canada East","Central India","Central
        US","East Asia","East US 2","Japan East","Japan West","North Central US","North
        Europe","Southeast Asia","South India","UK South","UK West","West US","West
        Central US","France Central","Korea Central","South Africa North","UAE North","Switzerland
        North","East US 2 EUAP"],"apiVersions":["2018-02-01-preview"]},{"resourceType":"registries/buildTasks/steps","locations":["East
        US","West Europe","West US 2","South Central US","Australia East","Australia
        Southeast","Brazil South","Canada Central","Canada East","Central India","Central
        US","East Asia","East US 2","Japan East","Japan West","North Central US","North
        Europe","Southeast Asia","South India","UK South","UK West","West US","West
        Central US","France Central","Korea Central","South Africa North","UAE North","Switzerland
        North","East US 2 EUAP"],"apiVersions":["2018-02-01-preview"]},{"resourceType":"registries/buildTasks/steps/listBuildArguments","locations":["East
        US","West Europe","West US 2","South Central US","Australia East","Australia
        Southeast","Brazil South","Canada Central","Canada East","Central India","Central
        US","East Asia","East US 2","Japan East","Japan West","North Central US","North
        Europe","Southeast Asia","South India","UK South","UK West","West US","West
        Central US","France Central","Korea Central","South Africa North","UAE North","Switzerland
        North","East US 2 EUAP"],"apiVersions":["2018-02-01-preview"]},{"resourceType":"registries/replications","locations":["South
        Central US","West Central US","East US","West Europe","West US","Japan East","North
        Europe","Southeast Asia","North Central US","East US 2","West US 2","Brazil
        South","Australia East","Central India","Korea Central","South Africa North","UAE
        North","France Central","Central US","Canada East","Canada Central","UK South","UK
        West","Australia Southeast","East Asia","Japan West","South India","Switzerland
        North","Central US EUAP","East US 2 EUAP"],"apiVersions":["2019-12-01-preview","2019-05-01","2017-10-01"],"capabilities":"CrossResourceGroupResourceMove,
        CrossSubscriptionResourceMove"},{"resourceType":"registries/webhooks","locations":["West
        Central US","East US","West Europe","South Central US","West US","Japan East","North
        Europe","Southeast Asia","North Central US","East US 2","West US 2","Brazil
        South","Australia East","Central India","Korea Central","South Africa North","UAE
        North","France Central","Central US","Canada East","Canada Central","UK South","UK
        West","Australia Southeast","East Asia","Japan West","South India","Switzerland
        North","Central US EUAP","East US 2 EUAP"],"apiVersions":["2019-12-01-preview","2019-05-01","2017-10-01"],"capabilities":"CrossResourceGroupResourceMove,
        CrossSubscriptionResourceMove"},{"resourceType":"registries/webhooks/ping","locations":["West
        Central US","East US","West Europe","South Central US","West US","Japan East","North
        Europe","Southeast Asia","North Central US","East US 2","West US 2","Brazil
        South","Australia East","Central India","Korea Central","South Africa North","UAE
        North","France Central","Central US","Canada East","Canada Central","UK South","UK
        West","Australia Southeast","East Asia","Japan West","South India","Switzerland
        North","Central US EUAP","East US 2 EUAP"],"apiVersions":["2019-12-01-preview","2019-05-01","2017-10-01"]},{"resourceType":"registries/webhooks/getCallbackConfig","locations":["West
        Central US","East US","West Europe","South Central US","West US","Japan East","North
        Europe","Southeast Asia","North Central US","East US 2","West US 2","Brazil
        South","Australia East","Central India","Korea Central","South Africa North","UAE
        North","France Central","Central US","Canada East","Canada Central","UK South","UK
        West","Australia Southeast","East Asia","Japan West","South India","Switzerland
        North","Central US EUAP","East US 2 EUAP"],"apiVersions":["2019-12-01-preview","2019-05-01","2017-10-01"]},{"resourceType":"registries/webhooks/listEvents","locations":["West
        Central US","East US","West Europe","South Central US","West US","Japan East","North
        Europe","Southeast Asia","North Central US","East US 2","West US 2","Brazil
        South","Australia East","Central India","Korea Central","South Africa North","UAE
        North","France Central","Central US","Canada East","Canada Central","UK South","UK
        West","Australia Southeast","East Asia","Japan West","South India","Switzerland
        North","Central US EUAP","East US 2 EUAP"],"apiVersions":["2019-12-01-preview","2019-05-01","2017-10-01"]},{"resourceType":"locations/setupAuth","locations":["East
        US","West Europe","West US 2","South Central US","Australia East","Australia
        Southeast","Brazil South","Canada Central","Canada East","Central India","Central
        US","East Asia","East US 2","Japan East","Japan West","North Central US","North
        Europe","Southeast Asia","South India","UK South","UK West","West US","West
        Central US","France Central","Korea Central","South Africa North","UAE North","Switzerland
        North","East US 2 EUAP"],"apiVersions":["2018-02-01-preview"]},{"resourceType":"locations/authorize","locations":["East
        US","West Europe","West US 2","South Central US","Australia East","Australia
        Southeast","Brazil South","Canada Central","Canada East","Central India","Central
        US","East Asia","East US 2","Japan East","Japan West","North Central US","North
        Europe","Southeast Asia","South India","UK South","UK West","West US","West
        Central US","France Central","Korea Central","South Africa North","UAE North","Switzerland
        North","East US 2 EUAP"],"apiVersions":["2018-02-01-preview"]},{"resourceType":"locations/operationResults","locations":["West
        Central US","East US","West Europe","South Central US","West US","Japan East","North
        Europe","Southeast Asia","North Central US","East US 2","West US 2","Brazil
        South","Australia East","Central India","Korea Central","France Central","Central
        US","South Africa North","UAE North","Canada East","Canada Central","UK South","UK
        West","Australia Southeast","East Asia","Japan West","South India","Switzerland
        North","Central US EUAP","East US 2 EUAP"],"apiVersions":["2019-12-01-preview","2019-05-01-preview","2019-05-01","2017-10-01"]},{"resourceType":"locations/deleteVirtualNetworkOrSubnets","locations":["West
        Central US","East US","West Europe","South Central US","West US","Japan East","North
        Europe","Southeast Asia","North Central US","East US 2","West US 2","Brazil
        South","Australia East","Central India","Korea Central","South Africa North","UAE
        North","France Central","Central US","Canada East","Canada Central","UK South","UK
        West","Australia Southeast","East Asia","Japan West","South India","Switzerland
        North","Central US EUAP","East US 2 EUAP"],"apiVersions":["2019-05-01","2017-10-01"]},{"resourceType":"registries/GetCredentials","locations":["West
        US","East US","South Central US","West Europe","East US 2 EUAP","Central US
        EUAP"],"apiVersions":["2016-06-27-preview"]},{"resourceType":"registries/listCredentials","locations":["South
        Central US","East US","West US","West Europe","North Europe","UK South","UK
        West","Australia East","Australia Southeast","Central India","Korea Central","South
        Africa North","UAE North","France Central","East Asia","Japan East","Japan
        West","Southeast Asia","South India","Brazil South","Canada East","Canada
        Central","Central US","East US 2","North Central US","West Central US","West
        US 2","Switzerland North","Central US EUAP","East US 2 EUAP"],"apiVersions":["2019-12-01-preview","2019-05-01","2017-10-01","2017-03-01"]},{"resourceType":"registries/regenerateCredential","locations":["South
        Central US","West US","East US","West Europe","North Europe","UK South","UK
        West","Australia East","Australia Southeast","Central India","Korea Central","South
        Africa North","UAE North","France Central","East Asia","Japan East","Japan
        West","Southeast Asia","South India","Brazil South","Canada East","Canada
        Central","Central US","East US 2","North Central US","West Central US","West
        US 2","Switzerland North","Central US EUAP","East US 2 EUAP"],"apiVersions":["2019-12-01-preview","2019-05-01","2017-10-01","2017-03-01"]},{"resourceType":"registries/listUsages","locations":["West
        Central US","East US","West Europe","South Central US","West US","Japan East","North
        Europe","Southeast Asia","North Central US","East US 2","West US 2","Brazil
        South","Australia East","Central India","Korea Central","South Africa North","UAE
        North","France Central","Central US","Canada East","Canada Central","UK South","UK
        West","Australia Southeast","East Asia","Japan West","South India","Switzerland
        North","Central US EUAP","East US 2 EUAP"],"apiVersions":["2019-12-01-preview","2019-05-01","2017-10-01"]},{"resourceType":"registries/listPolicies","locations":["West
        US","East US","South Central US","West Europe","North Europe","UK South","UK
        West","Australia East","Australia Southeast","Central India","Korea Central","South
        Africa North","UAE North","France Central","East Asia","Japan East","Japan
        West","Southeast Asia","South India","Brazil South","Canada East","Canada
        Central","Central US","East US 2","North Central US","West Central US","West
        US 2","Switzerland North","East US 2 EUAP","Central US EUAP"],"apiVersions":["2017-10-01"]},{"resourceType":"registries/updatePolicies","locations":["West
        US","East US","South Central US","West Europe","North Europe","UK South","UK
        West","Australia East","Australia Southeast","Central India","Korea Central","South
        Africa North","UAE North","France Central","East Asia","Japan East","Japan
        West","Southeast Asia","South India","Brazil South","Canada East","Canada
        Central","Central US","East US 2","North Central US","West Central US","West
        US 2","Switzerland North","East US 2 EUAP","Central US EUAP"],"apiVersions":["2017-10-01"]},{"resourceType":"registries/regenerateCredentials","locations":["West
        US","East US","South Central US","West Europe","East US 2 EUAP","Central US
        EUAP"],"apiVersions":["2016-06-27-preview"]},{"resourceType":"registries/eventGridFilters","locations":["South
        Central US","West Central US","East US","West Europe","West US","Japan East","North
        Europe","Southeast Asia","North Central US","East US 2","West US 2","Brazil
        South","Australia East","Central India","Korea Central","South Africa North","UAE
        North","France Central","Central US","Canada East","Canada Central","UK South","UK
        West","Australia Southeast","East Asia","Japan West","South India","Switzerland
        North","Central US EUAP","East US 2 EUAP"],"apiVersions":["2019-05-01","2017-10-01"]},{"resourceType":"checkNameAvailability","locations":["South
        Central US","East US","West US","Central US","East US 2","North Central US","West
        Central US","West US 2","Brazil South","Canada East","Canada Central","West
        Europe","North Europe","UK South","UK West","Australia East","Australia Southeast","Central
        India","East Asia","Japan East","Japan West","Southeast Asia","South India","Korea
        Central","France Central","South Africa North","UAE North","Switzerland North","East
        US 2 EUAP","Central US EUAP"],"apiVersions":["2019-12-01-preview","2019-05-01","2017-10-01","2017-06-01-preview","2017-03-01","2016-06-27-preview"]},{"resourceType":"operations","locations":["South
        Central US","East US","West US","Central US","East US 2","North Central US","West
        Central US","West US 2","Brazil South","Canada East","Canada Central","West
        Europe","North Europe","UK South","UK West","Australia East","Australia Southeast","Central
        India","East Asia","Japan East","Japan West","Southeast Asia","South India","Korea
        Central","France Central","South Africa North","UAE North","Switzerland North","Central
        US EUAP","East US 2 EUAP"],"apiVersions":["2019-12-01-preview","2019-05-01","2017-10-01","2017-06-01-preview","2017-03-01"]},{"resourceType":"locations","locations":["South
        Central US","East US","West US","Central US","East US 2","North Central US","West
        Central US","West US 2","Brazil South","Canada East","Canada Central","West
        Europe","North Europe","UK South","UK West","Australia East","Australia Southeast","Central
        India","East Asia","Japan East","Japan West","Southeast Asia","South India","Korea
        Central","France Central","South Africa North","UAE North","Switzerland North","Central
        US EUAP","East US 2 EUAP"],"apiVersions":["2019-12-01-preview","2019-05-01-preview","2019-05-01","2017-10-01","2017-06-01-preview"]}],"registrationState":"Registering"}'
=======
      - python/3.8.0 (Windows-10-10.0.19041-SP0) msrest/0.6.9 msrest_azure/0.6.3 azure-mgmt-resource/10.1.0
        Azure-SDK-For-Python AZURECLI/2.9.0
      accept-language:
      - en-US
    method: GET
    uri: https://management.azure.com/subscriptions/00000000-0000-0000-0000-000000000000/resources?$filter=resourceType%20eq%20%27Microsoft.ContainerRegistry%2Fregistries%27&api-version=2020-06-01
  response:
    body:
      string: '{"value":[{"id":"/subscriptions/00000000-0000-0000-0000-000000000000/resourceGroups/clitest.rgdd7fbiswoiks53ktq2k4kfoyg66d4aktdmtr5ockrzawtp4lsubjgw3fcgriov5ot/providers/Microsoft.ContainerRegistry/registries/cliregwp5wnqa3exrz3i","name":"cliregwp5wnqa3exrz3i","type":"Microsoft.ContainerRegistry/registries","sku":{"name":"Premium","tier":"Premium"},"location":"eastus","tags":{}},{"id":"/subscriptions/00000000-0000-0000-0000-000000000000/resourceGroups/clitest.rgednewboljgtq4rc5777gtsixy3khlcjon6rbthwvksui3x2vbnsahnvy4nwytdpes/providers/Microsoft.ContainerRegistry/registries/clireg27x7djyfpclur5","name":"clireg27x7djyfpclur5","type":"Microsoft.ContainerRegistry/registries","sku":{"name":"Premium","tier":"Premium"},"location":"westus","tags":{}},{"id":"/subscriptions/00000000-0000-0000-0000-000000000000/resourceGroups/clitest.rgtiw4z7lbcqkulj65cjtnletxj4azk7hlynkewype3rmnpufnhmvkfslbctfhzrd2j/providers/Microsoft.ContainerRegistry/registries/cliregnt7ngopfddjuhc","name":"cliregnt7ngopfddjuhc","type":"Microsoft.ContainerRegistry/registries","sku":{"name":"Basic","tier":"Basic"},"location":"westus","tags":{}},{"id":"/subscriptions/00000000-0000-0000-0000-000000000000/resourceGroups/clitest.rgtxilu5f65rwmvm74aocbvjfxzzbba4k3proytc5crx5womyzjngrr66jmofdvfaed/providers/Microsoft.ContainerRegistry/registries/testregd52kpxooxup35kjqdl","name":"testregd52kpxooxup35kjqdl","type":"Microsoft.ContainerRegistry/registries","sku":{"name":"Premium","tier":"Premium"},"location":"westus","tags":{}},{"id":"/subscriptions/00000000-0000-0000-0000-000000000000/resourceGroups/clitest.rgv3yhfjira6tfpzv6ruhzefrk4htur54brjmqgforpj723g5ckxy4eurg276kyae2q/providers/Microsoft.ContainerRegistry/registries/testregjiyydm257cb7q","name":"testregjiyydm257cb7q","type":"Microsoft.ContainerRegistry/registries","sku":{"name":"Premium","tier":"Premium"},"location":"westus","tags":{}},{"id":"/subscriptions/00000000-0000-0000-0000-000000000000/resourceGroups/clitest.rg000001/providers/Microsoft.ContainerRegistry/registries/clireg000002","name":"clireg000002","type":"Microsoft.ContainerRegistry/registries","sku":{"name":"Standard","tier":"Standard"},"location":"westus","tags":{}},{"id":"/subscriptions/00000000-0000-0000-0000-000000000000/resourceGroups/zhoxing-test/providers/Microsoft.ContainerRegistry/registries/zhoxingtest","name":"zhoxingtest","type":"Microsoft.ContainerRegistry/registries","sku":{"name":"Standard","tier":"Standard"},"location":"westus","tags":{}}]}'
>>>>>>> 3c2ff2b5
    headers:
      cache-control:
      - no-cache
      content-length:
<<<<<<< HEAD
      - '29074'
      content-type:
      - application/json; charset=utf-8
      date:
      - Mon, 06 Jul 2020 00:31:03 GMT
=======
      - '2544'
      content-type:
      - application/json; charset=utf-8
      date:
      - Tue, 14 Jul 2020 10:39:04 GMT
>>>>>>> 3c2ff2b5
      expires:
      - '-1'
      pragma:
      - no-cache
      strict-transport-security:
      - max-age=31536000; includeSubDomains
      vary:
      - Accept-Encoding
      x-content-type-options:
      - nosniff
    status:
      code: 200
      message: OK
- request:
    body: null
    headers:
      Accept:
      - '*/*'
      Accept-Encoding:
      - gzip, deflate
      Connection:
      - keep-alive
      User-Agent:
<<<<<<< HEAD
      - python-requests/2.22.0
=======
      - python/3.8.0 (Windows-10-10.0.19041-SP0) msrest/0.6.9 msrest_azure/0.6.3 azure-mgmt-containerregistry/3.0.0rc14
        Azure-SDK-For-Python AZURECLI/2.9.0
      accept-language:
      - en-US
>>>>>>> 3c2ff2b5
    method: GET
    uri: https://management.azure.com/subscriptions/00000000-0000-0000-0000-000000000000/providers/Microsoft.ContainerRegistry?api-version=2016-02-01
  response:
    body:
<<<<<<< HEAD
      string: '{"id":"/subscriptions/00000000-0000-0000-0000-000000000000/providers/Microsoft.ContainerRegistry","namespace":"Microsoft.ContainerRegistry","authorizations":[{"applicationId":"6a0ec4d3-30cb-4a83-91c0-ae56bc0e3d26","roleDefinitionId":"78e18383-93eb-418a-9887-bc9271046576"},{"applicationId":"737d58c1-397a-46e7-9d12-7d8c830883c2","roleDefinitionId":"716bb53a-0390-4428-bf41-b1bedde7d751"},{"applicationId":"918d0db8-4a38-4938-93c1-9313bdfe0272","roleDefinitionId":"dcd2d2c9-3f80-4d72-95a8-2593111b4b12"},{"applicationId":"d2fa1650-4805-4a83-bcb9-cf41fe63539c","roleDefinitionId":"c15f8dab-b103-4f8d-9afb-fbe4b8e98de2"},{"applicationId":"a4c95b9e-3994-40cc-8953-5dc66d48348d","roleDefinitionId":"dc88c655-90fa-48d9-8d51-003cc8738508"},{"applicationId":"62c559cd-db0c-4da0-bab2-972528c65d42","roleDefinitionId":"437b639a-6d74-491d-959f-d172e8c5c1fc"}],"resourceTypes":[{"resourceType":"registries","locations":["West
        US","East US","South Central US","West Europe","North Europe","UK South","UK
        West","Australia East","Australia Southeast","Central India","Korea Central","France
        Central","South Africa North","UAE North","East Asia","Japan East","Japan
        West","Southeast Asia","South India","Brazil South","Canada East","Canada
        Central","Central US","East US 2","North Central US","West Central US","West
        US 2","Switzerland North","East US 2 EUAP","Central US EUAP"],"apiVersions":["2019-12-01-preview","2019-05-01","2017-10-01","2017-03-01"],"capabilities":"CrossResourceGroupResourceMove,
        CrossSubscriptionResourceMove, SystemAssignedResourceIdentity"},{"resourceType":"registries/scopeMaps","locations":["West
        US","East US","South Central US","West Europe","North Europe","UK South","UK
        West","Australia East","Australia Southeast","Central India","East Asia","Japan
        East","Japan West","Southeast Asia","South India","Brazil South","Canada East","Canada
        Central","Central US","East US 2","North Central US","West Central US","West
        US 2","Korea Central","France Central","South Africa North","UAE North","Switzerland
        North","Central US EUAP","East US 2 EUAP"],"apiVersions":["2019-05-01-preview"]},{"resourceType":"registries/tokens","locations":["West
        US","East US","South Central US","West Europe","North Europe","UK South","UK
        West","Australia East","Australia Southeast","Central India","East Asia","Japan
        East","Japan West","Southeast Asia","South India","Brazil South","Canada East","Canada
        Central","Central US","East US 2","North Central US","West Central US","West
        US 2","Korea Central","France Central","South Africa North","UAE North","Switzerland
        North","Central US EUAP","East US 2 EUAP"],"apiVersions":["2019-05-01-preview"]},{"resourceType":"registries/generateCredentials","locations":["West
        US","East US","South Central US","West Europe","North Europe","UK South","UK
        West","Australia East","Australia Southeast","Central India","East Asia","Japan
        East","Japan West","Southeast Asia","South India","Brazil South","Canada East","Canada
        Central","Central US","East US 2","North Central US","West Central US","West
        US 2","Korea Central","France Central","South Africa North","UAE North","Switzerland
        North","Central US EUAP","East US 2 EUAP"],"apiVersions":["2019-05-01-preview"]},{"resourceType":"registries/privateEndpointConnections","locations":["West
        US","East US","South Central US","West Europe","Switzerland North","North
        Europe","UK South","UK West","Australia East","Australia Southeast","Central
        India","East Asia","Japan East","Japan West","Southeast Asia","South India","Brazil
        South","Canada East","Canada Central","Central US","East US 2","North Central
        US","West Central US","West US 2","Korea Central","France Central","South
        Africa North","UAE North","Central US EUAP","East US 2 EUAP"],"apiVersions":["2019-12-01-preview"]},{"resourceType":"registries/privateEndpointConnectionProxies","locations":["West
        US","East US","South Central US","West Europe","Switzerland North","North
        Europe","UK South","UK West","Australia East","Australia Southeast","Central
        India","East Asia","Japan East","Japan West","Southeast Asia","South India","Brazil
        South","Canada East","Canada Central","Central US","East US 2","North Central
        US","West Central US","West US 2","Korea Central","France Central","South
        Africa North","UAE North","Central US EUAP","East US 2 EUAP"],"apiVersions":["2019-12-01-preview"]},{"resourceType":"registries/privateEndpointConnectionProxies/validate","locations":["West
        US","East US","South Central US","West Europe","Switzerland North","North
        Europe","UK South","UK West","Australia East","Australia Southeast","Central
        India","East Asia","Japan East","Japan West","Southeast Asia","South India","Brazil
        South","Canada East","Canada Central","Central US","East US 2","North Central
        US","West Central US","West US 2","Korea Central","France Central","South
        Africa North","UAE North","Central US EUAP","East US 2 EUAP"],"apiVersions":["2019-12-01-preview"]},{"resourceType":"registries/privateLinkResources","locations":["West
        US","East US","South Central US","West Europe","Switzerland North","North
        Europe","UK South","UK West","Australia East","Australia Southeast","Central
        India","East Asia","Japan East","Japan West","Southeast Asia","South India","Brazil
        South","Canada East","Canada Central","Central US","East US 2","North Central
        US","West Central US","West US 2","Korea Central","France Central","South
        Africa North","UAE North","Central US EUAP","East US 2 EUAP"],"apiVersions":["2019-12-01-preview"]},{"resourceType":"registries/importImage","locations":["South
        Central US","West Central US","East US","West Europe","West US","Japan East","North
        Europe","Southeast Asia","North Central US","East US 2","West US 2","Brazil
        South","Australia East","Central India","Korea Central","France Central","South
        Africa North","UAE North","Central US","Canada East","Canada Central","UK
        South","UK West","Australia Southeast","East Asia","Japan West","South India","Switzerland
        North","Central US EUAP","East US 2 EUAP"],"apiVersions":["2019-12-01-preview","2019-05-01","2017-10-01"]},{"resourceType":"registries/exportPipelines","locations":["West
        US","East US","South Central US","West Europe","Switzerland North","North
        Europe","UK South","UK West","Australia East","Australia Southeast","Central
        India","East Asia","Japan East","Japan West","Southeast Asia","South India","Brazil
        South","Canada East","Canada Central","Central US","East US 2","North Central
        US","West Central US","West US 2","Korea Central","France Central","South
        Africa North","UAE North","Central US EUAP","East US 2 EUAP"],"apiVersions":["2019-12-01-preview"],"capabilities":"SystemAssignedResourceIdentity"},{"resourceType":"registries/importPipelines","locations":["West
        US","East US","South Central US","West Europe","Switzerland North","North
        Europe","UK South","UK West","Australia East","Australia Southeast","Central
        India","East Asia","Japan East","Japan West","Southeast Asia","South India","Brazil
        South","Canada East","Canada Central","Central US","East US 2","North Central
        US","West Central US","West US 2","Korea Central","France Central","South
        Africa North","UAE North","Central US EUAP","East US 2 EUAP"],"apiVersions":["2019-12-01-preview"],"capabilities":"SystemAssignedResourceIdentity"},{"resourceType":"registries/pipelineRuns","locations":["West
        US","East US","South Central US","West Europe","Switzerland North","North
        Europe","UK South","UK West","Australia East","Australia Southeast","Central
        India","East Asia","Japan East","Japan West","Southeast Asia","South India","Brazil
        South","Canada East","Canada Central","Central US","East US 2","North Central
        US","West Central US","West US 2","Korea Central","France Central","South
        Africa North","UAE North","Central US EUAP","East US 2 EUAP"],"apiVersions":["2019-12-01-preview"]},{"resourceType":"registries/listBuildSourceUploadUrl","locations":["East
        US","West Europe","West US 2","South Central US","Australia East","Australia
        Southeast","Brazil South","Canada Central","Canada East","Central India","Central
        US","East Asia","East US 2","Japan East","Japan West","North Central US","North
        Europe","Southeast Asia","South India","UK South","UK West","West US","West
        Central US","France Central","Korea Central","South Africa North","UAE North","Switzerland
        North","East US 2 EUAP"],"apiVersions":["2019-06-01-preview","2019-04-01","2018-09-01"]},{"resourceType":"registries/scheduleRun","locations":["East
        US","West Europe","West US 2","South Central US","Australia East","Australia
        Southeast","Brazil South","Canada Central","Canada East","Central India","Central
        US","East Asia","East US 2","Japan East","Japan West","North Central US","North
        Europe","Southeast Asia","South India","UK South","UK West","West US","West
        Central US","France Central","Korea Central","South Africa North","UAE North","Switzerland
        North","East US 2 EUAP"],"apiVersions":["2019-06-01-preview","2019-04-01","2018-09-01"]},{"resourceType":"registries/runs","locations":["East
        US","West Europe","West US 2","South Central US","Australia East","Australia
        Southeast","Brazil South","Canada Central","Canada East","Central India","Central
        US","East Asia","East US 2","Japan East","Japan West","North Central US","North
        Europe","Southeast Asia","South India","UK South","UK West","West US","West
        Central US","France Central","Korea Central","South Africa North","UAE North","Switzerland
        North","East US 2 EUAP"],"apiVersions":["2019-06-01-preview","2019-04-01","2018-09-01"]},{"resourceType":"registries/taskRuns","locations":["East
        US","West Europe","West US 2","South Central US","Australia East","Australia
        Southeast","Brazil South","Canada Central","Canada East","Central India","Central
        US","East Asia","East US 2","Japan East","Japan West","North Central US","North
        Europe","Southeast Asia","South India","UK South","UK West","West US","West
        Central US","France Central","Korea Central","South Africa North","UAE North","Switzerland
        North","East US 2 EUAP"],"apiVersions":["2019-06-01-preview"]},{"resourceType":"registries/taskRuns/listDetails","locations":["East
        US","West Europe","West US 2","South Central US","Australia East","Australia
        Southeast","Brazil South","Canada Central","Canada East","Central India","Central
        US","East Asia","East US 2","Japan East","Japan West","North Central US","North
        Europe","Southeast Asia","South India","UK South","UK West","West US","West
        Central US","France Central","Korea Central","South Africa North","UAE North","Switzerland
        North","East US 2 EUAP"],"apiVersions":["2019-06-01-preview"]},{"resourceType":"registries/agentPools","locations":["East
        US","West US 2","South Central US","East US 2","East US 2 EUAP"],"apiVersions":["2019-06-01-preview"],"capabilities":"CrossResourceGroupResourceMove,
        CrossSubscriptionResourceMove"},{"resourceType":"registries/agentPools/listQueueStatus","locations":["East
        US","West US 2","South Central US","East US 2","East US 2 EUAP"],"apiVersions":["2019-06-01-preview"]},{"resourceType":"registries/runs/listLogSasUrl","locations":["East
        US","West Europe","West US 2","South Central US","Australia East","Australia
        Southeast","Brazil South","Canada Central","Canada East","Central India","Central
        US","East Asia","East US 2","Japan East","Japan West","North Central US","North
        Europe","Southeast Asia","South India","UK South","UK West","West US","West
        Central US","France Central","Korea Central","South Africa North","UAE North","Switzerland
        North","East US 2 EUAP"],"apiVersions":["2019-06-01-preview","2019-04-01","2018-09-01"]},{"resourceType":"registries/runs/cancel","locations":["East
        US","West Europe","West US 2","South Central US","Australia East","Australia
        Southeast","Brazil South","Canada Central","Canada East","Central India","Central
        US","East Asia","East US 2","Japan East","Japan West","North Central US","North
        Europe","Southeast Asia","South India","UK South","UK West","West US","West
        Central US","France Central","Korea Central","South Africa North","UAE North","Switzerland
        North","East US 2 EUAP"],"apiVersions":["2019-06-01-preview","2019-04-01","2018-09-01"]},{"resourceType":"registries/tasks","locations":["East
        US","West Europe","West US 2","South Central US","Australia East","Australia
        Southeast","Brazil South","Canada Central","Canada East","Central India","Central
        US","East Asia","East US 2","Japan East","Japan West","North Central US","North
        Europe","Southeast Asia","South India","UK South","UK West","West US","West
        Central US","France Central","Korea Central","South Africa North","UAE North","Switzerland
        North","East US 2 EUAP"],"apiVersions":["2019-06-01-preview","2019-04-01","2018-09-01"],"capabilities":"CrossResourceGroupResourceMove,
        CrossSubscriptionResourceMove, SystemAssignedResourceIdentity"},{"resourceType":"registries/tasks/listDetails","locations":["East
        US","West Europe","West US 2","South Central US","Australia East","Australia
        Southeast","Brazil South","Canada Central","Canada East","Central India","Central
        US","East Asia","East US 2","Japan East","Japan West","North Central US","North
        Europe","Southeast Asia","South India","UK South","UK West","West US","West
        Central US","France Central","Korea Central","South Africa North","UAE North","Switzerland
        North","East US 2 EUAP"],"apiVersions":["2019-06-01-preview","2019-04-01","2018-09-01"]},{"resourceType":"registries/getBuildSourceUploadUrl","locations":["East
        US","West Europe","West US 2","South Central US","Australia East","Australia
        Southeast","Brazil South","Canada Central","Canada East","Central India","Central
        US","East Asia","East US 2","Japan East","Japan West","North Central US","North
        Europe","Southeast Asia","South India","UK South","UK West","West US","West
        Central US","France Central","Korea Central","South Africa North","UAE North","Switzerland
        North","East US 2 EUAP"],"apiVersions":["2018-02-01-preview"]},{"resourceType":"registries/queueBuild","locations":["East
        US","West Europe","West US 2","South Central US","Australia East","Australia
        Southeast","Brazil South","Canada Central","Canada East","Central India","Central
        US","East Asia","East US 2","Japan East","Japan West","North Central US","North
        Europe","Southeast Asia","South India","UK South","UK West","West US","West
        Central US","France Central","Korea Central","South Africa North","UAE North","Switzerland
        North","East US 2 EUAP"],"apiVersions":["2018-02-01-preview"]},{"resourceType":"registries/builds","locations":["East
        US","West Europe","West US 2","South Central US","Australia East","Australia
        Southeast","Brazil South","Canada Central","Canada East","Central India","Central
        US","East Asia","East US 2","Japan East","Japan West","North Central US","North
        Europe","Southeast Asia","South India","UK South","UK West","West US","West
        Central US","France Central","Korea Central","South Africa North","UAE North","Switzerland
        North","East US 2 EUAP"],"apiVersions":["2018-02-01-preview"]},{"resourceType":"registries/builds/getLogLink","locations":["East
        US","West Europe","West US 2","South Central US","Australia East","Australia
        Southeast","Brazil South","Canada Central","Canada East","Central India","Central
        US","East Asia","East US 2","Japan East","Japan West","North Central US","North
        Europe","Southeast Asia","South India","UK South","UK West","West US","West
        Central US","France Central","Korea Central","South Africa North","UAE North","Switzerland
        North","East US 2 EUAP"],"apiVersions":["2018-02-01-preview"]},{"resourceType":"registries/builds/cancel","locations":["East
        US","West Europe","West US 2","South Central US","Australia East","Australia
        Southeast","Brazil South","Canada Central","Canada East","Central India","Central
        US","East Asia","East US 2","Japan East","Japan West","North Central US","North
        Europe","Southeast Asia","South India","UK South","UK West","West US","West
        Central US","France Central","Korea Central","South Africa North","UAE North","Switzerland
        North","East US 2 EUAP"],"apiVersions":["2018-02-01-preview"]},{"resourceType":"registries/buildTasks","locations":["East
        US","West Europe","West US 2","South Central US","Australia East","Australia
        Southeast","Brazil South","Canada Central","Canada East","Central India","Central
        US","East Asia","East US 2","Japan East","Japan West","North Central US","North
        Europe","Southeast Asia","South India","UK South","UK West","West US","West
        Central US","France Central","Korea Central","South Africa North","UAE North","Switzerland
        North","East US 2 EUAP"],"apiVersions":["2018-02-01-preview"],"capabilities":"CrossResourceGroupResourceMove,
        CrossSubscriptionResourceMove"},{"resourceType":"registries/buildTasks/listSourceRepositoryProperties","locations":["East
        US","West Europe","West US 2","South Central US","Australia East","Australia
        Southeast","Brazil South","Canada Central","Canada East","Central India","Central
        US","East Asia","East US 2","Japan East","Japan West","North Central US","North
        Europe","Southeast Asia","South India","UK South","UK West","West US","West
        Central US","France Central","Korea Central","South Africa North","UAE North","Switzerland
        North","East US 2 EUAP"],"apiVersions":["2018-02-01-preview"]},{"resourceType":"registries/buildTasks/steps","locations":["East
        US","West Europe","West US 2","South Central US","Australia East","Australia
        Southeast","Brazil South","Canada Central","Canada East","Central India","Central
        US","East Asia","East US 2","Japan East","Japan West","North Central US","North
        Europe","Southeast Asia","South India","UK South","UK West","West US","West
        Central US","France Central","Korea Central","South Africa North","UAE North","Switzerland
        North","East US 2 EUAP"],"apiVersions":["2018-02-01-preview"]},{"resourceType":"registries/buildTasks/steps/listBuildArguments","locations":["East
        US","West Europe","West US 2","South Central US","Australia East","Australia
        Southeast","Brazil South","Canada Central","Canada East","Central India","Central
        US","East Asia","East US 2","Japan East","Japan West","North Central US","North
        Europe","Southeast Asia","South India","UK South","UK West","West US","West
        Central US","France Central","Korea Central","South Africa North","UAE North","Switzerland
        North","East US 2 EUAP"],"apiVersions":["2018-02-01-preview"]},{"resourceType":"registries/replications","locations":["South
        Central US","West Central US","East US","West Europe","West US","Japan East","North
        Europe","Southeast Asia","North Central US","East US 2","West US 2","Brazil
        South","Australia East","Central India","Korea Central","South Africa North","UAE
        North","France Central","Central US","Canada East","Canada Central","UK South","UK
        West","Australia Southeast","East Asia","Japan West","South India","Switzerland
        North","Central US EUAP","East US 2 EUAP"],"apiVersions":["2019-12-01-preview","2019-05-01","2017-10-01"],"capabilities":"CrossResourceGroupResourceMove,
        CrossSubscriptionResourceMove"},{"resourceType":"registries/webhooks","locations":["West
        Central US","East US","West Europe","South Central US","West US","Japan East","North
        Europe","Southeast Asia","North Central US","East US 2","West US 2","Brazil
        South","Australia East","Central India","Korea Central","South Africa North","UAE
        North","France Central","Central US","Canada East","Canada Central","UK South","UK
        West","Australia Southeast","East Asia","Japan West","South India","Switzerland
        North","Central US EUAP","East US 2 EUAP"],"apiVersions":["2019-12-01-preview","2019-05-01","2017-10-01"],"capabilities":"CrossResourceGroupResourceMove,
        CrossSubscriptionResourceMove"},{"resourceType":"registries/webhooks/ping","locations":["West
        Central US","East US","West Europe","South Central US","West US","Japan East","North
        Europe","Southeast Asia","North Central US","East US 2","West US 2","Brazil
        South","Australia East","Central India","Korea Central","South Africa North","UAE
        North","France Central","Central US","Canada East","Canada Central","UK South","UK
        West","Australia Southeast","East Asia","Japan West","South India","Switzerland
        North","Central US EUAP","East US 2 EUAP"],"apiVersions":["2019-12-01-preview","2019-05-01","2017-10-01"]},{"resourceType":"registries/webhooks/getCallbackConfig","locations":["West
        Central US","East US","West Europe","South Central US","West US","Japan East","North
        Europe","Southeast Asia","North Central US","East US 2","West US 2","Brazil
        South","Australia East","Central India","Korea Central","South Africa North","UAE
        North","France Central","Central US","Canada East","Canada Central","UK South","UK
        West","Australia Southeast","East Asia","Japan West","South India","Switzerland
        North","Central US EUAP","East US 2 EUAP"],"apiVersions":["2019-12-01-preview","2019-05-01","2017-10-01"]},{"resourceType":"registries/webhooks/listEvents","locations":["West
        Central US","East US","West Europe","South Central US","West US","Japan East","North
        Europe","Southeast Asia","North Central US","East US 2","West US 2","Brazil
        South","Australia East","Central India","Korea Central","South Africa North","UAE
        North","France Central","Central US","Canada East","Canada Central","UK South","UK
        West","Australia Southeast","East Asia","Japan West","South India","Switzerland
        North","Central US EUAP","East US 2 EUAP"],"apiVersions":["2019-12-01-preview","2019-05-01","2017-10-01"]},{"resourceType":"locations/setupAuth","locations":["East
        US","West Europe","West US 2","South Central US","Australia East","Australia
        Southeast","Brazil South","Canada Central","Canada East","Central India","Central
        US","East Asia","East US 2","Japan East","Japan West","North Central US","North
        Europe","Southeast Asia","South India","UK South","UK West","West US","West
        Central US","France Central","Korea Central","South Africa North","UAE North","Switzerland
        North","East US 2 EUAP"],"apiVersions":["2018-02-01-preview"]},{"resourceType":"locations/authorize","locations":["East
        US","West Europe","West US 2","South Central US","Australia East","Australia
        Southeast","Brazil South","Canada Central","Canada East","Central India","Central
        US","East Asia","East US 2","Japan East","Japan West","North Central US","North
        Europe","Southeast Asia","South India","UK South","UK West","West US","West
        Central US","France Central","Korea Central","South Africa North","UAE North","Switzerland
        North","East US 2 EUAP"],"apiVersions":["2018-02-01-preview"]},{"resourceType":"locations/operationResults","locations":["West
        Central US","East US","West Europe","South Central US","West US","Japan East","North
        Europe","Southeast Asia","North Central US","East US 2","West US 2","Brazil
        South","Australia East","Central India","Korea Central","France Central","Central
        US","South Africa North","UAE North","Canada East","Canada Central","UK South","UK
        West","Australia Southeast","East Asia","Japan West","South India","Switzerland
        North","Central US EUAP","East US 2 EUAP"],"apiVersions":["2019-12-01-preview","2019-05-01-preview","2019-05-01","2017-10-01"]},{"resourceType":"locations/deleteVirtualNetworkOrSubnets","locations":["West
        Central US","East US","West Europe","South Central US","West US","Japan East","North
        Europe","Southeast Asia","North Central US","East US 2","West US 2","Brazil
        South","Australia East","Central India","Korea Central","South Africa North","UAE
        North","France Central","Central US","Canada East","Canada Central","UK South","UK
        West","Australia Southeast","East Asia","Japan West","South India","Switzerland
        North","Central US EUAP","East US 2 EUAP"],"apiVersions":["2019-05-01","2017-10-01"]},{"resourceType":"registries/GetCredentials","locations":["West
        US","East US","South Central US","West Europe","East US 2 EUAP","Central US
        EUAP"],"apiVersions":["2016-06-27-preview"]},{"resourceType":"registries/listCredentials","locations":["South
        Central US","East US","West US","West Europe","North Europe","UK South","UK
        West","Australia East","Australia Southeast","Central India","Korea Central","South
        Africa North","UAE North","France Central","East Asia","Japan East","Japan
        West","Southeast Asia","South India","Brazil South","Canada East","Canada
        Central","Central US","East US 2","North Central US","West Central US","West
        US 2","Switzerland North","Central US EUAP","East US 2 EUAP"],"apiVersions":["2019-12-01-preview","2019-05-01","2017-10-01","2017-03-01"]},{"resourceType":"registries/regenerateCredential","locations":["South
        Central US","West US","East US","West Europe","North Europe","UK South","UK
        West","Australia East","Australia Southeast","Central India","Korea Central","South
        Africa North","UAE North","France Central","East Asia","Japan East","Japan
        West","Southeast Asia","South India","Brazil South","Canada East","Canada
        Central","Central US","East US 2","North Central US","West Central US","West
        US 2","Switzerland North","Central US EUAP","East US 2 EUAP"],"apiVersions":["2019-12-01-preview","2019-05-01","2017-10-01","2017-03-01"]},{"resourceType":"registries/listUsages","locations":["West
        Central US","East US","West Europe","South Central US","West US","Japan East","North
        Europe","Southeast Asia","North Central US","East US 2","West US 2","Brazil
        South","Australia East","Central India","Korea Central","South Africa North","UAE
        North","France Central","Central US","Canada East","Canada Central","UK South","UK
        West","Australia Southeast","East Asia","Japan West","South India","Switzerland
        North","Central US EUAP","East US 2 EUAP"],"apiVersions":["2019-12-01-preview","2019-05-01","2017-10-01"]},{"resourceType":"registries/listPolicies","locations":["West
        US","East US","South Central US","West Europe","North Europe","UK South","UK
        West","Australia East","Australia Southeast","Central India","Korea Central","South
        Africa North","UAE North","France Central","East Asia","Japan East","Japan
        West","Southeast Asia","South India","Brazil South","Canada East","Canada
        Central","Central US","East US 2","North Central US","West Central US","West
        US 2","Switzerland North","East US 2 EUAP","Central US EUAP"],"apiVersions":["2017-10-01"]},{"resourceType":"registries/updatePolicies","locations":["West
        US","East US","South Central US","West Europe","North Europe","UK South","UK
        West","Australia East","Australia Southeast","Central India","Korea Central","South
        Africa North","UAE North","France Central","East Asia","Japan East","Japan
        West","Southeast Asia","South India","Brazil South","Canada East","Canada
        Central","Central US","East US 2","North Central US","West Central US","West
        US 2","Switzerland North","East US 2 EUAP","Central US EUAP"],"apiVersions":["2017-10-01"]},{"resourceType":"registries/regenerateCredentials","locations":["West
        US","East US","South Central US","West Europe","East US 2 EUAP","Central US
        EUAP"],"apiVersions":["2016-06-27-preview"]},{"resourceType":"registries/eventGridFilters","locations":["South
        Central US","West Central US","East US","West Europe","West US","Japan East","North
        Europe","Southeast Asia","North Central US","East US 2","West US 2","Brazil
        South","Australia East","Central India","Korea Central","South Africa North","UAE
        North","France Central","Central US","Canada East","Canada Central","UK South","UK
        West","Australia Southeast","East Asia","Japan West","South India","Switzerland
        North","Central US EUAP","East US 2 EUAP"],"apiVersions":["2019-05-01","2017-10-01"]},{"resourceType":"checkNameAvailability","locations":["South
        Central US","East US","West US","Central US","East US 2","North Central US","West
        Central US","West US 2","Brazil South","Canada East","Canada Central","West
        Europe","North Europe","UK South","UK West","Australia East","Australia Southeast","Central
        India","East Asia","Japan East","Japan West","Southeast Asia","South India","Korea
        Central","France Central","South Africa North","UAE North","Switzerland North","East
        US 2 EUAP","Central US EUAP"],"apiVersions":["2019-12-01-preview","2019-05-01","2017-10-01","2017-06-01-preview","2017-03-01","2016-06-27-preview"]},{"resourceType":"operations","locations":["South
        Central US","East US","West US","Central US","East US 2","North Central US","West
        Central US","West US 2","Brazil South","Canada East","Canada Central","West
        Europe","North Europe","UK South","UK West","Australia East","Australia Southeast","Central
        India","East Asia","Japan East","Japan West","Southeast Asia","South India","Korea
        Central","France Central","South Africa North","UAE North","Switzerland North","Central
        US EUAP","East US 2 EUAP"],"apiVersions":["2019-12-01-preview","2019-05-01","2017-10-01","2017-06-01-preview","2017-03-01"]},{"resourceType":"locations","locations":["South
        Central US","East US","West US","Central US","East US 2","North Central US","West
        Central US","West US 2","Brazil South","Canada East","Canada Central","West
        Europe","North Europe","UK South","UK West","Australia East","Australia Southeast","Central
        India","East Asia","Japan East","Japan West","Southeast Asia","South India","Korea
        Central","France Central","South Africa North","UAE North","Switzerland North","Central
        US EUAP","East US 2 EUAP"],"apiVersions":["2019-12-01-preview","2019-05-01-preview","2019-05-01","2017-10-01","2017-06-01-preview"]}],"registrationState":"Registering"}'
=======
      string: '{"sku":{"name":"Standard","tier":"Standard"},"type":"Microsoft.ContainerRegistry/registries","id":"/subscriptions/00000000-0000-0000-0000-000000000000/resourceGroups/clitest.rg000001/providers/Microsoft.ContainerRegistry/registries/clireg000002","name":"clireg000002","location":"westus","tags":{},"properties":{"loginServer":"clireg000002.azurecr.io","creationDate":"2020-07-14T10:38:52.2061553Z","provisioningState":"Succeeded","adminUserEnabled":false,"policies":{"quarantinePolicy":{"status":"disabled"},"trustPolicy":{"type":"Notary","status":"disabled"},"retentionPolicy":{"days":7,"lastUpdatedTime":"2020-07-14T10:38:53.2096586+00:00","status":"disabled"}},"encryption":{"status":"disabled"},"dataEndpointEnabled":false,"dataEndpointHostNames":[],"privateEndpointConnections":[],"publicNetworkAccess":"Enabled"}}'
>>>>>>> 3c2ff2b5
    headers:
      cache-control:
      - no-cache
      content-length:
<<<<<<< HEAD
      - '29074'
      content-type:
      - application/json; charset=utf-8
      date:
      - Mon, 06 Jul 2020 00:31:13 GMT
=======
      - '902'
      content-type:
      - application/json; charset=utf-8
      date:
      - Tue, 14 Jul 2020 10:39:04 GMT
>>>>>>> 3c2ff2b5
      expires:
      - '-1'
      pragma:
      - no-cache
      strict-transport-security:
      - max-age=31536000; includeSubDomains
      vary:
      - Accept-Encoding
      x-content-type-options:
      - nosniff
    status:
      code: 200
      message: OK
- request:
    body: null
    headers:
      Accept:
      - '*/*'
      Accept-Encoding:
      - gzip, deflate
      Connection:
      - keep-alive
      User-Agent:
<<<<<<< HEAD
      - python-requests/2.22.0
=======
      - python/3.8.0 (Windows-10-10.0.19041-SP0) msrest/0.6.9 msrest_azure/0.6.3 azure-mgmt-containerregistry/3.0.0rc14
        Azure-SDK-For-Python AZURECLI/2.9.0
      accept-language:
      - en-US
    method: GET
    uri: https://management.azure.com/subscriptions/00000000-0000-0000-0000-000000000000/resourceGroups/clitest.rg000001/providers/Microsoft.ContainerRegistry/registries/clireg000002/tasks?api-version=2019-06-01-preview
  response:
    body:
      string: '{"value":[{"type":"Microsoft.ContainerRegistry/registries/tasks","properties":{"provisioningState":"Succeeded","creationDate":"2020-07-14T10:38:58.5743098+00:00","status":"Enabled","platform":{"os":"linux","architecture":"amd64"},"agentConfiguration":{"cpu":2},"timeout":3600,"step":{"type":"Docker","imageNames":["testtask:v1"],"isPushEnabled":true,"noCache":false,"dockerFilePath":"Dockerfile","arguments":[],"contextPath":"https://github.com/SteveLasker/node-helloworld"},"trigger":{"baseImageTrigger":{"baseImageTriggerType":"Runtime","updateTriggerPayloadType":"Default","status":"Enabled","name":"defaultBaseimageTriggerName"}}},"id":"/subscriptions/00000000-0000-0000-0000-000000000000/resourceGroups/clitest.rg000001/providers/Microsoft.ContainerRegistry/registries/clireg000002/tasks/testTask","name":"testTask","location":"westus"},{"type":"Microsoft.ContainerRegistry/registries/tasks","properties":{"provisioningState":"Succeeded","creationDate":"2020-07-14T10:39:03.3094695+00:00","status":"Enabled","platform":{"os":"linux","architecture":"amd64"},"agentConfiguration":{"cpu":2},"timeout":3600,"step":{"type":"EncodedTask","encodedTaskContent":"dmVyc2lvbjogdjEuMS4wCnN0ZXBzOiAKICAtIGNtZDogYmFzaAogICAgZGlzYWJsZVdvcmtpbmdEaXJlY3RvcnlPdmVycmlkZTogdHJ1ZQogICAgdGltZW91dDogMzYwMAo=","values":[]},"trigger":{"baseImageTrigger":{"baseImageTriggerType":"Runtime","updateTriggerPayloadType":"Default","status":"Enabled","name":"defaultBaseimageTriggerName"}}},"id":"/subscriptions/00000000-0000-0000-0000-000000000000/resourceGroups/clitest.rg000001/providers/Microsoft.ContainerRegistry/registries/clireg000002/tasks/contextlessTask","name":"contextlessTask","location":"westus"}]}'
    headers:
      cache-control:
      - no-cache
      content-length:
      - '1822'
      content-type:
      - application/json; charset=utf-8
      date:
      - Tue, 14 Jul 2020 10:39:05 GMT
      expires:
      - '-1'
      pragma:
      - no-cache
      server:
      - nginx/1.15.10
      strict-transport-security:
      - max-age=31536000; includeSubDomains
      transfer-encoding:
      - chunked
      vary:
      - Accept-Encoding,Accept-Encoding
      x-content-type-options:
      - nosniff
    status:
      code: 200
      message: OK
- request:
    body: null
    headers:
      Accept:
      - application/json
      Accept-Encoding:
      - gzip, deflate
      CommandName:
      - acr task run
      Connection:
      - keep-alive
      ParameterSetName:
      - -n -r --no-logs
      User-Agent:
      - python/3.8.0 (Windows-10-10.0.19041-SP0) msrest/0.6.9 msrest_azure/0.6.3 azure-mgmt-resource/10.1.0
        Azure-SDK-For-Python AZURECLI/2.9.0
      accept-language:
      - en-US
    method: GET
    uri: https://management.azure.com/subscriptions/00000000-0000-0000-0000-000000000000/resources?$filter=resourceType%20eq%20%27Microsoft.ContainerRegistry%2Fregistries%27&api-version=2020-06-01
  response:
    body:
      string: '{"value":[{"id":"/subscriptions/00000000-0000-0000-0000-000000000000/resourceGroups/clitest.rgdd7fbiswoiks53ktq2k4kfoyg66d4aktdmtr5ockrzawtp4lsubjgw3fcgriov5ot/providers/Microsoft.ContainerRegistry/registries/cliregwp5wnqa3exrz3i","name":"cliregwp5wnqa3exrz3i","type":"Microsoft.ContainerRegistry/registries","sku":{"name":"Premium","tier":"Premium"},"location":"eastus","tags":{}},{"id":"/subscriptions/00000000-0000-0000-0000-000000000000/resourceGroups/clitest.rgednewboljgtq4rc5777gtsixy3khlcjon6rbthwvksui3x2vbnsahnvy4nwytdpes/providers/Microsoft.ContainerRegistry/registries/clireg27x7djyfpclur5","name":"clireg27x7djyfpclur5","type":"Microsoft.ContainerRegistry/registries","sku":{"name":"Premium","tier":"Premium"},"location":"westus","tags":{}},{"id":"/subscriptions/00000000-0000-0000-0000-000000000000/resourceGroups/clitest.rgtiw4z7lbcqkulj65cjtnletxj4azk7hlynkewype3rmnpufnhmvkfslbctfhzrd2j/providers/Microsoft.ContainerRegistry/registries/cliregnt7ngopfddjuhc","name":"cliregnt7ngopfddjuhc","type":"Microsoft.ContainerRegistry/registries","sku":{"name":"Basic","tier":"Basic"},"location":"westus","tags":{}},{"id":"/subscriptions/00000000-0000-0000-0000-000000000000/resourceGroups/clitest.rgtxilu5f65rwmvm74aocbvjfxzzbba4k3proytc5crx5womyzjngrr66jmofdvfaed/providers/Microsoft.ContainerRegistry/registries/testregd52kpxooxup35kjqdl","name":"testregd52kpxooxup35kjqdl","type":"Microsoft.ContainerRegistry/registries","sku":{"name":"Premium","tier":"Premium"},"location":"westus","identity":{"principalId":"d144a8c4-06a1-4ae0-bb03-4c5ad424b18b","tenantId":"54826b22-38d6-4fb2-bad9-b7b93a3e9c5a","type":"SystemAssigned,
        UserAssigned","userAssignedIdentities":{"/subscriptions/00000000-0000-0000-0000-000000000000/resourcegroups/clitest.rgtxilu5f65rwmvm74aocbvjfxzzbba4k3proytc5crx5womyzjngrr66jmofdvfaed/providers/Microsoft.ManagedIdentity/userAssignedIdentities/testidentityk357jocgz3xrw6yzsb":{"principalId":"6c2bacc7-c5e3-4d75-bba7-c5f519a7b366","clientId":"eda8cf79-f303-479f-988f-928efea0389d"}}},"tags":{}},{"id":"/subscriptions/00000000-0000-0000-0000-000000000000/resourceGroups/clitest.rgv3yhfjira6tfpzv6ruhzefrk4htur54brjmqgforpj723g5ckxy4eurg276kyae2q/providers/Microsoft.ContainerRegistry/registries/testregjiyydm257cb7q","name":"testregjiyydm257cb7q","type":"Microsoft.ContainerRegistry/registries","sku":{"name":"Premium","tier":"Premium"},"location":"westus","tags":{}},{"id":"/subscriptions/00000000-0000-0000-0000-000000000000/resourceGroups/clitest.rg000001/providers/Microsoft.ContainerRegistry/registries/clireg000002","name":"clireg000002","type":"Microsoft.ContainerRegistry/registries","sku":{"name":"Standard","tier":"Standard"},"location":"westus","tags":{}},{"id":"/subscriptions/00000000-0000-0000-0000-000000000000/resourceGroups/zhoxing-test/providers/Microsoft.ContainerRegistry/registries/zhoxingtest","name":"zhoxingtest","type":"Microsoft.ContainerRegistry/registries","sku":{"name":"Standard","tier":"Standard"},"location":"westus","tags":{}}]}'
    headers:
      cache-control:
      - no-cache
      content-length:
      - '3065'
      content-type:
      - application/json; charset=utf-8
      date:
      - Tue, 14 Jul 2020 10:39:06 GMT
      expires:
      - '-1'
      pragma:
      - no-cache
      strict-transport-security:
      - max-age=31536000; includeSubDomains
      vary:
      - Accept-Encoding
      x-content-type-options:
      - nosniff
    status:
      code: 200
      message: OK
- request:
    body: null
    headers:
      Accept:
      - application/json
      Accept-Encoding:
      - gzip, deflate
      CommandName:
      - acr task run
      Connection:
      - keep-alive
      ParameterSetName:
      - -n -r --no-logs
      User-Agent:
      - python/3.8.0 (Windows-10-10.0.19041-SP0) msrest/0.6.9 msrest_azure/0.6.3 azure-mgmt-containerregistry/3.0.0rc14
        Azure-SDK-For-Python AZURECLI/2.9.0
      accept-language:
      - en-US
    method: GET
    uri: https://management.azure.com/subscriptions/00000000-0000-0000-0000-000000000000/resourceGroups/clitest.rg000001/providers/Microsoft.ContainerRegistry/registries/clireg000002?api-version=2019-12-01-preview
  response:
    body:
      string: '{"sku":{"name":"Standard","tier":"Standard"},"type":"Microsoft.ContainerRegistry/registries","id":"/subscriptions/00000000-0000-0000-0000-000000000000/resourceGroups/clitest.rg000001/providers/Microsoft.ContainerRegistry/registries/clireg000002","name":"clireg000002","location":"westus","tags":{},"properties":{"loginServer":"clireg000002.azurecr.io","creationDate":"2020-07-14T10:38:52.2061553Z","provisioningState":"Succeeded","adminUserEnabled":false,"policies":{"quarantinePolicy":{"status":"disabled"},"trustPolicy":{"type":"Notary","status":"disabled"},"retentionPolicy":{"days":7,"lastUpdatedTime":"2020-07-14T10:38:53.2096586+00:00","status":"disabled"}},"encryption":{"status":"disabled"},"dataEndpointEnabled":false,"dataEndpointHostNames":[],"privateEndpointConnections":[],"publicNetworkAccess":"Enabled"}}'
    headers:
      cache-control:
      - no-cache
      content-length:
      - '902'
      content-type:
      - application/json; charset=utf-8
      date:
      - Tue, 14 Jul 2020 10:39:08 GMT
      expires:
      - '-1'
      pragma:
      - no-cache
      server:
      - Microsoft-HTTPAPI/2.0
      strict-transport-security:
      - max-age=31536000; includeSubDomains
      transfer-encoding:
      - chunked
      vary:
      - Accept-Encoding
      x-content-type-options:
      - nosniff
    status:
      code: 200
      message: OK
- request:
    body: 'b''{"isArchiveEnabled": false, "type": "TaskRunRequest", "taskId": "/subscriptions/00000000-0000-0000-0000-000000000000/resourceGroups/clitest.rg000001/providers/Microsoft.ContainerRegistry/registries/clireg000002/tasks/contextlessTask",
      "overrideTaskStepProperties": {"arguments": [], "values": []}}'''
    headers:
      Accept:
      - application/json
      Accept-Encoding:
      - gzip, deflate
      CommandName:
      - acr task run
      Connection:
      - keep-alive
      Content-Length:
      - '364'
      Content-Type:
      - application/json; charset=utf-8
      ParameterSetName:
      - -n -r --no-logs
      User-Agent:
      - python/3.8.0 (Windows-10-10.0.19041-SP0) msrest/0.6.9 msrest_azure/0.6.3 azure-mgmt-containerregistry/3.0.0rc14
        Azure-SDK-For-Python AZURECLI/2.9.0
      accept-language:
      - en-US
    method: POST
    uri: https://management.azure.com/subscriptions/00000000-0000-0000-0000-000000000000/resourceGroups/clitest.rg000001/providers/Microsoft.ContainerRegistry/registries/clireg000002/scheduleRun?api-version=2019-06-01-preview
  response:
    body:
      string: '{"type":"Microsoft.ContainerRegistry/registries/runs","properties":{"runId":"cf1","status":"Queued","lastUpdatedTime":"2020-07-14T10:39:09+00:00","provisioningState":"Succeeded","isArchiveEnabled":false},"id":"/subscriptions/00000000-0000-0000-0000-000000000000/resourceGroups/clitest.rg000001/providers/Microsoft.ContainerRegistry/registries/clireg000002/runs/cf1","name":"cf1"}'
    headers:
      cache-control:
      - no-cache
      content-length:
      - '446'
      content-type:
      - application/json; charset=utf-8
      date:
      - Tue, 14 Jul 2020 10:39:09 GMT
      expires:
      - '-1'
      pragma:
      - no-cache
      server:
      - nginx/1.15.10
      strict-transport-security:
      - max-age=31536000; includeSubDomains
      transfer-encoding:
      - chunked
      vary:
      - Accept-Encoding,Accept-Encoding
      x-content-type-options:
      - nosniff
      x-ms-ratelimit-remaining-subscription-writes:
      - '1199'
    status:
      code: 200
      message: OK
- request:
    body: null
    headers:
      Accept:
      - application/json
      Accept-Encoding:
      - gzip, deflate
      CommandName:
      - acr task run
      Connection:
      - keep-alive
      ParameterSetName:
      - -n -r --no-logs
      User-Agent:
      - python/3.8.0 (Windows-10-10.0.19041-SP0) msrest/0.6.9 msrest_azure/0.6.3 azure-mgmt-containerregistry/3.0.0rc14
        Azure-SDK-For-Python AZURECLI/2.9.0
      accept-language:
      - en-US
    method: GET
    uri: https://management.azure.com/subscriptions/00000000-0000-0000-0000-000000000000/resourceGroups/clitest.rg000001/providers/Microsoft.ContainerRegistry/registries/clireg000002/runs/cf1?api-version=2019-06-01-preview
  response:
    body:
      string: '{"type":"Microsoft.ContainerRegistry/registries/runs","properties":{"runId":"cf1","status":"Running","lastUpdatedTime":"2020-07-14T10:39:10+00:00","runType":"QuickRun","createTime":"2020-07-14T10:39:09.8526522+00:00","startTime":"2020-07-14T10:39:10.0518476+00:00","task":"contextlessTask","platform":{"os":"linux","architecture":"amd64"},"agentConfiguration":{"cpu":2},"provisioningState":"Succeeded","isArchiveEnabled":false},"id":"/subscriptions/00000000-0000-0000-0000-000000000000/resourceGroups/clitest.rg000001/providers/Microsoft.ContainerRegistry/registries/clireg000002/runs/cf1","name":"cf1"}'
    headers:
      cache-control:
      - no-cache
      content-length:
      - '670'
      content-type:
      - application/json; charset=utf-8
      date:
      - Tue, 14 Jul 2020 10:39:11 GMT
      expires:
      - '-1'
      pragma:
      - no-cache
      server:
      - nginx/1.15.10
      strict-transport-security:
      - max-age=31536000; includeSubDomains
      transfer-encoding:
      - chunked
      vary:
      - Accept-Encoding,Accept-Encoding
      x-content-type-options:
      - nosniff
    status:
      code: 200
      message: OK
- request:
    body: null
    headers:
      Accept:
      - application/json
      Accept-Encoding:
      - gzip, deflate
      CommandName:
      - acr task run
      Connection:
      - keep-alive
      ParameterSetName:
      - -n -r --no-logs
      User-Agent:
      - python/3.8.0 (Windows-10-10.0.19041-SP0) msrest/0.6.9 msrest_azure/0.6.3 azure-mgmt-containerregistry/3.0.0rc14
        Azure-SDK-For-Python AZURECLI/2.9.0
    method: GET
    uri: https://management.azure.com/subscriptions/00000000-0000-0000-0000-000000000000/resourceGroups/clitest.rg000001/providers/Microsoft.ContainerRegistry/registries/clireg000002/runs/cf1?api-version=2019-06-01-preview
  response:
    body:
      string: '{"type":"Microsoft.ContainerRegistry/registries/runs","properties":{"runId":"cf1","status":"Succeeded","lastUpdatedTime":"2020-07-14T10:39:17+00:00","runType":"QuickRun","createTime":"2020-07-14T10:39:09.8526522+00:00","startTime":"2020-07-14T10:39:10.0518476+00:00","finishTime":"2020-07-14T10:39:17.7590971+00:00","task":"contextlessTask","platform":{"os":"linux","architecture":"amd64"},"agentConfiguration":{"cpu":2},"provisioningState":"Succeeded","isArchiveEnabled":false},"id":"/subscriptions/00000000-0000-0000-0000-000000000000/resourceGroups/clitest.rg000001/providers/Microsoft.ContainerRegistry/registries/clireg000002/runs/cf1","name":"cf1"}'
    headers:
      cache-control:
      - no-cache
      content-length:
      - '721'
      content-type:
      - application/json; charset=utf-8
      date:
      - Tue, 14 Jul 2020 10:39:41 GMT
      expires:
      - '-1'
      pragma:
      - no-cache
      server:
      - nginx/1.15.10
      strict-transport-security:
      - max-age=31536000; includeSubDomains
      transfer-encoding:
      - chunked
      vary:
      - Accept-Encoding,Accept-Encoding
      x-content-type-options:
      - nosniff
    status:
      code: 200
      message: OK
- request:
    body: null
    headers:
      Accept:
      - application/json
      Accept-Encoding:
      - gzip, deflate
      CommandName:
      - acr task run
      Connection:
      - keep-alive
      ParameterSetName:
      - -n -r --no-logs
      User-Agent:
      - python/3.8.0 (Windows-10-10.0.19041-SP0) msrest/0.6.9 msrest_azure/0.6.3 azure-mgmt-resource/10.1.0
        Azure-SDK-For-Python AZURECLI/2.9.0
      accept-language:
      - en-US
    method: GET
    uri: https://management.azure.com/subscriptions/00000000-0000-0000-0000-000000000000/resources?$filter=resourceType%20eq%20%27Microsoft.ContainerRegistry%2Fregistries%27&api-version=2020-06-01
  response:
    body:
      string: '{"value":[{"id":"/subscriptions/00000000-0000-0000-0000-000000000000/resourceGroups/clitest.rg2oefmboibh5tsghyhkqmlptxetc7dpa6uexano5swqts5nypq44vrfupsy76yjmty/providers/Microsoft.ContainerRegistry/registries/cliregvyak2tkdkj7hos","name":"cliregvyak2tkdkj7hos","type":"Microsoft.ContainerRegistry/registries","sku":{"name":"Premium","tier":"Premium"},"location":"westcentralus","tags":{}},{"id":"/subscriptions/00000000-0000-0000-0000-000000000000/resourceGroups/clitest.rgaglbsv6feofh6a4ienfmdt35py4ur4tupjadxsbuwluiqlbfbhcxuuvyg2x5tckrx/providers/Microsoft.ContainerRegistry/registries/cliregsv32v4xexr2ve5","name":"cliregsv32v4xexr2ve5","type":"Microsoft.ContainerRegistry/registries","sku":{"name":"Premium","tier":"Premium"},"location":"westus","tags":{}},{"id":"/subscriptions/00000000-0000-0000-0000-000000000000/resourceGroups/clitest.rgdd7fbiswoiks53ktq2k4kfoyg66d4aktdmtr5ockrzawtp4lsubjgw3fcgriov5ot/providers/Microsoft.ContainerRegistry/registries/cliregwp5wnqa3exrz3i","name":"cliregwp5wnqa3exrz3i","type":"Microsoft.ContainerRegistry/registries","sku":{"name":"Premium","tier":"Premium"},"location":"eastus","tags":{}},{"id":"/subscriptions/00000000-0000-0000-0000-000000000000/resourceGroups/clitest.rgednewboljgtq4rc5777gtsixy3khlcjon6rbthwvksui3x2vbnsahnvy4nwytdpes/providers/Microsoft.ContainerRegistry/registries/clireg27x7djyfpclur5","name":"clireg27x7djyfpclur5","type":"Microsoft.ContainerRegistry/registries","sku":{"name":"Premium","tier":"Premium"},"location":"westus","tags":{}},{"id":"/subscriptions/00000000-0000-0000-0000-000000000000/resourceGroups/clitest.rgmqsetw5m7znwgkiafbzv7yxtvjx4erh6lpgnaclziv6ifm33rsabe2d6aumcc6v4u/providers/Microsoft.ContainerRegistry/registries/testreg6mxjhi7zyvxrc","name":"testreg6mxjhi7zyvxrc","type":"Microsoft.ContainerRegistry/registries","sku":{"name":"Premium","tier":"Premium"},"location":"westus","tags":{}},{"id":"/subscriptions/00000000-0000-0000-0000-000000000000/resourceGroups/clitest.rgtxilu5f65rwmvm74aocbvjfxzzbba4k3proytc5crx5womyzjngrr66jmofdvfaed/providers/Microsoft.ContainerRegistry/registries/testregd52kpxooxup35kjqdl","name":"testregd52kpxooxup35kjqdl","type":"Microsoft.ContainerRegistry/registries","sku":{"name":"Premium","tier":"Premium"},"location":"westus","identity":{"principalId":"d144a8c4-06a1-4ae0-bb03-4c5ad424b18b","tenantId":"54826b22-38d6-4fb2-bad9-b7b93a3e9c5a","type":"SystemAssigned,
        UserAssigned","userAssignedIdentities":{"/subscriptions/00000000-0000-0000-0000-000000000000/resourcegroups/clitest.rgtxilu5f65rwmvm74aocbvjfxzzbba4k3proytc5crx5womyzjngrr66jmofdvfaed/providers/Microsoft.ManagedIdentity/userAssignedIdentities/testidentityk357jocgz3xrw6yzsb":{"principalId":"6c2bacc7-c5e3-4d75-bba7-c5f519a7b366","clientId":"eda8cf79-f303-479f-988f-928efea0389d"}}},"tags":{}},{"id":"/subscriptions/00000000-0000-0000-0000-000000000000/resourceGroups/clitest.rg000001/providers/Microsoft.ContainerRegistry/registries/clireg000002","name":"clireg000002","type":"Microsoft.ContainerRegistry/registries","sku":{"name":"Standard","tier":"Standard"},"location":"westus","tags":{}},{"id":"/subscriptions/00000000-0000-0000-0000-000000000000/resourceGroups/zhoxing-test/providers/Microsoft.ContainerRegistry/registries/zhoxingtest","name":"zhoxingtest","type":"Microsoft.ContainerRegistry/registries","sku":{"name":"Standard","tier":"Standard"},"location":"westus","tags":{}}]}'
    headers:
      cache-control:
      - no-cache
      content-length:
      - '3448'
      content-type:
      - application/json; charset=utf-8
      date:
      - Tue, 14 Jul 2020 10:39:42 GMT
      expires:
      - '-1'
      pragma:
      - no-cache
      strict-transport-security:
      - max-age=31536000; includeSubDomains
      vary:
      - Accept-Encoding
      x-content-type-options:
      - nosniff
    status:
      code: 200
      message: OK
- request:
    body: null
    headers:
      Accept:
      - application/json
      Accept-Encoding:
      - gzip, deflate
      CommandName:
      - acr task run
      Connection:
      - keep-alive
      ParameterSetName:
      - -n -r --no-logs
      User-Agent:
      - python/3.8.0 (Windows-10-10.0.19041-SP0) msrest/0.6.9 msrest_azure/0.6.3 azure-mgmt-containerregistry/3.0.0rc14
        Azure-SDK-For-Python AZURECLI/2.9.0
      accept-language:
      - en-US
    method: GET
    uri: https://management.azure.com/subscriptions/00000000-0000-0000-0000-000000000000/resourceGroups/clitest.rg000001/providers/Microsoft.ContainerRegistry/registries/clireg000002?api-version=2019-12-01-preview
  response:
    body:
      string: '{"sku":{"name":"Standard","tier":"Standard"},"type":"Microsoft.ContainerRegistry/registries","id":"/subscriptions/00000000-0000-0000-0000-000000000000/resourceGroups/clitest.rg000001/providers/Microsoft.ContainerRegistry/registries/clireg000002","name":"clireg000002","location":"westus","tags":{},"properties":{"loginServer":"clireg000002.azurecr.io","creationDate":"2020-07-14T10:38:52.2061553Z","provisioningState":"Succeeded","adminUserEnabled":false,"policies":{"quarantinePolicy":{"status":"disabled"},"trustPolicy":{"type":"Notary","status":"disabled"},"retentionPolicy":{"days":7,"lastUpdatedTime":"2020-07-14T10:38:53.2096586+00:00","status":"disabled"}},"encryption":{"status":"disabled"},"dataEndpointEnabled":false,"dataEndpointHostNames":[],"privateEndpointConnections":[],"publicNetworkAccess":"Enabled"}}'
    headers:
      cache-control:
      - no-cache
      content-length:
      - '902'
      content-type:
      - application/json; charset=utf-8
      date:
      - Tue, 14 Jul 2020 10:39:43 GMT
      expires:
      - '-1'
      pragma:
      - no-cache
      server:
      - Microsoft-HTTPAPI/2.0
      strict-transport-security:
      - max-age=31536000; includeSubDomains
      transfer-encoding:
      - chunked
      vary:
      - Accept-Encoding
      x-content-type-options:
      - nosniff
    status:
      code: 200
      message: OK
- request:
    body: 'b''{"isArchiveEnabled": false, "type": "TaskRunRequest", "taskId": "/subscriptions/00000000-0000-0000-0000-000000000000/resourceGroups/clitest.rg000001/providers/Microsoft.ContainerRegistry/registries/clireg000002/tasks/testTask",
      "overrideTaskStepProperties": {"arguments": [], "values": []}}'''
    headers:
      Accept:
      - application/json
      Accept-Encoding:
      - gzip, deflate
      CommandName:
      - acr task run
      Connection:
      - keep-alive
      Content-Length:
      - '357'
      Content-Type:
      - application/json; charset=utf-8
      ParameterSetName:
      - -n -r --no-logs
      User-Agent:
      - python/3.8.0 (Windows-10-10.0.19041-SP0) msrest/0.6.9 msrest_azure/0.6.3 azure-mgmt-containerregistry/3.0.0rc14
        Azure-SDK-For-Python AZURECLI/2.9.0
      accept-language:
      - en-US
    method: POST
    uri: https://management.azure.com/subscriptions/00000000-0000-0000-0000-000000000000/resourceGroups/clitest.rg000001/providers/Microsoft.ContainerRegistry/registries/clireg000002/scheduleRun?api-version=2019-06-01-preview
  response:
    body:
      string: '{"type":"Microsoft.ContainerRegistry/registries/runs","properties":{"runId":"cf2","status":"Queued","lastUpdatedTime":"2020-07-14T10:39:44+00:00","provisioningState":"Succeeded","isArchiveEnabled":false},"id":"/subscriptions/00000000-0000-0000-0000-000000000000/resourceGroups/clitest.rg000001/providers/Microsoft.ContainerRegistry/registries/clireg000002/runs/cf2","name":"cf2"}'
    headers:
      cache-control:
      - no-cache
      content-length:
      - '446'
      content-type:
      - application/json; charset=utf-8
      date:
      - Tue, 14 Jul 2020 10:39:44 GMT
      expires:
      - '-1'
      pragma:
      - no-cache
      server:
      - nginx/1.15.10
      strict-transport-security:
      - max-age=31536000; includeSubDomains
      transfer-encoding:
      - chunked
      vary:
      - Accept-Encoding,Accept-Encoding
      x-content-type-options:
      - nosniff
      x-ms-ratelimit-remaining-subscription-writes:
      - '1198'
    status:
      code: 200
      message: OK
- request:
    body: null
    headers:
      Accept:
      - application/json
      Accept-Encoding:
      - gzip, deflate
      CommandName:
      - acr task run
      Connection:
      - keep-alive
      ParameterSetName:
      - -n -r --no-logs
      User-Agent:
      - python/3.8.0 (Windows-10-10.0.19041-SP0) msrest/0.6.9 msrest_azure/0.6.3 azure-mgmt-containerregistry/3.0.0rc14
        Azure-SDK-For-Python AZURECLI/2.9.0
      accept-language:
      - en-US
>>>>>>> 3c2ff2b5
    method: GET
    uri: https://management.azure.com/subscriptions/00000000-0000-0000-0000-000000000000/providers/Microsoft.ContainerRegistry?api-version=2016-02-01
  response:
    body:
<<<<<<< HEAD
      string: '{"id":"/subscriptions/00000000-0000-0000-0000-000000000000/providers/Microsoft.ContainerRegistry","namespace":"Microsoft.ContainerRegistry","authorizations":[{"applicationId":"6a0ec4d3-30cb-4a83-91c0-ae56bc0e3d26","roleDefinitionId":"78e18383-93eb-418a-9887-bc9271046576"},{"applicationId":"737d58c1-397a-46e7-9d12-7d8c830883c2","roleDefinitionId":"716bb53a-0390-4428-bf41-b1bedde7d751"},{"applicationId":"918d0db8-4a38-4938-93c1-9313bdfe0272","roleDefinitionId":"dcd2d2c9-3f80-4d72-95a8-2593111b4b12"},{"applicationId":"d2fa1650-4805-4a83-bcb9-cf41fe63539c","roleDefinitionId":"c15f8dab-b103-4f8d-9afb-fbe4b8e98de2"},{"applicationId":"a4c95b9e-3994-40cc-8953-5dc66d48348d","roleDefinitionId":"dc88c655-90fa-48d9-8d51-003cc8738508"},{"applicationId":"62c559cd-db0c-4da0-bab2-972528c65d42","roleDefinitionId":"437b639a-6d74-491d-959f-d172e8c5c1fc"}],"resourceTypes":[{"resourceType":"registries","locations":["West
        US","East US","South Central US","West Europe","North Europe","UK South","UK
        West","Australia East","Australia Southeast","Central India","Korea Central","France
        Central","South Africa North","UAE North","East Asia","Japan East","Japan
        West","Southeast Asia","South India","Brazil South","Canada East","Canada
        Central","Central US","East US 2","North Central US","West Central US","West
        US 2","Switzerland North","East US 2 EUAP","Central US EUAP"],"apiVersions":["2019-12-01-preview","2019-05-01","2017-10-01","2017-03-01"],"capabilities":"CrossResourceGroupResourceMove,
        CrossSubscriptionResourceMove, SystemAssignedResourceIdentity"},{"resourceType":"registries/scopeMaps","locations":["West
        US","East US","South Central US","West Europe","North Europe","UK South","UK
        West","Australia East","Australia Southeast","Central India","East Asia","Japan
        East","Japan West","Southeast Asia","South India","Brazil South","Canada East","Canada
        Central","Central US","East US 2","North Central US","West Central US","West
        US 2","Korea Central","France Central","South Africa North","UAE North","Switzerland
        North","Central US EUAP","East US 2 EUAP"],"apiVersions":["2019-05-01-preview"]},{"resourceType":"registries/tokens","locations":["West
        US","East US","South Central US","West Europe","North Europe","UK South","UK
        West","Australia East","Australia Southeast","Central India","East Asia","Japan
        East","Japan West","Southeast Asia","South India","Brazil South","Canada East","Canada
        Central","Central US","East US 2","North Central US","West Central US","West
        US 2","Korea Central","France Central","South Africa North","UAE North","Switzerland
        North","Central US EUAP","East US 2 EUAP"],"apiVersions":["2019-05-01-preview"]},{"resourceType":"registries/generateCredentials","locations":["West
        US","East US","South Central US","West Europe","North Europe","UK South","UK
        West","Australia East","Australia Southeast","Central India","East Asia","Japan
        East","Japan West","Southeast Asia","South India","Brazil South","Canada East","Canada
        Central","Central US","East US 2","North Central US","West Central US","West
        US 2","Korea Central","France Central","South Africa North","UAE North","Switzerland
        North","Central US EUAP","East US 2 EUAP"],"apiVersions":["2019-05-01-preview"]},{"resourceType":"registries/privateEndpointConnections","locations":["West
        US","East US","South Central US","West Europe","Switzerland North","North
        Europe","UK South","UK West","Australia East","Australia Southeast","Central
        India","East Asia","Japan East","Japan West","Southeast Asia","South India","Brazil
        South","Canada East","Canada Central","Central US","East US 2","North Central
        US","West Central US","West US 2","Korea Central","France Central","South
        Africa North","UAE North","Central US EUAP","East US 2 EUAP"],"apiVersions":["2019-12-01-preview"]},{"resourceType":"registries/privateEndpointConnectionProxies","locations":["West
        US","East US","South Central US","West Europe","Switzerland North","North
        Europe","UK South","UK West","Australia East","Australia Southeast","Central
        India","East Asia","Japan East","Japan West","Southeast Asia","South India","Brazil
        South","Canada East","Canada Central","Central US","East US 2","North Central
        US","West Central US","West US 2","Korea Central","France Central","South
        Africa North","UAE North","Central US EUAP","East US 2 EUAP"],"apiVersions":["2019-12-01-preview"]},{"resourceType":"registries/privateEndpointConnectionProxies/validate","locations":["West
        US","East US","South Central US","West Europe","Switzerland North","North
        Europe","UK South","UK West","Australia East","Australia Southeast","Central
        India","East Asia","Japan East","Japan West","Southeast Asia","South India","Brazil
        South","Canada East","Canada Central","Central US","East US 2","North Central
        US","West Central US","West US 2","Korea Central","France Central","South
        Africa North","UAE North","Central US EUAP","East US 2 EUAP"],"apiVersions":["2019-12-01-preview"]},{"resourceType":"registries/privateLinkResources","locations":["West
        US","East US","South Central US","West Europe","Switzerland North","North
        Europe","UK South","UK West","Australia East","Australia Southeast","Central
        India","East Asia","Japan East","Japan West","Southeast Asia","South India","Brazil
        South","Canada East","Canada Central","Central US","East US 2","North Central
        US","West Central US","West US 2","Korea Central","France Central","South
        Africa North","UAE North","Central US EUAP","East US 2 EUAP"],"apiVersions":["2019-12-01-preview"]},{"resourceType":"registries/importImage","locations":["South
        Central US","West Central US","East US","West Europe","West US","Japan East","North
        Europe","Southeast Asia","North Central US","East US 2","West US 2","Brazil
        South","Australia East","Central India","Korea Central","France Central","South
        Africa North","UAE North","Central US","Canada East","Canada Central","UK
        South","UK West","Australia Southeast","East Asia","Japan West","South India","Switzerland
        North","Central US EUAP","East US 2 EUAP"],"apiVersions":["2019-12-01-preview","2019-05-01","2017-10-01"]},{"resourceType":"registries/exportPipelines","locations":["West
        US","East US","South Central US","West Europe","Switzerland North","North
        Europe","UK South","UK West","Australia East","Australia Southeast","Central
        India","East Asia","Japan East","Japan West","Southeast Asia","South India","Brazil
        South","Canada East","Canada Central","Central US","East US 2","North Central
        US","West Central US","West US 2","Korea Central","France Central","South
        Africa North","UAE North","Central US EUAP","East US 2 EUAP"],"apiVersions":["2019-12-01-preview"],"capabilities":"SystemAssignedResourceIdentity"},{"resourceType":"registries/importPipelines","locations":["West
        US","East US","South Central US","West Europe","Switzerland North","North
        Europe","UK South","UK West","Australia East","Australia Southeast","Central
        India","East Asia","Japan East","Japan West","Southeast Asia","South India","Brazil
        South","Canada East","Canada Central","Central US","East US 2","North Central
        US","West Central US","West US 2","Korea Central","France Central","South
        Africa North","UAE North","Central US EUAP","East US 2 EUAP"],"apiVersions":["2019-12-01-preview"],"capabilities":"SystemAssignedResourceIdentity"},{"resourceType":"registries/pipelineRuns","locations":["West
        US","East US","South Central US","West Europe","Switzerland North","North
        Europe","UK South","UK West","Australia East","Australia Southeast","Central
        India","East Asia","Japan East","Japan West","Southeast Asia","South India","Brazil
        South","Canada East","Canada Central","Central US","East US 2","North Central
        US","West Central US","West US 2","Korea Central","France Central","South
        Africa North","UAE North","Central US EUAP","East US 2 EUAP"],"apiVersions":["2019-12-01-preview"]},{"resourceType":"registries/listBuildSourceUploadUrl","locations":["East
        US","West Europe","West US 2","South Central US","Australia East","Australia
        Southeast","Brazil South","Canada Central","Canada East","Central India","Central
        US","East Asia","East US 2","Japan East","Japan West","North Central US","North
        Europe","Southeast Asia","South India","UK South","UK West","West US","West
        Central US","France Central","Korea Central","South Africa North","UAE North","Switzerland
        North","East US 2 EUAP"],"apiVersions":["2019-06-01-preview","2019-04-01","2018-09-01"]},{"resourceType":"registries/scheduleRun","locations":["East
        US","West Europe","West US 2","South Central US","Australia East","Australia
        Southeast","Brazil South","Canada Central","Canada East","Central India","Central
        US","East Asia","East US 2","Japan East","Japan West","North Central US","North
        Europe","Southeast Asia","South India","UK South","UK West","West US","West
        Central US","France Central","Korea Central","South Africa North","UAE North","Switzerland
        North","East US 2 EUAP"],"apiVersions":["2019-06-01-preview","2019-04-01","2018-09-01"]},{"resourceType":"registries/runs","locations":["East
        US","West Europe","West US 2","South Central US","Australia East","Australia
        Southeast","Brazil South","Canada Central","Canada East","Central India","Central
        US","East Asia","East US 2","Japan East","Japan West","North Central US","North
        Europe","Southeast Asia","South India","UK South","UK West","West US","West
        Central US","France Central","Korea Central","South Africa North","UAE North","Switzerland
        North","East US 2 EUAP"],"apiVersions":["2019-06-01-preview","2019-04-01","2018-09-01"]},{"resourceType":"registries/taskRuns","locations":["East
        US","West Europe","West US 2","South Central US","Australia East","Australia
        Southeast","Brazil South","Canada Central","Canada East","Central India","Central
        US","East Asia","East US 2","Japan East","Japan West","North Central US","North
        Europe","Southeast Asia","South India","UK South","UK West","West US","West
        Central US","France Central","Korea Central","South Africa North","UAE North","Switzerland
        North","East US 2 EUAP"],"apiVersions":["2019-06-01-preview"]},{"resourceType":"registries/taskRuns/listDetails","locations":["East
        US","West Europe","West US 2","South Central US","Australia East","Australia
        Southeast","Brazil South","Canada Central","Canada East","Central India","Central
        US","East Asia","East US 2","Japan East","Japan West","North Central US","North
        Europe","Southeast Asia","South India","UK South","UK West","West US","West
        Central US","France Central","Korea Central","South Africa North","UAE North","Switzerland
        North","East US 2 EUAP"],"apiVersions":["2019-06-01-preview"]},{"resourceType":"registries/agentPools","locations":["East
        US","West US 2","South Central US","East US 2","East US 2 EUAP"],"apiVersions":["2019-06-01-preview"],"capabilities":"CrossResourceGroupResourceMove,
        CrossSubscriptionResourceMove"},{"resourceType":"registries/agentPools/listQueueStatus","locations":["East
        US","West US 2","South Central US","East US 2","East US 2 EUAP"],"apiVersions":["2019-06-01-preview"]},{"resourceType":"registries/runs/listLogSasUrl","locations":["East
        US","West Europe","West US 2","South Central US","Australia East","Australia
        Southeast","Brazil South","Canada Central","Canada East","Central India","Central
        US","East Asia","East US 2","Japan East","Japan West","North Central US","North
        Europe","Southeast Asia","South India","UK South","UK West","West US","West
        Central US","France Central","Korea Central","South Africa North","UAE North","Switzerland
        North","East US 2 EUAP"],"apiVersions":["2019-06-01-preview","2019-04-01","2018-09-01"]},{"resourceType":"registries/runs/cancel","locations":["East
        US","West Europe","West US 2","South Central US","Australia East","Australia
        Southeast","Brazil South","Canada Central","Canada East","Central India","Central
        US","East Asia","East US 2","Japan East","Japan West","North Central US","North
        Europe","Southeast Asia","South India","UK South","UK West","West US","West
        Central US","France Central","Korea Central","South Africa North","UAE North","Switzerland
        North","East US 2 EUAP"],"apiVersions":["2019-06-01-preview","2019-04-01","2018-09-01"]},{"resourceType":"registries/tasks","locations":["East
        US","West Europe","West US 2","South Central US","Australia East","Australia
        Southeast","Brazil South","Canada Central","Canada East","Central India","Central
        US","East Asia","East US 2","Japan East","Japan West","North Central US","North
        Europe","Southeast Asia","South India","UK South","UK West","West US","West
        Central US","France Central","Korea Central","South Africa North","UAE North","Switzerland
        North","East US 2 EUAP"],"apiVersions":["2019-06-01-preview","2019-04-01","2018-09-01"],"capabilities":"CrossResourceGroupResourceMove,
        CrossSubscriptionResourceMove, SystemAssignedResourceIdentity"},{"resourceType":"registries/tasks/listDetails","locations":["East
        US","West Europe","West US 2","South Central US","Australia East","Australia
        Southeast","Brazil South","Canada Central","Canada East","Central India","Central
        US","East Asia","East US 2","Japan East","Japan West","North Central US","North
        Europe","Southeast Asia","South India","UK South","UK West","West US","West
        Central US","France Central","Korea Central","South Africa North","UAE North","Switzerland
        North","East US 2 EUAP"],"apiVersions":["2019-06-01-preview","2019-04-01","2018-09-01"]},{"resourceType":"registries/getBuildSourceUploadUrl","locations":["East
        US","West Europe","West US 2","South Central US","Australia East","Australia
        Southeast","Brazil South","Canada Central","Canada East","Central India","Central
        US","East Asia","East US 2","Japan East","Japan West","North Central US","North
        Europe","Southeast Asia","South India","UK South","UK West","West US","West
        Central US","France Central","Korea Central","South Africa North","UAE North","Switzerland
        North","East US 2 EUAP"],"apiVersions":["2018-02-01-preview"]},{"resourceType":"registries/queueBuild","locations":["East
        US","West Europe","West US 2","South Central US","Australia East","Australia
        Southeast","Brazil South","Canada Central","Canada East","Central India","Central
        US","East Asia","East US 2","Japan East","Japan West","North Central US","North
        Europe","Southeast Asia","South India","UK South","UK West","West US","West
        Central US","France Central","Korea Central","South Africa North","UAE North","Switzerland
        North","East US 2 EUAP"],"apiVersions":["2018-02-01-preview"]},{"resourceType":"registries/builds","locations":["East
        US","West Europe","West US 2","South Central US","Australia East","Australia
        Southeast","Brazil South","Canada Central","Canada East","Central India","Central
        US","East Asia","East US 2","Japan East","Japan West","North Central US","North
        Europe","Southeast Asia","South India","UK South","UK West","West US","West
        Central US","France Central","Korea Central","South Africa North","UAE North","Switzerland
        North","East US 2 EUAP"],"apiVersions":["2018-02-01-preview"]},{"resourceType":"registries/builds/getLogLink","locations":["East
        US","West Europe","West US 2","South Central US","Australia East","Australia
        Southeast","Brazil South","Canada Central","Canada East","Central India","Central
        US","East Asia","East US 2","Japan East","Japan West","North Central US","North
        Europe","Southeast Asia","South India","UK South","UK West","West US","West
        Central US","France Central","Korea Central","South Africa North","UAE North","Switzerland
        North","East US 2 EUAP"],"apiVersions":["2018-02-01-preview"]},{"resourceType":"registries/builds/cancel","locations":["East
        US","West Europe","West US 2","South Central US","Australia East","Australia
        Southeast","Brazil South","Canada Central","Canada East","Central India","Central
        US","East Asia","East US 2","Japan East","Japan West","North Central US","North
        Europe","Southeast Asia","South India","UK South","UK West","West US","West
        Central US","France Central","Korea Central","South Africa North","UAE North","Switzerland
        North","East US 2 EUAP"],"apiVersions":["2018-02-01-preview"]},{"resourceType":"registries/buildTasks","locations":["East
        US","West Europe","West US 2","South Central US","Australia East","Australia
        Southeast","Brazil South","Canada Central","Canada East","Central India","Central
        US","East Asia","East US 2","Japan East","Japan West","North Central US","North
        Europe","Southeast Asia","South India","UK South","UK West","West US","West
        Central US","France Central","Korea Central","South Africa North","UAE North","Switzerland
        North","East US 2 EUAP"],"apiVersions":["2018-02-01-preview"],"capabilities":"CrossResourceGroupResourceMove,
        CrossSubscriptionResourceMove"},{"resourceType":"registries/buildTasks/listSourceRepositoryProperties","locations":["East
        US","West Europe","West US 2","South Central US","Australia East","Australia
        Southeast","Brazil South","Canada Central","Canada East","Central India","Central
        US","East Asia","East US 2","Japan East","Japan West","North Central US","North
        Europe","Southeast Asia","South India","UK South","UK West","West US","West
        Central US","France Central","Korea Central","South Africa North","UAE North","Switzerland
        North","East US 2 EUAP"],"apiVersions":["2018-02-01-preview"]},{"resourceType":"registries/buildTasks/steps","locations":["East
        US","West Europe","West US 2","South Central US","Australia East","Australia
        Southeast","Brazil South","Canada Central","Canada East","Central India","Central
        US","East Asia","East US 2","Japan East","Japan West","North Central US","North
        Europe","Southeast Asia","South India","UK South","UK West","West US","West
        Central US","France Central","Korea Central","South Africa North","UAE North","Switzerland
        North","East US 2 EUAP"],"apiVersions":["2018-02-01-preview"]},{"resourceType":"registries/buildTasks/steps/listBuildArguments","locations":["East
        US","West Europe","West US 2","South Central US","Australia East","Australia
        Southeast","Brazil South","Canada Central","Canada East","Central India","Central
        US","East Asia","East US 2","Japan East","Japan West","North Central US","North
        Europe","Southeast Asia","South India","UK South","UK West","West US","West
        Central US","France Central","Korea Central","South Africa North","UAE North","Switzerland
        North","East US 2 EUAP"],"apiVersions":["2018-02-01-preview"]},{"resourceType":"registries/replications","locations":["South
        Central US","West Central US","East US","West Europe","West US","Japan East","North
        Europe","Southeast Asia","North Central US","East US 2","West US 2","Brazil
        South","Australia East","Central India","Korea Central","South Africa North","UAE
        North","France Central","Central US","Canada East","Canada Central","UK South","UK
        West","Australia Southeast","East Asia","Japan West","South India","Switzerland
        North","Central US EUAP","East US 2 EUAP"],"apiVersions":["2019-12-01-preview","2019-05-01","2017-10-01"],"capabilities":"CrossResourceGroupResourceMove,
        CrossSubscriptionResourceMove"},{"resourceType":"registries/webhooks","locations":["West
        Central US","East US","West Europe","South Central US","West US","Japan East","North
        Europe","Southeast Asia","North Central US","East US 2","West US 2","Brazil
        South","Australia East","Central India","Korea Central","South Africa North","UAE
        North","France Central","Central US","Canada East","Canada Central","UK South","UK
        West","Australia Southeast","East Asia","Japan West","South India","Switzerland
        North","Central US EUAP","East US 2 EUAP"],"apiVersions":["2019-12-01-preview","2019-05-01","2017-10-01"],"capabilities":"CrossResourceGroupResourceMove,
        CrossSubscriptionResourceMove"},{"resourceType":"registries/webhooks/ping","locations":["West
        Central US","East US","West Europe","South Central US","West US","Japan East","North
        Europe","Southeast Asia","North Central US","East US 2","West US 2","Brazil
        South","Australia East","Central India","Korea Central","South Africa North","UAE
        North","France Central","Central US","Canada East","Canada Central","UK South","UK
        West","Australia Southeast","East Asia","Japan West","South India","Switzerland
        North","Central US EUAP","East US 2 EUAP"],"apiVersions":["2019-12-01-preview","2019-05-01","2017-10-01"]},{"resourceType":"registries/webhooks/getCallbackConfig","locations":["West
        Central US","East US","West Europe","South Central US","West US","Japan East","North
        Europe","Southeast Asia","North Central US","East US 2","West US 2","Brazil
        South","Australia East","Central India","Korea Central","South Africa North","UAE
        North","France Central","Central US","Canada East","Canada Central","UK South","UK
        West","Australia Southeast","East Asia","Japan West","South India","Switzerland
        North","Central US EUAP","East US 2 EUAP"],"apiVersions":["2019-12-01-preview","2019-05-01","2017-10-01"]},{"resourceType":"registries/webhooks/listEvents","locations":["West
        Central US","East US","West Europe","South Central US","West US","Japan East","North
        Europe","Southeast Asia","North Central US","East US 2","West US 2","Brazil
        South","Australia East","Central India","Korea Central","South Africa North","UAE
        North","France Central","Central US","Canada East","Canada Central","UK South","UK
        West","Australia Southeast","East Asia","Japan West","South India","Switzerland
        North","Central US EUAP","East US 2 EUAP"],"apiVersions":["2019-12-01-preview","2019-05-01","2017-10-01"]},{"resourceType":"locations/setupAuth","locations":["East
        US","West Europe","West US 2","South Central US","Australia East","Australia
        Southeast","Brazil South","Canada Central","Canada East","Central India","Central
        US","East Asia","East US 2","Japan East","Japan West","North Central US","North
        Europe","Southeast Asia","South India","UK South","UK West","West US","West
        Central US","France Central","Korea Central","South Africa North","UAE North","Switzerland
        North","East US 2 EUAP"],"apiVersions":["2018-02-01-preview"]},{"resourceType":"locations/authorize","locations":["East
        US","West Europe","West US 2","South Central US","Australia East","Australia
        Southeast","Brazil South","Canada Central","Canada East","Central India","Central
        US","East Asia","East US 2","Japan East","Japan West","North Central US","North
        Europe","Southeast Asia","South India","UK South","UK West","West US","West
        Central US","France Central","Korea Central","South Africa North","UAE North","Switzerland
        North","East US 2 EUAP"],"apiVersions":["2018-02-01-preview"]},{"resourceType":"locations/operationResults","locations":["West
        Central US","East US","West Europe","South Central US","West US","Japan East","North
        Europe","Southeast Asia","North Central US","East US 2","West US 2","Brazil
        South","Australia East","Central India","Korea Central","France Central","Central
        US","South Africa North","UAE North","Canada East","Canada Central","UK South","UK
        West","Australia Southeast","East Asia","Japan West","South India","Switzerland
        North","Central US EUAP","East US 2 EUAP"],"apiVersions":["2019-12-01-preview","2019-05-01-preview","2019-05-01","2017-10-01"]},{"resourceType":"locations/deleteVirtualNetworkOrSubnets","locations":["West
        Central US","East US","West Europe","South Central US","West US","Japan East","North
        Europe","Southeast Asia","North Central US","East US 2","West US 2","Brazil
        South","Australia East","Central India","Korea Central","South Africa North","UAE
        North","France Central","Central US","Canada East","Canada Central","UK South","UK
        West","Australia Southeast","East Asia","Japan West","South India","Switzerland
        North","Central US EUAP","East US 2 EUAP"],"apiVersions":["2019-05-01","2017-10-01"]},{"resourceType":"registries/GetCredentials","locations":["West
        US","East US","South Central US","West Europe","East US 2 EUAP","Central US
        EUAP"],"apiVersions":["2016-06-27-preview"]},{"resourceType":"registries/listCredentials","locations":["South
        Central US","East US","West US","West Europe","North Europe","UK South","UK
        West","Australia East","Australia Southeast","Central India","Korea Central","South
        Africa North","UAE North","France Central","East Asia","Japan East","Japan
        West","Southeast Asia","South India","Brazil South","Canada East","Canada
        Central","Central US","East US 2","North Central US","West Central US","West
        US 2","Switzerland North","Central US EUAP","East US 2 EUAP"],"apiVersions":["2019-12-01-preview","2019-05-01","2017-10-01","2017-03-01"]},{"resourceType":"registries/regenerateCredential","locations":["South
        Central US","West US","East US","West Europe","North Europe","UK South","UK
        West","Australia East","Australia Southeast","Central India","Korea Central","South
        Africa North","UAE North","France Central","East Asia","Japan East","Japan
        West","Southeast Asia","South India","Brazil South","Canada East","Canada
        Central","Central US","East US 2","North Central US","West Central US","West
        US 2","Switzerland North","Central US EUAP","East US 2 EUAP"],"apiVersions":["2019-12-01-preview","2019-05-01","2017-10-01","2017-03-01"]},{"resourceType":"registries/listUsages","locations":["West
        Central US","East US","West Europe","South Central US","West US","Japan East","North
        Europe","Southeast Asia","North Central US","East US 2","West US 2","Brazil
        South","Australia East","Central India","Korea Central","South Africa North","UAE
        North","France Central","Central US","Canada East","Canada Central","UK South","UK
        West","Australia Southeast","East Asia","Japan West","South India","Switzerland
        North","Central US EUAP","East US 2 EUAP"],"apiVersions":["2019-12-01-preview","2019-05-01","2017-10-01"]},{"resourceType":"registries/listPolicies","locations":["West
        US","East US","South Central US","West Europe","North Europe","UK South","UK
        West","Australia East","Australia Southeast","Central India","Korea Central","South
        Africa North","UAE North","France Central","East Asia","Japan East","Japan
        West","Southeast Asia","South India","Brazil South","Canada East","Canada
        Central","Central US","East US 2","North Central US","West Central US","West
        US 2","Switzerland North","East US 2 EUAP","Central US EUAP"],"apiVersions":["2017-10-01"]},{"resourceType":"registries/updatePolicies","locations":["West
        US","East US","South Central US","West Europe","North Europe","UK South","UK
        West","Australia East","Australia Southeast","Central India","Korea Central","South
        Africa North","UAE North","France Central","East Asia","Japan East","Japan
        West","Southeast Asia","South India","Brazil South","Canada East","Canada
        Central","Central US","East US 2","North Central US","West Central US","West
        US 2","Switzerland North","East US 2 EUAP","Central US EUAP"],"apiVersions":["2017-10-01"]},{"resourceType":"registries/regenerateCredentials","locations":["West
        US","East US","South Central US","West Europe","East US 2 EUAP","Central US
        EUAP"],"apiVersions":["2016-06-27-preview"]},{"resourceType":"registries/eventGridFilters","locations":["South
        Central US","West Central US","East US","West Europe","West US","Japan East","North
        Europe","Southeast Asia","North Central US","East US 2","West US 2","Brazil
        South","Australia East","Central India","Korea Central","South Africa North","UAE
        North","France Central","Central US","Canada East","Canada Central","UK South","UK
        West","Australia Southeast","East Asia","Japan West","South India","Switzerland
        North","Central US EUAP","East US 2 EUAP"],"apiVersions":["2019-05-01","2017-10-01"]},{"resourceType":"checkNameAvailability","locations":["South
        Central US","East US","West US","Central US","East US 2","North Central US","West
        Central US","West US 2","Brazil South","Canada East","Canada Central","West
        Europe","North Europe","UK South","UK West","Australia East","Australia Southeast","Central
        India","East Asia","Japan East","Japan West","Southeast Asia","South India","Korea
        Central","France Central","South Africa North","UAE North","Switzerland North","East
        US 2 EUAP","Central US EUAP"],"apiVersions":["2019-12-01-preview","2019-05-01","2017-10-01","2017-06-01-preview","2017-03-01","2016-06-27-preview"]},{"resourceType":"operations","locations":["South
        Central US","East US","West US","Central US","East US 2","North Central US","West
        Central US","West US 2","Brazil South","Canada East","Canada Central","West
        Europe","North Europe","UK South","UK West","Australia East","Australia Southeast","Central
        India","East Asia","Japan East","Japan West","Southeast Asia","South India","Korea
        Central","France Central","South Africa North","UAE North","Switzerland North","Central
        US EUAP","East US 2 EUAP"],"apiVersions":["2019-12-01-preview","2019-05-01","2017-10-01","2017-06-01-preview","2017-03-01"]},{"resourceType":"locations","locations":["South
        Central US","East US","West US","Central US","East US 2","North Central US","West
        Central US","West US 2","Brazil South","Canada East","Canada Central","West
        Europe","North Europe","UK South","UK West","Australia East","Australia Southeast","Central
        India","East Asia","Japan East","Japan West","Southeast Asia","South India","Korea
        Central","France Central","South Africa North","UAE North","Switzerland North","Central
        US EUAP","East US 2 EUAP"],"apiVersions":["2019-12-01-preview","2019-05-01-preview","2019-05-01","2017-10-01","2017-06-01-preview"]}],"registrationState":"Registering"}'
=======
      string: '{"type":"Microsoft.ContainerRegistry/registries/runs","properties":{"runId":"cf2","status":"Running","lastUpdatedTime":"2020-07-14T10:39:44+00:00","runType":"QuickRun","createTime":"2020-07-14T10:39:44.5926756+00:00","startTime":"2020-07-14T10:39:44.8753477+00:00","task":"testTask","platform":{"os":"linux","architecture":"amd64"},"agentConfiguration":{"cpu":2},"provisioningState":"Succeeded","isArchiveEnabled":false},"id":"/subscriptions/00000000-0000-0000-0000-000000000000/resourceGroups/clitest.rg000001/providers/Microsoft.ContainerRegistry/registries/clireg000002/runs/cf2","name":"cf2"}'
>>>>>>> 3c2ff2b5
    headers:
      cache-control:
      - no-cache
      content-length:
<<<<<<< HEAD
      - '29074'
      content-type:
      - application/json; charset=utf-8
      date:
      - Mon, 06 Jul 2020 00:31:23 GMT
=======
      - '663'
      content-type:
      - application/json; charset=utf-8
      date:
      - Tue, 14 Jul 2020 10:39:45 GMT
>>>>>>> 3c2ff2b5
      expires:
      - '-1'
      pragma:
      - no-cache
      strict-transport-security:
      - max-age=31536000; includeSubDomains
      vary:
      - Accept-Encoding
      x-content-type-options:
      - nosniff
    status:
      code: 200
      message: OK
- request:
    body: null
    headers:
      Accept:
      - '*/*'
      Accept-Encoding:
      - gzip, deflate
      Connection:
      - keep-alive
      User-Agent:
<<<<<<< HEAD
      - python-requests/2.22.0
=======
      - python/3.8.0 (Windows-10-10.0.19041-SP0) msrest/0.6.9 msrest_azure/0.6.3 azure-mgmt-containerregistry/3.0.0rc14
        Azure-SDK-For-Python AZURECLI/2.9.0
>>>>>>> 3c2ff2b5
    method: GET
    uri: https://management.azure.com/subscriptions/00000000-0000-0000-0000-000000000000/providers/Microsoft.ContainerRegistry?api-version=2016-02-01
  response:
    body:
<<<<<<< HEAD
      string: '{"id":"/subscriptions/00000000-0000-0000-0000-000000000000/providers/Microsoft.ContainerRegistry","namespace":"Microsoft.ContainerRegistry","authorizations":[{"applicationId":"6a0ec4d3-30cb-4a83-91c0-ae56bc0e3d26","roleDefinitionId":"78e18383-93eb-418a-9887-bc9271046576"},{"applicationId":"737d58c1-397a-46e7-9d12-7d8c830883c2","roleDefinitionId":"716bb53a-0390-4428-bf41-b1bedde7d751"},{"applicationId":"918d0db8-4a38-4938-93c1-9313bdfe0272","roleDefinitionId":"dcd2d2c9-3f80-4d72-95a8-2593111b4b12"},{"applicationId":"d2fa1650-4805-4a83-bcb9-cf41fe63539c","roleDefinitionId":"c15f8dab-b103-4f8d-9afb-fbe4b8e98de2"},{"applicationId":"a4c95b9e-3994-40cc-8953-5dc66d48348d","roleDefinitionId":"dc88c655-90fa-48d9-8d51-003cc8738508"},{"applicationId":"62c559cd-db0c-4da0-bab2-972528c65d42","roleDefinitionId":"437b639a-6d74-491d-959f-d172e8c5c1fc"}],"resourceTypes":[{"resourceType":"registries","locations":["West
        US","East US","South Central US","West Europe","North Europe","UK South","UK
        West","Australia East","Australia Southeast","Central India","Korea Central","France
        Central","South Africa North","UAE North","East Asia","Japan East","Japan
        West","Southeast Asia","South India","Brazil South","Canada East","Canada
        Central","Central US","East US 2","North Central US","West Central US","West
        US 2","Switzerland North","East US 2 EUAP","Central US EUAP"],"apiVersions":["2019-12-01-preview","2019-05-01","2017-10-01","2017-03-01"],"capabilities":"CrossResourceGroupResourceMove,
        CrossSubscriptionResourceMove, SystemAssignedResourceIdentity"},{"resourceType":"registries/scopeMaps","locations":["West
        US","East US","South Central US","West Europe","North Europe","UK South","UK
        West","Australia East","Australia Southeast","Central India","East Asia","Japan
        East","Japan West","Southeast Asia","South India","Brazil South","Canada East","Canada
        Central","Central US","East US 2","North Central US","West Central US","West
        US 2","Korea Central","France Central","South Africa North","UAE North","Switzerland
        North","Central US EUAP","East US 2 EUAP"],"apiVersions":["2019-05-01-preview"]},{"resourceType":"registries/tokens","locations":["West
        US","East US","South Central US","West Europe","North Europe","UK South","UK
        West","Australia East","Australia Southeast","Central India","East Asia","Japan
        East","Japan West","Southeast Asia","South India","Brazil South","Canada East","Canada
        Central","Central US","East US 2","North Central US","West Central US","West
        US 2","Korea Central","France Central","South Africa North","UAE North","Switzerland
        North","Central US EUAP","East US 2 EUAP"],"apiVersions":["2019-05-01-preview"]},{"resourceType":"registries/generateCredentials","locations":["West
        US","East US","South Central US","West Europe","North Europe","UK South","UK
        West","Australia East","Australia Southeast","Central India","East Asia","Japan
        East","Japan West","Southeast Asia","South India","Brazil South","Canada East","Canada
        Central","Central US","East US 2","North Central US","West Central US","West
        US 2","Korea Central","France Central","South Africa North","UAE North","Switzerland
        North","Central US EUAP","East US 2 EUAP"],"apiVersions":["2019-05-01-preview"]},{"resourceType":"registries/privateEndpointConnections","locations":["West
        US","East US","South Central US","West Europe","Switzerland North","North
        Europe","UK South","UK West","Australia East","Australia Southeast","Central
        India","East Asia","Japan East","Japan West","Southeast Asia","South India","Brazil
        South","Canada East","Canada Central","Central US","East US 2","North Central
        US","West Central US","West US 2","Korea Central","France Central","South
        Africa North","UAE North","Central US EUAP","East US 2 EUAP"],"apiVersions":["2019-12-01-preview"]},{"resourceType":"registries/privateEndpointConnectionProxies","locations":["West
        US","East US","South Central US","West Europe","Switzerland North","North
        Europe","UK South","UK West","Australia East","Australia Southeast","Central
        India","East Asia","Japan East","Japan West","Southeast Asia","South India","Brazil
        South","Canada East","Canada Central","Central US","East US 2","North Central
        US","West Central US","West US 2","Korea Central","France Central","South
        Africa North","UAE North","Central US EUAP","East US 2 EUAP"],"apiVersions":["2019-12-01-preview"]},{"resourceType":"registries/privateEndpointConnectionProxies/validate","locations":["West
        US","East US","South Central US","West Europe","Switzerland North","North
        Europe","UK South","UK West","Australia East","Australia Southeast","Central
        India","East Asia","Japan East","Japan West","Southeast Asia","South India","Brazil
        South","Canada East","Canada Central","Central US","East US 2","North Central
        US","West Central US","West US 2","Korea Central","France Central","South
        Africa North","UAE North","Central US EUAP","East US 2 EUAP"],"apiVersions":["2019-12-01-preview"]},{"resourceType":"registries/privateLinkResources","locations":["West
        US","East US","South Central US","West Europe","Switzerland North","North
        Europe","UK South","UK West","Australia East","Australia Southeast","Central
        India","East Asia","Japan East","Japan West","Southeast Asia","South India","Brazil
        South","Canada East","Canada Central","Central US","East US 2","North Central
        US","West Central US","West US 2","Korea Central","France Central","South
        Africa North","UAE North","Central US EUAP","East US 2 EUAP"],"apiVersions":["2019-12-01-preview"]},{"resourceType":"registries/importImage","locations":["South
        Central US","West Central US","East US","West Europe","West US","Japan East","North
        Europe","Southeast Asia","North Central US","East US 2","West US 2","Brazil
        South","Australia East","Central India","Korea Central","France Central","South
        Africa North","UAE North","Central US","Canada East","Canada Central","UK
        South","UK West","Australia Southeast","East Asia","Japan West","South India","Switzerland
        North","Central US EUAP","East US 2 EUAP"],"apiVersions":["2019-12-01-preview","2019-05-01","2017-10-01"]},{"resourceType":"registries/exportPipelines","locations":["West
        US","East US","South Central US","West Europe","Switzerland North","North
        Europe","UK South","UK West","Australia East","Australia Southeast","Central
        India","East Asia","Japan East","Japan West","Southeast Asia","South India","Brazil
        South","Canada East","Canada Central","Central US","East US 2","North Central
        US","West Central US","West US 2","Korea Central","France Central","South
        Africa North","UAE North","Central US EUAP","East US 2 EUAP"],"apiVersions":["2019-12-01-preview"],"capabilities":"SystemAssignedResourceIdentity"},{"resourceType":"registries/importPipelines","locations":["West
        US","East US","South Central US","West Europe","Switzerland North","North
        Europe","UK South","UK West","Australia East","Australia Southeast","Central
        India","East Asia","Japan East","Japan West","Southeast Asia","South India","Brazil
        South","Canada East","Canada Central","Central US","East US 2","North Central
        US","West Central US","West US 2","Korea Central","France Central","South
        Africa North","UAE North","Central US EUAP","East US 2 EUAP"],"apiVersions":["2019-12-01-preview"],"capabilities":"SystemAssignedResourceIdentity"},{"resourceType":"registries/pipelineRuns","locations":["West
        US","East US","South Central US","West Europe","Switzerland North","North
        Europe","UK South","UK West","Australia East","Australia Southeast","Central
        India","East Asia","Japan East","Japan West","Southeast Asia","South India","Brazil
        South","Canada East","Canada Central","Central US","East US 2","North Central
        US","West Central US","West US 2","Korea Central","France Central","South
        Africa North","UAE North","Central US EUAP","East US 2 EUAP"],"apiVersions":["2019-12-01-preview"]},{"resourceType":"registries/listBuildSourceUploadUrl","locations":["East
        US","West Europe","West US 2","South Central US","Australia East","Australia
        Southeast","Brazil South","Canada Central","Canada East","Central India","Central
        US","East Asia","East US 2","Japan East","Japan West","North Central US","North
        Europe","Southeast Asia","South India","UK South","UK West","West US","West
        Central US","France Central","Korea Central","South Africa North","UAE North","Switzerland
        North","East US 2 EUAP"],"apiVersions":["2019-06-01-preview","2019-04-01","2018-09-01"]},{"resourceType":"registries/scheduleRun","locations":["East
        US","West Europe","West US 2","South Central US","Australia East","Australia
        Southeast","Brazil South","Canada Central","Canada East","Central India","Central
        US","East Asia","East US 2","Japan East","Japan West","North Central US","North
        Europe","Southeast Asia","South India","UK South","UK West","West US","West
        Central US","France Central","Korea Central","South Africa North","UAE North","Switzerland
        North","East US 2 EUAP"],"apiVersions":["2019-06-01-preview","2019-04-01","2018-09-01"]},{"resourceType":"registries/runs","locations":["East
        US","West Europe","West US 2","South Central US","Australia East","Australia
        Southeast","Brazil South","Canada Central","Canada East","Central India","Central
        US","East Asia","East US 2","Japan East","Japan West","North Central US","North
        Europe","Southeast Asia","South India","UK South","UK West","West US","West
        Central US","France Central","Korea Central","South Africa North","UAE North","Switzerland
        North","East US 2 EUAP"],"apiVersions":["2019-06-01-preview","2019-04-01","2018-09-01"]},{"resourceType":"registries/taskRuns","locations":["East
        US","West Europe","West US 2","South Central US","Australia East","Australia
        Southeast","Brazil South","Canada Central","Canada East","Central India","Central
        US","East Asia","East US 2","Japan East","Japan West","North Central US","North
        Europe","Southeast Asia","South India","UK South","UK West","West US","West
        Central US","France Central","Korea Central","South Africa North","UAE North","Switzerland
        North","East US 2 EUAP"],"apiVersions":["2019-06-01-preview"]},{"resourceType":"registries/taskRuns/listDetails","locations":["East
        US","West Europe","West US 2","South Central US","Australia East","Australia
        Southeast","Brazil South","Canada Central","Canada East","Central India","Central
        US","East Asia","East US 2","Japan East","Japan West","North Central US","North
        Europe","Southeast Asia","South India","UK South","UK West","West US","West
        Central US","France Central","Korea Central","South Africa North","UAE North","Switzerland
        North","East US 2 EUAP"],"apiVersions":["2019-06-01-preview"]},{"resourceType":"registries/agentPools","locations":["East
        US","West US 2","South Central US","East US 2","East US 2 EUAP"],"apiVersions":["2019-06-01-preview"],"capabilities":"CrossResourceGroupResourceMove,
        CrossSubscriptionResourceMove"},{"resourceType":"registries/agentPools/listQueueStatus","locations":["East
        US","West US 2","South Central US","East US 2","East US 2 EUAP"],"apiVersions":["2019-06-01-preview"]},{"resourceType":"registries/runs/listLogSasUrl","locations":["East
        US","West Europe","West US 2","South Central US","Australia East","Australia
        Southeast","Brazil South","Canada Central","Canada East","Central India","Central
        US","East Asia","East US 2","Japan East","Japan West","North Central US","North
        Europe","Southeast Asia","South India","UK South","UK West","West US","West
        Central US","France Central","Korea Central","South Africa North","UAE North","Switzerland
        North","East US 2 EUAP"],"apiVersions":["2019-06-01-preview","2019-04-01","2018-09-01"]},{"resourceType":"registries/runs/cancel","locations":["East
        US","West Europe","West US 2","South Central US","Australia East","Australia
        Southeast","Brazil South","Canada Central","Canada East","Central India","Central
        US","East Asia","East US 2","Japan East","Japan West","North Central US","North
        Europe","Southeast Asia","South India","UK South","UK West","West US","West
        Central US","France Central","Korea Central","South Africa North","UAE North","Switzerland
        North","East US 2 EUAP"],"apiVersions":["2019-06-01-preview","2019-04-01","2018-09-01"]},{"resourceType":"registries/tasks","locations":["East
        US","West Europe","West US 2","South Central US","Australia East","Australia
        Southeast","Brazil South","Canada Central","Canada East","Central India","Central
        US","East Asia","East US 2","Japan East","Japan West","North Central US","North
        Europe","Southeast Asia","South India","UK South","UK West","West US","West
        Central US","France Central","Korea Central","South Africa North","UAE North","Switzerland
        North","East US 2 EUAP"],"apiVersions":["2019-06-01-preview","2019-04-01","2018-09-01"],"capabilities":"CrossResourceGroupResourceMove,
        CrossSubscriptionResourceMove, SystemAssignedResourceIdentity"},{"resourceType":"registries/tasks/listDetails","locations":["East
        US","West Europe","West US 2","South Central US","Australia East","Australia
        Southeast","Brazil South","Canada Central","Canada East","Central India","Central
        US","East Asia","East US 2","Japan East","Japan West","North Central US","North
        Europe","Southeast Asia","South India","UK South","UK West","West US","West
        Central US","France Central","Korea Central","South Africa North","UAE North","Switzerland
        North","East US 2 EUAP"],"apiVersions":["2019-06-01-preview","2019-04-01","2018-09-01"]},{"resourceType":"registries/getBuildSourceUploadUrl","locations":["East
        US","West Europe","West US 2","South Central US","Australia East","Australia
        Southeast","Brazil South","Canada Central","Canada East","Central India","Central
        US","East Asia","East US 2","Japan East","Japan West","North Central US","North
        Europe","Southeast Asia","South India","UK South","UK West","West US","West
        Central US","France Central","Korea Central","South Africa North","UAE North","Switzerland
        North","East US 2 EUAP"],"apiVersions":["2018-02-01-preview"]},{"resourceType":"registries/queueBuild","locations":["East
        US","West Europe","West US 2","South Central US","Australia East","Australia
        Southeast","Brazil South","Canada Central","Canada East","Central India","Central
        US","East Asia","East US 2","Japan East","Japan West","North Central US","North
        Europe","Southeast Asia","South India","UK South","UK West","West US","West
        Central US","France Central","Korea Central","South Africa North","UAE North","Switzerland
        North","East US 2 EUAP"],"apiVersions":["2018-02-01-preview"]},{"resourceType":"registries/builds","locations":["East
        US","West Europe","West US 2","South Central US","Australia East","Australia
        Southeast","Brazil South","Canada Central","Canada East","Central India","Central
        US","East Asia","East US 2","Japan East","Japan West","North Central US","North
        Europe","Southeast Asia","South India","UK South","UK West","West US","West
        Central US","France Central","Korea Central","South Africa North","UAE North","Switzerland
        North","East US 2 EUAP"],"apiVersions":["2018-02-01-preview"]},{"resourceType":"registries/builds/getLogLink","locations":["East
        US","West Europe","West US 2","South Central US","Australia East","Australia
        Southeast","Brazil South","Canada Central","Canada East","Central India","Central
        US","East Asia","East US 2","Japan East","Japan West","North Central US","North
        Europe","Southeast Asia","South India","UK South","UK West","West US","West
        Central US","France Central","Korea Central","South Africa North","UAE North","Switzerland
        North","East US 2 EUAP"],"apiVersions":["2018-02-01-preview"]},{"resourceType":"registries/builds/cancel","locations":["East
        US","West Europe","West US 2","South Central US","Australia East","Australia
        Southeast","Brazil South","Canada Central","Canada East","Central India","Central
        US","East Asia","East US 2","Japan East","Japan West","North Central US","North
        Europe","Southeast Asia","South India","UK South","UK West","West US","West
        Central US","France Central","Korea Central","South Africa North","UAE North","Switzerland
        North","East US 2 EUAP"],"apiVersions":["2018-02-01-preview"]},{"resourceType":"registries/buildTasks","locations":["East
        US","West Europe","West US 2","South Central US","Australia East","Australia
        Southeast","Brazil South","Canada Central","Canada East","Central India","Central
        US","East Asia","East US 2","Japan East","Japan West","North Central US","North
        Europe","Southeast Asia","South India","UK South","UK West","West US","West
        Central US","France Central","Korea Central","South Africa North","UAE North","Switzerland
        North","East US 2 EUAP"],"apiVersions":["2018-02-01-preview"],"capabilities":"CrossResourceGroupResourceMove,
        CrossSubscriptionResourceMove"},{"resourceType":"registries/buildTasks/listSourceRepositoryProperties","locations":["East
        US","West Europe","West US 2","South Central US","Australia East","Australia
        Southeast","Brazil South","Canada Central","Canada East","Central India","Central
        US","East Asia","East US 2","Japan East","Japan West","North Central US","North
        Europe","Southeast Asia","South India","UK South","UK West","West US","West
        Central US","France Central","Korea Central","South Africa North","UAE North","Switzerland
        North","East US 2 EUAP"],"apiVersions":["2018-02-01-preview"]},{"resourceType":"registries/buildTasks/steps","locations":["East
        US","West Europe","West US 2","South Central US","Australia East","Australia
        Southeast","Brazil South","Canada Central","Canada East","Central India","Central
        US","East Asia","East US 2","Japan East","Japan West","North Central US","North
        Europe","Southeast Asia","South India","UK South","UK West","West US","West
        Central US","France Central","Korea Central","South Africa North","UAE North","Switzerland
        North","East US 2 EUAP"],"apiVersions":["2018-02-01-preview"]},{"resourceType":"registries/buildTasks/steps/listBuildArguments","locations":["East
        US","West Europe","West US 2","South Central US","Australia East","Australia
        Southeast","Brazil South","Canada Central","Canada East","Central India","Central
        US","East Asia","East US 2","Japan East","Japan West","North Central US","North
        Europe","Southeast Asia","South India","UK South","UK West","West US","West
        Central US","France Central","Korea Central","South Africa North","UAE North","Switzerland
        North","East US 2 EUAP"],"apiVersions":["2018-02-01-preview"]},{"resourceType":"registries/replications","locations":["South
        Central US","West Central US","East US","West Europe","West US","Japan East","North
        Europe","Southeast Asia","North Central US","East US 2","West US 2","Brazil
        South","Australia East","Central India","Korea Central","South Africa North","UAE
        North","France Central","Central US","Canada East","Canada Central","UK South","UK
        West","Australia Southeast","East Asia","Japan West","South India","Switzerland
        North","Central US EUAP","East US 2 EUAP"],"apiVersions":["2019-12-01-preview","2019-05-01","2017-10-01"],"capabilities":"CrossResourceGroupResourceMove,
        CrossSubscriptionResourceMove"},{"resourceType":"registries/webhooks","locations":["West
        Central US","East US","West Europe","South Central US","West US","Japan East","North
        Europe","Southeast Asia","North Central US","East US 2","West US 2","Brazil
        South","Australia East","Central India","Korea Central","South Africa North","UAE
        North","France Central","Central US","Canada East","Canada Central","UK South","UK
        West","Australia Southeast","East Asia","Japan West","South India","Switzerland
        North","Central US EUAP","East US 2 EUAP"],"apiVersions":["2019-12-01-preview","2019-05-01","2017-10-01"],"capabilities":"CrossResourceGroupResourceMove,
        CrossSubscriptionResourceMove"},{"resourceType":"registries/webhooks/ping","locations":["West
        Central US","East US","West Europe","South Central US","West US","Japan East","North
        Europe","Southeast Asia","North Central US","East US 2","West US 2","Brazil
        South","Australia East","Central India","Korea Central","South Africa North","UAE
        North","France Central","Central US","Canada East","Canada Central","UK South","UK
        West","Australia Southeast","East Asia","Japan West","South India","Switzerland
        North","Central US EUAP","East US 2 EUAP"],"apiVersions":["2019-12-01-preview","2019-05-01","2017-10-01"]},{"resourceType":"registries/webhooks/getCallbackConfig","locations":["West
        Central US","East US","West Europe","South Central US","West US","Japan East","North
        Europe","Southeast Asia","North Central US","East US 2","West US 2","Brazil
        South","Australia East","Central India","Korea Central","South Africa North","UAE
        North","France Central","Central US","Canada East","Canada Central","UK South","UK
        West","Australia Southeast","East Asia","Japan West","South India","Switzerland
        North","Central US EUAP","East US 2 EUAP"],"apiVersions":["2019-12-01-preview","2019-05-01","2017-10-01"]},{"resourceType":"registries/webhooks/listEvents","locations":["West
        Central US","East US","West Europe","South Central US","West US","Japan East","North
        Europe","Southeast Asia","North Central US","East US 2","West US 2","Brazil
        South","Australia East","Central India","Korea Central","South Africa North","UAE
        North","France Central","Central US","Canada East","Canada Central","UK South","UK
        West","Australia Southeast","East Asia","Japan West","South India","Switzerland
        North","Central US EUAP","East US 2 EUAP"],"apiVersions":["2019-12-01-preview","2019-05-01","2017-10-01"]},{"resourceType":"locations/setupAuth","locations":["East
        US","West Europe","West US 2","South Central US","Australia East","Australia
        Southeast","Brazil South","Canada Central","Canada East","Central India","Central
        US","East Asia","East US 2","Japan East","Japan West","North Central US","North
        Europe","Southeast Asia","South India","UK South","UK West","West US","West
        Central US","France Central","Korea Central","South Africa North","UAE North","Switzerland
        North","East US 2 EUAP"],"apiVersions":["2018-02-01-preview"]},{"resourceType":"locations/authorize","locations":["East
        US","West Europe","West US 2","South Central US","Australia East","Australia
        Southeast","Brazil South","Canada Central","Canada East","Central India","Central
        US","East Asia","East US 2","Japan East","Japan West","North Central US","North
        Europe","Southeast Asia","South India","UK South","UK West","West US","West
        Central US","France Central","Korea Central","South Africa North","UAE North","Switzerland
        North","East US 2 EUAP"],"apiVersions":["2018-02-01-preview"]},{"resourceType":"locations/operationResults","locations":["West
        Central US","East US","West Europe","South Central US","West US","Japan East","North
        Europe","Southeast Asia","North Central US","East US 2","West US 2","Brazil
        South","Australia East","Central India","Korea Central","France Central","Central
        US","South Africa North","UAE North","Canada East","Canada Central","UK South","UK
        West","Australia Southeast","East Asia","Japan West","South India","Switzerland
        North","Central US EUAP","East US 2 EUAP"],"apiVersions":["2019-12-01-preview","2019-05-01-preview","2019-05-01","2017-10-01"]},{"resourceType":"locations/deleteVirtualNetworkOrSubnets","locations":["West
        Central US","East US","West Europe","South Central US","West US","Japan East","North
        Europe","Southeast Asia","North Central US","East US 2","West US 2","Brazil
        South","Australia East","Central India","Korea Central","South Africa North","UAE
        North","France Central","Central US","Canada East","Canada Central","UK South","UK
        West","Australia Southeast","East Asia","Japan West","South India","Switzerland
        North","Central US EUAP","East US 2 EUAP"],"apiVersions":["2019-05-01","2017-10-01"]},{"resourceType":"registries/GetCredentials","locations":["West
        US","East US","South Central US","West Europe","East US 2 EUAP","Central US
        EUAP"],"apiVersions":["2016-06-27-preview"]},{"resourceType":"registries/listCredentials","locations":["South
        Central US","East US","West US","West Europe","North Europe","UK South","UK
        West","Australia East","Australia Southeast","Central India","Korea Central","South
        Africa North","UAE North","France Central","East Asia","Japan East","Japan
        West","Southeast Asia","South India","Brazil South","Canada East","Canada
        Central","Central US","East US 2","North Central US","West Central US","West
        US 2","Switzerland North","Central US EUAP","East US 2 EUAP"],"apiVersions":["2019-12-01-preview","2019-05-01","2017-10-01","2017-03-01"]},{"resourceType":"registries/regenerateCredential","locations":["South
        Central US","West US","East US","West Europe","North Europe","UK South","UK
        West","Australia East","Australia Southeast","Central India","Korea Central","South
        Africa North","UAE North","France Central","East Asia","Japan East","Japan
        West","Southeast Asia","South India","Brazil South","Canada East","Canada
        Central","Central US","East US 2","North Central US","West Central US","West
        US 2","Switzerland North","Central US EUAP","East US 2 EUAP"],"apiVersions":["2019-12-01-preview","2019-05-01","2017-10-01","2017-03-01"]},{"resourceType":"registries/listUsages","locations":["West
        Central US","East US","West Europe","South Central US","West US","Japan East","North
        Europe","Southeast Asia","North Central US","East US 2","West US 2","Brazil
        South","Australia East","Central India","Korea Central","South Africa North","UAE
        North","France Central","Central US","Canada East","Canada Central","UK South","UK
        West","Australia Southeast","East Asia","Japan West","South India","Switzerland
        North","Central US EUAP","East US 2 EUAP"],"apiVersions":["2019-12-01-preview","2019-05-01","2017-10-01"]},{"resourceType":"registries/listPolicies","locations":["West
        US","East US","South Central US","West Europe","North Europe","UK South","UK
        West","Australia East","Australia Southeast","Central India","Korea Central","South
        Africa North","UAE North","France Central","East Asia","Japan East","Japan
        West","Southeast Asia","South India","Brazil South","Canada East","Canada
        Central","Central US","East US 2","North Central US","West Central US","West
        US 2","Switzerland North","East US 2 EUAP","Central US EUAP"],"apiVersions":["2017-10-01"]},{"resourceType":"registries/updatePolicies","locations":["West
        US","East US","South Central US","West Europe","North Europe","UK South","UK
        West","Australia East","Australia Southeast","Central India","Korea Central","South
        Africa North","UAE North","France Central","East Asia","Japan East","Japan
        West","Southeast Asia","South India","Brazil South","Canada East","Canada
        Central","Central US","East US 2","North Central US","West Central US","West
        US 2","Switzerland North","East US 2 EUAP","Central US EUAP"],"apiVersions":["2017-10-01"]},{"resourceType":"registries/regenerateCredentials","locations":["West
        US","East US","South Central US","West Europe","East US 2 EUAP","Central US
        EUAP"],"apiVersions":["2016-06-27-preview"]},{"resourceType":"registries/eventGridFilters","locations":["South
        Central US","West Central US","East US","West Europe","West US","Japan East","North
        Europe","Southeast Asia","North Central US","East US 2","West US 2","Brazil
        South","Australia East","Central India","Korea Central","South Africa North","UAE
        North","France Central","Central US","Canada East","Canada Central","UK South","UK
        West","Australia Southeast","East Asia","Japan West","South India","Switzerland
        North","Central US EUAP","East US 2 EUAP"],"apiVersions":["2019-05-01","2017-10-01"]},{"resourceType":"checkNameAvailability","locations":["South
        Central US","East US","West US","Central US","East US 2","North Central US","West
        Central US","West US 2","Brazil South","Canada East","Canada Central","West
        Europe","North Europe","UK South","UK West","Australia East","Australia Southeast","Central
        India","East Asia","Japan East","Japan West","Southeast Asia","South India","Korea
        Central","France Central","South Africa North","UAE North","Switzerland North","East
        US 2 EUAP","Central US EUAP"],"apiVersions":["2019-12-01-preview","2019-05-01","2017-10-01","2017-06-01-preview","2017-03-01","2016-06-27-preview"]},{"resourceType":"operations","locations":["South
        Central US","East US","West US","Central US","East US 2","North Central US","West
        Central US","West US 2","Brazil South","Canada East","Canada Central","West
        Europe","North Europe","UK South","UK West","Australia East","Australia Southeast","Central
        India","East Asia","Japan East","Japan West","Southeast Asia","South India","Korea
        Central","France Central","South Africa North","UAE North","Switzerland North","Central
        US EUAP","East US 2 EUAP"],"apiVersions":["2019-12-01-preview","2019-05-01","2017-10-01","2017-06-01-preview","2017-03-01"]},{"resourceType":"locations","locations":["South
        Central US","East US","West US","Central US","East US 2","North Central US","West
        Central US","West US 2","Brazil South","Canada East","Canada Central","West
        Europe","North Europe","UK South","UK West","Australia East","Australia Southeast","Central
        India","East Asia","Japan East","Japan West","Southeast Asia","South India","Korea
        Central","France Central","South Africa North","UAE North","Switzerland North","Central
        US EUAP","East US 2 EUAP"],"apiVersions":["2019-12-01-preview","2019-05-01-preview","2019-05-01","2017-10-01","2017-06-01-preview"]}],"registrationState":"Registering"}'
=======
      string: '{"type":"Microsoft.ContainerRegistry/registries/runs","properties":{"runId":"cf2","status":"Running","lastUpdatedTime":"2020-07-14T10:39:44+00:00","runType":"QuickRun","createTime":"2020-07-14T10:39:44.5926756+00:00","startTime":"2020-07-14T10:39:44.8753477+00:00","task":"testTask","platform":{"os":"linux","architecture":"amd64"},"agentConfiguration":{"cpu":2},"provisioningState":"Succeeded","isArchiveEnabled":false},"id":"/subscriptions/00000000-0000-0000-0000-000000000000/resourceGroups/clitest.rg000001/providers/Microsoft.ContainerRegistry/registries/clireg000002/runs/cf2","name":"cf2"}'
>>>>>>> 3c2ff2b5
    headers:
      cache-control:
      - no-cache
      content-length:
<<<<<<< HEAD
      - '29074'
      content-type:
      - application/json; charset=utf-8
      date:
      - Mon, 06 Jul 2020 00:31:34 GMT
=======
      - '663'
      content-type:
      - application/json; charset=utf-8
      date:
      - Tue, 14 Jul 2020 10:40:16 GMT
>>>>>>> 3c2ff2b5
      expires:
      - '-1'
      pragma:
      - no-cache
      strict-transport-security:
      - max-age=31536000; includeSubDomains
      vary:
      - Accept-Encoding
      x-content-type-options:
      - nosniff
    status:
      code: 200
      message: OK
- request:
    body: null
    headers:
      Accept:
      - '*/*'
      Accept-Encoding:
      - gzip, deflate
      Connection:
      - keep-alive
      User-Agent:
<<<<<<< HEAD
      - python-requests/2.22.0
=======
      - python/3.8.0 (Windows-10-10.0.19041-SP0) msrest/0.6.9 msrest_azure/0.6.3 azure-mgmt-containerregistry/3.0.0rc14
        Azure-SDK-For-Python AZURECLI/2.9.0
>>>>>>> 3c2ff2b5
    method: GET
    uri: https://management.azure.com/subscriptions/00000000-0000-0000-0000-000000000000/providers/Microsoft.ContainerRegistry?api-version=2016-02-01
  response:
    body:
<<<<<<< HEAD
      string: '{"id":"/subscriptions/00000000-0000-0000-0000-000000000000/providers/Microsoft.ContainerRegistry","namespace":"Microsoft.ContainerRegistry","authorizations":[{"applicationId":"6a0ec4d3-30cb-4a83-91c0-ae56bc0e3d26","roleDefinitionId":"78e18383-93eb-418a-9887-bc9271046576"},{"applicationId":"737d58c1-397a-46e7-9d12-7d8c830883c2","roleDefinitionId":"716bb53a-0390-4428-bf41-b1bedde7d751"},{"applicationId":"918d0db8-4a38-4938-93c1-9313bdfe0272","roleDefinitionId":"dcd2d2c9-3f80-4d72-95a8-2593111b4b12"},{"applicationId":"d2fa1650-4805-4a83-bcb9-cf41fe63539c","roleDefinitionId":"c15f8dab-b103-4f8d-9afb-fbe4b8e98de2"},{"applicationId":"a4c95b9e-3994-40cc-8953-5dc66d48348d","roleDefinitionId":"dc88c655-90fa-48d9-8d51-003cc8738508"},{"applicationId":"62c559cd-db0c-4da0-bab2-972528c65d42","roleDefinitionId":"437b639a-6d74-491d-959f-d172e8c5c1fc"}],"resourceTypes":[{"resourceType":"registries","locations":["West
        US","East US","South Central US","West Europe","North Europe","UK South","UK
        West","Australia East","Australia Southeast","Central India","Korea Central","France
        Central","South Africa North","UAE North","East Asia","Japan East","Japan
        West","Southeast Asia","South India","Brazil South","Canada East","Canada
        Central","Central US","East US 2","North Central US","West Central US","West
        US 2","Switzerland North","East US 2 EUAP","Central US EUAP"],"apiVersions":["2019-12-01-preview","2019-05-01","2017-10-01","2017-03-01"],"capabilities":"CrossResourceGroupResourceMove,
        CrossSubscriptionResourceMove, SystemAssignedResourceIdentity"},{"resourceType":"registries/scopeMaps","locations":["West
        US","East US","South Central US","West Europe","North Europe","UK South","UK
        West","Australia East","Australia Southeast","Central India","East Asia","Japan
        East","Japan West","Southeast Asia","South India","Brazil South","Canada East","Canada
        Central","Central US","East US 2","North Central US","West Central US","West
        US 2","Korea Central","France Central","South Africa North","UAE North","Switzerland
        North","Central US EUAP","East US 2 EUAP"],"apiVersions":["2019-05-01-preview"]},{"resourceType":"registries/tokens","locations":["West
        US","East US","South Central US","West Europe","North Europe","UK South","UK
        West","Australia East","Australia Southeast","Central India","East Asia","Japan
        East","Japan West","Southeast Asia","South India","Brazil South","Canada East","Canada
        Central","Central US","East US 2","North Central US","West Central US","West
        US 2","Korea Central","France Central","South Africa North","UAE North","Switzerland
        North","Central US EUAP","East US 2 EUAP"],"apiVersions":["2019-05-01-preview"]},{"resourceType":"registries/generateCredentials","locations":["West
        US","East US","South Central US","West Europe","North Europe","UK South","UK
        West","Australia East","Australia Southeast","Central India","East Asia","Japan
        East","Japan West","Southeast Asia","South India","Brazil South","Canada East","Canada
        Central","Central US","East US 2","North Central US","West Central US","West
        US 2","Korea Central","France Central","South Africa North","UAE North","Switzerland
        North","Central US EUAP","East US 2 EUAP"],"apiVersions":["2019-05-01-preview"]},{"resourceType":"registries/privateEndpointConnections","locations":["West
        US","East US","South Central US","West Europe","Switzerland North","North
        Europe","UK South","UK West","Australia East","Australia Southeast","Central
        India","East Asia","Japan East","Japan West","Southeast Asia","South India","Brazil
        South","Canada East","Canada Central","Central US","East US 2","North Central
        US","West Central US","West US 2","Korea Central","France Central","South
        Africa North","UAE North","Central US EUAP","East US 2 EUAP"],"apiVersions":["2019-12-01-preview"]},{"resourceType":"registries/privateEndpointConnectionProxies","locations":["West
        US","East US","South Central US","West Europe","Switzerland North","North
        Europe","UK South","UK West","Australia East","Australia Southeast","Central
        India","East Asia","Japan East","Japan West","Southeast Asia","South India","Brazil
        South","Canada East","Canada Central","Central US","East US 2","North Central
        US","West Central US","West US 2","Korea Central","France Central","South
        Africa North","UAE North","Central US EUAP","East US 2 EUAP"],"apiVersions":["2019-12-01-preview"]},{"resourceType":"registries/privateEndpointConnectionProxies/validate","locations":["West
        US","East US","South Central US","West Europe","Switzerland North","North
        Europe","UK South","UK West","Australia East","Australia Southeast","Central
        India","East Asia","Japan East","Japan West","Southeast Asia","South India","Brazil
        South","Canada East","Canada Central","Central US","East US 2","North Central
        US","West Central US","West US 2","Korea Central","France Central","South
        Africa North","UAE North","Central US EUAP","East US 2 EUAP"],"apiVersions":["2019-12-01-preview"]},{"resourceType":"registries/privateLinkResources","locations":["West
        US","East US","South Central US","West Europe","Switzerland North","North
        Europe","UK South","UK West","Australia East","Australia Southeast","Central
        India","East Asia","Japan East","Japan West","Southeast Asia","South India","Brazil
        South","Canada East","Canada Central","Central US","East US 2","North Central
        US","West Central US","West US 2","Korea Central","France Central","South
        Africa North","UAE North","Central US EUAP","East US 2 EUAP"],"apiVersions":["2019-12-01-preview"]},{"resourceType":"registries/importImage","locations":["South
        Central US","West Central US","East US","West Europe","West US","Japan East","North
        Europe","Southeast Asia","North Central US","East US 2","West US 2","Brazil
        South","Australia East","Central India","Korea Central","France Central","South
        Africa North","UAE North","Central US","Canada East","Canada Central","UK
        South","UK West","Australia Southeast","East Asia","Japan West","South India","Switzerland
        North","Central US EUAP","East US 2 EUAP"],"apiVersions":["2019-12-01-preview","2019-05-01","2017-10-01"]},{"resourceType":"registries/exportPipelines","locations":["West
        US","East US","South Central US","West Europe","Switzerland North","North
        Europe","UK South","UK West","Australia East","Australia Southeast","Central
        India","East Asia","Japan East","Japan West","Southeast Asia","South India","Brazil
        South","Canada East","Canada Central","Central US","East US 2","North Central
        US","West Central US","West US 2","Korea Central","France Central","South
        Africa North","UAE North","Central US EUAP","East US 2 EUAP"],"apiVersions":["2019-12-01-preview"],"capabilities":"SystemAssignedResourceIdentity"},{"resourceType":"registries/importPipelines","locations":["West
        US","East US","South Central US","West Europe","Switzerland North","North
        Europe","UK South","UK West","Australia East","Australia Southeast","Central
        India","East Asia","Japan East","Japan West","Southeast Asia","South India","Brazil
        South","Canada East","Canada Central","Central US","East US 2","North Central
        US","West Central US","West US 2","Korea Central","France Central","South
        Africa North","UAE North","Central US EUAP","East US 2 EUAP"],"apiVersions":["2019-12-01-preview"],"capabilities":"SystemAssignedResourceIdentity"},{"resourceType":"registries/pipelineRuns","locations":["West
        US","East US","South Central US","West Europe","Switzerland North","North
        Europe","UK South","UK West","Australia East","Australia Southeast","Central
        India","East Asia","Japan East","Japan West","Southeast Asia","South India","Brazil
        South","Canada East","Canada Central","Central US","East US 2","North Central
        US","West Central US","West US 2","Korea Central","France Central","South
        Africa North","UAE North","Central US EUAP","East US 2 EUAP"],"apiVersions":["2019-12-01-preview"]},{"resourceType":"registries/listBuildSourceUploadUrl","locations":["East
        US","West Europe","West US 2","South Central US","Australia East","Australia
        Southeast","Brazil South","Canada Central","Canada East","Central India","Central
        US","East Asia","East US 2","Japan East","Japan West","North Central US","North
        Europe","Southeast Asia","South India","UK South","UK West","West US","West
        Central US","France Central","Korea Central","South Africa North","UAE North","Switzerland
        North","East US 2 EUAP"],"apiVersions":["2019-06-01-preview","2019-04-01","2018-09-01"]},{"resourceType":"registries/scheduleRun","locations":["East
        US","West Europe","West US 2","South Central US","Australia East","Australia
        Southeast","Brazil South","Canada Central","Canada East","Central India","Central
        US","East Asia","East US 2","Japan East","Japan West","North Central US","North
        Europe","Southeast Asia","South India","UK South","UK West","West US","West
        Central US","France Central","Korea Central","South Africa North","UAE North","Switzerland
        North","East US 2 EUAP"],"apiVersions":["2019-06-01-preview","2019-04-01","2018-09-01"]},{"resourceType":"registries/runs","locations":["East
        US","West Europe","West US 2","South Central US","Australia East","Australia
        Southeast","Brazil South","Canada Central","Canada East","Central India","Central
        US","East Asia","East US 2","Japan East","Japan West","North Central US","North
        Europe","Southeast Asia","South India","UK South","UK West","West US","West
        Central US","France Central","Korea Central","South Africa North","UAE North","Switzerland
        North","East US 2 EUAP"],"apiVersions":["2019-06-01-preview","2019-04-01","2018-09-01"]},{"resourceType":"registries/taskRuns","locations":["East
        US","West Europe","West US 2","South Central US","Australia East","Australia
        Southeast","Brazil South","Canada Central","Canada East","Central India","Central
        US","East Asia","East US 2","Japan East","Japan West","North Central US","North
        Europe","Southeast Asia","South India","UK South","UK West","West US","West
        Central US","France Central","Korea Central","South Africa North","UAE North","Switzerland
        North","East US 2 EUAP"],"apiVersions":["2019-06-01-preview"]},{"resourceType":"registries/taskRuns/listDetails","locations":["East
        US","West Europe","West US 2","South Central US","Australia East","Australia
        Southeast","Brazil South","Canada Central","Canada East","Central India","Central
        US","East Asia","East US 2","Japan East","Japan West","North Central US","North
        Europe","Southeast Asia","South India","UK South","UK West","West US","West
        Central US","France Central","Korea Central","South Africa North","UAE North","Switzerland
        North","East US 2 EUAP"],"apiVersions":["2019-06-01-preview"]},{"resourceType":"registries/agentPools","locations":["East
        US","West US 2","South Central US","East US 2","East US 2 EUAP"],"apiVersions":["2019-06-01-preview"],"capabilities":"CrossResourceGroupResourceMove,
        CrossSubscriptionResourceMove"},{"resourceType":"registries/agentPools/listQueueStatus","locations":["East
        US","West US 2","South Central US","East US 2","East US 2 EUAP"],"apiVersions":["2019-06-01-preview"]},{"resourceType":"registries/runs/listLogSasUrl","locations":["East
        US","West Europe","West US 2","South Central US","Australia East","Australia
        Southeast","Brazil South","Canada Central","Canada East","Central India","Central
        US","East Asia","East US 2","Japan East","Japan West","North Central US","North
        Europe","Southeast Asia","South India","UK South","UK West","West US","West
        Central US","France Central","Korea Central","South Africa North","UAE North","Switzerland
        North","East US 2 EUAP"],"apiVersions":["2019-06-01-preview","2019-04-01","2018-09-01"]},{"resourceType":"registries/runs/cancel","locations":["East
        US","West Europe","West US 2","South Central US","Australia East","Australia
        Southeast","Brazil South","Canada Central","Canada East","Central India","Central
        US","East Asia","East US 2","Japan East","Japan West","North Central US","North
        Europe","Southeast Asia","South India","UK South","UK West","West US","West
        Central US","France Central","Korea Central","South Africa North","UAE North","Switzerland
        North","East US 2 EUAP"],"apiVersions":["2019-06-01-preview","2019-04-01","2018-09-01"]},{"resourceType":"registries/tasks","locations":["East
        US","West Europe","West US 2","South Central US","Australia East","Australia
        Southeast","Brazil South","Canada Central","Canada East","Central India","Central
        US","East Asia","East US 2","Japan East","Japan West","North Central US","North
        Europe","Southeast Asia","South India","UK South","UK West","West US","West
        Central US","France Central","Korea Central","South Africa North","UAE North","Switzerland
        North","East US 2 EUAP"],"apiVersions":["2019-06-01-preview","2019-04-01","2018-09-01"],"capabilities":"CrossResourceGroupResourceMove,
        CrossSubscriptionResourceMove, SystemAssignedResourceIdentity"},{"resourceType":"registries/tasks/listDetails","locations":["East
        US","West Europe","West US 2","South Central US","Australia East","Australia
        Southeast","Brazil South","Canada Central","Canada East","Central India","Central
        US","East Asia","East US 2","Japan East","Japan West","North Central US","North
        Europe","Southeast Asia","South India","UK South","UK West","West US","West
        Central US","France Central","Korea Central","South Africa North","UAE North","Switzerland
        North","East US 2 EUAP"],"apiVersions":["2019-06-01-preview","2019-04-01","2018-09-01"]},{"resourceType":"registries/getBuildSourceUploadUrl","locations":["East
        US","West Europe","West US 2","South Central US","Australia East","Australia
        Southeast","Brazil South","Canada Central","Canada East","Central India","Central
        US","East Asia","East US 2","Japan East","Japan West","North Central US","North
        Europe","Southeast Asia","South India","UK South","UK West","West US","West
        Central US","France Central","Korea Central","South Africa North","UAE North","Switzerland
        North","East US 2 EUAP"],"apiVersions":["2018-02-01-preview"]},{"resourceType":"registries/queueBuild","locations":["East
        US","West Europe","West US 2","South Central US","Australia East","Australia
        Southeast","Brazil South","Canada Central","Canada East","Central India","Central
        US","East Asia","East US 2","Japan East","Japan West","North Central US","North
        Europe","Southeast Asia","South India","UK South","UK West","West US","West
        Central US","France Central","Korea Central","South Africa North","UAE North","Switzerland
        North","East US 2 EUAP"],"apiVersions":["2018-02-01-preview"]},{"resourceType":"registries/builds","locations":["East
        US","West Europe","West US 2","South Central US","Australia East","Australia
        Southeast","Brazil South","Canada Central","Canada East","Central India","Central
        US","East Asia","East US 2","Japan East","Japan West","North Central US","North
        Europe","Southeast Asia","South India","UK South","UK West","West US","West
        Central US","France Central","Korea Central","South Africa North","UAE North","Switzerland
        North","East US 2 EUAP"],"apiVersions":["2018-02-01-preview"]},{"resourceType":"registries/builds/getLogLink","locations":["East
        US","West Europe","West US 2","South Central US","Australia East","Australia
        Southeast","Brazil South","Canada Central","Canada East","Central India","Central
        US","East Asia","East US 2","Japan East","Japan West","North Central US","North
        Europe","Southeast Asia","South India","UK South","UK West","West US","West
        Central US","France Central","Korea Central","South Africa North","UAE North","Switzerland
        North","East US 2 EUAP"],"apiVersions":["2018-02-01-preview"]},{"resourceType":"registries/builds/cancel","locations":["East
        US","West Europe","West US 2","South Central US","Australia East","Australia
        Southeast","Brazil South","Canada Central","Canada East","Central India","Central
        US","East Asia","East US 2","Japan East","Japan West","North Central US","North
        Europe","Southeast Asia","South India","UK South","UK West","West US","West
        Central US","France Central","Korea Central","South Africa North","UAE North","Switzerland
        North","East US 2 EUAP"],"apiVersions":["2018-02-01-preview"]},{"resourceType":"registries/buildTasks","locations":["East
        US","West Europe","West US 2","South Central US","Australia East","Australia
        Southeast","Brazil South","Canada Central","Canada East","Central India","Central
        US","East Asia","East US 2","Japan East","Japan West","North Central US","North
        Europe","Southeast Asia","South India","UK South","UK West","West US","West
        Central US","France Central","Korea Central","South Africa North","UAE North","Switzerland
        North","East US 2 EUAP"],"apiVersions":["2018-02-01-preview"],"capabilities":"CrossResourceGroupResourceMove,
        CrossSubscriptionResourceMove"},{"resourceType":"registries/buildTasks/listSourceRepositoryProperties","locations":["East
        US","West Europe","West US 2","South Central US","Australia East","Australia
        Southeast","Brazil South","Canada Central","Canada East","Central India","Central
        US","East Asia","East US 2","Japan East","Japan West","North Central US","North
        Europe","Southeast Asia","South India","UK South","UK West","West US","West
        Central US","France Central","Korea Central","South Africa North","UAE North","Switzerland
        North","East US 2 EUAP"],"apiVersions":["2018-02-01-preview"]},{"resourceType":"registries/buildTasks/steps","locations":["East
        US","West Europe","West US 2","South Central US","Australia East","Australia
        Southeast","Brazil South","Canada Central","Canada East","Central India","Central
        US","East Asia","East US 2","Japan East","Japan West","North Central US","North
        Europe","Southeast Asia","South India","UK South","UK West","West US","West
        Central US","France Central","Korea Central","South Africa North","UAE North","Switzerland
        North","East US 2 EUAP"],"apiVersions":["2018-02-01-preview"]},{"resourceType":"registries/buildTasks/steps/listBuildArguments","locations":["East
        US","West Europe","West US 2","South Central US","Australia East","Australia
        Southeast","Brazil South","Canada Central","Canada East","Central India","Central
        US","East Asia","East US 2","Japan East","Japan West","North Central US","North
        Europe","Southeast Asia","South India","UK South","UK West","West US","West
        Central US","France Central","Korea Central","South Africa North","UAE North","Switzerland
        North","East US 2 EUAP"],"apiVersions":["2018-02-01-preview"]},{"resourceType":"registries/replications","locations":["South
        Central US","West Central US","East US","West Europe","West US","Japan East","North
        Europe","Southeast Asia","North Central US","East US 2","West US 2","Brazil
        South","Australia East","Central India","Korea Central","South Africa North","UAE
        North","France Central","Central US","Canada East","Canada Central","UK South","UK
        West","Australia Southeast","East Asia","Japan West","South India","Switzerland
        North","Central US EUAP","East US 2 EUAP"],"apiVersions":["2019-12-01-preview","2019-05-01","2017-10-01"],"capabilities":"CrossResourceGroupResourceMove,
        CrossSubscriptionResourceMove"},{"resourceType":"registries/webhooks","locations":["West
        Central US","East US","West Europe","South Central US","West US","Japan East","North
        Europe","Southeast Asia","North Central US","East US 2","West US 2","Brazil
        South","Australia East","Central India","Korea Central","South Africa North","UAE
        North","France Central","Central US","Canada East","Canada Central","UK South","UK
        West","Australia Southeast","East Asia","Japan West","South India","Switzerland
        North","Central US EUAP","East US 2 EUAP"],"apiVersions":["2019-12-01-preview","2019-05-01","2017-10-01"],"capabilities":"CrossResourceGroupResourceMove,
        CrossSubscriptionResourceMove"},{"resourceType":"registries/webhooks/ping","locations":["West
        Central US","East US","West Europe","South Central US","West US","Japan East","North
        Europe","Southeast Asia","North Central US","East US 2","West US 2","Brazil
        South","Australia East","Central India","Korea Central","South Africa North","UAE
        North","France Central","Central US","Canada East","Canada Central","UK South","UK
        West","Australia Southeast","East Asia","Japan West","South India","Switzerland
        North","Central US EUAP","East US 2 EUAP"],"apiVersions":["2019-12-01-preview","2019-05-01","2017-10-01"]},{"resourceType":"registries/webhooks/getCallbackConfig","locations":["West
        Central US","East US","West Europe","South Central US","West US","Japan East","North
        Europe","Southeast Asia","North Central US","East US 2","West US 2","Brazil
        South","Australia East","Central India","Korea Central","South Africa North","UAE
        North","France Central","Central US","Canada East","Canada Central","UK South","UK
        West","Australia Southeast","East Asia","Japan West","South India","Switzerland
        North","Central US EUAP","East US 2 EUAP"],"apiVersions":["2019-12-01-preview","2019-05-01","2017-10-01"]},{"resourceType":"registries/webhooks/listEvents","locations":["West
        Central US","East US","West Europe","South Central US","West US","Japan East","North
        Europe","Southeast Asia","North Central US","East US 2","West US 2","Brazil
        South","Australia East","Central India","Korea Central","South Africa North","UAE
        North","France Central","Central US","Canada East","Canada Central","UK South","UK
        West","Australia Southeast","East Asia","Japan West","South India","Switzerland
        North","Central US EUAP","East US 2 EUAP"],"apiVersions":["2019-12-01-preview","2019-05-01","2017-10-01"]},{"resourceType":"locations/setupAuth","locations":["East
        US","West Europe","West US 2","South Central US","Australia East","Australia
        Southeast","Brazil South","Canada Central","Canada East","Central India","Central
        US","East Asia","East US 2","Japan East","Japan West","North Central US","North
        Europe","Southeast Asia","South India","UK South","UK West","West US","West
        Central US","France Central","Korea Central","South Africa North","UAE North","Switzerland
        North","East US 2 EUAP"],"apiVersions":["2018-02-01-preview"]},{"resourceType":"locations/authorize","locations":["East
        US","West Europe","West US 2","South Central US","Australia East","Australia
        Southeast","Brazil South","Canada Central","Canada East","Central India","Central
        US","East Asia","East US 2","Japan East","Japan West","North Central US","North
        Europe","Southeast Asia","South India","UK South","UK West","West US","West
        Central US","France Central","Korea Central","South Africa North","UAE North","Switzerland
        North","East US 2 EUAP"],"apiVersions":["2018-02-01-preview"]},{"resourceType":"locations/operationResults","locations":["West
        Central US","East US","West Europe","South Central US","West US","Japan East","North
        Europe","Southeast Asia","North Central US","East US 2","West US 2","Brazil
        South","Australia East","Central India","Korea Central","France Central","Central
        US","South Africa North","UAE North","Canada East","Canada Central","UK South","UK
        West","Australia Southeast","East Asia","Japan West","South India","Switzerland
        North","Central US EUAP","East US 2 EUAP"],"apiVersions":["2019-12-01-preview","2019-05-01-preview","2019-05-01","2017-10-01"]},{"resourceType":"locations/deleteVirtualNetworkOrSubnets","locations":["West
        Central US","East US","West Europe","South Central US","West US","Japan East","North
        Europe","Southeast Asia","North Central US","East US 2","West US 2","Brazil
        South","Australia East","Central India","Korea Central","South Africa North","UAE
        North","France Central","Central US","Canada East","Canada Central","UK South","UK
        West","Australia Southeast","East Asia","Japan West","South India","Switzerland
        North","Central US EUAP","East US 2 EUAP"],"apiVersions":["2019-05-01","2017-10-01"]},{"resourceType":"registries/GetCredentials","locations":["West
        US","East US","South Central US","West Europe","East US 2 EUAP","Central US
        EUAP"],"apiVersions":["2016-06-27-preview"]},{"resourceType":"registries/listCredentials","locations":["South
        Central US","East US","West US","West Europe","North Europe","UK South","UK
        West","Australia East","Australia Southeast","Central India","Korea Central","South
        Africa North","UAE North","France Central","East Asia","Japan East","Japan
        West","Southeast Asia","South India","Brazil South","Canada East","Canada
        Central","Central US","East US 2","North Central US","West Central US","West
        US 2","Switzerland North","Central US EUAP","East US 2 EUAP"],"apiVersions":["2019-12-01-preview","2019-05-01","2017-10-01","2017-03-01"]},{"resourceType":"registries/regenerateCredential","locations":["South
        Central US","West US","East US","West Europe","North Europe","UK South","UK
        West","Australia East","Australia Southeast","Central India","Korea Central","South
        Africa North","UAE North","France Central","East Asia","Japan East","Japan
        West","Southeast Asia","South India","Brazil South","Canada East","Canada
        Central","Central US","East US 2","North Central US","West Central US","West
        US 2","Switzerland North","Central US EUAP","East US 2 EUAP"],"apiVersions":["2019-12-01-preview","2019-05-01","2017-10-01","2017-03-01"]},{"resourceType":"registries/listUsages","locations":["West
        Central US","East US","West Europe","South Central US","West US","Japan East","North
        Europe","Southeast Asia","North Central US","East US 2","West US 2","Brazil
        South","Australia East","Central India","Korea Central","South Africa North","UAE
        North","France Central","Central US","Canada East","Canada Central","UK South","UK
        West","Australia Southeast","East Asia","Japan West","South India","Switzerland
        North","Central US EUAP","East US 2 EUAP"],"apiVersions":["2019-12-01-preview","2019-05-01","2017-10-01"]},{"resourceType":"registries/listPolicies","locations":["West
        US","East US","South Central US","West Europe","North Europe","UK South","UK
        West","Australia East","Australia Southeast","Central India","Korea Central","South
        Africa North","UAE North","France Central","East Asia","Japan East","Japan
        West","Southeast Asia","South India","Brazil South","Canada East","Canada
        Central","Central US","East US 2","North Central US","West Central US","West
        US 2","Switzerland North","East US 2 EUAP","Central US EUAP"],"apiVersions":["2017-10-01"]},{"resourceType":"registries/updatePolicies","locations":["West
        US","East US","South Central US","West Europe","North Europe","UK South","UK
        West","Australia East","Australia Southeast","Central India","Korea Central","South
        Africa North","UAE North","France Central","East Asia","Japan East","Japan
        West","Southeast Asia","South India","Brazil South","Canada East","Canada
        Central","Central US","East US 2","North Central US","West Central US","West
        US 2","Switzerland North","East US 2 EUAP","Central US EUAP"],"apiVersions":["2017-10-01"]},{"resourceType":"registries/regenerateCredentials","locations":["West
        US","East US","South Central US","West Europe","East US 2 EUAP","Central US
        EUAP"],"apiVersions":["2016-06-27-preview"]},{"resourceType":"registries/eventGridFilters","locations":["South
        Central US","West Central US","East US","West Europe","West US","Japan East","North
        Europe","Southeast Asia","North Central US","East US 2","West US 2","Brazil
        South","Australia East","Central India","Korea Central","South Africa North","UAE
        North","France Central","Central US","Canada East","Canada Central","UK South","UK
        West","Australia Southeast","East Asia","Japan West","South India","Switzerland
        North","Central US EUAP","East US 2 EUAP"],"apiVersions":["2019-05-01","2017-10-01"]},{"resourceType":"checkNameAvailability","locations":["South
        Central US","East US","West US","Central US","East US 2","North Central US","West
        Central US","West US 2","Brazil South","Canada East","Canada Central","West
        Europe","North Europe","UK South","UK West","Australia East","Australia Southeast","Central
        India","East Asia","Japan East","Japan West","Southeast Asia","South India","Korea
        Central","France Central","South Africa North","UAE North","Switzerland North","East
        US 2 EUAP","Central US EUAP"],"apiVersions":["2019-12-01-preview","2019-05-01","2017-10-01","2017-06-01-preview","2017-03-01","2016-06-27-preview"]},{"resourceType":"operations","locations":["South
        Central US","East US","West US","Central US","East US 2","North Central US","West
        Central US","West US 2","Brazil South","Canada East","Canada Central","West
        Europe","North Europe","UK South","UK West","Australia East","Australia Southeast","Central
        India","East Asia","Japan East","Japan West","Southeast Asia","South India","Korea
        Central","France Central","South Africa North","UAE North","Switzerland North","Central
        US EUAP","East US 2 EUAP"],"apiVersions":["2019-12-01-preview","2019-05-01","2017-10-01","2017-06-01-preview","2017-03-01"]},{"resourceType":"locations","locations":["South
        Central US","East US","West US","Central US","East US 2","North Central US","West
        Central US","West US 2","Brazil South","Canada East","Canada Central","West
        Europe","North Europe","UK South","UK West","Australia East","Australia Southeast","Central
        India","East Asia","Japan East","Japan West","Southeast Asia","South India","Korea
        Central","France Central","South Africa North","UAE North","Switzerland North","Central
        US EUAP","East US 2 EUAP"],"apiVersions":["2019-12-01-preview","2019-05-01-preview","2019-05-01","2017-10-01","2017-06-01-preview"]}],"registrationState":"Registering"}'
=======
      string: '{"type":"Microsoft.ContainerRegistry/registries/runs","properties":{"runId":"cf2","status":"Running","lastUpdatedTime":"2020-07-14T10:39:44+00:00","runType":"QuickRun","createTime":"2020-07-14T10:39:44.5926756+00:00","startTime":"2020-07-14T10:39:44.8753477+00:00","task":"testTask","platform":{"os":"linux","architecture":"amd64"},"agentConfiguration":{"cpu":2},"provisioningState":"Succeeded","isArchiveEnabled":false},"id":"/subscriptions/00000000-0000-0000-0000-000000000000/resourceGroups/clitest.rg000001/providers/Microsoft.ContainerRegistry/registries/clireg000002/runs/cf2","name":"cf2"}'
>>>>>>> 3c2ff2b5
    headers:
      cache-control:
      - no-cache
      content-length:
<<<<<<< HEAD
      - '29074'
      content-type:
      - application/json; charset=utf-8
      date:
      - Mon, 06 Jul 2020 00:31:44 GMT
=======
      - '663'
      content-type:
      - application/json; charset=utf-8
      date:
      - Tue, 14 Jul 2020 10:40:46 GMT
>>>>>>> 3c2ff2b5
      expires:
      - '-1'
      pragma:
      - no-cache
      strict-transport-security:
      - max-age=31536000; includeSubDomains
      vary:
      - Accept-Encoding
      x-content-type-options:
      - nosniff
    status:
      code: 200
      message: OK
- request:
    body: null
    headers:
      Accept:
      - '*/*'
      Accept-Encoding:
      - gzip, deflate
      Connection:
      - keep-alive
      User-Agent:
<<<<<<< HEAD
      - python-requests/2.22.0
=======
      - python/3.8.0 (Windows-10-10.0.19041-SP0) msrest/0.6.9 msrest_azure/0.6.3 azure-mgmt-containerregistry/3.0.0rc14
        Azure-SDK-For-Python AZURECLI/2.9.0
>>>>>>> 3c2ff2b5
    method: GET
    uri: https://management.azure.com/subscriptions/00000000-0000-0000-0000-000000000000/providers/Microsoft.ContainerRegistry?api-version=2016-02-01
  response:
    body:
<<<<<<< HEAD
      string: '{"id":"/subscriptions/00000000-0000-0000-0000-000000000000/providers/Microsoft.ContainerRegistry","namespace":"Microsoft.ContainerRegistry","authorizations":[{"applicationId":"6a0ec4d3-30cb-4a83-91c0-ae56bc0e3d26","roleDefinitionId":"78e18383-93eb-418a-9887-bc9271046576"},{"applicationId":"737d58c1-397a-46e7-9d12-7d8c830883c2","roleDefinitionId":"716bb53a-0390-4428-bf41-b1bedde7d751"},{"applicationId":"918d0db8-4a38-4938-93c1-9313bdfe0272","roleDefinitionId":"dcd2d2c9-3f80-4d72-95a8-2593111b4b12"},{"applicationId":"d2fa1650-4805-4a83-bcb9-cf41fe63539c","roleDefinitionId":"c15f8dab-b103-4f8d-9afb-fbe4b8e98de2"},{"applicationId":"a4c95b9e-3994-40cc-8953-5dc66d48348d","roleDefinitionId":"dc88c655-90fa-48d9-8d51-003cc8738508"},{"applicationId":"62c559cd-db0c-4da0-bab2-972528c65d42","roleDefinitionId":"437b639a-6d74-491d-959f-d172e8c5c1fc"}],"resourceTypes":[{"resourceType":"registries","locations":["West
        US","East US","South Central US","West Europe","North Europe","UK South","UK
        West","Australia East","Australia Southeast","Central India","Korea Central","France
        Central","South Africa North","UAE North","East Asia","Japan East","Japan
        West","Southeast Asia","South India","Brazil South","Canada East","Canada
        Central","Central US","East US 2","North Central US","West Central US","West
        US 2","Switzerland North","East US 2 EUAP","Central US EUAP"],"apiVersions":["2019-12-01-preview","2019-05-01","2017-10-01","2017-03-01"],"capabilities":"CrossResourceGroupResourceMove,
        CrossSubscriptionResourceMove, SystemAssignedResourceIdentity"},{"resourceType":"registries/scopeMaps","locations":["West
        US","East US","South Central US","West Europe","North Europe","UK South","UK
        West","Australia East","Australia Southeast","Central India","East Asia","Japan
        East","Japan West","Southeast Asia","South India","Brazil South","Canada East","Canada
        Central","Central US","East US 2","North Central US","West Central US","West
        US 2","Korea Central","France Central","South Africa North","UAE North","Switzerland
        North","Central US EUAP","East US 2 EUAP"],"apiVersions":["2019-05-01-preview"]},{"resourceType":"registries/tokens","locations":["West
        US","East US","South Central US","West Europe","North Europe","UK South","UK
        West","Australia East","Australia Southeast","Central India","East Asia","Japan
        East","Japan West","Southeast Asia","South India","Brazil South","Canada East","Canada
        Central","Central US","East US 2","North Central US","West Central US","West
        US 2","Korea Central","France Central","South Africa North","UAE North","Switzerland
        North","Central US EUAP","East US 2 EUAP"],"apiVersions":["2019-05-01-preview"]},{"resourceType":"registries/generateCredentials","locations":["West
        US","East US","South Central US","West Europe","North Europe","UK South","UK
        West","Australia East","Australia Southeast","Central India","East Asia","Japan
        East","Japan West","Southeast Asia","South India","Brazil South","Canada East","Canada
        Central","Central US","East US 2","North Central US","West Central US","West
        US 2","Korea Central","France Central","South Africa North","UAE North","Switzerland
        North","Central US EUAP","East US 2 EUAP"],"apiVersions":["2019-05-01-preview"]},{"resourceType":"registries/privateEndpointConnections","locations":["West
        US","East US","South Central US","West Europe","Switzerland North","North
        Europe","UK South","UK West","Australia East","Australia Southeast","Central
        India","East Asia","Japan East","Japan West","Southeast Asia","South India","Brazil
        South","Canada East","Canada Central","Central US","East US 2","North Central
        US","West Central US","West US 2","Korea Central","France Central","South
        Africa North","UAE North","Central US EUAP","East US 2 EUAP"],"apiVersions":["2019-12-01-preview"]},{"resourceType":"registries/privateEndpointConnectionProxies","locations":["West
        US","East US","South Central US","West Europe","Switzerland North","North
        Europe","UK South","UK West","Australia East","Australia Southeast","Central
        India","East Asia","Japan East","Japan West","Southeast Asia","South India","Brazil
        South","Canada East","Canada Central","Central US","East US 2","North Central
        US","West Central US","West US 2","Korea Central","France Central","South
        Africa North","UAE North","Central US EUAP","East US 2 EUAP"],"apiVersions":["2019-12-01-preview"]},{"resourceType":"registries/privateEndpointConnectionProxies/validate","locations":["West
        US","East US","South Central US","West Europe","Switzerland North","North
        Europe","UK South","UK West","Australia East","Australia Southeast","Central
        India","East Asia","Japan East","Japan West","Southeast Asia","South India","Brazil
        South","Canada East","Canada Central","Central US","East US 2","North Central
        US","West Central US","West US 2","Korea Central","France Central","South
        Africa North","UAE North","Central US EUAP","East US 2 EUAP"],"apiVersions":["2019-12-01-preview"]},{"resourceType":"registries/privateLinkResources","locations":["West
        US","East US","South Central US","West Europe","Switzerland North","North
        Europe","UK South","UK West","Australia East","Australia Southeast","Central
        India","East Asia","Japan East","Japan West","Southeast Asia","South India","Brazil
        South","Canada East","Canada Central","Central US","East US 2","North Central
        US","West Central US","West US 2","Korea Central","France Central","South
        Africa North","UAE North","Central US EUAP","East US 2 EUAP"],"apiVersions":["2019-12-01-preview"]},{"resourceType":"registries/importImage","locations":["South
        Central US","West Central US","East US","West Europe","West US","Japan East","North
        Europe","Southeast Asia","North Central US","East US 2","West US 2","Brazil
        South","Australia East","Central India","Korea Central","France Central","South
        Africa North","UAE North","Central US","Canada East","Canada Central","UK
        South","UK West","Australia Southeast","East Asia","Japan West","South India","Switzerland
        North","Central US EUAP","East US 2 EUAP"],"apiVersions":["2019-12-01-preview","2019-05-01","2017-10-01"]},{"resourceType":"registries/exportPipelines","locations":["West
        US","East US","South Central US","West Europe","Switzerland North","North
        Europe","UK South","UK West","Australia East","Australia Southeast","Central
        India","East Asia","Japan East","Japan West","Southeast Asia","South India","Brazil
        South","Canada East","Canada Central","Central US","East US 2","North Central
        US","West Central US","West US 2","Korea Central","France Central","South
        Africa North","UAE North","Central US EUAP","East US 2 EUAP"],"apiVersions":["2019-12-01-preview"],"capabilities":"SystemAssignedResourceIdentity"},{"resourceType":"registries/importPipelines","locations":["West
        US","East US","South Central US","West Europe","Switzerland North","North
        Europe","UK South","UK West","Australia East","Australia Southeast","Central
        India","East Asia","Japan East","Japan West","Southeast Asia","South India","Brazil
        South","Canada East","Canada Central","Central US","East US 2","North Central
        US","West Central US","West US 2","Korea Central","France Central","South
        Africa North","UAE North","Central US EUAP","East US 2 EUAP"],"apiVersions":["2019-12-01-preview"],"capabilities":"SystemAssignedResourceIdentity"},{"resourceType":"registries/pipelineRuns","locations":["West
        US","East US","South Central US","West Europe","Switzerland North","North
        Europe","UK South","UK West","Australia East","Australia Southeast","Central
        India","East Asia","Japan East","Japan West","Southeast Asia","South India","Brazil
        South","Canada East","Canada Central","Central US","East US 2","North Central
        US","West Central US","West US 2","Korea Central","France Central","South
        Africa North","UAE North","Central US EUAP","East US 2 EUAP"],"apiVersions":["2019-12-01-preview"]},{"resourceType":"registries/listBuildSourceUploadUrl","locations":["East
        US","West Europe","West US 2","South Central US","Australia East","Australia
        Southeast","Brazil South","Canada Central","Canada East","Central India","Central
        US","East Asia","East US 2","Japan East","Japan West","North Central US","North
        Europe","Southeast Asia","South India","UK South","UK West","West US","West
        Central US","France Central","Korea Central","South Africa North","UAE North","Switzerland
        North","East US 2 EUAP"],"apiVersions":["2019-06-01-preview","2019-04-01","2018-09-01"]},{"resourceType":"registries/scheduleRun","locations":["East
        US","West Europe","West US 2","South Central US","Australia East","Australia
        Southeast","Brazil South","Canada Central","Canada East","Central India","Central
        US","East Asia","East US 2","Japan East","Japan West","North Central US","North
        Europe","Southeast Asia","South India","UK South","UK West","West US","West
        Central US","France Central","Korea Central","South Africa North","UAE North","Switzerland
        North","East US 2 EUAP"],"apiVersions":["2019-06-01-preview","2019-04-01","2018-09-01"]},{"resourceType":"registries/runs","locations":["East
        US","West Europe","West US 2","South Central US","Australia East","Australia
        Southeast","Brazil South","Canada Central","Canada East","Central India","Central
        US","East Asia","East US 2","Japan East","Japan West","North Central US","North
        Europe","Southeast Asia","South India","UK South","UK West","West US","West
        Central US","France Central","Korea Central","South Africa North","UAE North","Switzerland
        North","East US 2 EUAP"],"apiVersions":["2019-06-01-preview","2019-04-01","2018-09-01"]},{"resourceType":"registries/taskRuns","locations":["East
        US","West Europe","West US 2","South Central US","Australia East","Australia
        Southeast","Brazil South","Canada Central","Canada East","Central India","Central
        US","East Asia","East US 2","Japan East","Japan West","North Central US","North
        Europe","Southeast Asia","South India","UK South","UK West","West US","West
        Central US","France Central","Korea Central","South Africa North","UAE North","Switzerland
        North","East US 2 EUAP"],"apiVersions":["2019-06-01-preview"]},{"resourceType":"registries/taskRuns/listDetails","locations":["East
        US","West Europe","West US 2","South Central US","Australia East","Australia
        Southeast","Brazil South","Canada Central","Canada East","Central India","Central
        US","East Asia","East US 2","Japan East","Japan West","North Central US","North
        Europe","Southeast Asia","South India","UK South","UK West","West US","West
        Central US","France Central","Korea Central","South Africa North","UAE North","Switzerland
        North","East US 2 EUAP"],"apiVersions":["2019-06-01-preview"]},{"resourceType":"registries/agentPools","locations":["East
        US","West US 2","South Central US","East US 2","East US 2 EUAP"],"apiVersions":["2019-06-01-preview"],"capabilities":"CrossResourceGroupResourceMove,
        CrossSubscriptionResourceMove"},{"resourceType":"registries/agentPools/listQueueStatus","locations":["East
        US","West US 2","South Central US","East US 2","East US 2 EUAP"],"apiVersions":["2019-06-01-preview"]},{"resourceType":"registries/runs/listLogSasUrl","locations":["East
        US","West Europe","West US 2","South Central US","Australia East","Australia
        Southeast","Brazil South","Canada Central","Canada East","Central India","Central
        US","East Asia","East US 2","Japan East","Japan West","North Central US","North
        Europe","Southeast Asia","South India","UK South","UK West","West US","West
        Central US","France Central","Korea Central","South Africa North","UAE North","Switzerland
        North","East US 2 EUAP"],"apiVersions":["2019-06-01-preview","2019-04-01","2018-09-01"]},{"resourceType":"registries/runs/cancel","locations":["East
        US","West Europe","West US 2","South Central US","Australia East","Australia
        Southeast","Brazil South","Canada Central","Canada East","Central India","Central
        US","East Asia","East US 2","Japan East","Japan West","North Central US","North
        Europe","Southeast Asia","South India","UK South","UK West","West US","West
        Central US","France Central","Korea Central","South Africa North","UAE North","Switzerland
        North","East US 2 EUAP"],"apiVersions":["2019-06-01-preview","2019-04-01","2018-09-01"]},{"resourceType":"registries/tasks","locations":["East
        US","West Europe","West US 2","South Central US","Australia East","Australia
        Southeast","Brazil South","Canada Central","Canada East","Central India","Central
        US","East Asia","East US 2","Japan East","Japan West","North Central US","North
        Europe","Southeast Asia","South India","UK South","UK West","West US","West
        Central US","France Central","Korea Central","South Africa North","UAE North","Switzerland
        North","East US 2 EUAP"],"apiVersions":["2019-06-01-preview","2019-04-01","2018-09-01"],"capabilities":"CrossResourceGroupResourceMove,
        CrossSubscriptionResourceMove, SystemAssignedResourceIdentity"},{"resourceType":"registries/tasks/listDetails","locations":["East
        US","West Europe","West US 2","South Central US","Australia East","Australia
        Southeast","Brazil South","Canada Central","Canada East","Central India","Central
        US","East Asia","East US 2","Japan East","Japan West","North Central US","North
        Europe","Southeast Asia","South India","UK South","UK West","West US","West
        Central US","France Central","Korea Central","South Africa North","UAE North","Switzerland
        North","East US 2 EUAP"],"apiVersions":["2019-06-01-preview","2019-04-01","2018-09-01"]},{"resourceType":"registries/getBuildSourceUploadUrl","locations":["East
        US","West Europe","West US 2","South Central US","Australia East","Australia
        Southeast","Brazil South","Canada Central","Canada East","Central India","Central
        US","East Asia","East US 2","Japan East","Japan West","North Central US","North
        Europe","Southeast Asia","South India","UK South","UK West","West US","West
        Central US","France Central","Korea Central","South Africa North","UAE North","Switzerland
        North","East US 2 EUAP"],"apiVersions":["2018-02-01-preview"]},{"resourceType":"registries/queueBuild","locations":["East
        US","West Europe","West US 2","South Central US","Australia East","Australia
        Southeast","Brazil South","Canada Central","Canada East","Central India","Central
        US","East Asia","East US 2","Japan East","Japan West","North Central US","North
        Europe","Southeast Asia","South India","UK South","UK West","West US","West
        Central US","France Central","Korea Central","South Africa North","UAE North","Switzerland
        North","East US 2 EUAP"],"apiVersions":["2018-02-01-preview"]},{"resourceType":"registries/builds","locations":["East
        US","West Europe","West US 2","South Central US","Australia East","Australia
        Southeast","Brazil South","Canada Central","Canada East","Central India","Central
        US","East Asia","East US 2","Japan East","Japan West","North Central US","North
        Europe","Southeast Asia","South India","UK South","UK West","West US","West
        Central US","France Central","Korea Central","South Africa North","UAE North","Switzerland
        North","East US 2 EUAP"],"apiVersions":["2018-02-01-preview"]},{"resourceType":"registries/builds/getLogLink","locations":["East
        US","West Europe","West US 2","South Central US","Australia East","Australia
        Southeast","Brazil South","Canada Central","Canada East","Central India","Central
        US","East Asia","East US 2","Japan East","Japan West","North Central US","North
        Europe","Southeast Asia","South India","UK South","UK West","West US","West
        Central US","France Central","Korea Central","South Africa North","UAE North","Switzerland
        North","East US 2 EUAP"],"apiVersions":["2018-02-01-preview"]},{"resourceType":"registries/builds/cancel","locations":["East
        US","West Europe","West US 2","South Central US","Australia East","Australia
        Southeast","Brazil South","Canada Central","Canada East","Central India","Central
        US","East Asia","East US 2","Japan East","Japan West","North Central US","North
        Europe","Southeast Asia","South India","UK South","UK West","West US","West
        Central US","France Central","Korea Central","South Africa North","UAE North","Switzerland
        North","East US 2 EUAP"],"apiVersions":["2018-02-01-preview"]},{"resourceType":"registries/buildTasks","locations":["East
        US","West Europe","West US 2","South Central US","Australia East","Australia
        Southeast","Brazil South","Canada Central","Canada East","Central India","Central
        US","East Asia","East US 2","Japan East","Japan West","North Central US","North
        Europe","Southeast Asia","South India","UK South","UK West","West US","West
        Central US","France Central","Korea Central","South Africa North","UAE North","Switzerland
        North","East US 2 EUAP"],"apiVersions":["2018-02-01-preview"],"capabilities":"CrossResourceGroupResourceMove,
        CrossSubscriptionResourceMove"},{"resourceType":"registries/buildTasks/listSourceRepositoryProperties","locations":["East
        US","West Europe","West US 2","South Central US","Australia East","Australia
        Southeast","Brazil South","Canada Central","Canada East","Central India","Central
        US","East Asia","East US 2","Japan East","Japan West","North Central US","North
        Europe","Southeast Asia","South India","UK South","UK West","West US","West
        Central US","France Central","Korea Central","South Africa North","UAE North","Switzerland
        North","East US 2 EUAP"],"apiVersions":["2018-02-01-preview"]},{"resourceType":"registries/buildTasks/steps","locations":["East
        US","West Europe","West US 2","South Central US","Australia East","Australia
        Southeast","Brazil South","Canada Central","Canada East","Central India","Central
        US","East Asia","East US 2","Japan East","Japan West","North Central US","North
        Europe","Southeast Asia","South India","UK South","UK West","West US","West
        Central US","France Central","Korea Central","South Africa North","UAE North","Switzerland
        North","East US 2 EUAP"],"apiVersions":["2018-02-01-preview"]},{"resourceType":"registries/buildTasks/steps/listBuildArguments","locations":["East
        US","West Europe","West US 2","South Central US","Australia East","Australia
        Southeast","Brazil South","Canada Central","Canada East","Central India","Central
        US","East Asia","East US 2","Japan East","Japan West","North Central US","North
        Europe","Southeast Asia","South India","UK South","UK West","West US","West
        Central US","France Central","Korea Central","South Africa North","UAE North","Switzerland
        North","East US 2 EUAP"],"apiVersions":["2018-02-01-preview"]},{"resourceType":"registries/replications","locations":["South
        Central US","West Central US","East US","West Europe","West US","Japan East","North
        Europe","Southeast Asia","North Central US","East US 2","West US 2","Brazil
        South","Australia East","Central India","Korea Central","South Africa North","UAE
        North","France Central","Central US","Canada East","Canada Central","UK South","UK
        West","Australia Southeast","East Asia","Japan West","South India","Switzerland
        North","Central US EUAP","East US 2 EUAP"],"apiVersions":["2019-12-01-preview","2019-05-01","2017-10-01"],"capabilities":"CrossResourceGroupResourceMove,
        CrossSubscriptionResourceMove"},{"resourceType":"registries/webhooks","locations":["West
        Central US","East US","West Europe","South Central US","West US","Japan East","North
        Europe","Southeast Asia","North Central US","East US 2","West US 2","Brazil
        South","Australia East","Central India","Korea Central","South Africa North","UAE
        North","France Central","Central US","Canada East","Canada Central","UK South","UK
        West","Australia Southeast","East Asia","Japan West","South India","Switzerland
        North","Central US EUAP","East US 2 EUAP"],"apiVersions":["2019-12-01-preview","2019-05-01","2017-10-01"],"capabilities":"CrossResourceGroupResourceMove,
        CrossSubscriptionResourceMove"},{"resourceType":"registries/webhooks/ping","locations":["West
        Central US","East US","West Europe","South Central US","West US","Japan East","North
        Europe","Southeast Asia","North Central US","East US 2","West US 2","Brazil
        South","Australia East","Central India","Korea Central","South Africa North","UAE
        North","France Central","Central US","Canada East","Canada Central","UK South","UK
        West","Australia Southeast","East Asia","Japan West","South India","Switzerland
        North","Central US EUAP","East US 2 EUAP"],"apiVersions":["2019-12-01-preview","2019-05-01","2017-10-01"]},{"resourceType":"registries/webhooks/getCallbackConfig","locations":["West
        Central US","East US","West Europe","South Central US","West US","Japan East","North
        Europe","Southeast Asia","North Central US","East US 2","West US 2","Brazil
        South","Australia East","Central India","Korea Central","South Africa North","UAE
        North","France Central","Central US","Canada East","Canada Central","UK South","UK
        West","Australia Southeast","East Asia","Japan West","South India","Switzerland
        North","Central US EUAP","East US 2 EUAP"],"apiVersions":["2019-12-01-preview","2019-05-01","2017-10-01"]},{"resourceType":"registries/webhooks/listEvents","locations":["West
        Central US","East US","West Europe","South Central US","West US","Japan East","North
        Europe","Southeast Asia","North Central US","East US 2","West US 2","Brazil
        South","Australia East","Central India","Korea Central","South Africa North","UAE
        North","France Central","Central US","Canada East","Canada Central","UK South","UK
        West","Australia Southeast","East Asia","Japan West","South India","Switzerland
        North","Central US EUAP","East US 2 EUAP"],"apiVersions":["2019-12-01-preview","2019-05-01","2017-10-01"]},{"resourceType":"locations/setupAuth","locations":["East
        US","West Europe","West US 2","South Central US","Australia East","Australia
        Southeast","Brazil South","Canada Central","Canada East","Central India","Central
        US","East Asia","East US 2","Japan East","Japan West","North Central US","North
        Europe","Southeast Asia","South India","UK South","UK West","West US","West
        Central US","France Central","Korea Central","South Africa North","UAE North","Switzerland
        North","East US 2 EUAP"],"apiVersions":["2018-02-01-preview"]},{"resourceType":"locations/authorize","locations":["East
        US","West Europe","West US 2","South Central US","Australia East","Australia
        Southeast","Brazil South","Canada Central","Canada East","Central India","Central
        US","East Asia","East US 2","Japan East","Japan West","North Central US","North
        Europe","Southeast Asia","South India","UK South","UK West","West US","West
        Central US","France Central","Korea Central","South Africa North","UAE North","Switzerland
        North","East US 2 EUAP"],"apiVersions":["2018-02-01-preview"]},{"resourceType":"locations/operationResults","locations":["West
        Central US","East US","West Europe","South Central US","West US","Japan East","North
        Europe","Southeast Asia","North Central US","East US 2","West US 2","Brazil
        South","Australia East","Central India","Korea Central","France Central","Central
        US","South Africa North","UAE North","Canada East","Canada Central","UK South","UK
        West","Australia Southeast","East Asia","Japan West","South India","Switzerland
        North","Central US EUAP","East US 2 EUAP"],"apiVersions":["2019-12-01-preview","2019-05-01-preview","2019-05-01","2017-10-01"]},{"resourceType":"locations/deleteVirtualNetworkOrSubnets","locations":["West
        Central US","East US","West Europe","South Central US","West US","Japan East","North
        Europe","Southeast Asia","North Central US","East US 2","West US 2","Brazil
        South","Australia East","Central India","Korea Central","South Africa North","UAE
        North","France Central","Central US","Canada East","Canada Central","UK South","UK
        West","Australia Southeast","East Asia","Japan West","South India","Switzerland
        North","Central US EUAP","East US 2 EUAP"],"apiVersions":["2019-05-01","2017-10-01"]},{"resourceType":"registries/GetCredentials","locations":["West
        US","East US","South Central US","West Europe","East US 2 EUAP","Central US
        EUAP"],"apiVersions":["2016-06-27-preview"]},{"resourceType":"registries/listCredentials","locations":["South
        Central US","East US","West US","West Europe","North Europe","UK South","UK
        West","Australia East","Australia Southeast","Central India","Korea Central","South
        Africa North","UAE North","France Central","East Asia","Japan East","Japan
        West","Southeast Asia","South India","Brazil South","Canada East","Canada
        Central","Central US","East US 2","North Central US","West Central US","West
        US 2","Switzerland North","Central US EUAP","East US 2 EUAP"],"apiVersions":["2019-12-01-preview","2019-05-01","2017-10-01","2017-03-01"]},{"resourceType":"registries/regenerateCredential","locations":["South
        Central US","West US","East US","West Europe","North Europe","UK South","UK
        West","Australia East","Australia Southeast","Central India","Korea Central","South
        Africa North","UAE North","France Central","East Asia","Japan East","Japan
        West","Southeast Asia","South India","Brazil South","Canada East","Canada
        Central","Central US","East US 2","North Central US","West Central US","West
        US 2","Switzerland North","Central US EUAP","East US 2 EUAP"],"apiVersions":["2019-12-01-preview","2019-05-01","2017-10-01","2017-03-01"]},{"resourceType":"registries/listUsages","locations":["West
        Central US","East US","West Europe","South Central US","West US","Japan East","North
        Europe","Southeast Asia","North Central US","East US 2","West US 2","Brazil
        South","Australia East","Central India","Korea Central","South Africa North","UAE
        North","France Central","Central US","Canada East","Canada Central","UK South","UK
        West","Australia Southeast","East Asia","Japan West","South India","Switzerland
        North","Central US EUAP","East US 2 EUAP"],"apiVersions":["2019-12-01-preview","2019-05-01","2017-10-01"]},{"resourceType":"registries/listPolicies","locations":["West
        US","East US","South Central US","West Europe","North Europe","UK South","UK
        West","Australia East","Australia Southeast","Central India","Korea Central","South
        Africa North","UAE North","France Central","East Asia","Japan East","Japan
        West","Southeast Asia","South India","Brazil South","Canada East","Canada
        Central","Central US","East US 2","North Central US","West Central US","West
        US 2","Switzerland North","East US 2 EUAP","Central US EUAP"],"apiVersions":["2017-10-01"]},{"resourceType":"registries/updatePolicies","locations":["West
        US","East US","South Central US","West Europe","North Europe","UK South","UK
        West","Australia East","Australia Southeast","Central India","Korea Central","South
        Africa North","UAE North","France Central","East Asia","Japan East","Japan
        West","Southeast Asia","South India","Brazil South","Canada East","Canada
        Central","Central US","East US 2","North Central US","West Central US","West
        US 2","Switzerland North","East US 2 EUAP","Central US EUAP"],"apiVersions":["2017-10-01"]},{"resourceType":"registries/regenerateCredentials","locations":["West
        US","East US","South Central US","West Europe","East US 2 EUAP","Central US
        EUAP"],"apiVersions":["2016-06-27-preview"]},{"resourceType":"registries/eventGridFilters","locations":["South
        Central US","West Central US","East US","West Europe","West US","Japan East","North
        Europe","Southeast Asia","North Central US","East US 2","West US 2","Brazil
        South","Australia East","Central India","Korea Central","South Africa North","UAE
        North","France Central","Central US","Canada East","Canada Central","UK South","UK
        West","Australia Southeast","East Asia","Japan West","South India","Switzerland
        North","Central US EUAP","East US 2 EUAP"],"apiVersions":["2019-05-01","2017-10-01"]},{"resourceType":"checkNameAvailability","locations":["South
        Central US","East US","West US","Central US","East US 2","North Central US","West
        Central US","West US 2","Brazil South","Canada East","Canada Central","West
        Europe","North Europe","UK South","UK West","Australia East","Australia Southeast","Central
        India","East Asia","Japan East","Japan West","Southeast Asia","South India","Korea
        Central","France Central","South Africa North","UAE North","Switzerland North","East
        US 2 EUAP","Central US EUAP"],"apiVersions":["2019-12-01-preview","2019-05-01","2017-10-01","2017-06-01-preview","2017-03-01","2016-06-27-preview"]},{"resourceType":"operations","locations":["South
        Central US","East US","West US","Central US","East US 2","North Central US","West
        Central US","West US 2","Brazil South","Canada East","Canada Central","West
        Europe","North Europe","UK South","UK West","Australia East","Australia Southeast","Central
        India","East Asia","Japan East","Japan West","Southeast Asia","South India","Korea
        Central","France Central","South Africa North","UAE North","Switzerland North","Central
        US EUAP","East US 2 EUAP"],"apiVersions":["2019-12-01-preview","2019-05-01","2017-10-01","2017-06-01-preview","2017-03-01"]},{"resourceType":"locations","locations":["South
        Central US","East US","West US","Central US","East US 2","North Central US","West
        Central US","West US 2","Brazil South","Canada East","Canada Central","West
        Europe","North Europe","UK South","UK West","Australia East","Australia Southeast","Central
        India","East Asia","Japan East","Japan West","Southeast Asia","South India","Korea
        Central","France Central","South Africa North","UAE North","Switzerland North","Central
        US EUAP","East US 2 EUAP"],"apiVersions":["2019-12-01-preview","2019-05-01-preview","2019-05-01","2017-10-01","2017-06-01-preview"]}],"registrationState":"Registered"}'
=======
      string: '{"type":"Microsoft.ContainerRegistry/registries/runs","properties":{"runId":"cf2","status":"Succeeded","lastUpdatedTime":"2020-07-14T10:41:00+00:00","runType":"QuickRun","createTime":"2020-07-14T10:39:44.5926756+00:00","startTime":"2020-07-14T10:39:44.8753477+00:00","finishTime":"2020-07-14T10:41:00.1855794+00:00","outputImages":[{"registry":"clireg000002.azurecr.io","repository":"testtask","tag":"v1","digest":"sha256:364fae38bdf669272f5a9390b54a30a6a7102127362642fcda37ef1ee724bfff"}],"task":"testTask","platform":{"os":"linux","architecture":"amd64"},"agentConfiguration":{"cpu":2},"provisioningState":"Succeeded","isArchiveEnabled":false},"id":"/subscriptions/00000000-0000-0000-0000-000000000000/resourceGroups/clitest.rg000001/providers/Microsoft.ContainerRegistry/registries/clireg000002/runs/cf2","name":"cf2"}'
>>>>>>> 3c2ff2b5
    headers:
      cache-control:
      - no-cache
      content-length:
<<<<<<< HEAD
      - '29073'
      content-type:
      - application/json; charset=utf-8
      date:
      - Mon, 06 Jul 2020 00:31:54 GMT
=======
      - '896'
      content-type:
      - application/json; charset=utf-8
      date:
      - Tue, 14 Jul 2020 10:41:16 GMT
>>>>>>> 3c2ff2b5
      expires:
      - '-1'
      pragma:
      - no-cache
<<<<<<< HEAD
=======
      server:
      - Microsoft-HTTPAPI/2.0
>>>>>>> 3c2ff2b5
      strict-transport-security:
      - max-age=31536000; includeSubDomains
      vary:
      - Accept-Encoding
      x-content-type-options:
      - nosniff
      x-ms-ratelimit-remaining-subscription-writes:
      - '1198'
    status:
      code: 200
      message: OK
- request:
    body: '{"location": "westus", "sku": {"name": "Standard"}, "properties": {"adminUserEnabled":
      false, "publicNetworkAccess": "Enabled"}}'
    headers:
      Accept:
      - application/json
      Accept-Encoding:
      - gzip, deflate
      CommandName:
<<<<<<< HEAD
      - acr create
=======
      - acr task create
>>>>>>> 3c2ff2b5
      Connection:
      - keep-alive
      Content-Length:
      - '128'
      Content-Type:
      - application/json; charset=utf-8
      ParameterSetName:
<<<<<<< HEAD
      - -n -g -l --sku
      User-Agent:
      - python/3.8.3 (Windows-10-10.0.19041-SP0) msrest/0.6.9 msrest_azure/0.6.3 azure-mgmt-containerregistry/3.0.0rc14
        Azure-SDK-For-Python AZURECLI/2.8.0
      accept-language:
      - en-US
    method: PUT
    uri: https://management.azure.com/subscriptions/00000000-0000-0000-0000-000000000000/resourceGroups/clitest.rg000001/providers/Microsoft.ContainerRegistry/registries/clireg000002?api-version=2019-12-01-preview
  response:
    body:
      string: '{"sku":{"name":"Standard","tier":"Standard"},"type":"Microsoft.ContainerRegistry/registries","id":"/subscriptions/00000000-0000-0000-0000-000000000000/resourceGroups/clitest.rg000001/providers/Microsoft.ContainerRegistry/registries/clireg000002","name":"clireg000002","location":"westus","tags":{},"properties":{"loginServer":"clireg000002.azurecr.io","creationDate":"2020-07-06T00:31:56.794681Z","provisioningState":"Succeeded","adminUserEnabled":false,"policies":{"quarantinePolicy":{"status":"disabled"},"trustPolicy":{"type":"Notary","status":"disabled"},"retentionPolicy":{"days":7,"lastUpdatedTime":"2020-07-06T00:31:57.7367382+00:00","status":"disabled"}},"encryption":{"status":"disabled"},"dataEndpointEnabled":false,"dataEndpointHostNames":[],"privateEndpointConnections":[],"publicNetworkAccess":"Enabled"}}'
=======
      - -n -r --context --image -f --commit-trigger-enabled --pull-request-trigger-enabled
      User-Agent:
      - python/3.8.0 (Windows-10-10.0.19041-SP0) msrest/0.6.9 msrest_azure/0.6.3 azure-mgmt-resource/10.1.0
        Azure-SDK-For-Python AZURECLI/2.9.0
      accept-language:
      - en-US
    method: GET
    uri: https://management.azure.com/subscriptions/00000000-0000-0000-0000-000000000000/resources?$filter=resourceType%20eq%20%27Microsoft.ContainerRegistry%2Fregistries%27&api-version=2020-06-01
  response:
    body:
      string: '{"value":[{"id":"/subscriptions/00000000-0000-0000-0000-000000000000/resourceGroups/clitest.rgbt3epotvw3uyfl3jukp6dba47ztbyyan24mf4efahma6noftcqvhw4vaxgiybzsw6/providers/Microsoft.ContainerRegistry/registries/testregxt544qrkb5quf","name":"testregxt544qrkb5quf","type":"Microsoft.ContainerRegistry/registries","sku":{"name":"Premium","tier":"Premium"},"location":"centraluseuap","tags":{}},{"id":"/subscriptions/00000000-0000-0000-0000-000000000000/resourceGroups/clitest.rgdd7fbiswoiks53ktq2k4kfoyg66d4aktdmtr5ockrzawtp4lsubjgw3fcgriov5ot/providers/Microsoft.ContainerRegistry/registries/cliregwp5wnqa3exrz3i","name":"cliregwp5wnqa3exrz3i","type":"Microsoft.ContainerRegistry/registries","sku":{"name":"Premium","tier":"Premium"},"location":"eastus","tags":{}},{"id":"/subscriptions/00000000-0000-0000-0000-000000000000/resourceGroups/clitest.rgptwwawy6vxdgavn65o4cglism5dbrzrdyzfsf2bfdwk374hgwmr75qhyaskq3xzqb/providers/Microsoft.ContainerRegistry/registries/cliregxqfqar6p7m3adk","name":"cliregxqfqar6p7m3adk","type":"Microsoft.ContainerRegistry/registries","sku":{"name":"Standard","tier":"Standard"},"location":"westus","tags":{}},{"id":"/subscriptions/00000000-0000-0000-0000-000000000000/resourceGroups/clitest.rg000001/providers/Microsoft.ContainerRegistry/registries/clireg000002","name":"clireg000002","type":"Microsoft.ContainerRegistry/registries","sku":{"name":"Standard","tier":"Standard"},"location":"westus","tags":{}},{"id":"/subscriptions/00000000-0000-0000-0000-000000000000/resourceGroups/zhoxing-test/providers/Microsoft.ContainerRegistry/registries/zhoxingtest","name":"zhoxingtest","type":"Microsoft.ContainerRegistry/registries","sku":{"name":"Standard","tier":"Standard"},"location":"westus","tags":{}}]}'
>>>>>>> 3c2ff2b5
    headers:
      cache-control:
      - no-cache
      content-length:
<<<<<<< HEAD
      - '901'
      content-type:
      - application/json; charset=utf-8
      date:
      - Mon, 06 Jul 2020 00:31:58 GMT
=======
      - '1803'
      content-type:
      - application/json; charset=utf-8
      date:
      - Tue, 14 Jul 2020 10:41:17 GMT
>>>>>>> 3c2ff2b5
      expires:
      - '-1'
      pragma:
      - no-cache
<<<<<<< HEAD
      server:
      - Microsoft-HTTPAPI/2.0
=======
>>>>>>> 3c2ff2b5
      strict-transport-security:
      - max-age=31536000; includeSubDomains
      vary:
      - Accept-Encoding
      x-content-type-options:
      - nosniff
      x-ms-ratelimit-remaining-subscription-writes:
      - '1198'
    status:
      code: 200
      message: OK
- request:
    body: null
    headers:
      Accept:
      - application/json
      Accept-Encoding:
      - gzip, deflate
      CommandName:
      - acr task create
      Connection:
      - keep-alive
      ParameterSetName:
      - -n -r --context --image -f --commit-trigger-enabled --pull-request-trigger-enabled
      User-Agent:
<<<<<<< HEAD
      - python/3.8.3 (Windows-10-10.0.19041-SP0) msrest/0.6.9 msrest_azure/0.6.3 azure-mgmt-resource/10.0.0
        Azure-SDK-For-Python AZURECLI/2.8.0
      accept-language:
      - en-US
    method: GET
    uri: https://management.azure.com/subscriptions/00000000-0000-0000-0000-000000000000/resources?$filter=resourceType%20eq%20%27Microsoft.ContainerRegistry%2Fregistries%27&api-version=2020-06-01
  response:
    body:
      string: '{"value":[{"id":"/subscriptions/00000000-0000-0000-0000-000000000000/resourceGroups/clitest.rg3btyynny3rrz255pnzywctzo3r4jnw2jltcom7pgce7ku64dbbsnnsw5ihlkuparb/providers/Microsoft.ContainerRegistry/registries/testregvsuixnjr6x664l3ymr","name":"testregvsuixnjr6x664l3ymr","type":"Microsoft.ContainerRegistry/registries","sku":{"name":"Premium","tier":"Premium"},"location":"westus","tags":{}},{"id":"/subscriptions/00000000-0000-0000-0000-000000000000/resourceGroups/clitest.rg000001/providers/Microsoft.ContainerRegistry/registries/clireg000002","name":"clireg000002","type":"Microsoft.ContainerRegistry/registries","sku":{"name":"Standard","tier":"Standard"},"location":"westus","tags":{}},{"id":"/subscriptions/00000000-0000-0000-0000-000000000000/resourceGroups/clitest.rgfoerydaclghapb2cuzvl44wqwlo2nrknpmlnmihvdxdjgxp7n2md5tuemwdpr333b/providers/Microsoft.ContainerRegistry/registries/clireg6qmym6oxe4f3ub","name":"clireg6qmym6oxe4f3ub","type":"Microsoft.ContainerRegistry/registries","sku":{"name":"Premium","tier":"Premium"},"location":"westus","tags":{}},{"id":"/subscriptions/00000000-0000-0000-0000-000000000000/resourceGroups/clitest.rgmrjx4tmvr23izdjp6nrdg4f46yywlb4uxak5bz6w7qantnfzljll7b2heywqmuio6/providers/Microsoft.ContainerRegistry/registries/cliregse2svftuc4p5br","name":"cliregse2svftuc4p5br","type":"Microsoft.ContainerRegistry/registries","sku":{"name":"Standard","tier":"Standard"},"location":"westus","tags":{}},{"id":"/subscriptions/00000000-0000-0000-0000-000000000000/resourceGroups/clitest.rgmu7bij6en5x76udraonmuaf65a4chheucjil7yvl2ayqmu4vzqyth5zxreyifxeja/providers/Microsoft.ContainerRegistry/registries/testregxdeqstc3c2n73","name":"testregxdeqstc3c2n73","type":"Microsoft.ContainerRegistry/registries","sku":{"name":"Premium","tier":"Premium"},"location":"westus","identity":{"type":"UserAssigned","userAssignedIdentities":{"/subscriptions/00000000-0000-0000-0000-000000000000/resourcegroups/clitest.rgmu7bij6en5x76udraonmuaf65a4chheucjil7yvl2ayqmu4vzqyth5zxreyifxeja/providers/Microsoft.ManagedIdentity/userAssignedIdentities/testidentitydh74wl36":{"principalId":"71cc48dd-abe9-41cb-bfcf-2ae46d10eb19","clientId":"841116a8-41e7-4c85-9b90-97178c74dd3a"}}},"tags":{}},{"id":"/subscriptions/00000000-0000-0000-0000-000000000000/resourceGroups/clitest.rgpkbvzhpbnqkubyssbmtmjub7ls3uwordc55g5ukj3o6ugj5gibje3ie43mlgrblqh/providers/Microsoft.ContainerRegistry/registries/cliregg6ltd2bpz3grwe","name":"cliregg6ltd2bpz3grwe","type":"Microsoft.ContainerRegistry/registries","sku":{"name":"Premium","tier":"Premium"},"location":"westus","tags":{}},{"id":"/subscriptions/00000000-0000-0000-0000-000000000000/resourceGroups/clitest.rgpv2twb2qljovunvk5hkwfsuhfkenrav4axarricud5pidpoqc5c2uks7cbibb7v2q/providers/Microsoft.ContainerRegistry/registries/cliregfyffrkjpowrlpy","name":"cliregfyffrkjpowrlpy","type":"Microsoft.ContainerRegistry/registries","sku":{"name":"Premium","tier":"Premium"},"location":"eastus","tags":{}},{"id":"/subscriptions/00000000-0000-0000-0000-000000000000/resourceGroups/clitest.rgvlfue3bt2nm332gntv5s7xgo5wewwasjmnc5o6youfv2vcuij67x5uiroif7us2yd/providers/Microsoft.ContainerRegistry/registries/cliregkoev4gwlh66apd","name":"cliregkoev4gwlh66apd","type":"Microsoft.ContainerRegistry/registries","sku":{"name":"Basic","tier":"Basic"},"location":"westus","tags":{}}]}'
=======
      - python/3.8.0 (Windows-10-10.0.19041-SP0) msrest/0.6.9 msrest_azure/0.6.3 azure-mgmt-containerregistry/3.0.0rc14
        Azure-SDK-For-Python AZURECLI/2.9.0
      accept-language:
      - en-US
    method: GET
    uri: https://management.azure.com/subscriptions/00000000-0000-0000-0000-000000000000/resourceGroups/clitest.rg000001/providers/Microsoft.ContainerRegistry/registries/clireg000002?api-version=2019-12-01-preview
  response:
    body:
      string: '{"sku":{"name":"Standard","tier":"Standard"},"type":"Microsoft.ContainerRegistry/registries","id":"/subscriptions/00000000-0000-0000-0000-000000000000/resourceGroups/clitest.rg000001/providers/Microsoft.ContainerRegistry/registries/clireg000002","name":"clireg000002","location":"westus","tags":{},"properties":{"loginServer":"clireg000002.azurecr.io","creationDate":"2020-07-14T10:38:52.2061553Z","provisioningState":"Succeeded","adminUserEnabled":false,"policies":{"quarantinePolicy":{"status":"disabled"},"trustPolicy":{"type":"Notary","status":"disabled"},"retentionPolicy":{"days":7,"lastUpdatedTime":"2020-07-14T10:38:53.2096586+00:00","status":"disabled"}},"encryption":{"status":"disabled"},"dataEndpointEnabled":false,"dataEndpointHostNames":[],"privateEndpointConnections":[],"publicNetworkAccess":"Enabled"}}'
>>>>>>> 3c2ff2b5
    headers:
      cache-control:
      - no-cache
      content-length:
<<<<<<< HEAD
      - '3389'
      content-type:
      - application/json; charset=utf-8
      date:
      - Mon, 06 Jul 2020 00:31:57 GMT
=======
      - '902'
      content-type:
      - application/json; charset=utf-8
      date:
      - Tue, 14 Jul 2020 10:41:19 GMT
>>>>>>> 3c2ff2b5
      expires:
      - '-1'
      pragma:
      - no-cache
      server:
      - Microsoft-HTTPAPI/2.0
      strict-transport-security:
      - max-age=31536000; includeSubDomains
      transfer-encoding:
      - chunked
      vary:
      - Accept-Encoding
      x-content-type-options:
      - nosniff
    status:
      code: 200
      message: OK
- request:
    body: '{"location": "westus", "properties": {"status": "Enabled", "platform":
      {"os": "linux", "architecture": "amd64"}, "agentConfiguration": {"cpu": 2},
      "timeout": 3600, "step": {"contextPath": "https://github.com/SteveLasker/node-helloworld",
      "type": "Docker", "imageNames": ["testtask:v1"], "isPushEnabled": true, "noCache":
      false, "dockerFilePath": "Dockerfile", "arguments": []}, "trigger": {"baseImageTrigger":
      {"baseImageTriggerType": "Runtime", "updateTriggerPayloadType": "Default", "status":
      "Enabled", "name": "defaultBaseimageTriggerName"}}, "credentials": {}}}'
    headers:
      Accept:
      - application/json
      Accept-Encoding:
      - gzip, deflate
      CommandName:
      - acr task create
      Connection:
      - keep-alive
      Content-Length:
      - '566'
      Content-Type:
      - application/json; charset=utf-8
      ParameterSetName:
      - -n -r --context --image -f --commit-trigger-enabled --pull-request-trigger-enabled
      User-Agent:
<<<<<<< HEAD
      - python/3.8.3 (Windows-10-10.0.19041-SP0) msrest/0.6.9 msrest_azure/0.6.3 azure-mgmt-containerregistry/3.0.0rc14
        Azure-SDK-For-Python AZURECLI/2.8.0
=======
      - python/3.8.0 (Windows-10-10.0.19041-SP0) msrest/0.6.9 msrest_azure/0.6.3 azure-mgmt-containerregistry/3.0.0rc14
        Azure-SDK-For-Python AZURECLI/2.9.0
>>>>>>> 3c2ff2b5
      accept-language:
      - en-US
    method: PUT
    uri: https://management.azure.com/subscriptions/00000000-0000-0000-0000-000000000000/resourceGroups/clitest.rg000001/providers/Microsoft.ContainerRegistry/registries/clireg000002/tasks/testTask?api-version=2019-06-01-preview
  response:
    body:
<<<<<<< HEAD
      string: '{"sku":{"name":"Standard","tier":"Standard"},"type":"Microsoft.ContainerRegistry/registries","id":"/subscriptions/00000000-0000-0000-0000-000000000000/resourceGroups/clitest.rg000001/providers/Microsoft.ContainerRegistry/registries/clireg000002","name":"clireg000002","location":"westus","tags":{},"properties":{"loginServer":"clireg000002.azurecr.io","creationDate":"2020-07-06T00:31:56.794681Z","provisioningState":"Succeeded","adminUserEnabled":false,"policies":{"quarantinePolicy":{"status":"disabled"},"trustPolicy":{"type":"Notary","status":"disabled"},"retentionPolicy":{"days":7,"lastUpdatedTime":"2020-07-06T00:31:57.7367382+00:00","status":"disabled"}},"encryption":{"status":"disabled"},"dataEndpointEnabled":false,"dataEndpointHostNames":[],"privateEndpointConnections":[],"publicNetworkAccess":"Enabled"}}'
=======
      string: '{"value":[{"type":"Microsoft.ContainerRegistry/registries/runs","properties":{"runId":"cf2","status":"Succeeded","lastUpdatedTime":"2020-07-14T10:41:00+00:00","runType":"QuickRun","createTime":"2020-07-14T10:39:44.5926756+00:00","startTime":"2020-07-14T10:39:44.8753477+00:00","finishTime":"2020-07-14T10:41:00.1855794+00:00","outputImages":[{"registry":"clireg000002.azurecr.io","repository":"testtask","tag":"v1","digest":"sha256:364fae38bdf669272f5a9390b54a30a6a7102127362642fcda37ef1ee724bfff"}],"task":"testTask","platform":{"os":"linux","architecture":"amd64"},"agentConfiguration":{"cpu":2},"provisioningState":"Succeeded","isArchiveEnabled":false},"id":"/subscriptions/00000000-0000-0000-0000-000000000000/resourceGroups/clitest.rg000001/providers/Microsoft.ContainerRegistry/registries/clireg000002/runs/cf2","name":"cf2"}]}'
>>>>>>> 3c2ff2b5
    headers:
      cache-control:
      - no-cache
      content-length:
<<<<<<< HEAD
      - '901'
      content-type:
      - application/json; charset=utf-8
      date:
      - Mon, 06 Jul 2020 00:31:58 GMT
=======
      - '908'
      content-type:
      - application/json; charset=utf-8
      date:
      - Tue, 14 Jul 2020 10:41:20 GMT
>>>>>>> 3c2ff2b5
      expires:
      - '-1'
      pragma:
      - no-cache
      server:
      - nginx/1.15.10
      strict-transport-security:
      - max-age=31536000; includeSubDomains
      transfer-encoding:
      - chunked
      vary:
      - Accept-Encoding,Accept-Encoding
      x-content-type-options:
      - nosniff
      x-ms-ratelimit-remaining-subscription-writes:
      - '1199'
    status:
      code: 200
      message: OK
- request:
    body: '{"location": "westus", "properties": {"status": "Enabled", "platform":
      {"os": "linux", "architecture": "amd64"}, "agentConfiguration": {"cpu": 2},
      "timeout": 3600, "step": {"contextPath": "https://github.com/SteveLasker/node-helloworld",
      "type": "Docker", "imageNames": ["testtask:v1"], "isPushEnabled": true, "noCache":
      false, "dockerFilePath": "Dockerfile", "arguments": []}, "trigger": {"baseImageTrigger":
      {"baseImageTriggerType": "Runtime", "updateTriggerPayloadType": "Default", "status":
      "Enabled", "name": "defaultBaseimageTriggerName"}}, "credentials": {}}}'
    headers:
      Accept:
      - application/json
      Accept-Encoding:
      - gzip, deflate
      CommandName:
      - acr task create
      Connection:
      - keep-alive
      Content-Length:
      - '566'
      Content-Type:
      - application/json; charset=utf-8
      ParameterSetName:
<<<<<<< HEAD
      - -n -r --context --image -f --commit-trigger-enabled --pull-request-trigger-enabled
      User-Agent:
      - python/3.8.3 (Windows-10-10.0.19041-SP0) msrest/0.6.9 msrest_azure/0.6.3 azure-mgmt-containerregistry/3.0.0rc14
        Azure-SDK-For-Python AZURECLI/2.8.0
      accept-language:
      - en-US
    method: PUT
    uri: https://management.azure.com/subscriptions/00000000-0000-0000-0000-000000000000/resourceGroups/clitest.rg000001/providers/Microsoft.ContainerRegistry/registries/clireg000002/tasks/testTask?api-version=2019-06-01-preview
  response:
    body:
      string: '{"type":"Microsoft.ContainerRegistry/registries/tasks","properties":{"provisioningState":"Succeeded","creationDate":"2020-07-06T00:32:01.5613948+00:00","status":"Enabled","platform":{"os":"linux","architecture":"amd64"},"agentConfiguration":{"cpu":2},"timeout":3600,"step":{"type":"Docker","imageNames":["testtask:v1"],"isPushEnabled":true,"noCache":false,"dockerFilePath":"Dockerfile","arguments":[],"contextPath":"https://github.com/SteveLasker/node-helloworld"},"trigger":{"baseImageTrigger":{"baseImageTriggerType":"Runtime","updateTriggerPayloadType":"Default","status":"Enabled","name":"defaultBaseimageTriggerName"}}},"id":"/subscriptions/00000000-0000-0000-0000-000000000000/resourceGroups/clitest.rg000001/providers/Microsoft.ContainerRegistry/registries/clireg000002/tasks/testTask","name":"testTask","location":"westus"}'
=======
      - -n -r --cmd -c
      User-Agent:
      - python/3.8.0 (Windows-10-10.0.19041-SP0) msrest/0.6.9 msrest_azure/0.6.3 azure-mgmt-resource/10.1.0
        Azure-SDK-For-Python AZURECLI/2.9.0
      accept-language:
      - en-US
    method: GET
    uri: https://management.azure.com/subscriptions/00000000-0000-0000-0000-000000000000/resources?$filter=resourceType%20eq%20%27Microsoft.ContainerRegistry%2Fregistries%27&api-version=2020-06-01
  response:
    body:
      string: '{"value":[{"id":"/subscriptions/00000000-0000-0000-0000-000000000000/resourceGroups/clitest.rgbt3epotvw3uyfl3jukp6dba47ztbyyan24mf4efahma6noftcqvhw4vaxgiybzsw6/providers/Microsoft.ContainerRegistry/registries/testregxt544qrkb5quf","name":"testregxt544qrkb5quf","type":"Microsoft.ContainerRegistry/registries","sku":{"name":"Premium","tier":"Premium"},"location":"centraluseuap","tags":{}},{"id":"/subscriptions/00000000-0000-0000-0000-000000000000/resourceGroups/clitest.rgdd7fbiswoiks53ktq2k4kfoyg66d4aktdmtr5ockrzawtp4lsubjgw3fcgriov5ot/providers/Microsoft.ContainerRegistry/registries/cliregwp5wnqa3exrz3i","name":"cliregwp5wnqa3exrz3i","type":"Microsoft.ContainerRegistry/registries","sku":{"name":"Premium","tier":"Premium"},"location":"eastus","tags":{}},{"id":"/subscriptions/00000000-0000-0000-0000-000000000000/resourceGroups/clitest.rgptwwawy6vxdgavn65o4cglism5dbrzrdyzfsf2bfdwk374hgwmr75qhyaskq3xzqb/providers/Microsoft.ContainerRegistry/registries/cliregxqfqar6p7m3adk","name":"cliregxqfqar6p7m3adk","type":"Microsoft.ContainerRegistry/registries","sku":{"name":"Standard","tier":"Standard"},"location":"westus","tags":{}},{"id":"/subscriptions/00000000-0000-0000-0000-000000000000/resourceGroups/clitest.rg000001/providers/Microsoft.ContainerRegistry/registries/clireg000002","name":"clireg000002","type":"Microsoft.ContainerRegistry/registries","sku":{"name":"Standard","tier":"Standard"},"location":"westus","tags":{}},{"id":"/subscriptions/00000000-0000-0000-0000-000000000000/resourceGroups/zhoxing-test/providers/Microsoft.ContainerRegistry/registries/zhoxingtest","name":"zhoxingtest","type":"Microsoft.ContainerRegistry/registries","sku":{"name":"Standard","tier":"Standard"},"location":"westus","tags":{}}]}'
>>>>>>> 3c2ff2b5
    headers:
      cache-control:
      - no-cache
      content-length:
<<<<<<< HEAD
      - '898'
      content-type:
      - application/json; charset=utf-8
      date:
      - Mon, 06 Jul 2020 00:32:02 GMT
=======
      - '1803'
      content-type:
      - application/json; charset=utf-8
      date:
      - Tue, 14 Jul 2020 10:41:21 GMT
>>>>>>> 3c2ff2b5
      expires:
      - '-1'
      pragma:
      - no-cache
      strict-transport-security:
      - max-age=31536000; includeSubDomains
      vary:
      - Accept-Encoding
      x-content-type-options:
      - nosniff
      x-ms-ratelimit-remaining-subscription-writes:
      - '1199'
    status:
      code: 200
      message: OK
- request:
    body: null
    headers:
      Accept:
      - application/json
      Accept-Encoding:
      - gzip, deflate
      CommandName:
      - acr task create
      Connection:
      - keep-alive
      ParameterSetName:
      - -n -r --cmd -c
      User-Agent:
<<<<<<< HEAD
      - python/3.8.3 (Windows-10-10.0.19041-SP0) msrest/0.6.9 msrest_azure/0.6.3 azure-mgmt-resource/10.0.0
        Azure-SDK-For-Python AZURECLI/2.8.0
      accept-language:
      - en-US
    method: GET
    uri: https://management.azure.com/subscriptions/00000000-0000-0000-0000-000000000000/resources?$filter=resourceType%20eq%20%27Microsoft.ContainerRegistry%2Fregistries%27&api-version=2020-06-01
  response:
    body:
      string: '{"value":[{"id":"/subscriptions/00000000-0000-0000-0000-000000000000/resourceGroups/clitest.rg3btyynny3rrz255pnzywctzo3r4jnw2jltcom7pgce7ku64dbbsnnsw5ihlkuparb/providers/Microsoft.ContainerRegistry/registries/testregvsuixnjr6x664l3ymr","name":"testregvsuixnjr6x664l3ymr","type":"Microsoft.ContainerRegistry/registries","sku":{"name":"Premium","tier":"Premium"},"location":"westus","tags":{}},{"id":"/subscriptions/00000000-0000-0000-0000-000000000000/resourceGroups/clitest.rg000001/providers/Microsoft.ContainerRegistry/registries/clireg000002","name":"clireg000002","type":"Microsoft.ContainerRegistry/registries","sku":{"name":"Standard","tier":"Standard"},"location":"westus","tags":{}},{"id":"/subscriptions/00000000-0000-0000-0000-000000000000/resourceGroups/clitest.rgfoerydaclghapb2cuzvl44wqwlo2nrknpmlnmihvdxdjgxp7n2md5tuemwdpr333b/providers/Microsoft.ContainerRegistry/registries/clireg6qmym6oxe4f3ub","name":"clireg6qmym6oxe4f3ub","type":"Microsoft.ContainerRegistry/registries","sku":{"name":"Premium","tier":"Premium"},"location":"westus","tags":{}},{"id":"/subscriptions/00000000-0000-0000-0000-000000000000/resourceGroups/clitest.rgmrjx4tmvr23izdjp6nrdg4f46yywlb4uxak5bz6w7qantnfzljll7b2heywqmuio6/providers/Microsoft.ContainerRegistry/registries/cliregse2svftuc4p5br","name":"cliregse2svftuc4p5br","type":"Microsoft.ContainerRegistry/registries","sku":{"name":"Standard","tier":"Standard"},"location":"westus","tags":{}},{"id":"/subscriptions/00000000-0000-0000-0000-000000000000/resourceGroups/clitest.rgmu7bij6en5x76udraonmuaf65a4chheucjil7yvl2ayqmu4vzqyth5zxreyifxeja/providers/Microsoft.ContainerRegistry/registries/testregxdeqstc3c2n73","name":"testregxdeqstc3c2n73","type":"Microsoft.ContainerRegistry/registries","sku":{"name":"Premium","tier":"Premium"},"location":"westus","identity":{"type":"UserAssigned","userAssignedIdentities":{"/subscriptions/00000000-0000-0000-0000-000000000000/resourcegroups/clitest.rgmu7bij6en5x76udraonmuaf65a4chheucjil7yvl2ayqmu4vzqyth5zxreyifxeja/providers/Microsoft.ManagedIdentity/userAssignedIdentities/testidentitydh74wl36":{"principalId":"71cc48dd-abe9-41cb-bfcf-2ae46d10eb19","clientId":"841116a8-41e7-4c85-9b90-97178c74dd3a"}}},"tags":{}},{"id":"/subscriptions/00000000-0000-0000-0000-000000000000/resourceGroups/clitest.rgpkbvzhpbnqkubyssbmtmjub7ls3uwordc55g5ukj3o6ugj5gibje3ie43mlgrblqh/providers/Microsoft.ContainerRegistry/registries/cliregg6ltd2bpz3grwe","name":"cliregg6ltd2bpz3grwe","type":"Microsoft.ContainerRegistry/registries","sku":{"name":"Premium","tier":"Premium"},"location":"westus","tags":{}},{"id":"/subscriptions/00000000-0000-0000-0000-000000000000/resourceGroups/clitest.rgpv2twb2qljovunvk5hkwfsuhfkenrav4axarricud5pidpoqc5c2uks7cbibb7v2q/providers/Microsoft.ContainerRegistry/registries/cliregfyffrkjpowrlpy","name":"cliregfyffrkjpowrlpy","type":"Microsoft.ContainerRegistry/registries","sku":{"name":"Premium","tier":"Premium"},"location":"eastus","tags":{}},{"id":"/subscriptions/00000000-0000-0000-0000-000000000000/resourceGroups/clitest.rgvlfue3bt2nm332gntv5s7xgo5wewwasjmnc5o6youfv2vcuij67x5uiroif7us2yd/providers/Microsoft.ContainerRegistry/registries/cliregkoev4gwlh66apd","name":"cliregkoev4gwlh66apd","type":"Microsoft.ContainerRegistry/registries","sku":{"name":"Basic","tier":"Basic"},"location":"westus","tags":{}}]}'
=======
      - python/3.8.0 (Windows-10-10.0.19041-SP0) msrest/0.6.9 msrest_azure/0.6.3 azure-mgmt-containerregistry/3.0.0rc14
        Azure-SDK-For-Python AZURECLI/2.9.0
      accept-language:
      - en-US
    method: GET
    uri: https://management.azure.com/subscriptions/00000000-0000-0000-0000-000000000000/resourceGroups/clitest.rg000001/providers/Microsoft.ContainerRegistry/registries/clireg000002?api-version=2019-12-01-preview
  response:
    body:
      string: '{"sku":{"name":"Standard","tier":"Standard"},"type":"Microsoft.ContainerRegistry/registries","id":"/subscriptions/00000000-0000-0000-0000-000000000000/resourceGroups/clitest.rg000001/providers/Microsoft.ContainerRegistry/registries/clireg000002","name":"clireg000002","location":"westus","tags":{},"properties":{"loginServer":"clireg000002.azurecr.io","creationDate":"2020-07-14T10:38:52.2061553Z","provisioningState":"Succeeded","adminUserEnabled":false,"policies":{"quarantinePolicy":{"status":"disabled"},"trustPolicy":{"type":"Notary","status":"disabled"},"retentionPolicy":{"days":7,"lastUpdatedTime":"2020-07-14T10:38:53.2096586+00:00","status":"disabled"}},"encryption":{"status":"disabled"},"dataEndpointEnabled":false,"dataEndpointHostNames":[],"privateEndpointConnections":[],"publicNetworkAccess":"Enabled"}}'
>>>>>>> 3c2ff2b5
    headers:
      cache-control:
      - no-cache
      content-length:
<<<<<<< HEAD
      - '3389'
      content-type:
      - application/json; charset=utf-8
      date:
      - Mon, 06 Jul 2020 00:32:01 GMT
=======
      - '902'
      content-type:
      - application/json; charset=utf-8
      date:
      - Tue, 14 Jul 2020 10:41:23 GMT
>>>>>>> 3c2ff2b5
      expires:
      - '-1'
      pragma:
      - no-cache
      server:
      - Microsoft-HTTPAPI/2.0
      strict-transport-security:
      - max-age=31536000; includeSubDomains
      transfer-encoding:
      - chunked
      vary:
      - Accept-Encoding
      x-content-type-options:
      - nosniff
    status:
      code: 200
      message: OK
- request:
    body: '{"location": "westus", "properties": {"status": "Enabled", "platform":
      {"os": "linux", "architecture": "amd64"}, "agentConfiguration": {"cpu": 2},
      "timeout": 3600, "step": {"type": "EncodedTask", "encodedTaskContent": "dmVyc2lvbjogdjEuMS4wCnN0ZXBzOiAKICAtIGNtZDogYmFzaAogICAgZGlzYWJsZVdvcmtpbmdEaXJlY3RvcnlPdmVycmlkZTogdHJ1ZQogICAgdGltZW91dDogMzYwMAo=",
      "values": []}, "trigger": {"baseImageTrigger": {"baseImageTriggerType": "Runtime",
      "updateTriggerPayloadType": "Default", "status": "Enabled", "name": "defaultBaseimageTriggerName"}},
      "credentials": {}}}'
    headers:
      Accept:
      - application/json
      Accept-Encoding:
      - gzip, deflate
      CommandName:
      - acr task create
      Connection:
      - keep-alive
      Content-Length:
      - '557'
      Content-Type:
      - application/json; charset=utf-8
      ParameterSetName:
      - -n -r --cmd -c
      User-Agent:
<<<<<<< HEAD
      - python/3.8.3 (Windows-10-10.0.19041-SP0) msrest/0.6.9 msrest_azure/0.6.3 azure-mgmt-containerregistry/3.0.0rc14
        Azure-SDK-For-Python AZURECLI/2.8.0
=======
      - python/3.8.0 (Windows-10-10.0.19041-SP0) msrest/0.6.9 msrest_azure/0.6.3 azure-mgmt-containerregistry/3.0.0rc14
        Azure-SDK-For-Python AZURECLI/2.9.0
>>>>>>> 3c2ff2b5
      accept-language:
      - en-US
    method: PUT
    uri: https://management.azure.com/subscriptions/00000000-0000-0000-0000-000000000000/resourceGroups/clitest.rg000001/providers/Microsoft.ContainerRegistry/registries/clireg000002/tasks/contextlessTask?api-version=2019-06-01-preview
  response:
    body:
<<<<<<< HEAD
      string: '{"sku":{"name":"Standard","tier":"Standard"},"type":"Microsoft.ContainerRegistry/registries","id":"/subscriptions/00000000-0000-0000-0000-000000000000/resourceGroups/clitest.rg000001/providers/Microsoft.ContainerRegistry/registries/clireg000002","name":"clireg000002","location":"westus","tags":{},"properties":{"loginServer":"clireg000002.azurecr.io","creationDate":"2020-07-06T00:31:56.794681Z","provisioningState":"Succeeded","adminUserEnabled":false,"policies":{"quarantinePolicy":{"status":"disabled"},"trustPolicy":{"type":"Notary","status":"disabled"},"retentionPolicy":{"days":7,"lastUpdatedTime":"2020-07-06T00:31:57.7367382+00:00","status":"disabled"}},"encryption":{"status":"disabled"},"dataEndpointEnabled":false,"dataEndpointHostNames":[],"privateEndpointConnections":[],"publicNetworkAccess":"Enabled"}}'
=======
      string: '{"type":"Microsoft.ContainerRegistry/registries/tasks","properties":{"provisioningState":"Succeeded","creationDate":"2020-07-14T10:38:58.5743098+00:00","status":"Enabled","platform":{"os":"linux","architecture":"amd64"},"agentConfiguration":{"cpu":2},"timeout":3600,"step":{"type":"Docker","imageNames":["testtask:v1"],"isPushEnabled":true,"noCache":false,"dockerFilePath":"Dockerfile","arguments":[],"baseImageDependencies":[{"type":"Runtime","registry":"registry.hub.docker.com","repository":"library/node","tag":"9","digest":"sha256:cddc729ef8326f7e8966c246ba2e87bad4c15365494ff3d681fa6f022cdab041"}],"contextPath":"https://github.com/SteveLasker/node-helloworld"},"trigger":{"baseImageTrigger":{"baseImageTriggerType":"Runtime","updateTriggerPayloadType":"Default","status":"Enabled","name":"defaultBaseimageTriggerName"}}},"id":"/subscriptions/00000000-0000-0000-0000-000000000000/resourceGroups/clitest.rg000001/providers/Microsoft.ContainerRegistry/registries/clireg000002/tasks/testTask","name":"testTask","location":"westus"}'
>>>>>>> 3c2ff2b5
    headers:
      cache-control:
      - no-cache
      content-length:
<<<<<<< HEAD
      - '901'
      content-type:
      - application/json; charset=utf-8
      date:
      - Mon, 06 Jul 2020 00:32:02 GMT
=======
      - '911'
      content-type:
      - application/json; charset=utf-8
      date:
      - Tue, 14 Jul 2020 10:41:23 GMT
>>>>>>> 3c2ff2b5
      expires:
      - '-1'
      pragma:
      - no-cache
      server:
      - nginx/1.15.10
      strict-transport-security:
      - max-age=31536000; includeSubDomains
      transfer-encoding:
      - chunked
      vary:
      - Accept-Encoding,Accept-Encoding
      x-content-type-options:
      - nosniff
      x-ms-ratelimit-remaining-subscription-writes:
      - '1198'
    status:
      code: 200
      message: OK
- request:
    body: '{"location": "westus", "properties": {"status": "Enabled", "platform":
      {"os": "linux", "architecture": "amd64"}, "agentConfiguration": {"cpu": 2},
      "timeout": 3600, "step": {"type": "EncodedTask", "encodedTaskContent": "dmVyc2lvbjogdjEuMS4wCnN0ZXBzOiAKICAtIGNtZDogYmFzaAogICAgZGlzYWJsZVdvcmtpbmdEaXJlY3RvcnlPdmVycmlkZTogdHJ1ZQogICAgdGltZW91dDogMzYwMAo=",
      "values": []}, "trigger": {"baseImageTrigger": {"baseImageTriggerType": "Runtime",
      "updateTriggerPayloadType": "Default", "status": "Enabled", "name": "defaultBaseimageTriggerName"}},
      "credentials": {}}}'
    headers:
      Accept:
      - application/json
      Accept-Encoding:
      - gzip, deflate
      CommandName:
<<<<<<< HEAD
      - acr task create
=======
      - acr task list
>>>>>>> 3c2ff2b5
      Connection:
      - keep-alive
      Content-Length:
      - '557'
      Content-Type:
      - application/json; charset=utf-8
      ParameterSetName:
<<<<<<< HEAD
      - -n -r --cmd -c
      User-Agent:
      - python/3.8.3 (Windows-10-10.0.19041-SP0) msrest/0.6.9 msrest_azure/0.6.3 azure-mgmt-containerregistry/3.0.0rc14
        Azure-SDK-For-Python AZURECLI/2.8.0
      accept-language:
      - en-US
    method: PUT
    uri: https://management.azure.com/subscriptions/00000000-0000-0000-0000-000000000000/resourceGroups/clitest.rg000001/providers/Microsoft.ContainerRegistry/registries/clireg000002/tasks/contextlessTask?api-version=2019-06-01-preview
  response:
    body:
      string: '{"type":"Microsoft.ContainerRegistry/registries/tasks","properties":{"provisioningState":"Succeeded","creationDate":"2020-07-06T00:32:04.9832594+00:00","status":"Enabled","platform":{"os":"linux","architecture":"amd64"},"agentConfiguration":{"cpu":2},"timeout":3600,"step":{"type":"EncodedTask","encodedTaskContent":"dmVyc2lvbjogdjEuMS4wCnN0ZXBzOiAKICAtIGNtZDogYmFzaAogICAgZGlzYWJsZVdvcmtpbmdEaXJlY3RvcnlPdmVycmlkZTogdHJ1ZQogICAgdGltZW91dDogMzYwMAo=","values":[]},"trigger":{"baseImageTrigger":{"baseImageTriggerType":"Runtime","updateTriggerPayloadType":"Default","status":"Enabled","name":"defaultBaseimageTriggerName"}}},"id":"/subscriptions/00000000-0000-0000-0000-000000000000/resourceGroups/clitest.rg000001/providers/Microsoft.ContainerRegistry/registries/clireg000002/tasks/contextlessTask","name":"contextlessTask","location":"westus"}'
=======
      - -r
      User-Agent:
      - python/3.8.0 (Windows-10-10.0.19041-SP0) msrest/0.6.9 msrest_azure/0.6.3 azure-mgmt-resource/10.1.0
        Azure-SDK-For-Python AZURECLI/2.9.0
      accept-language:
      - en-US
    method: GET
    uri: https://management.azure.com/subscriptions/00000000-0000-0000-0000-000000000000/resources?$filter=resourceType%20eq%20%27Microsoft.ContainerRegistry%2Fregistries%27&api-version=2020-06-01
  response:
    body:
      string: '{"value":[{"id":"/subscriptions/00000000-0000-0000-0000-000000000000/resourceGroups/clitest.rgbt3epotvw3uyfl3jukp6dba47ztbyyan24mf4efahma6noftcqvhw4vaxgiybzsw6/providers/Microsoft.ContainerRegistry/registries/testregxt544qrkb5quf","name":"testregxt544qrkb5quf","type":"Microsoft.ContainerRegistry/registries","sku":{"name":"Premium","tier":"Premium"},"location":"centraluseuap","tags":{}},{"id":"/subscriptions/00000000-0000-0000-0000-000000000000/resourceGroups/clitest.rgdd7fbiswoiks53ktq2k4kfoyg66d4aktdmtr5ockrzawtp4lsubjgw3fcgriov5ot/providers/Microsoft.ContainerRegistry/registries/cliregwp5wnqa3exrz3i","name":"cliregwp5wnqa3exrz3i","type":"Microsoft.ContainerRegistry/registries","sku":{"name":"Premium","tier":"Premium"},"location":"eastus","tags":{}},{"id":"/subscriptions/00000000-0000-0000-0000-000000000000/resourceGroups/clitest.rgptwwawy6vxdgavn65o4cglism5dbrzrdyzfsf2bfdwk374hgwmr75qhyaskq3xzqb/providers/Microsoft.ContainerRegistry/registries/cliregxqfqar6p7m3adk","name":"cliregxqfqar6p7m3adk","type":"Microsoft.ContainerRegistry/registries","sku":{"name":"Standard","tier":"Standard"},"location":"westus","tags":{}},{"id":"/subscriptions/00000000-0000-0000-0000-000000000000/resourceGroups/clitest.rg000001/providers/Microsoft.ContainerRegistry/registries/clireg000002","name":"clireg000002","type":"Microsoft.ContainerRegistry/registries","sku":{"name":"Standard","tier":"Standard"},"location":"westus","tags":{}},{"id":"/subscriptions/00000000-0000-0000-0000-000000000000/resourceGroups/zhoxing-test/providers/Microsoft.ContainerRegistry/registries/zhoxingtest","name":"zhoxingtest","type":"Microsoft.ContainerRegistry/registries","sku":{"name":"Standard","tier":"Standard"},"location":"westus","tags":{}}]}'
>>>>>>> 3c2ff2b5
    headers:
      cache-control:
      - no-cache
      content-length:
<<<<<<< HEAD
      - '911'
      content-type:
      - application/json; charset=utf-8
      date:
      - Mon, 06 Jul 2020 00:32:04 GMT
=======
      - '1803'
      content-type:
      - application/json; charset=utf-8
      date:
      - Tue, 14 Jul 2020 10:41:24 GMT
>>>>>>> 3c2ff2b5
      expires:
      - '-1'
      pragma:
      - no-cache
      strict-transport-security:
      - max-age=31536000; includeSubDomains
      vary:
      - Accept-Encoding
      x-content-type-options:
      - nosniff
      x-ms-ratelimit-remaining-subscription-writes:
      - '1198'
    status:
      code: 200
      message: OK
- request:
    body: null
    headers:
      Accept:
      - application/json
      Accept-Encoding:
      - gzip, deflate
      CommandName:
      - acr task list
      Connection:
      - keep-alive
      ParameterSetName:
      - -r
      User-Agent:
<<<<<<< HEAD
      - python/3.8.3 (Windows-10-10.0.19041-SP0) msrest/0.6.9 msrest_azure/0.6.3 azure-mgmt-resource/10.0.0
        Azure-SDK-For-Python AZURECLI/2.8.0
      accept-language:
      - en-US
    method: GET
    uri: https://management.azure.com/subscriptions/00000000-0000-0000-0000-000000000000/resources?$filter=resourceType%20eq%20%27Microsoft.ContainerRegistry%2Fregistries%27&api-version=2020-06-01
  response:
    body:
      string: '{"value":[{"id":"/subscriptions/00000000-0000-0000-0000-000000000000/resourceGroups/clitest.rg3btyynny3rrz255pnzywctzo3r4jnw2jltcom7pgce7ku64dbbsnnsw5ihlkuparb/providers/Microsoft.ContainerRegistry/registries/testregvsuixnjr6x664l3ymr","name":"testregvsuixnjr6x664l3ymr","type":"Microsoft.ContainerRegistry/registries","sku":{"name":"Premium","tier":"Premium"},"location":"westus","tags":{}},{"id":"/subscriptions/00000000-0000-0000-0000-000000000000/resourceGroups/clitest.rg000001/providers/Microsoft.ContainerRegistry/registries/clireg000002","name":"clireg000002","type":"Microsoft.ContainerRegistry/registries","sku":{"name":"Standard","tier":"Standard"},"location":"westus","tags":{}},{"id":"/subscriptions/00000000-0000-0000-0000-000000000000/resourceGroups/clitest.rgfoerydaclghapb2cuzvl44wqwlo2nrknpmlnmihvdxdjgxp7n2md5tuemwdpr333b/providers/Microsoft.ContainerRegistry/registries/clireg6qmym6oxe4f3ub","name":"clireg6qmym6oxe4f3ub","type":"Microsoft.ContainerRegistry/registries","sku":{"name":"Premium","tier":"Premium"},"location":"westus","tags":{}},{"id":"/subscriptions/00000000-0000-0000-0000-000000000000/resourceGroups/clitest.rgmrjx4tmvr23izdjp6nrdg4f46yywlb4uxak5bz6w7qantnfzljll7b2heywqmuio6/providers/Microsoft.ContainerRegistry/registries/cliregse2svftuc4p5br","name":"cliregse2svftuc4p5br","type":"Microsoft.ContainerRegistry/registries","sku":{"name":"Standard","tier":"Standard"},"location":"westus","tags":{}},{"id":"/subscriptions/00000000-0000-0000-0000-000000000000/resourceGroups/clitest.rgmu7bij6en5x76udraonmuaf65a4chheucjil7yvl2ayqmu4vzqyth5zxreyifxeja/providers/Microsoft.ContainerRegistry/registries/testregxdeqstc3c2n73","name":"testregxdeqstc3c2n73","type":"Microsoft.ContainerRegistry/registries","sku":{"name":"Premium","tier":"Premium"},"location":"westus","identity":{"type":"UserAssigned","userAssignedIdentities":{"/subscriptions/00000000-0000-0000-0000-000000000000/resourcegroups/clitest.rgmu7bij6en5x76udraonmuaf65a4chheucjil7yvl2ayqmu4vzqyth5zxreyifxeja/providers/Microsoft.ManagedIdentity/userAssignedIdentities/testidentitydh74wl36":{"principalId":"71cc48dd-abe9-41cb-bfcf-2ae46d10eb19","clientId":"841116a8-41e7-4c85-9b90-97178c74dd3a"}}},"tags":{}},{"id":"/subscriptions/00000000-0000-0000-0000-000000000000/resourceGroups/clitest.rgpkbvzhpbnqkubyssbmtmjub7ls3uwordc55g5ukj3o6ugj5gibje3ie43mlgrblqh/providers/Microsoft.ContainerRegistry/registries/cliregg6ltd2bpz3grwe","name":"cliregg6ltd2bpz3grwe","type":"Microsoft.ContainerRegistry/registries","sku":{"name":"Premium","tier":"Premium"},"location":"westus","tags":{"foo":"bar","cat":""}},{"id":"/subscriptions/00000000-0000-0000-0000-000000000000/resourceGroups/clitest.rgpv2twb2qljovunvk5hkwfsuhfkenrav4axarricud5pidpoqc5c2uks7cbibb7v2q/providers/Microsoft.ContainerRegistry/registries/cliregfyffrkjpowrlpy","name":"cliregfyffrkjpowrlpy","type":"Microsoft.ContainerRegistry/registries","sku":{"name":"Premium","tier":"Premium"},"location":"eastus","tags":{}},{"id":"/subscriptions/00000000-0000-0000-0000-000000000000/resourceGroups/clitest.rgvlfue3bt2nm332gntv5s7xgo5wewwasjmnc5o6youfv2vcuij67x5uiroif7us2yd/providers/Microsoft.ContainerRegistry/registries/cliregkoev4gwlh66apd","name":"cliregkoev4gwlh66apd","type":"Microsoft.ContainerRegistry/registries","sku":{"name":"Basic","tier":"Basic"},"location":"westus","tags":{}}]}'
=======
      - python/3.8.0 (Windows-10-10.0.19041-SP0) msrest/0.6.9 msrest_azure/0.6.3 azure-mgmt-containerregistry/3.0.0rc14
        Azure-SDK-For-Python AZURECLI/2.9.0
      accept-language:
      - en-US
    method: GET
    uri: https://management.azure.com/subscriptions/00000000-0000-0000-0000-000000000000/resourceGroups/clitest.rg000001/providers/Microsoft.ContainerRegistry/registries/clireg000002?api-version=2019-12-01-preview
  response:
    body:
      string: '{"sku":{"name":"Standard","tier":"Standard"},"type":"Microsoft.ContainerRegistry/registries","id":"/subscriptions/00000000-0000-0000-0000-000000000000/resourceGroups/clitest.rg000001/providers/Microsoft.ContainerRegistry/registries/clireg000002","name":"clireg000002","location":"westus","tags":{},"properties":{"loginServer":"clireg000002.azurecr.io","creationDate":"2020-07-14T10:38:52.2061553Z","provisioningState":"Succeeded","adminUserEnabled":false,"policies":{"quarantinePolicy":{"status":"disabled"},"trustPolicy":{"type":"Notary","status":"disabled"},"retentionPolicy":{"days":7,"lastUpdatedTime":"2020-07-14T10:38:53.2096586+00:00","status":"disabled"}},"encryption":{"status":"disabled"},"dataEndpointEnabled":false,"dataEndpointHostNames":[],"privateEndpointConnections":[],"publicNetworkAccess":"Enabled"}}'
>>>>>>> 3c2ff2b5
    headers:
      cache-control:
      - no-cache
      content-length:
<<<<<<< HEAD
      - '3409'
      content-type:
      - application/json; charset=utf-8
      date:
      - Mon, 06 Jul 2020 00:32:05 GMT
=======
      - '902'
      content-type:
      - application/json; charset=utf-8
      date:
      - Tue, 14 Jul 2020 10:41:26 GMT
>>>>>>> 3c2ff2b5
      expires:
      - '-1'
      pragma:
      - no-cache
      server:
      - Microsoft-HTTPAPI/2.0
      strict-transport-security:
      - max-age=31536000; includeSubDomains
      transfer-encoding:
      - chunked
      vary:
      - Accept-Encoding
      x-content-type-options:
      - nosniff
    status:
      code: 200
      message: OK
- request:
    body: null
    headers:
      Accept:
      - application/json
      Accept-Encoding:
      - gzip, deflate
      CommandName:
      - acr task list
      Connection:
      - keep-alive
      ParameterSetName:
      - -r
      User-Agent:
<<<<<<< HEAD
      - python/3.8.3 (Windows-10-10.0.19041-SP0) msrest/0.6.9 msrest_azure/0.6.3 azure-mgmt-containerregistry/3.0.0rc14
        Azure-SDK-For-Python AZURECLI/2.8.0
=======
      - python/3.8.0 (Windows-10-10.0.19041-SP0) msrest/0.6.9 msrest_azure/0.6.3 azure-mgmt-containerregistry/3.0.0rc14
        Azure-SDK-For-Python AZURECLI/2.9.0
>>>>>>> 3c2ff2b5
      accept-language:
      - en-US
    method: GET
    uri: https://management.azure.com/subscriptions/00000000-0000-0000-0000-000000000000/resourceGroups/clitest.rg000001/providers/Microsoft.ContainerRegistry/registries/clireg000002/tasks?api-version=2019-06-01-preview
  response:
    body:
<<<<<<< HEAD
      string: '{"sku":{"name":"Standard","tier":"Standard"},"type":"Microsoft.ContainerRegistry/registries","id":"/subscriptions/00000000-0000-0000-0000-000000000000/resourceGroups/clitest.rg000001/providers/Microsoft.ContainerRegistry/registries/clireg000002","name":"clireg000002","location":"westus","tags":{},"properties":{"loginServer":"clireg000002.azurecr.io","creationDate":"2020-07-06T00:31:56.794681Z","provisioningState":"Succeeded","adminUserEnabled":false,"policies":{"quarantinePolicy":{"status":"disabled"},"trustPolicy":{"type":"Notary","status":"disabled"},"retentionPolicy":{"days":7,"lastUpdatedTime":"2020-07-06T00:31:57.7367382+00:00","status":"disabled"}},"encryption":{"status":"disabled"},"dataEndpointEnabled":false,"dataEndpointHostNames":[],"privateEndpointConnections":[],"publicNetworkAccess":"Enabled"}}'
=======
      string: '{"type":"Microsoft.ContainerRegistry/registries/tasks","properties":{"provisioningState":"Succeeded","creationDate":"2020-07-14T10:38:58.5743098+00:00","status":"Enabled","platform":{"os":"linux","architecture":"amd64"},"agentConfiguration":{"cpu":2},"timeout":3600,"step":{"type":"Docker","imageNames":["testtask:v1"],"isPushEnabled":true,"noCache":false,"dockerFilePath":"Dockerfile","arguments":[],"baseImageDependencies":[{"type":"Runtime","registry":"registry.hub.docker.com","repository":"library/node","tag":"9","digest":"sha256:cddc729ef8326f7e8966c246ba2e87bad4c15365494ff3d681fa6f022cdab041"}],"contextPath":"https://github.com/SteveLasker/node-helloworld"},"trigger":{"baseImageTrigger":{"baseImageTriggerType":"Runtime","updateTriggerPayloadType":"Default","status":"Enabled","name":"defaultBaseimageTriggerName"}}},"id":"/subscriptions/00000000-0000-0000-0000-000000000000/resourceGroups/clitest.rg000001/providers/Microsoft.ContainerRegistry/registries/clireg000002/tasks/testTask","name":"testTask","location":"westus"}'
>>>>>>> 3c2ff2b5
    headers:
      cache-control:
      - no-cache
      content-length:
<<<<<<< HEAD
      - '901'
      content-type:
      - application/json; charset=utf-8
      date:
      - Mon, 06 Jul 2020 00:32:05 GMT
=======
      - '1822'
      content-type:
      - application/json; charset=utf-8
      date:
      - Tue, 14 Jul 2020 10:41:26 GMT
>>>>>>> 3c2ff2b5
      expires:
      - '-1'
      pragma:
      - no-cache
      server:
      - nginx/1.15.10
      strict-transport-security:
      - max-age=31536000; includeSubDomains
      transfer-encoding:
      - chunked
      vary:
      - Accept-Encoding,Accept-Encoding
      x-content-type-options:
      - nosniff
    status:
      code: 200
      message: OK
- request:
    body: null
    headers:
      Accept:
      - application/json
      Accept-Encoding:
      - gzip, deflate
      CommandName:
<<<<<<< HEAD
      - acr task list
      Connection:
      - keep-alive
      ParameterSetName:
      - -r
      User-Agent:
      - python/3.8.3 (Windows-10-10.0.19041-SP0) msrest/0.6.9 msrest_azure/0.6.3 azure-mgmt-containerregistry/3.0.0rc14
=======
      - acr task run
      Connection:
      - keep-alive
      ParameterSetName:
      - -n -r --no-logs
      User-Agent:
      - python/3.8.3 (Windows-10-10.0.19041-SP0) msrest/0.6.9 msrest_azure/0.6.3 azure-mgmt-resource/10.0.0
>>>>>>> 3c2ff2b5
        Azure-SDK-For-Python AZURECLI/2.8.0
      accept-language:
      - en-US
    method: GET
<<<<<<< HEAD
    uri: https://management.azure.com/subscriptions/00000000-0000-0000-0000-000000000000/resourceGroups/clitest.rg000001/providers/Microsoft.ContainerRegistry/registries/clireg000002/tasks?api-version=2019-06-01-preview
  response:
    body:
      string: '{"value":[{"type":"Microsoft.ContainerRegistry/registries/tasks","properties":{"provisioningState":"Succeeded","creationDate":"2020-07-06T00:32:01.5613948+00:00","status":"Enabled","platform":{"os":"linux","architecture":"amd64"},"agentConfiguration":{"cpu":2},"timeout":3600,"step":{"type":"Docker","imageNames":["testtask:v1"],"isPushEnabled":true,"noCache":false,"dockerFilePath":"Dockerfile","arguments":[],"contextPath":"https://github.com/SteveLasker/node-helloworld"},"trigger":{"baseImageTrigger":{"baseImageTriggerType":"Runtime","updateTriggerPayloadType":"Default","status":"Enabled","name":"defaultBaseimageTriggerName"}}},"id":"/subscriptions/00000000-0000-0000-0000-000000000000/resourceGroups/clitest.rg000001/providers/Microsoft.ContainerRegistry/registries/clireg000002/tasks/testTask","name":"testTask","location":"westus"},{"type":"Microsoft.ContainerRegistry/registries/tasks","properties":{"provisioningState":"Succeeded","creationDate":"2020-07-06T00:32:04.9832594+00:00","status":"Enabled","platform":{"os":"linux","architecture":"amd64"},"agentConfiguration":{"cpu":2},"timeout":3600,"step":{"type":"EncodedTask","encodedTaskContent":"dmVyc2lvbjogdjEuMS4wCnN0ZXBzOiAKICAtIGNtZDogYmFzaAogICAgZGlzYWJsZVdvcmtpbmdEaXJlY3RvcnlPdmVycmlkZTogdHJ1ZQogICAgdGltZW91dDogMzYwMAo=","values":[]},"trigger":{"baseImageTrigger":{"baseImageTriggerType":"Runtime","updateTriggerPayloadType":"Default","status":"Enabled","name":"defaultBaseimageTriggerName"}}},"id":"/subscriptions/00000000-0000-0000-0000-000000000000/resourceGroups/clitest.rg000001/providers/Microsoft.ContainerRegistry/registries/clireg000002/tasks/contextlessTask","name":"contextlessTask","location":"westus"}]}'
=======
    uri: https://management.azure.com/subscriptions/00000000-0000-0000-0000-000000000000/resources?$filter=resourceType%20eq%20%27Microsoft.ContainerRegistry%2Fregistries%27&api-version=2020-06-01
  response:
    body:
      string: '{"value":[{"id":"/subscriptions/00000000-0000-0000-0000-000000000000/resourceGroups/clitest.rg3btyynny3rrz255pnzywctzo3r4jnw2jltcom7pgce7ku64dbbsnnsw5ihlkuparb/providers/Microsoft.ContainerRegistry/registries/testregvsuixnjr6x664l3ymr","name":"testregvsuixnjr6x664l3ymr","type":"Microsoft.ContainerRegistry/registries","sku":{"name":"Premium","tier":"Premium"},"location":"westus","tags":{}},{"id":"/subscriptions/00000000-0000-0000-0000-000000000000/resourceGroups/clitest.rg000001/providers/Microsoft.ContainerRegistry/registries/clireg000002","name":"clireg000002","type":"Microsoft.ContainerRegistry/registries","sku":{"name":"Standard","tier":"Standard"},"location":"westus","tags":{}},{"id":"/subscriptions/00000000-0000-0000-0000-000000000000/resourceGroups/clitest.rgfoerydaclghapb2cuzvl44wqwlo2nrknpmlnmihvdxdjgxp7n2md5tuemwdpr333b/providers/Microsoft.ContainerRegistry/registries/clireg6qmym6oxe4f3ub","name":"clireg6qmym6oxe4f3ub","type":"Microsoft.ContainerRegistry/registries","sku":{"name":"Premium","tier":"Premium"},"location":"westus","tags":{}},{"id":"/subscriptions/00000000-0000-0000-0000-000000000000/resourceGroups/clitest.rgmrjx4tmvr23izdjp6nrdg4f46yywlb4uxak5bz6w7qantnfzljll7b2heywqmuio6/providers/Microsoft.ContainerRegistry/registries/cliregse2svftuc4p5br","name":"cliregse2svftuc4p5br","type":"Microsoft.ContainerRegistry/registries","sku":{"name":"Standard","tier":"Standard"},"location":"westus","tags":{}},{"id":"/subscriptions/00000000-0000-0000-0000-000000000000/resourceGroups/clitest.rgmu7bij6en5x76udraonmuaf65a4chheucjil7yvl2ayqmu4vzqyth5zxreyifxeja/providers/Microsoft.ContainerRegistry/registries/testregxdeqstc3c2n73","name":"testregxdeqstc3c2n73","type":"Microsoft.ContainerRegistry/registries","sku":{"name":"Premium","tier":"Premium"},"location":"westus","identity":{"type":"UserAssigned","userAssignedIdentities":{"/subscriptions/00000000-0000-0000-0000-000000000000/resourcegroups/clitest.rgmu7bij6en5x76udraonmuaf65a4chheucjil7yvl2ayqmu4vzqyth5zxreyifxeja/providers/Microsoft.ManagedIdentity/userAssignedIdentities/testidentitydh74wl36":{"principalId":"71cc48dd-abe9-41cb-bfcf-2ae46d10eb19","clientId":"841116a8-41e7-4c85-9b90-97178c74dd3a"}}},"tags":{}},{"id":"/subscriptions/00000000-0000-0000-0000-000000000000/resourceGroups/clitest.rgpkbvzhpbnqkubyssbmtmjub7ls3uwordc55g5ukj3o6ugj5gibje3ie43mlgrblqh/providers/Microsoft.ContainerRegistry/registries/cliregg6ltd2bpz3grwe","name":"cliregg6ltd2bpz3grwe","type":"Microsoft.ContainerRegistry/registries","sku":{"name":"Premium","tier":"Premium"},"location":"westus","tags":{"foo":"bar","cat":""}},{"id":"/subscriptions/00000000-0000-0000-0000-000000000000/resourceGroups/clitest.rgpv2twb2qljovunvk5hkwfsuhfkenrav4axarricud5pidpoqc5c2uks7cbibb7v2q/providers/Microsoft.ContainerRegistry/registries/cliregfyffrkjpowrlpy","name":"cliregfyffrkjpowrlpy","type":"Microsoft.ContainerRegistry/registries","sku":{"name":"Premium","tier":"Premium"},"location":"eastus","tags":{}},{"id":"/subscriptions/00000000-0000-0000-0000-000000000000/resourceGroups/clitest.rgvlfue3bt2nm332gntv5s7xgo5wewwasjmnc5o6youfv2vcuij67x5uiroif7us2yd/providers/Microsoft.ContainerRegistry/registries/cliregkoev4gwlh66apd","name":"cliregkoev4gwlh66apd","type":"Microsoft.ContainerRegistry/registries","sku":{"name":"Basic","tier":"Basic"},"location":"westus","tags":{}}]}'
>>>>>>> 3c2ff2b5
    headers:
      cache-control:
      - no-cache
      content-length:
<<<<<<< HEAD
      - '1822'
      content-type:
      - application/json; charset=utf-8
      date:
      - Mon, 06 Jul 2020 00:32:06 GMT
=======
      - '3409'
      content-type:
      - application/json; charset=utf-8
      date:
      - Mon, 06 Jul 2020 00:32:07 GMT
>>>>>>> 3c2ff2b5
      expires:
      - '-1'
      pragma:
      - no-cache
      strict-transport-security:
      - max-age=31536000; includeSubDomains
      vary:
      - Accept-Encoding
      x-content-type-options:
      - nosniff
    status:
      code: 200
      message: OK
- request:
    body: null
    headers:
      Accept:
      - application/json
      Accept-Encoding:
      - gzip, deflate
      CommandName:
      - acr task run
      Connection:
      - keep-alive
<<<<<<< HEAD
      ParameterSetName:
      - -n -r --no-logs
      User-Agent:
      - python/3.8.3 (Windows-10-10.0.19041-SP0) msrest/0.6.9 msrest_azure/0.6.3 azure-mgmt-resource/10.0.0
        Azure-SDK-For-Python AZURECLI/2.8.0
      accept-language:
      - en-US
    method: GET
    uri: https://management.azure.com/subscriptions/00000000-0000-0000-0000-000000000000/resources?$filter=resourceType%20eq%20%27Microsoft.ContainerRegistry%2Fregistries%27&api-version=2020-06-01
  response:
    body:
      string: '{"value":[{"id":"/subscriptions/00000000-0000-0000-0000-000000000000/resourceGroups/clitest.rg3btyynny3rrz255pnzywctzo3r4jnw2jltcom7pgce7ku64dbbsnnsw5ihlkuparb/providers/Microsoft.ContainerRegistry/registries/testregvsuixnjr6x664l3ymr","name":"testregvsuixnjr6x664l3ymr","type":"Microsoft.ContainerRegistry/registries","sku":{"name":"Premium","tier":"Premium"},"location":"westus","tags":{}},{"id":"/subscriptions/00000000-0000-0000-0000-000000000000/resourceGroups/clitest.rg000001/providers/Microsoft.ContainerRegistry/registries/clireg000002","name":"clireg000002","type":"Microsoft.ContainerRegistry/registries","sku":{"name":"Standard","tier":"Standard"},"location":"westus","tags":{}},{"id":"/subscriptions/00000000-0000-0000-0000-000000000000/resourceGroups/clitest.rgfoerydaclghapb2cuzvl44wqwlo2nrknpmlnmihvdxdjgxp7n2md5tuemwdpr333b/providers/Microsoft.ContainerRegistry/registries/clireg6qmym6oxe4f3ub","name":"clireg6qmym6oxe4f3ub","type":"Microsoft.ContainerRegistry/registries","sku":{"name":"Premium","tier":"Premium"},"location":"westus","tags":{}},{"id":"/subscriptions/00000000-0000-0000-0000-000000000000/resourceGroups/clitest.rgmrjx4tmvr23izdjp6nrdg4f46yywlb4uxak5bz6w7qantnfzljll7b2heywqmuio6/providers/Microsoft.ContainerRegistry/registries/cliregse2svftuc4p5br","name":"cliregse2svftuc4p5br","type":"Microsoft.ContainerRegistry/registries","sku":{"name":"Standard","tier":"Standard"},"location":"westus","tags":{}},{"id":"/subscriptions/00000000-0000-0000-0000-000000000000/resourceGroups/clitest.rgmu7bij6en5x76udraonmuaf65a4chheucjil7yvl2ayqmu4vzqyth5zxreyifxeja/providers/Microsoft.ContainerRegistry/registries/testregxdeqstc3c2n73","name":"testregxdeqstc3c2n73","type":"Microsoft.ContainerRegistry/registries","sku":{"name":"Premium","tier":"Premium"},"location":"westus","identity":{"type":"UserAssigned","userAssignedIdentities":{"/subscriptions/00000000-0000-0000-0000-000000000000/resourcegroups/clitest.rgmu7bij6en5x76udraonmuaf65a4chheucjil7yvl2ayqmu4vzqyth5zxreyifxeja/providers/Microsoft.ManagedIdentity/userAssignedIdentities/testidentitydh74wl36":{"principalId":"71cc48dd-abe9-41cb-bfcf-2ae46d10eb19","clientId":"841116a8-41e7-4c85-9b90-97178c74dd3a"}}},"tags":{}},{"id":"/subscriptions/00000000-0000-0000-0000-000000000000/resourceGroups/clitest.rgpkbvzhpbnqkubyssbmtmjub7ls3uwordc55g5ukj3o6ugj5gibje3ie43mlgrblqh/providers/Microsoft.ContainerRegistry/registries/cliregg6ltd2bpz3grwe","name":"cliregg6ltd2bpz3grwe","type":"Microsoft.ContainerRegistry/registries","sku":{"name":"Premium","tier":"Premium"},"location":"westus","tags":{"foo":"bar","cat":""}},{"id":"/subscriptions/00000000-0000-0000-0000-000000000000/resourceGroups/clitest.rgpv2twb2qljovunvk5hkwfsuhfkenrav4axarricud5pidpoqc5c2uks7cbibb7v2q/providers/Microsoft.ContainerRegistry/registries/cliregfyffrkjpowrlpy","name":"cliregfyffrkjpowrlpy","type":"Microsoft.ContainerRegistry/registries","sku":{"name":"Premium","tier":"Premium"},"location":"eastus","tags":{}},{"id":"/subscriptions/00000000-0000-0000-0000-000000000000/resourceGroups/clitest.rgvlfue3bt2nm332gntv5s7xgo5wewwasjmnc5o6youfv2vcuij67x5uiroif7us2yd/providers/Microsoft.ContainerRegistry/registries/cliregkoev4gwlh66apd","name":"cliregkoev4gwlh66apd","type":"Microsoft.ContainerRegistry/registries","sku":{"name":"Basic","tier":"Basic"},"location":"westus","tags":{}}]}'
    headers:
      cache-control:
      - no-cache
      content-length:
      - '3409'
      content-type:
      - application/json; charset=utf-8
      date:
      - Mon, 06 Jul 2020 00:32:07 GMT
      expires:
      - '-1'
      pragma:
      - no-cache
      strict-transport-security:
      - max-age=31536000; includeSubDomains
      vary:
      - Accept-Encoding
      x-content-type-options:
      - nosniff
    status:
      code: 200
      message: OK
- request:
    body: null
    headers:
      Accept:
      - application/json
      Accept-Encoding:
      - gzip, deflate
      CommandName:
      - acr task run
      Connection:
      - keep-alive
      ParameterSetName:
      - -n -r --no-logs
      User-Agent:
      - python/3.8.3 (Windows-10-10.0.19041-SP0) msrest/0.6.9 msrest_azure/0.6.3 azure-mgmt-containerregistry/3.0.0rc14
        Azure-SDK-For-Python AZURECLI/2.8.0
=======
      ParameterSetName:
      - -n -r --no-logs
      User-Agent:
      - python/3.8.0 (Windows-10-10.0.19041-SP0) msrest/0.6.9 msrest_azure/0.6.3 azure-mgmt-containerregistry/3.0.0rc14
        Azure-SDK-For-Python AZURECLI/2.9.0
>>>>>>> 3c2ff2b5
      accept-language:
      - en-US
    method: GET
    uri: https://management.azure.com/subscriptions/00000000-0000-0000-0000-000000000000/resourceGroups/clitest.rg000001/providers/Microsoft.ContainerRegistry/registries/clireg000002?api-version=2019-12-01-preview
  response:
    body:
<<<<<<< HEAD
      string: '{"sku":{"name":"Standard","tier":"Standard"},"type":"Microsoft.ContainerRegistry/registries","id":"/subscriptions/00000000-0000-0000-0000-000000000000/resourceGroups/clitest.rg000001/providers/Microsoft.ContainerRegistry/registries/clireg000002","name":"clireg000002","location":"westus","tags":{},"properties":{"loginServer":"clireg000002.azurecr.io","creationDate":"2020-07-06T00:31:56.794681Z","provisioningState":"Succeeded","adminUserEnabled":false,"policies":{"quarantinePolicy":{"status":"disabled"},"trustPolicy":{"type":"Notary","status":"disabled"},"retentionPolicy":{"days":7,"lastUpdatedTime":"2020-07-06T00:31:57.7367382+00:00","status":"disabled"}},"encryption":{"status":"disabled"},"dataEndpointEnabled":false,"dataEndpointHostNames":[],"privateEndpointConnections":[],"publicNetworkAccess":"Enabled"}}'
=======
      string: '{"type":"Microsoft.ContainerRegistry/registries/tasks","properties":{"provisioningState":"Succeeded","creationDate":"2020-07-14T10:38:58.5743098+00:00","status":"Enabled","platform":{"os":"linux","architecture":"arm"},"agentConfiguration":{"cpu":2},"timeout":3600,"step":{"type":"Docker","imageNames":["testtask:v1"],"isPushEnabled":true,"noCache":false,"dockerFilePath":"Dockerfile","arguments":[],"baseImageDependencies":[{"type":"Runtime","registry":"registry.hub.docker.com","repository":"library/node","tag":"9","digest":"sha256:cddc729ef8326f7e8966c246ba2e87bad4c15365494ff3d681fa6f022cdab041"}],"contextPath":"https://github.com/SteveLasker/node-helloworld"},"trigger":{"baseImageTrigger":{"baseImageTriggerType":"Runtime","updateTriggerPayloadType":"Default","status":"Enabled","name":"defaultBaseimageTriggerName"}}},"id":"/subscriptions/00000000-0000-0000-0000-000000000000/resourceGroups/clitest.rg000001/providers/Microsoft.ContainerRegistry/registries/clireg000002/tasks/testTask","name":"testTask","location":"westus"}'
>>>>>>> 3c2ff2b5
    headers:
      cache-control:
      - no-cache
      content-length:
      - '901'
      content-type:
      - application/json; charset=utf-8
      date:
<<<<<<< HEAD
      - Mon, 06 Jul 2020 00:32:08 GMT
=======
      - Tue, 14 Jul 2020 10:41:27 GMT
>>>>>>> 3c2ff2b5
      expires:
      - '-1'
      pragma:
      - no-cache
      server:
      - Microsoft-HTTPAPI/2.0
      strict-transport-security:
      - max-age=31536000; includeSubDomains
      transfer-encoding:
      - chunked
      vary:
      - Accept-Encoding
      x-content-type-options:
      - nosniff
<<<<<<< HEAD
=======
      x-ms-ratelimit-remaining-subscription-writes:
      - '1194'
>>>>>>> 3c2ff2b5
    status:
      code: 200
      message: OK
- request:
    body: 'b''{"isArchiveEnabled": false, "type": "TaskRunRequest", "taskId": "/subscriptions/00000000-0000-0000-0000-000000000000/resourceGroups/clitest.rg000001/providers/Microsoft.ContainerRegistry/registries/clireg000002/tasks/contextlessTask",
      "overrideTaskStepProperties": {"arguments": [], "values": []}}'''
    headers:
      Accept:
      - application/json
      Accept-Encoding:
      - gzip, deflate
      CommandName:
      - acr task run
      Connection:
      - keep-alive
      Content-Length:
      - '364'
      Content-Type:
      - application/json; charset=utf-8
      ParameterSetName:
      - -n -r --no-logs
      User-Agent:
<<<<<<< HEAD
      - python/3.8.3 (Windows-10-10.0.19041-SP0) msrest/0.6.9 msrest_azure/0.6.3 azure-mgmt-containerregistry/3.0.0rc14
        Azure-SDK-For-Python AZURECLI/2.8.0
      accept-language:
      - en-US
    method: POST
    uri: https://management.azure.com/subscriptions/00000000-0000-0000-0000-000000000000/resourceGroups/clitest.rg000001/providers/Microsoft.ContainerRegistry/registries/clireg000002/scheduleRun?api-version=2019-06-01-preview
  response:
    body:
      string: '{"type":"Microsoft.ContainerRegistry/registries/runs","properties":{"runId":"cf1","status":"Queued","lastUpdatedTime":"2020-07-06T00:32:08+00:00","provisioningState":"Succeeded","isArchiveEnabled":false},"id":"/subscriptions/00000000-0000-0000-0000-000000000000/resourceGroups/clitest.rg000001/providers/Microsoft.ContainerRegistry/registries/clireg000002/runs/cf1","name":"cf1"}'
=======
      - python/3.8.0 (Windows-10-10.0.19041-SP0) msrest/0.6.9 msrest_azure/0.6.3 azure-mgmt-resource/10.1.0
        Azure-SDK-For-Python AZURECLI/2.9.0
      accept-language:
      - en-US
    method: GET
    uri: https://management.azure.com/subscriptions/00000000-0000-0000-0000-000000000000/resources?$filter=resourceType%20eq%20%27Microsoft.ContainerRegistry%2Fregistries%27&api-version=2020-06-01
  response:
    body:
      string: '{"value":[{"id":"/subscriptions/00000000-0000-0000-0000-000000000000/resourceGroups/clitest.rgbt3epotvw3uyfl3jukp6dba47ztbyyan24mf4efahma6noftcqvhw4vaxgiybzsw6/providers/Microsoft.ContainerRegistry/registries/testregxt544qrkb5quf","name":"testregxt544qrkb5quf","type":"Microsoft.ContainerRegistry/registries","sku":{"name":"Premium","tier":"Premium"},"location":"centraluseuap","tags":{}},{"id":"/subscriptions/00000000-0000-0000-0000-000000000000/resourceGroups/clitest.rgdd7fbiswoiks53ktq2k4kfoyg66d4aktdmtr5ockrzawtp4lsubjgw3fcgriov5ot/providers/Microsoft.ContainerRegistry/registries/cliregwp5wnqa3exrz3i","name":"cliregwp5wnqa3exrz3i","type":"Microsoft.ContainerRegistry/registries","sku":{"name":"Premium","tier":"Premium"},"location":"eastus","tags":{}},{"id":"/subscriptions/00000000-0000-0000-0000-000000000000/resourceGroups/clitest.rgptwwawy6vxdgavn65o4cglism5dbrzrdyzfsf2bfdwk374hgwmr75qhyaskq3xzqb/providers/Microsoft.ContainerRegistry/registries/cliregxqfqar6p7m3adk","name":"cliregxqfqar6p7m3adk","type":"Microsoft.ContainerRegistry/registries","sku":{"name":"Standard","tier":"Standard"},"location":"westus","tags":{}},{"id":"/subscriptions/00000000-0000-0000-0000-000000000000/resourceGroups/clitest.rg000001/providers/Microsoft.ContainerRegistry/registries/clireg000002","name":"clireg000002","type":"Microsoft.ContainerRegistry/registries","sku":{"name":"Standard","tier":"Standard"},"location":"westus","tags":{}},{"id":"/subscriptions/00000000-0000-0000-0000-000000000000/resourceGroups/zhoxing-test/providers/Microsoft.ContainerRegistry/registries/zhoxingtest","name":"zhoxingtest","type":"Microsoft.ContainerRegistry/registries","sku":{"name":"Standard","tier":"Standard"},"location":"westus","tags":{}}]}'
>>>>>>> 3c2ff2b5
    headers:
      cache-control:
      - no-cache
      content-length:
<<<<<<< HEAD
      - '446'
      content-type:
      - application/json; charset=utf-8
      date:
      - Mon, 06 Jul 2020 00:32:08 GMT
=======
      - '1803'
      content-type:
      - application/json; charset=utf-8
      date:
      - Tue, 14 Jul 2020 10:41:27 GMT
>>>>>>> 3c2ff2b5
      expires:
      - '-1'
      pragma:
      - no-cache
      server:
      - nginx/1.15.10
      strict-transport-security:
      - max-age=31536000; includeSubDomains
      transfer-encoding:
      - chunked
      vary:
      - Accept-Encoding,Accept-Encoding
      x-content-type-options:
      - nosniff
      x-ms-ratelimit-remaining-subscription-writes:
      - '1199'
    status:
      code: 200
      message: OK
- request:
    body: null
    headers:
      Accept:
      - application/json
      Accept-Encoding:
      - gzip, deflate
      CommandName:
      - acr task run
      Connection:
      - keep-alive
      ParameterSetName:
      - -n -r --no-logs
      User-Agent:
<<<<<<< HEAD
      - python/3.8.3 (Windows-10-10.0.19041-SP0) msrest/0.6.9 msrest_azure/0.6.3 azure-mgmt-containerregistry/3.0.0rc14
        Azure-SDK-For-Python AZURECLI/2.8.0
=======
      - python/3.8.0 (Windows-10-10.0.19041-SP0) msrest/0.6.9 msrest_azure/0.6.3 azure-mgmt-containerregistry/3.0.0rc14
        Azure-SDK-For-Python AZURECLI/2.9.0
>>>>>>> 3c2ff2b5
      accept-language:
      - en-US
    method: GET
    uri: https://management.azure.com/subscriptions/00000000-0000-0000-0000-000000000000/resourceGroups/clitest.rg000001/providers/Microsoft.ContainerRegistry/registries/clireg000002/runs/cf1?api-version=2019-06-01-preview
  response:
    body:
<<<<<<< HEAD
      string: '{"type":"Microsoft.ContainerRegistry/registries/runs","properties":{"runId":"cf1","status":"Running","lastUpdatedTime":"2020-07-06T00:32:09+00:00","runType":"QuickRun","createTime":"2020-07-06T00:32:08.9342407+00:00","startTime":"2020-07-06T00:32:09.4725943+00:00","task":"contextlessTask","platform":{"os":"linux","architecture":"amd64"},"agentConfiguration":{"cpu":2},"provisioningState":"Succeeded","isArchiveEnabled":false},"id":"/subscriptions/00000000-0000-0000-0000-000000000000/resourceGroups/clitest.rg000001/providers/Microsoft.ContainerRegistry/registries/clireg000002/runs/cf1","name":"cf1"}'
=======
      string: '{"sku":{"name":"Standard","tier":"Standard"},"type":"Microsoft.ContainerRegistry/registries","id":"/subscriptions/00000000-0000-0000-0000-000000000000/resourceGroups/clitest.rg000001/providers/Microsoft.ContainerRegistry/registries/clireg000002","name":"clireg000002","location":"westus","tags":{},"properties":{"loginServer":"clireg000002.azurecr.io","creationDate":"2020-07-14T10:38:52.2061553Z","provisioningState":"Succeeded","adminUserEnabled":false,"policies":{"quarantinePolicy":{"status":"disabled"},"trustPolicy":{"type":"Notary","status":"disabled"},"retentionPolicy":{"days":7,"lastUpdatedTime":"2020-07-14T10:38:53.2096586+00:00","status":"disabled"}},"encryption":{"status":"disabled"},"dataEndpointEnabled":false,"dataEndpointHostNames":[],"privateEndpointConnections":[],"publicNetworkAccess":"Enabled"}}'
>>>>>>> 3c2ff2b5
    headers:
      cache-control:
      - no-cache
      content-length:
<<<<<<< HEAD
      - '670'
      content-type:
      - application/json; charset=utf-8
      date:
      - Mon, 06 Jul 2020 00:32:09 GMT
=======
      - '902'
      content-type:
      - application/json; charset=utf-8
      date:
      - Tue, 14 Jul 2020 10:41:28 GMT
>>>>>>> 3c2ff2b5
      expires:
      - '-1'
      pragma:
      - no-cache
      server:
      - nginx/1.15.10
      strict-transport-security:
      - max-age=31536000; includeSubDomains
      transfer-encoding:
      - chunked
      vary:
      - Accept-Encoding,Accept-Encoding
      x-content-type-options:
      - nosniff
    status:
      code: 200
      message: OK
- request:
    body: null
    headers:
      Accept:
      - application/json
      Accept-Encoding:
      - gzip, deflate
      CommandName:
      - acr task run
      Connection:
      - keep-alive
      ParameterSetName:
      - -n -r --no-logs
      User-Agent:
<<<<<<< HEAD
      - python/3.8.3 (Windows-10-10.0.19041-SP0) msrest/0.6.9 msrest_azure/0.6.3 azure-mgmt-containerregistry/3.0.0rc14
        Azure-SDK-For-Python AZURECLI/2.8.0
    method: GET
    uri: https://management.azure.com/subscriptions/00000000-0000-0000-0000-000000000000/resourceGroups/clitest.rg000001/providers/Microsoft.ContainerRegistry/registries/clireg000002/runs/cf1?api-version=2019-06-01-preview
  response:
    body:
      string: '{"type":"Microsoft.ContainerRegistry/registries/runs","properties":{"runId":"cf1","status":"Succeeded","lastUpdatedTime":"2020-07-06T00:32:17+00:00","runType":"QuickRun","createTime":"2020-07-06T00:32:08.9342407+00:00","startTime":"2020-07-06T00:32:09.4725943+00:00","finishTime":"2020-07-06T00:32:17.0629692+00:00","task":"contextlessTask","platform":{"os":"linux","architecture":"amd64"},"agentConfiguration":{"cpu":2},"provisioningState":"Succeeded","isArchiveEnabled":false},"id":"/subscriptions/00000000-0000-0000-0000-000000000000/resourceGroups/clitest.rg000001/providers/Microsoft.ContainerRegistry/registries/clireg000002/runs/cf1","name":"cf1"}'
=======
      - python/3.8.0 (Windows-10-10.0.19041-SP0) msrest/0.6.9 msrest_azure/0.6.3 azure-mgmt-containerregistry/3.0.0rc14
        Azure-SDK-For-Python AZURECLI/2.9.0
      accept-language:
      - en-US
    method: PATCH
    uri: https://management.azure.com/subscriptions/00000000-0000-0000-0000-000000000000/resourceGroups/clitest.rg000001/providers/Microsoft.ContainerRegistry/registries/clireg000002/runs/cf2?api-version=2019-06-01-preview
  response:
    body:
      string: '{"type":"Microsoft.ContainerRegistry/registries/runs","properties":{"runId":"cf2","status":"Succeeded","lastUpdatedTime":"2020-07-14T10:41:29+00:00","runType":"QuickRun","createTime":"2020-07-14T10:39:44.5926756+00:00","startTime":"2020-07-14T10:39:44.8753477+00:00","finishTime":"2020-07-14T10:41:00.1855794+00:00","outputImages":[{"registry":"clireg000002.azurecr.io","repository":"testtask","tag":"v1","digest":"sha256:364fae38bdf669272f5a9390b54a30a6a7102127362642fcda37ef1ee724bfff"}],"task":"testTask","platform":{"os":"linux","architecture":"amd64"},"agentConfiguration":{"cpu":2},"provisioningState":"Succeeded","isArchiveEnabled":true},"id":"/subscriptions/00000000-0000-0000-0000-000000000000/resourceGroups/clitest.rg000001/providers/Microsoft.ContainerRegistry/registries/clireg000002/runs/cf2","name":"cf2"}'
>>>>>>> 3c2ff2b5
    headers:
      cache-control:
      - no-cache
      content-length:
<<<<<<< HEAD
      - '721'
      content-type:
      - application/json; charset=utf-8
      date:
      - Mon, 06 Jul 2020 00:32:40 GMT
=======
      - '895'
      content-type:
      - application/json; charset=utf-8
      date:
      - Tue, 14 Jul 2020 10:41:29 GMT
>>>>>>> 3c2ff2b5
      expires:
      - '-1'
      pragma:
      - no-cache
      server:
      - nginx/1.15.10
      strict-transport-security:
      - max-age=31536000; includeSubDomains
      transfer-encoding:
      - chunked
      vary:
      - Accept-Encoding,Accept-Encoding
      x-content-type-options:
      - nosniff
<<<<<<< HEAD
=======
      x-ms-ratelimit-remaining-subscription-writes:
      - '1194'
>>>>>>> 3c2ff2b5
    status:
      code: 200
      message: OK
- request:
    body: null
    headers:
      Accept:
      - application/json
      Accept-Encoding:
      - gzip, deflate
      CommandName:
      - acr task run
      Connection:
      - keep-alive
      ParameterSetName:
      - -n -r --no-logs
      User-Agent:
<<<<<<< HEAD
      - python/3.8.3 (Windows-10-10.0.19041-SP0) msrest/0.6.9 msrest_azure/0.6.3 azure-mgmt-resource/10.0.0
        Azure-SDK-For-Python AZURECLI/2.8.0
=======
      - python/3.8.0 (Windows-10-10.0.19041-SP0) msrest/0.6.9 msrest_azure/0.6.3 azure-mgmt-resource/10.1.0
        Azure-SDK-For-Python AZURECLI/2.9.0
>>>>>>> 3c2ff2b5
      accept-language:
      - en-US
    method: GET
    uri: https://management.azure.com/subscriptions/00000000-0000-0000-0000-000000000000/resources?$filter=resourceType%20eq%20%27Microsoft.ContainerRegistry%2Fregistries%27&api-version=2020-06-01
  response:
    body:
<<<<<<< HEAD
      string: '{"value":[{"id":"/subscriptions/00000000-0000-0000-0000-000000000000/resourceGroups/clitest.rg3btyynny3rrz255pnzywctzo3r4jnw2jltcom7pgce7ku64dbbsnnsw5ihlkuparb/providers/Microsoft.ContainerRegistry/registries/testregvsuixnjr6x664l3ymr","name":"testregvsuixnjr6x664l3ymr","type":"Microsoft.ContainerRegistry/registries","sku":{"name":"Premium","tier":"Premium"},"location":"westus","tags":{}},{"id":"/subscriptions/00000000-0000-0000-0000-000000000000/resourceGroups/clitest.rg000001/providers/Microsoft.ContainerRegistry/registries/clireg000002","name":"clireg000002","type":"Microsoft.ContainerRegistry/registries","sku":{"name":"Standard","tier":"Standard"},"location":"westus","tags":{}},{"id":"/subscriptions/00000000-0000-0000-0000-000000000000/resourceGroups/clitest.rgf7dbnqiijlhsmedjnutsyf5llfyutb23lvukrhmdr5fotmaaui4tnltwmkctw2uks/providers/Microsoft.ContainerRegistry/registries/testreguj5ocrbnx7yar","name":"testreguj5ocrbnx7yar","type":"Microsoft.ContainerRegistry/registries","sku":{"name":"Premium","tier":"Premium"},"location":"westus","tags":{}},{"id":"/subscriptions/00000000-0000-0000-0000-000000000000/resourceGroups/clitest.rgfoerydaclghapb2cuzvl44wqwlo2nrknpmlnmihvdxdjgxp7n2md5tuemwdpr333b/providers/Microsoft.ContainerRegistry/registries/clireg6qmym6oxe4f3ub","name":"clireg6qmym6oxe4f3ub","type":"Microsoft.ContainerRegistry/registries","sku":{"name":"Premium","tier":"Premium"},"location":"westus","tags":{}},{"id":"/subscriptions/00000000-0000-0000-0000-000000000000/resourceGroups/clitest.rgmu7bij6en5x76udraonmuaf65a4chheucjil7yvl2ayqmu4vzqyth5zxreyifxeja/providers/Microsoft.ContainerRegistry/registries/testregxdeqstc3c2n73","name":"testregxdeqstc3c2n73","type":"Microsoft.ContainerRegistry/registries","sku":{"name":"Premium","tier":"Premium"},"location":"westus","identity":{"type":"UserAssigned","userAssignedIdentities":{"/subscriptions/00000000-0000-0000-0000-000000000000/resourcegroups/clitest.rgmu7bij6en5x76udraonmuaf65a4chheucjil7yvl2ayqmu4vzqyth5zxreyifxeja/providers/Microsoft.ManagedIdentity/userAssignedIdentities/testidentitydh74wl36":{"principalId":"71cc48dd-abe9-41cb-bfcf-2ae46d10eb19","clientId":"841116a8-41e7-4c85-9b90-97178c74dd3a"}}},"tags":{}},{"id":"/subscriptions/00000000-0000-0000-0000-000000000000/resourceGroups/clitest.rgpv2twb2qljovunvk5hkwfsuhfkenrav4axarricud5pidpoqc5c2uks7cbibb7v2q/providers/Microsoft.ContainerRegistry/registries/cliregfyffrkjpowrlpy","name":"cliregfyffrkjpowrlpy","type":"Microsoft.ContainerRegistry/registries","sku":{"name":"Premium","tier":"Premium"},"location":"eastus","tags":{}}]}'
=======
      string: '{"value":[{"id":"/subscriptions/00000000-0000-0000-0000-000000000000/resourceGroups/clitest.rgbt3epotvw3uyfl3jukp6dba47ztbyyan24mf4efahma6noftcqvhw4vaxgiybzsw6/providers/Microsoft.ContainerRegistry/registries/testregxt544qrkb5quf","name":"testregxt544qrkb5quf","type":"Microsoft.ContainerRegistry/registries","sku":{"name":"Premium","tier":"Premium"},"location":"centraluseuap","tags":{}},{"id":"/subscriptions/00000000-0000-0000-0000-000000000000/resourceGroups/clitest.rgdd7fbiswoiks53ktq2k4kfoyg66d4aktdmtr5ockrzawtp4lsubjgw3fcgriov5ot/providers/Microsoft.ContainerRegistry/registries/cliregwp5wnqa3exrz3i","name":"cliregwp5wnqa3exrz3i","type":"Microsoft.ContainerRegistry/registries","sku":{"name":"Premium","tier":"Premium"},"location":"eastus","tags":{}},{"id":"/subscriptions/00000000-0000-0000-0000-000000000000/resourceGroups/clitest.rgptwwawy6vxdgavn65o4cglism5dbrzrdyzfsf2bfdwk374hgwmr75qhyaskq3xzqb/providers/Microsoft.ContainerRegistry/registries/cliregxqfqar6p7m3adk","name":"cliregxqfqar6p7m3adk","type":"Microsoft.ContainerRegistry/registries","sku":{"name":"Standard","tier":"Standard"},"location":"westus","tags":{}},{"id":"/subscriptions/00000000-0000-0000-0000-000000000000/resourceGroups/clitest.rg000001/providers/Microsoft.ContainerRegistry/registries/clireg000002","name":"clireg000002","type":"Microsoft.ContainerRegistry/registries","sku":{"name":"Standard","tier":"Standard"},"location":"westus","tags":{}},{"id":"/subscriptions/00000000-0000-0000-0000-000000000000/resourceGroups/zhoxing-test/providers/Microsoft.ContainerRegistry/registries/zhoxingtest","name":"zhoxingtest","type":"Microsoft.ContainerRegistry/registries","sku":{"name":"Standard","tier":"Standard"},"location":"westus","tags":{}}]}'
>>>>>>> 3c2ff2b5
    headers:
      cache-control:
      - no-cache
      content-length:
<<<<<<< HEAD
      - '2647'
      content-type:
      - application/json; charset=utf-8
      date:
      - Mon, 06 Jul 2020 00:32:40 GMT
=======
      - '1803'
      content-type:
      - application/json; charset=utf-8
      date:
      - Tue, 14 Jul 2020 10:41:30 GMT
>>>>>>> 3c2ff2b5
      expires:
      - '-1'
      pragma:
      - no-cache
      strict-transport-security:
      - max-age=31536000; includeSubDomains
      vary:
      - Accept-Encoding
      x-content-type-options:
      - nosniff
    status:
      code: 200
      message: OK
- request:
    body: null
    headers:
      Accept:
      - application/json
      Accept-Encoding:
      - gzip, deflate
      CommandName:
      - acr task run
      Connection:
      - keep-alive
      ParameterSetName:
      - -n -r --no-logs
      User-Agent:
<<<<<<< HEAD
      - python/3.8.3 (Windows-10-10.0.19041-SP0) msrest/0.6.9 msrest_azure/0.6.3 azure-mgmt-containerregistry/3.0.0rc14
        Azure-SDK-For-Python AZURECLI/2.8.0
=======
      - python/3.8.0 (Windows-10-10.0.19041-SP0) msrest/0.6.9 msrest_azure/0.6.3 azure-mgmt-containerregistry/3.0.0rc14
        Azure-SDK-For-Python AZURECLI/2.9.0
>>>>>>> 3c2ff2b5
      accept-language:
      - en-US
    method: GET
    uri: https://management.azure.com/subscriptions/00000000-0000-0000-0000-000000000000/resourceGroups/clitest.rg000001/providers/Microsoft.ContainerRegistry/registries/clireg000002?api-version=2019-12-01-preview
  response:
    body:
<<<<<<< HEAD
      string: '{"sku":{"name":"Standard","tier":"Standard"},"type":"Microsoft.ContainerRegistry/registries","id":"/subscriptions/00000000-0000-0000-0000-000000000000/resourceGroups/clitest.rg000001/providers/Microsoft.ContainerRegistry/registries/clireg000002","name":"clireg000002","location":"westus","tags":{},"properties":{"loginServer":"clireg000002.azurecr.io","creationDate":"2020-07-06T00:31:56.794681Z","provisioningState":"Succeeded","adminUserEnabled":false,"policies":{"quarantinePolicy":{"status":"disabled"},"trustPolicy":{"type":"Notary","status":"disabled"},"retentionPolicy":{"days":7,"lastUpdatedTime":"2020-07-06T00:31:57.7367382+00:00","status":"disabled"}},"encryption":{"status":"disabled"},"dataEndpointEnabled":false,"dataEndpointHostNames":[],"privateEndpointConnections":[],"publicNetworkAccess":"Enabled"}}'
=======
      string: '{"sku":{"name":"Standard","tier":"Standard"},"type":"Microsoft.ContainerRegistry/registries","id":"/subscriptions/00000000-0000-0000-0000-000000000000/resourceGroups/clitest.rg000001/providers/Microsoft.ContainerRegistry/registries/clireg000002","name":"clireg000002","location":"westus","tags":{},"properties":{"loginServer":"clireg000002.azurecr.io","creationDate":"2020-07-14T10:38:52.2061553Z","provisioningState":"Succeeded","adminUserEnabled":false,"policies":{"quarantinePolicy":{"status":"disabled"},"trustPolicy":{"type":"Notary","status":"disabled"},"retentionPolicy":{"days":7,"lastUpdatedTime":"2020-07-14T10:38:53.2096586+00:00","status":"disabled"}},"encryption":{"status":"disabled"},"dataEndpointEnabled":false,"dataEndpointHostNames":[],"privateEndpointConnections":[],"publicNetworkAccess":"Enabled"}}'
>>>>>>> 3c2ff2b5
    headers:
      cache-control:
      - no-cache
      content-length:
<<<<<<< HEAD
      - '901'
      content-type:
      - application/json; charset=utf-8
      date:
      - Mon, 06 Jul 2020 00:32:41 GMT
=======
      - '902'
      content-type:
      - application/json; charset=utf-8
      date:
      - Tue, 14 Jul 2020 10:41:30 GMT
>>>>>>> 3c2ff2b5
      expires:
      - '-1'
      pragma:
      - no-cache
      server:
      - Microsoft-HTTPAPI/2.0
      strict-transport-security:
      - max-age=31536000; includeSubDomains
      transfer-encoding:
      - chunked
      vary:
      - Accept-Encoding
      x-content-type-options:
      - nosniff
    status:
      code: 200
      message: OK
- request:
    body: 'b''{"isArchiveEnabled": false, "type": "TaskRunRequest", "taskId": "/subscriptions/00000000-0000-0000-0000-000000000000/resourceGroups/clitest.rg000001/providers/Microsoft.ContainerRegistry/registries/clireg000002/tasks/testTask",
      "overrideTaskStepProperties": {"arguments": [], "values": []}}'''
    headers:
      Accept:
      - application/json
      Accept-Encoding:
      - gzip, deflate
      CommandName:
      - acr task run
      Connection:
      - keep-alive
      Content-Length:
      - '357'
      Content-Type:
      - application/json; charset=utf-8
      ParameterSetName:
      - -n -r --no-logs
      User-Agent:
<<<<<<< HEAD
      - python/3.8.3 (Windows-10-10.0.19041-SP0) msrest/0.6.9 msrest_azure/0.6.3 azure-mgmt-containerregistry/3.0.0rc14
        Azure-SDK-For-Python AZURECLI/2.8.0
=======
      - python/3.8.0 (Windows-10-10.0.19041-SP0) msrest/0.6.9 msrest_azure/0.6.3 azure-mgmt-containerregistry/3.0.0rc14
        Azure-SDK-For-Python AZURECLI/2.9.0
>>>>>>> 3c2ff2b5
      accept-language:
      - en-US
    method: POST
    uri: https://management.azure.com/subscriptions/00000000-0000-0000-0000-000000000000/resourceGroups/clitest.rg000001/providers/Microsoft.ContainerRegistry/registries/clireg000002/scheduleRun?api-version=2019-06-01-preview
  response:
    body:
      string: '{"type":"Microsoft.ContainerRegistry/registries/runs","properties":{"runId":"cf2","status":"Queued","lastUpdatedTime":"2020-07-06T00:32:43+00:00","provisioningState":"Succeeded","isArchiveEnabled":false},"id":"/subscriptions/00000000-0000-0000-0000-000000000000/resourceGroups/clitest.rg000001/providers/Microsoft.ContainerRegistry/registries/clireg000002/runs/cf2","name":"cf2"}'
    headers:
      cache-control:
      - no-cache
      content-length:
      - '446'
      content-type:
      - application/json; charset=utf-8
      date:
<<<<<<< HEAD
      - Mon, 06 Jul 2020 00:32:42 GMT
=======
      - Tue, 14 Jul 2020 10:41:35 GMT
>>>>>>> 3c2ff2b5
      expires:
      - '-1'
      pragma:
      - no-cache
      server:
      - nginx/1.15.10
      strict-transport-security:
      - max-age=31536000; includeSubDomains
      transfer-encoding:
      - chunked
      vary:
      - Accept-Encoding,Accept-Encoding
      x-content-type-options:
      - nosniff
<<<<<<< HEAD
      x-ms-ratelimit-remaining-subscription-writes:
      - '1199'
=======
      x-ms-ratelimit-remaining-subscription-deletes:
      - '14992'
>>>>>>> 3c2ff2b5
    status:
      code: 200
      message: OK
- request:
    body: null
    headers:
      Accept:
      - application/json
      Accept-Encoding:
      - gzip, deflate
      CommandName:
      - acr task run
      Connection:
      - keep-alive
      ParameterSetName:
      - -n -r --no-logs
      User-Agent:
<<<<<<< HEAD
      - python/3.8.3 (Windows-10-10.0.19041-SP0) msrest/0.6.9 msrest_azure/0.6.3 azure-mgmt-containerregistry/3.0.0rc14
        Azure-SDK-For-Python AZURECLI/2.8.0
=======
      - python/3.8.0 (Windows-10-10.0.19041-SP0) msrest/0.6.9 msrest_azure/0.6.3 azure-mgmt-containerregistry/3.0.0rc14
        Azure-SDK-For-Python AZURECLI/2.9.0
>>>>>>> 3c2ff2b5
      accept-language:
      - en-US
    method: GET
    uri: https://management.azure.com/subscriptions/00000000-0000-0000-0000-000000000000/resourceGroups/clitest.rg000001/providers/Microsoft.ContainerRegistry/registries/clireg000002/runs/cf2?api-version=2019-06-01-preview
  response:
    body:
      string: '{"type":"Microsoft.ContainerRegistry/registries/runs","properties":{"runId":"cf2","status":"Queued","lastUpdatedTime":"2020-07-06T00:32:43+00:00","runType":"QuickRun","createTime":"2020-07-06T00:32:43.1186084+00:00","task":"testTask","platform":{"os":"linux","architecture":"amd64"},"agentConfiguration":{"cpu":2},"provisioningState":"Succeeded","isArchiveEnabled":false},"id":"/subscriptions/00000000-0000-0000-0000-000000000000/resourceGroups/clitest.rg000001/providers/Microsoft.ContainerRegistry/registries/clireg000002/runs/cf2","name":"cf2"}'
    headers:
      cache-control:
      - no-cache
      content-length:
      - '614'
      content-type:
      - application/json; charset=utf-8
      date:
<<<<<<< HEAD
      - Mon, 06 Jul 2020 00:32:43 GMT
=======
      - Tue, 14 Jul 2020 10:41:42 GMT
>>>>>>> 3c2ff2b5
      expires:
      - '-1'
      pragma:
      - no-cache
      server:
      - nginx/1.15.10
      strict-transport-security:
      - max-age=31536000; includeSubDomains
      transfer-encoding:
      - chunked
      vary:
      - Accept-Encoding,Accept-Encoding
      x-content-type-options:
      - nosniff
    status:
      code: 200
      message: OK
version: 1<|MERGE_RESOLUTION|>--- conflicted
+++ resolved
@@ -18,39 +18,19 @@
       ParameterSetName:
       - -n -g -l --sku
       User-Agent:
-<<<<<<< HEAD
-      - python/3.8.3 (Windows-10-10.0.19041-SP0) msrest/0.6.9 msrest_azure/0.6.3 azure-mgmt-containerregistry/3.0.0rc14
-        Azure-SDK-For-Python AZURECLI/2.8.0
-=======
-      - python/3.8.0 (Windows-10-10.0.19041-SP0) msrest/0.6.9 msrest_azure/0.6.3 azure-mgmt-containerregistry/3.0.0rc14
-        Azure-SDK-For-Python AZURECLI/2.9.0
->>>>>>> 3c2ff2b5
+      - python/3.8.0 (Windows-10-10.0.19041-SP0) msrest/0.6.9 msrest_azure/0.6.3 azure-mgmt-containerregistry/3.0.0rc14
+        Azure-SDK-For-Python AZURECLI/2.9.0
       accept-language:
       - en-US
     method: PUT
     uri: https://management.azure.com/subscriptions/00000000-0000-0000-0000-000000000000/resourceGroups/clitest.rg000001/providers/Microsoft.ContainerRegistry/registries/clireg000002?api-version=2019-12-01-preview
   response:
     body:
-<<<<<<< HEAD
-      string: '{"error":{"code":"MissingSubscriptionRegistration","message":"The subscription
-        is not registered to use namespace ''Microsoft.ContainerRegistry''. See https://aka.ms/rps-not-found
-        for how to register subscriptions.","details":[{"code":"MissingSubscriptionRegistration","target":"Microsoft.ContainerRegistry","message":"The
-        subscription is not registered to use namespace ''Microsoft.ContainerRegistry''.
-        See https://aka.ms/rps-not-found for how to register subscriptions."}]}}'
-=======
       string: '{"sku":{"name":"Standard","tier":"Standard"},"type":"Microsoft.ContainerRegistry/registries","id":"/subscriptions/00000000-0000-0000-0000-000000000000/resourceGroups/clitest.rg000001/providers/Microsoft.ContainerRegistry/registries/clireg000002","name":"clireg000002","location":"westus","tags":{},"properties":{"loginServer":"clireg000002.azurecr.io","creationDate":"2020-07-14T10:38:52.2061553Z","provisioningState":"Succeeded","adminUserEnabled":false,"policies":{"quarantinePolicy":{"status":"disabled"},"trustPolicy":{"type":"Notary","status":"disabled"},"retentionPolicy":{"days":7,"lastUpdatedTime":"2020-07-14T10:38:53.2096586+00:00","status":"disabled"}},"encryption":{"status":"disabled"},"dataEndpointEnabled":false,"dataEndpointHostNames":[],"privateEndpointConnections":[],"publicNetworkAccess":"Enabled"}}'
->>>>>>> 3c2ff2b5
-    headers:
-      cache-control:
-      - no-cache
-      content-length:
-<<<<<<< HEAD
-      - '472'
-      content-type:
-      - application/json; charset=utf-8
-      date:
-      - Mon, 06 Jul 2020 00:30:31 GMT
-=======
+    headers:
+      cache-control:
+      - no-cache
+      content-length:
       - '902'
       content-type:
       - application/json; charset=utf-8
@@ -107,7 +87,6 @@
       - application/json; charset=utf-8
       date:
       - Tue, 14 Jul 2020 10:38:54 GMT
->>>>>>> 3c2ff2b5
       expires:
       - '-1'
       pragma:
@@ -125,9 +104,6 @@
     body: null
     headers:
       Accept:
-<<<<<<< HEAD
-      - '*/*'
-=======
       - application/json
       Accept-Encoding:
       - gzip, deflate
@@ -184,7 +160,6 @@
     headers:
       Accept:
       - application/json
->>>>>>> 3c2ff2b5
       Accept-Encoding:
       - gzip, deflate
       Connection:
@@ -192,314 +167,6 @@
       Content-Length:
       - '0'
       User-Agent:
-<<<<<<< HEAD
-      - python-requests/2.22.0
-    method: POST
-    uri: https://management.azure.com/subscriptions/00000000-0000-0000-0000-000000000000/providers/Microsoft.ContainerRegistry/register?api-version=2016-02-01
-  response:
-    body:
-      string: '{"id":"/subscriptions/00000000-0000-0000-0000-000000000000/providers/Microsoft.ContainerRegistry","namespace":"Microsoft.ContainerRegistry","authorizations":[{"applicationId":"6a0ec4d3-30cb-4a83-91c0-ae56bc0e3d26","roleDefinitionId":"78e18383-93eb-418a-9887-bc9271046576"},{"applicationId":"737d58c1-397a-46e7-9d12-7d8c830883c2","roleDefinitionId":"716bb53a-0390-4428-bf41-b1bedde7d751"},{"applicationId":"918d0db8-4a38-4938-93c1-9313bdfe0272","roleDefinitionId":"dcd2d2c9-3f80-4d72-95a8-2593111b4b12"},{"applicationId":"d2fa1650-4805-4a83-bcb9-cf41fe63539c","roleDefinitionId":"c15f8dab-b103-4f8d-9afb-fbe4b8e98de2"},{"applicationId":"a4c95b9e-3994-40cc-8953-5dc66d48348d","roleDefinitionId":"dc88c655-90fa-48d9-8d51-003cc8738508"},{"applicationId":"62c559cd-db0c-4da0-bab2-972528c65d42","roleDefinitionId":"437b639a-6d74-491d-959f-d172e8c5c1fc"}],"resourceTypes":[{"resourceType":"registries","locations":["West
-        US","East US","South Central US","West Europe","North Europe","UK South","UK
-        West","Australia East","Australia Southeast","Central India","Korea Central","France
-        Central","South Africa North","UAE North","East Asia","Japan East","Japan
-        West","Southeast Asia","South India","Brazil South","Canada East","Canada
-        Central","Central US","East US 2","North Central US","West Central US","West
-        US 2","Switzerland North","East US 2 EUAP","Central US EUAP"],"apiVersions":["2019-12-01-preview","2019-05-01","2017-10-01","2017-03-01"],"capabilities":"CrossResourceGroupResourceMove,
-        CrossSubscriptionResourceMove, SystemAssignedResourceIdentity"},{"resourceType":"registries/scopeMaps","locations":["West
-        US","East US","South Central US","West Europe","North Europe","UK South","UK
-        West","Australia East","Australia Southeast","Central India","East Asia","Japan
-        East","Japan West","Southeast Asia","South India","Brazil South","Canada East","Canada
-        Central","Central US","East US 2","North Central US","West Central US","West
-        US 2","Korea Central","France Central","South Africa North","UAE North","Switzerland
-        North","Central US EUAP","East US 2 EUAP"],"apiVersions":["2019-05-01-preview"]},{"resourceType":"registries/tokens","locations":["West
-        US","East US","South Central US","West Europe","North Europe","UK South","UK
-        West","Australia East","Australia Southeast","Central India","East Asia","Japan
-        East","Japan West","Southeast Asia","South India","Brazil South","Canada East","Canada
-        Central","Central US","East US 2","North Central US","West Central US","West
-        US 2","Korea Central","France Central","South Africa North","UAE North","Switzerland
-        North","Central US EUAP","East US 2 EUAP"],"apiVersions":["2019-05-01-preview"]},{"resourceType":"registries/generateCredentials","locations":["West
-        US","East US","South Central US","West Europe","North Europe","UK South","UK
-        West","Australia East","Australia Southeast","Central India","East Asia","Japan
-        East","Japan West","Southeast Asia","South India","Brazil South","Canada East","Canada
-        Central","Central US","East US 2","North Central US","West Central US","West
-        US 2","Korea Central","France Central","South Africa North","UAE North","Switzerland
-        North","Central US EUAP","East US 2 EUAP"],"apiVersions":["2019-05-01-preview"]},{"resourceType":"registries/privateEndpointConnections","locations":["West
-        US","East US","South Central US","West Europe","Switzerland North","North
-        Europe","UK South","UK West","Australia East","Australia Southeast","Central
-        India","East Asia","Japan East","Japan West","Southeast Asia","South India","Brazil
-        South","Canada East","Canada Central","Central US","East US 2","North Central
-        US","West Central US","West US 2","Korea Central","France Central","South
-        Africa North","UAE North","Central US EUAP","East US 2 EUAP"],"apiVersions":["2019-12-01-preview"]},{"resourceType":"registries/privateEndpointConnectionProxies","locations":["West
-        US","East US","South Central US","West Europe","Switzerland North","North
-        Europe","UK South","UK West","Australia East","Australia Southeast","Central
-        India","East Asia","Japan East","Japan West","Southeast Asia","South India","Brazil
-        South","Canada East","Canada Central","Central US","East US 2","North Central
-        US","West Central US","West US 2","Korea Central","France Central","South
-        Africa North","UAE North","Central US EUAP","East US 2 EUAP"],"apiVersions":["2019-12-01-preview"]},{"resourceType":"registries/privateEndpointConnectionProxies/validate","locations":["West
-        US","East US","South Central US","West Europe","Switzerland North","North
-        Europe","UK South","UK West","Australia East","Australia Southeast","Central
-        India","East Asia","Japan East","Japan West","Southeast Asia","South India","Brazil
-        South","Canada East","Canada Central","Central US","East US 2","North Central
-        US","West Central US","West US 2","Korea Central","France Central","South
-        Africa North","UAE North","Central US EUAP","East US 2 EUAP"],"apiVersions":["2019-12-01-preview"]},{"resourceType":"registries/privateLinkResources","locations":["West
-        US","East US","South Central US","West Europe","Switzerland North","North
-        Europe","UK South","UK West","Australia East","Australia Southeast","Central
-        India","East Asia","Japan East","Japan West","Southeast Asia","South India","Brazil
-        South","Canada East","Canada Central","Central US","East US 2","North Central
-        US","West Central US","West US 2","Korea Central","France Central","South
-        Africa North","UAE North","Central US EUAP","East US 2 EUAP"],"apiVersions":["2019-12-01-preview"]},{"resourceType":"registries/importImage","locations":["South
-        Central US","West Central US","East US","West Europe","West US","Japan East","North
-        Europe","Southeast Asia","North Central US","East US 2","West US 2","Brazil
-        South","Australia East","Central India","Korea Central","France Central","South
-        Africa North","UAE North","Central US","Canada East","Canada Central","UK
-        South","UK West","Australia Southeast","East Asia","Japan West","South India","Switzerland
-        North","Central US EUAP","East US 2 EUAP"],"apiVersions":["2019-12-01-preview","2019-05-01","2017-10-01"]},{"resourceType":"registries/exportPipelines","locations":["West
-        US","East US","South Central US","West Europe","Switzerland North","North
-        Europe","UK South","UK West","Australia East","Australia Southeast","Central
-        India","East Asia","Japan East","Japan West","Southeast Asia","South India","Brazil
-        South","Canada East","Canada Central","Central US","East US 2","North Central
-        US","West Central US","West US 2","Korea Central","France Central","South
-        Africa North","UAE North","Central US EUAP","East US 2 EUAP"],"apiVersions":["2019-12-01-preview"],"capabilities":"SystemAssignedResourceIdentity"},{"resourceType":"registries/importPipelines","locations":["West
-        US","East US","South Central US","West Europe","Switzerland North","North
-        Europe","UK South","UK West","Australia East","Australia Southeast","Central
-        India","East Asia","Japan East","Japan West","Southeast Asia","South India","Brazil
-        South","Canada East","Canada Central","Central US","East US 2","North Central
-        US","West Central US","West US 2","Korea Central","France Central","South
-        Africa North","UAE North","Central US EUAP","East US 2 EUAP"],"apiVersions":["2019-12-01-preview"],"capabilities":"SystemAssignedResourceIdentity"},{"resourceType":"registries/pipelineRuns","locations":["West
-        US","East US","South Central US","West Europe","Switzerland North","North
-        Europe","UK South","UK West","Australia East","Australia Southeast","Central
-        India","East Asia","Japan East","Japan West","Southeast Asia","South India","Brazil
-        South","Canada East","Canada Central","Central US","East US 2","North Central
-        US","West Central US","West US 2","Korea Central","France Central","South
-        Africa North","UAE North","Central US EUAP","East US 2 EUAP"],"apiVersions":["2019-12-01-preview"]},{"resourceType":"registries/listBuildSourceUploadUrl","locations":["East
-        US","West Europe","West US 2","South Central US","Australia East","Australia
-        Southeast","Brazil South","Canada Central","Canada East","Central India","Central
-        US","East Asia","East US 2","Japan East","Japan West","North Central US","North
-        Europe","Southeast Asia","South India","UK South","UK West","West US","West
-        Central US","France Central","Korea Central","South Africa North","UAE North","Switzerland
-        North","East US 2 EUAP"],"apiVersions":["2019-06-01-preview","2019-04-01","2018-09-01"]},{"resourceType":"registries/scheduleRun","locations":["East
-        US","West Europe","West US 2","South Central US","Australia East","Australia
-        Southeast","Brazil South","Canada Central","Canada East","Central India","Central
-        US","East Asia","East US 2","Japan East","Japan West","North Central US","North
-        Europe","Southeast Asia","South India","UK South","UK West","West US","West
-        Central US","France Central","Korea Central","South Africa North","UAE North","Switzerland
-        North","East US 2 EUAP"],"apiVersions":["2019-06-01-preview","2019-04-01","2018-09-01"]},{"resourceType":"registries/runs","locations":["East
-        US","West Europe","West US 2","South Central US","Australia East","Australia
-        Southeast","Brazil South","Canada Central","Canada East","Central India","Central
-        US","East Asia","East US 2","Japan East","Japan West","North Central US","North
-        Europe","Southeast Asia","South India","UK South","UK West","West US","West
-        Central US","France Central","Korea Central","South Africa North","UAE North","Switzerland
-        North","East US 2 EUAP"],"apiVersions":["2019-06-01-preview","2019-04-01","2018-09-01"]},{"resourceType":"registries/taskRuns","locations":["East
-        US","West Europe","West US 2","South Central US","Australia East","Australia
-        Southeast","Brazil South","Canada Central","Canada East","Central India","Central
-        US","East Asia","East US 2","Japan East","Japan West","North Central US","North
-        Europe","Southeast Asia","South India","UK South","UK West","West US","West
-        Central US","France Central","Korea Central","South Africa North","UAE North","Switzerland
-        North","East US 2 EUAP"],"apiVersions":["2019-06-01-preview"]},{"resourceType":"registries/taskRuns/listDetails","locations":["East
-        US","West Europe","West US 2","South Central US","Australia East","Australia
-        Southeast","Brazil South","Canada Central","Canada East","Central India","Central
-        US","East Asia","East US 2","Japan East","Japan West","North Central US","North
-        Europe","Southeast Asia","South India","UK South","UK West","West US","West
-        Central US","France Central","Korea Central","South Africa North","UAE North","Switzerland
-        North","East US 2 EUAP"],"apiVersions":["2019-06-01-preview"]},{"resourceType":"registries/agentPools","locations":["East
-        US","West US 2","South Central US","East US 2","East US 2 EUAP"],"apiVersions":["2019-06-01-preview"],"capabilities":"CrossResourceGroupResourceMove,
-        CrossSubscriptionResourceMove"},{"resourceType":"registries/agentPools/listQueueStatus","locations":["East
-        US","West US 2","South Central US","East US 2","East US 2 EUAP"],"apiVersions":["2019-06-01-preview"]},{"resourceType":"registries/runs/listLogSasUrl","locations":["East
-        US","West Europe","West US 2","South Central US","Australia East","Australia
-        Southeast","Brazil South","Canada Central","Canada East","Central India","Central
-        US","East Asia","East US 2","Japan East","Japan West","North Central US","North
-        Europe","Southeast Asia","South India","UK South","UK West","West US","West
-        Central US","France Central","Korea Central","South Africa North","UAE North","Switzerland
-        North","East US 2 EUAP"],"apiVersions":["2019-06-01-preview","2019-04-01","2018-09-01"]},{"resourceType":"registries/runs/cancel","locations":["East
-        US","West Europe","West US 2","South Central US","Australia East","Australia
-        Southeast","Brazil South","Canada Central","Canada East","Central India","Central
-        US","East Asia","East US 2","Japan East","Japan West","North Central US","North
-        Europe","Southeast Asia","South India","UK South","UK West","West US","West
-        Central US","France Central","Korea Central","South Africa North","UAE North","Switzerland
-        North","East US 2 EUAP"],"apiVersions":["2019-06-01-preview","2019-04-01","2018-09-01"]},{"resourceType":"registries/tasks","locations":["East
-        US","West Europe","West US 2","South Central US","Australia East","Australia
-        Southeast","Brazil South","Canada Central","Canada East","Central India","Central
-        US","East Asia","East US 2","Japan East","Japan West","North Central US","North
-        Europe","Southeast Asia","South India","UK South","UK West","West US","West
-        Central US","France Central","Korea Central","South Africa North","UAE North","Switzerland
-        North","East US 2 EUAP"],"apiVersions":["2019-06-01-preview","2019-04-01","2018-09-01"],"capabilities":"CrossResourceGroupResourceMove,
-        CrossSubscriptionResourceMove, SystemAssignedResourceIdentity"},{"resourceType":"registries/tasks/listDetails","locations":["East
-        US","West Europe","West US 2","South Central US","Australia East","Australia
-        Southeast","Brazil South","Canada Central","Canada East","Central India","Central
-        US","East Asia","East US 2","Japan East","Japan West","North Central US","North
-        Europe","Southeast Asia","South India","UK South","UK West","West US","West
-        Central US","France Central","Korea Central","South Africa North","UAE North","Switzerland
-        North","East US 2 EUAP"],"apiVersions":["2019-06-01-preview","2019-04-01","2018-09-01"]},{"resourceType":"registries/getBuildSourceUploadUrl","locations":["East
-        US","West Europe","West US 2","South Central US","Australia East","Australia
-        Southeast","Brazil South","Canada Central","Canada East","Central India","Central
-        US","East Asia","East US 2","Japan East","Japan West","North Central US","North
-        Europe","Southeast Asia","South India","UK South","UK West","West US","West
-        Central US","France Central","Korea Central","South Africa North","UAE North","Switzerland
-        North","East US 2 EUAP"],"apiVersions":["2018-02-01-preview"]},{"resourceType":"registries/queueBuild","locations":["East
-        US","West Europe","West US 2","South Central US","Australia East","Australia
-        Southeast","Brazil South","Canada Central","Canada East","Central India","Central
-        US","East Asia","East US 2","Japan East","Japan West","North Central US","North
-        Europe","Southeast Asia","South India","UK South","UK West","West US","West
-        Central US","France Central","Korea Central","South Africa North","UAE North","Switzerland
-        North","East US 2 EUAP"],"apiVersions":["2018-02-01-preview"]},{"resourceType":"registries/builds","locations":["East
-        US","West Europe","West US 2","South Central US","Australia East","Australia
-        Southeast","Brazil South","Canada Central","Canada East","Central India","Central
-        US","East Asia","East US 2","Japan East","Japan West","North Central US","North
-        Europe","Southeast Asia","South India","UK South","UK West","West US","West
-        Central US","France Central","Korea Central","South Africa North","UAE North","Switzerland
-        North","East US 2 EUAP"],"apiVersions":["2018-02-01-preview"]},{"resourceType":"registries/builds/getLogLink","locations":["East
-        US","West Europe","West US 2","South Central US","Australia East","Australia
-        Southeast","Brazil South","Canada Central","Canada East","Central India","Central
-        US","East Asia","East US 2","Japan East","Japan West","North Central US","North
-        Europe","Southeast Asia","South India","UK South","UK West","West US","West
-        Central US","France Central","Korea Central","South Africa North","UAE North","Switzerland
-        North","East US 2 EUAP"],"apiVersions":["2018-02-01-preview"]},{"resourceType":"registries/builds/cancel","locations":["East
-        US","West Europe","West US 2","South Central US","Australia East","Australia
-        Southeast","Brazil South","Canada Central","Canada East","Central India","Central
-        US","East Asia","East US 2","Japan East","Japan West","North Central US","North
-        Europe","Southeast Asia","South India","UK South","UK West","West US","West
-        Central US","France Central","Korea Central","South Africa North","UAE North","Switzerland
-        North","East US 2 EUAP"],"apiVersions":["2018-02-01-preview"]},{"resourceType":"registries/buildTasks","locations":["East
-        US","West Europe","West US 2","South Central US","Australia East","Australia
-        Southeast","Brazil South","Canada Central","Canada East","Central India","Central
-        US","East Asia","East US 2","Japan East","Japan West","North Central US","North
-        Europe","Southeast Asia","South India","UK South","UK West","West US","West
-        Central US","France Central","Korea Central","South Africa North","UAE North","Switzerland
-        North","East US 2 EUAP"],"apiVersions":["2018-02-01-preview"],"capabilities":"CrossResourceGroupResourceMove,
-        CrossSubscriptionResourceMove"},{"resourceType":"registries/buildTasks/listSourceRepositoryProperties","locations":["East
-        US","West Europe","West US 2","South Central US","Australia East","Australia
-        Southeast","Brazil South","Canada Central","Canada East","Central India","Central
-        US","East Asia","East US 2","Japan East","Japan West","North Central US","North
-        Europe","Southeast Asia","South India","UK South","UK West","West US","West
-        Central US","France Central","Korea Central","South Africa North","UAE North","Switzerland
-        North","East US 2 EUAP"],"apiVersions":["2018-02-01-preview"]},{"resourceType":"registries/buildTasks/steps","locations":["East
-        US","West Europe","West US 2","South Central US","Australia East","Australia
-        Southeast","Brazil South","Canada Central","Canada East","Central India","Central
-        US","East Asia","East US 2","Japan East","Japan West","North Central US","North
-        Europe","Southeast Asia","South India","UK South","UK West","West US","West
-        Central US","France Central","Korea Central","South Africa North","UAE North","Switzerland
-        North","East US 2 EUAP"],"apiVersions":["2018-02-01-preview"]},{"resourceType":"registries/buildTasks/steps/listBuildArguments","locations":["East
-        US","West Europe","West US 2","South Central US","Australia East","Australia
-        Southeast","Brazil South","Canada Central","Canada East","Central India","Central
-        US","East Asia","East US 2","Japan East","Japan West","North Central US","North
-        Europe","Southeast Asia","South India","UK South","UK West","West US","West
-        Central US","France Central","Korea Central","South Africa North","UAE North","Switzerland
-        North","East US 2 EUAP"],"apiVersions":["2018-02-01-preview"]},{"resourceType":"registries/replications","locations":["South
-        Central US","West Central US","East US","West Europe","West US","Japan East","North
-        Europe","Southeast Asia","North Central US","East US 2","West US 2","Brazil
-        South","Australia East","Central India","Korea Central","South Africa North","UAE
-        North","France Central","Central US","Canada East","Canada Central","UK South","UK
-        West","Australia Southeast","East Asia","Japan West","South India","Switzerland
-        North","Central US EUAP","East US 2 EUAP"],"apiVersions":["2019-12-01-preview","2019-05-01","2017-10-01"],"capabilities":"CrossResourceGroupResourceMove,
-        CrossSubscriptionResourceMove"},{"resourceType":"registries/webhooks","locations":["West
-        Central US","East US","West Europe","South Central US","West US","Japan East","North
-        Europe","Southeast Asia","North Central US","East US 2","West US 2","Brazil
-        South","Australia East","Central India","Korea Central","South Africa North","UAE
-        North","France Central","Central US","Canada East","Canada Central","UK South","UK
-        West","Australia Southeast","East Asia","Japan West","South India","Switzerland
-        North","Central US EUAP","East US 2 EUAP"],"apiVersions":["2019-12-01-preview","2019-05-01","2017-10-01"],"capabilities":"CrossResourceGroupResourceMove,
-        CrossSubscriptionResourceMove"},{"resourceType":"registries/webhooks/ping","locations":["West
-        Central US","East US","West Europe","South Central US","West US","Japan East","North
-        Europe","Southeast Asia","North Central US","East US 2","West US 2","Brazil
-        South","Australia East","Central India","Korea Central","South Africa North","UAE
-        North","France Central","Central US","Canada East","Canada Central","UK South","UK
-        West","Australia Southeast","East Asia","Japan West","South India","Switzerland
-        North","Central US EUAP","East US 2 EUAP"],"apiVersions":["2019-12-01-preview","2019-05-01","2017-10-01"]},{"resourceType":"registries/webhooks/getCallbackConfig","locations":["West
-        Central US","East US","West Europe","South Central US","West US","Japan East","North
-        Europe","Southeast Asia","North Central US","East US 2","West US 2","Brazil
-        South","Australia East","Central India","Korea Central","South Africa North","UAE
-        North","France Central","Central US","Canada East","Canada Central","UK South","UK
-        West","Australia Southeast","East Asia","Japan West","South India","Switzerland
-        North","Central US EUAP","East US 2 EUAP"],"apiVersions":["2019-12-01-preview","2019-05-01","2017-10-01"]},{"resourceType":"registries/webhooks/listEvents","locations":["West
-        Central US","East US","West Europe","South Central US","West US","Japan East","North
-        Europe","Southeast Asia","North Central US","East US 2","West US 2","Brazil
-        South","Australia East","Central India","Korea Central","South Africa North","UAE
-        North","France Central","Central US","Canada East","Canada Central","UK South","UK
-        West","Australia Southeast","East Asia","Japan West","South India","Switzerland
-        North","Central US EUAP","East US 2 EUAP"],"apiVersions":["2019-12-01-preview","2019-05-01","2017-10-01"]},{"resourceType":"locations/setupAuth","locations":["East
-        US","West Europe","West US 2","South Central US","Australia East","Australia
-        Southeast","Brazil South","Canada Central","Canada East","Central India","Central
-        US","East Asia","East US 2","Japan East","Japan West","North Central US","North
-        Europe","Southeast Asia","South India","UK South","UK West","West US","West
-        Central US","France Central","Korea Central","South Africa North","UAE North","Switzerland
-        North","East US 2 EUAP"],"apiVersions":["2018-02-01-preview"]},{"resourceType":"locations/authorize","locations":["East
-        US","West Europe","West US 2","South Central US","Australia East","Australia
-        Southeast","Brazil South","Canada Central","Canada East","Central India","Central
-        US","East Asia","East US 2","Japan East","Japan West","North Central US","North
-        Europe","Southeast Asia","South India","UK South","UK West","West US","West
-        Central US","France Central","Korea Central","South Africa North","UAE North","Switzerland
-        North","East US 2 EUAP"],"apiVersions":["2018-02-01-preview"]},{"resourceType":"locations/operationResults","locations":["West
-        Central US","East US","West Europe","South Central US","West US","Japan East","North
-        Europe","Southeast Asia","North Central US","East US 2","West US 2","Brazil
-        South","Australia East","Central India","Korea Central","France Central","Central
-        US","South Africa North","UAE North","Canada East","Canada Central","UK South","UK
-        West","Australia Southeast","East Asia","Japan West","South India","Switzerland
-        North","Central US EUAP","East US 2 EUAP"],"apiVersions":["2019-12-01-preview","2019-05-01-preview","2019-05-01","2017-10-01"]},{"resourceType":"locations/deleteVirtualNetworkOrSubnets","locations":["West
-        Central US","East US","West Europe","South Central US","West US","Japan East","North
-        Europe","Southeast Asia","North Central US","East US 2","West US 2","Brazil
-        South","Australia East","Central India","Korea Central","South Africa North","UAE
-        North","France Central","Central US","Canada East","Canada Central","UK South","UK
-        West","Australia Southeast","East Asia","Japan West","South India","Switzerland
-        North","Central US EUAP","East US 2 EUAP"],"apiVersions":["2019-05-01","2017-10-01"]},{"resourceType":"registries/GetCredentials","locations":["West
-        US","East US","South Central US","West Europe","East US 2 EUAP","Central US
-        EUAP"],"apiVersions":["2016-06-27-preview"]},{"resourceType":"registries/listCredentials","locations":["South
-        Central US","East US","West US","West Europe","North Europe","UK South","UK
-        West","Australia East","Australia Southeast","Central India","Korea Central","South
-        Africa North","UAE North","France Central","East Asia","Japan East","Japan
-        West","Southeast Asia","South India","Brazil South","Canada East","Canada
-        Central","Central US","East US 2","North Central US","West Central US","West
-        US 2","Switzerland North","Central US EUAP","East US 2 EUAP"],"apiVersions":["2019-12-01-preview","2019-05-01","2017-10-01","2017-03-01"]},{"resourceType":"registries/regenerateCredential","locations":["South
-        Central US","West US","East US","West Europe","North Europe","UK South","UK
-        West","Australia East","Australia Southeast","Central India","Korea Central","South
-        Africa North","UAE North","France Central","East Asia","Japan East","Japan
-        West","Southeast Asia","South India","Brazil South","Canada East","Canada
-        Central","Central US","East US 2","North Central US","West Central US","West
-        US 2","Switzerland North","Central US EUAP","East US 2 EUAP"],"apiVersions":["2019-12-01-preview","2019-05-01","2017-10-01","2017-03-01"]},{"resourceType":"registries/listUsages","locations":["West
-        Central US","East US","West Europe","South Central US","West US","Japan East","North
-        Europe","Southeast Asia","North Central US","East US 2","West US 2","Brazil
-        South","Australia East","Central India","Korea Central","South Africa North","UAE
-        North","France Central","Central US","Canada East","Canada Central","UK South","UK
-        West","Australia Southeast","East Asia","Japan West","South India","Switzerland
-        North","Central US EUAP","East US 2 EUAP"],"apiVersions":["2019-12-01-preview","2019-05-01","2017-10-01"]},{"resourceType":"registries/listPolicies","locations":["West
-        US","East US","South Central US","West Europe","North Europe","UK South","UK
-        West","Australia East","Australia Southeast","Central India","Korea Central","South
-        Africa North","UAE North","France Central","East Asia","Japan East","Japan
-        West","Southeast Asia","South India","Brazil South","Canada East","Canada
-        Central","Central US","East US 2","North Central US","West Central US","West
-        US 2","Switzerland North","East US 2 EUAP","Central US EUAP"],"apiVersions":["2017-10-01"]},{"resourceType":"registries/updatePolicies","locations":["West
-        US","East US","South Central US","West Europe","North Europe","UK South","UK
-        West","Australia East","Australia Southeast","Central India","Korea Central","South
-        Africa North","UAE North","France Central","East Asia","Japan East","Japan
-        West","Southeast Asia","South India","Brazil South","Canada East","Canada
-        Central","Central US","East US 2","North Central US","West Central US","West
-        US 2","Switzerland North","East US 2 EUAP","Central US EUAP"],"apiVersions":["2017-10-01"]},{"resourceType":"registries/regenerateCredentials","locations":["West
-        US","East US","South Central US","West Europe","East US 2 EUAP","Central US
-        EUAP"],"apiVersions":["2016-06-27-preview"]},{"resourceType":"registries/eventGridFilters","locations":["South
-        Central US","West Central US","East US","West Europe","West US","Japan East","North
-        Europe","Southeast Asia","North Central US","East US 2","West US 2","Brazil
-        South","Australia East","Central India","Korea Central","South Africa North","UAE
-        North","France Central","Central US","Canada East","Canada Central","UK South","UK
-        West","Australia Southeast","East Asia","Japan West","South India","Switzerland
-        North","Central US EUAP","East US 2 EUAP"],"apiVersions":["2019-05-01","2017-10-01"]},{"resourceType":"checkNameAvailability","locations":["South
-        Central US","East US","West US","Central US","East US 2","North Central US","West
-        Central US","West US 2","Brazil South","Canada East","Canada Central","West
-        Europe","North Europe","UK South","UK West","Australia East","Australia Southeast","Central
-        India","East Asia","Japan East","Japan West","Southeast Asia","South India","Korea
-        Central","France Central","South Africa North","UAE North","Switzerland North","East
-        US 2 EUAP","Central US EUAP"],"apiVersions":["2019-12-01-preview","2019-05-01","2017-10-01","2017-06-01-preview","2017-03-01","2016-06-27-preview"]},{"resourceType":"operations","locations":["South
-        Central US","East US","West US","Central US","East US 2","North Central US","West
-        Central US","West US 2","Brazil South","Canada East","Canada Central","West
-        Europe","North Europe","UK South","UK West","Australia East","Australia Southeast","Central
-        India","East Asia","Japan East","Japan West","Southeast Asia","South India","Korea
-        Central","France Central","South Africa North","UAE North","Switzerland North","Central
-        US EUAP","East US 2 EUAP"],"apiVersions":["2019-12-01-preview","2019-05-01","2017-10-01","2017-06-01-preview","2017-03-01"]},{"resourceType":"locations","locations":["South
-        Central US","East US","West US","Central US","East US 2","North Central US","West
-        Central US","West US 2","Brazil South","Canada East","Canada Central","West
-        Europe","North Europe","UK South","UK West","Australia East","Australia Southeast","Central
-        India","East Asia","Japan East","Japan West","Southeast Asia","South India","Korea
-        Central","France Central","South Africa North","UAE North","Switzerland North","Central
-        US EUAP","East US 2 EUAP"],"apiVersions":["2019-12-01-preview","2019-05-01-preview","2019-05-01","2017-10-01","2017-06-01-preview"]}],"registrationState":"Registering"}'
-=======
       - python/3.8.0 (Windows-10-10.0.19041-SP0) msrest/0.6.9 msrest_azure/0.6.3 azure-mgmt-containerregistry/3.0.0rc14
         Azure-SDK-For-Python AZURECLI/2.9.0
       accept-language:
@@ -509,7 +176,6 @@
   response:
     body:
       string: '{"type":"Microsoft.ContainerRegistry/registries/tasks","properties":{"provisioningState":"Succeeded","creationDate":"2020-07-14T10:38:58.5743098+00:00","status":"Enabled","platform":{"os":"linux","architecture":"amd64"},"agentConfiguration":{"cpu":2},"timeout":3600,"step":{"type":"Docker","imageNames":["testtask:v1"],"isPushEnabled":true,"noCache":false,"dockerFilePath":"Dockerfile","arguments":[],"contextPath":"https://github.com/SteveLasker/node-helloworld"},"trigger":{"baseImageTrigger":{"baseImageTriggerType":"Runtime","updateTriggerPayloadType":"Default","status":"Enabled","name":"defaultBaseimageTriggerName"}}},"id":"/subscriptions/00000000-0000-0000-0000-000000000000/resourceGroups/clitest.rg000001/providers/Microsoft.ContainerRegistry/registries/clireg000002/tasks/testTask","name":"testTask","location":"westus"}'
->>>>>>> 3c2ff2b5
     headers:
       cache-control:
       - no-cache
@@ -518,11 +184,7 @@
       content-type:
       - application/json; charset=utf-8
       date:
-<<<<<<< HEAD
-      - Mon, 06 Jul 2020 00:30:32 GMT
-=======
       - Tue, 14 Jul 2020 10:38:58 GMT
->>>>>>> 3c2ff2b5
       expires:
       - '-1'
       pragma:
@@ -550,714 +212,79 @@
       Connection:
       - keep-alive
       User-Agent:
-<<<<<<< HEAD
-      - python-requests/2.22.0
+      - python/3.8.0 (Windows-10-10.0.19041-SP0) msrest/0.6.9 msrest_azure/0.6.3 azure-mgmt-resource/10.1.0
+        Azure-SDK-For-Python AZURECLI/2.9.0
+      accept-language:
+      - en-US
+    method: GET
+    uri: https://management.azure.com/subscriptions/00000000-0000-0000-0000-000000000000/resources?$filter=resourceType%20eq%20%27Microsoft.ContainerRegistry%2Fregistries%27&api-version=2020-06-01
+  response:
+    body:
+      string: '{"value":[{"id":"/subscriptions/00000000-0000-0000-0000-000000000000/resourceGroups/clitest.rgdd7fbiswoiks53ktq2k4kfoyg66d4aktdmtr5ockrzawtp4lsubjgw3fcgriov5ot/providers/Microsoft.ContainerRegistry/registries/cliregwp5wnqa3exrz3i","name":"cliregwp5wnqa3exrz3i","type":"Microsoft.ContainerRegistry/registries","sku":{"name":"Premium","tier":"Premium"},"location":"eastus","tags":{}},{"id":"/subscriptions/00000000-0000-0000-0000-000000000000/resourceGroups/clitest.rgednewboljgtq4rc5777gtsixy3khlcjon6rbthwvksui3x2vbnsahnvy4nwytdpes/providers/Microsoft.ContainerRegistry/registries/clireg27x7djyfpclur5","name":"clireg27x7djyfpclur5","type":"Microsoft.ContainerRegistry/registries","sku":{"name":"Premium","tier":"Premium"},"location":"westus","tags":{}},{"id":"/subscriptions/00000000-0000-0000-0000-000000000000/resourceGroups/clitest.rgtiw4z7lbcqkulj65cjtnletxj4azk7hlynkewype3rmnpufnhmvkfslbctfhzrd2j/providers/Microsoft.ContainerRegistry/registries/cliregnt7ngopfddjuhc","name":"cliregnt7ngopfddjuhc","type":"Microsoft.ContainerRegistry/registries","sku":{"name":"Basic","tier":"Basic"},"location":"westus","tags":{}},{"id":"/subscriptions/00000000-0000-0000-0000-000000000000/resourceGroups/clitest.rgtxilu5f65rwmvm74aocbvjfxzzbba4k3proytc5crx5womyzjngrr66jmofdvfaed/providers/Microsoft.ContainerRegistry/registries/testregd52kpxooxup35kjqdl","name":"testregd52kpxooxup35kjqdl","type":"Microsoft.ContainerRegistry/registries","sku":{"name":"Premium","tier":"Premium"},"location":"westus","tags":{}},{"id":"/subscriptions/00000000-0000-0000-0000-000000000000/resourceGroups/clitest.rgv3yhfjira6tfpzv6ruhzefrk4htur54brjmqgforpj723g5ckxy4eurg276kyae2q/providers/Microsoft.ContainerRegistry/registries/testregjiyydm257cb7q","name":"testregjiyydm257cb7q","type":"Microsoft.ContainerRegistry/registries","sku":{"name":"Premium","tier":"Premium"},"location":"westus","tags":{}},{"id":"/subscriptions/00000000-0000-0000-0000-000000000000/resourceGroups/clitest.rg000001/providers/Microsoft.ContainerRegistry/registries/clireg000002","name":"clireg000002","type":"Microsoft.ContainerRegistry/registries","sku":{"name":"Standard","tier":"Standard"},"location":"westus","tags":{}},{"id":"/subscriptions/00000000-0000-0000-0000-000000000000/resourceGroups/zhoxing-test/providers/Microsoft.ContainerRegistry/registries/zhoxingtest","name":"zhoxingtest","type":"Microsoft.ContainerRegistry/registries","sku":{"name":"Standard","tier":"Standard"},"location":"westus","tags":{}}]}'
+    headers:
+      cache-control:
+      - no-cache
+      content-length:
+      - '2544'
+      content-type:
+      - application/json; charset=utf-8
+      date:
+      - Tue, 14 Jul 2020 10:38:59 GMT
+      expires:
+      - '-1'
+      pragma:
+      - no-cache
+      strict-transport-security:
+      - max-age=31536000; includeSubDomains
+      vary:
+      - Accept-Encoding
+      x-content-type-options:
+      - nosniff
+    status:
+      code: 200
+      message: OK
+- request:
+    body: null
+    headers:
+      Accept:
+      - '*/*'
+      Accept-Encoding:
+      - gzip, deflate
+      Connection:
+      - keep-alive
+      User-Agent:
+      - python/3.8.0 (Windows-10-10.0.19041-SP0) msrest/0.6.9 msrest_azure/0.6.3 azure-mgmt-containerregistry/3.0.0rc14
+        Azure-SDK-For-Python AZURECLI/2.9.0
+      accept-language:
+      - en-US
     method: GET
     uri: https://management.azure.com/subscriptions/00000000-0000-0000-0000-000000000000/providers/Microsoft.ContainerRegistry?api-version=2016-02-01
   response:
     body:
-      string: '{"id":"/subscriptions/00000000-0000-0000-0000-000000000000/providers/Microsoft.ContainerRegistry","namespace":"Microsoft.ContainerRegistry","authorizations":[{"applicationId":"6a0ec4d3-30cb-4a83-91c0-ae56bc0e3d26","roleDefinitionId":"78e18383-93eb-418a-9887-bc9271046576"},{"applicationId":"737d58c1-397a-46e7-9d12-7d8c830883c2","roleDefinitionId":"716bb53a-0390-4428-bf41-b1bedde7d751"},{"applicationId":"918d0db8-4a38-4938-93c1-9313bdfe0272","roleDefinitionId":"dcd2d2c9-3f80-4d72-95a8-2593111b4b12"},{"applicationId":"d2fa1650-4805-4a83-bcb9-cf41fe63539c","roleDefinitionId":"c15f8dab-b103-4f8d-9afb-fbe4b8e98de2"},{"applicationId":"a4c95b9e-3994-40cc-8953-5dc66d48348d","roleDefinitionId":"dc88c655-90fa-48d9-8d51-003cc8738508"},{"applicationId":"62c559cd-db0c-4da0-bab2-972528c65d42","roleDefinitionId":"437b639a-6d74-491d-959f-d172e8c5c1fc"}],"resourceTypes":[{"resourceType":"registries","locations":["West
-        US","East US","South Central US","West Europe","North Europe","UK South","UK
-        West","Australia East","Australia Southeast","Central India","Korea Central","France
-        Central","South Africa North","UAE North","East Asia","Japan East","Japan
-        West","Southeast Asia","South India","Brazil South","Canada East","Canada
-        Central","Central US","East US 2","North Central US","West Central US","West
-        US 2","Switzerland North","East US 2 EUAP","Central US EUAP"],"apiVersions":["2019-12-01-preview","2019-05-01","2017-10-01","2017-03-01"],"capabilities":"CrossResourceGroupResourceMove,
-        CrossSubscriptionResourceMove, SystemAssignedResourceIdentity"},{"resourceType":"registries/scopeMaps","locations":["West
-        US","East US","South Central US","West Europe","North Europe","UK South","UK
-        West","Australia East","Australia Southeast","Central India","East Asia","Japan
-        East","Japan West","Southeast Asia","South India","Brazil South","Canada East","Canada
-        Central","Central US","East US 2","North Central US","West Central US","West
-        US 2","Korea Central","France Central","South Africa North","UAE North","Switzerland
-        North","Central US EUAP","East US 2 EUAP"],"apiVersions":["2019-05-01-preview"]},{"resourceType":"registries/tokens","locations":["West
-        US","East US","South Central US","West Europe","North Europe","UK South","UK
-        West","Australia East","Australia Southeast","Central India","East Asia","Japan
-        East","Japan West","Southeast Asia","South India","Brazil South","Canada East","Canada
-        Central","Central US","East US 2","North Central US","West Central US","West
-        US 2","Korea Central","France Central","South Africa North","UAE North","Switzerland
-        North","Central US EUAP","East US 2 EUAP"],"apiVersions":["2019-05-01-preview"]},{"resourceType":"registries/generateCredentials","locations":["West
-        US","East US","South Central US","West Europe","North Europe","UK South","UK
-        West","Australia East","Australia Southeast","Central India","East Asia","Japan
-        East","Japan West","Southeast Asia","South India","Brazil South","Canada East","Canada
-        Central","Central US","East US 2","North Central US","West Central US","West
-        US 2","Korea Central","France Central","South Africa North","UAE North","Switzerland
-        North","Central US EUAP","East US 2 EUAP"],"apiVersions":["2019-05-01-preview"]},{"resourceType":"registries/privateEndpointConnections","locations":["West
-        US","East US","South Central US","West Europe","Switzerland North","North
-        Europe","UK South","UK West","Australia East","Australia Southeast","Central
-        India","East Asia","Japan East","Japan West","Southeast Asia","South India","Brazil
-        South","Canada East","Canada Central","Central US","East US 2","North Central
-        US","West Central US","West US 2","Korea Central","France Central","South
-        Africa North","UAE North","Central US EUAP","East US 2 EUAP"],"apiVersions":["2019-12-01-preview"]},{"resourceType":"registries/privateEndpointConnectionProxies","locations":["West
-        US","East US","South Central US","West Europe","Switzerland North","North
-        Europe","UK South","UK West","Australia East","Australia Southeast","Central
-        India","East Asia","Japan East","Japan West","Southeast Asia","South India","Brazil
-        South","Canada East","Canada Central","Central US","East US 2","North Central
-        US","West Central US","West US 2","Korea Central","France Central","South
-        Africa North","UAE North","Central US EUAP","East US 2 EUAP"],"apiVersions":["2019-12-01-preview"]},{"resourceType":"registries/privateEndpointConnectionProxies/validate","locations":["West
-        US","East US","South Central US","West Europe","Switzerland North","North
-        Europe","UK South","UK West","Australia East","Australia Southeast","Central
-        India","East Asia","Japan East","Japan West","Southeast Asia","South India","Brazil
-        South","Canada East","Canada Central","Central US","East US 2","North Central
-        US","West Central US","West US 2","Korea Central","France Central","South
-        Africa North","UAE North","Central US EUAP","East US 2 EUAP"],"apiVersions":["2019-12-01-preview"]},{"resourceType":"registries/privateLinkResources","locations":["West
-        US","East US","South Central US","West Europe","Switzerland North","North
-        Europe","UK South","UK West","Australia East","Australia Southeast","Central
-        India","East Asia","Japan East","Japan West","Southeast Asia","South India","Brazil
-        South","Canada East","Canada Central","Central US","East US 2","North Central
-        US","West Central US","West US 2","Korea Central","France Central","South
-        Africa North","UAE North","Central US EUAP","East US 2 EUAP"],"apiVersions":["2019-12-01-preview"]},{"resourceType":"registries/importImage","locations":["South
-        Central US","West Central US","East US","West Europe","West US","Japan East","North
-        Europe","Southeast Asia","North Central US","East US 2","West US 2","Brazil
-        South","Australia East","Central India","Korea Central","France Central","South
-        Africa North","UAE North","Central US","Canada East","Canada Central","UK
-        South","UK West","Australia Southeast","East Asia","Japan West","South India","Switzerland
-        North","Central US EUAP","East US 2 EUAP"],"apiVersions":["2019-12-01-preview","2019-05-01","2017-10-01"]},{"resourceType":"registries/exportPipelines","locations":["West
-        US","East US","South Central US","West Europe","Switzerland North","North
-        Europe","UK South","UK West","Australia East","Australia Southeast","Central
-        India","East Asia","Japan East","Japan West","Southeast Asia","South India","Brazil
-        South","Canada East","Canada Central","Central US","East US 2","North Central
-        US","West Central US","West US 2","Korea Central","France Central","South
-        Africa North","UAE North","Central US EUAP","East US 2 EUAP"],"apiVersions":["2019-12-01-preview"],"capabilities":"SystemAssignedResourceIdentity"},{"resourceType":"registries/importPipelines","locations":["West
-        US","East US","South Central US","West Europe","Switzerland North","North
-        Europe","UK South","UK West","Australia East","Australia Southeast","Central
-        India","East Asia","Japan East","Japan West","Southeast Asia","South India","Brazil
-        South","Canada East","Canada Central","Central US","East US 2","North Central
-        US","West Central US","West US 2","Korea Central","France Central","South
-        Africa North","UAE North","Central US EUAP","East US 2 EUAP"],"apiVersions":["2019-12-01-preview"],"capabilities":"SystemAssignedResourceIdentity"},{"resourceType":"registries/pipelineRuns","locations":["West
-        US","East US","South Central US","West Europe","Switzerland North","North
-        Europe","UK South","UK West","Australia East","Australia Southeast","Central
-        India","East Asia","Japan East","Japan West","Southeast Asia","South India","Brazil
-        South","Canada East","Canada Central","Central US","East US 2","North Central
-        US","West Central US","West US 2","Korea Central","France Central","South
-        Africa North","UAE North","Central US EUAP","East US 2 EUAP"],"apiVersions":["2019-12-01-preview"]},{"resourceType":"registries/listBuildSourceUploadUrl","locations":["East
-        US","West Europe","West US 2","South Central US","Australia East","Australia
-        Southeast","Brazil South","Canada Central","Canada East","Central India","Central
-        US","East Asia","East US 2","Japan East","Japan West","North Central US","North
-        Europe","Southeast Asia","South India","UK South","UK West","West US","West
-        Central US","France Central","Korea Central","South Africa North","UAE North","Switzerland
-        North","East US 2 EUAP"],"apiVersions":["2019-06-01-preview","2019-04-01","2018-09-01"]},{"resourceType":"registries/scheduleRun","locations":["East
-        US","West Europe","West US 2","South Central US","Australia East","Australia
-        Southeast","Brazil South","Canada Central","Canada East","Central India","Central
-        US","East Asia","East US 2","Japan East","Japan West","North Central US","North
-        Europe","Southeast Asia","South India","UK South","UK West","West US","West
-        Central US","France Central","Korea Central","South Africa North","UAE North","Switzerland
-        North","East US 2 EUAP"],"apiVersions":["2019-06-01-preview","2019-04-01","2018-09-01"]},{"resourceType":"registries/runs","locations":["East
-        US","West Europe","West US 2","South Central US","Australia East","Australia
-        Southeast","Brazil South","Canada Central","Canada East","Central India","Central
-        US","East Asia","East US 2","Japan East","Japan West","North Central US","North
-        Europe","Southeast Asia","South India","UK South","UK West","West US","West
-        Central US","France Central","Korea Central","South Africa North","UAE North","Switzerland
-        North","East US 2 EUAP"],"apiVersions":["2019-06-01-preview","2019-04-01","2018-09-01"]},{"resourceType":"registries/taskRuns","locations":["East
-        US","West Europe","West US 2","South Central US","Australia East","Australia
-        Southeast","Brazil South","Canada Central","Canada East","Central India","Central
-        US","East Asia","East US 2","Japan East","Japan West","North Central US","North
-        Europe","Southeast Asia","South India","UK South","UK West","West US","West
-        Central US","France Central","Korea Central","South Africa North","UAE North","Switzerland
-        North","East US 2 EUAP"],"apiVersions":["2019-06-01-preview"]},{"resourceType":"registries/taskRuns/listDetails","locations":["East
-        US","West Europe","West US 2","South Central US","Australia East","Australia
-        Southeast","Brazil South","Canada Central","Canada East","Central India","Central
-        US","East Asia","East US 2","Japan East","Japan West","North Central US","North
-        Europe","Southeast Asia","South India","UK South","UK West","West US","West
-        Central US","France Central","Korea Central","South Africa North","UAE North","Switzerland
-        North","East US 2 EUAP"],"apiVersions":["2019-06-01-preview"]},{"resourceType":"registries/agentPools","locations":["East
-        US","West US 2","South Central US","East US 2","East US 2 EUAP"],"apiVersions":["2019-06-01-preview"],"capabilities":"CrossResourceGroupResourceMove,
-        CrossSubscriptionResourceMove"},{"resourceType":"registries/agentPools/listQueueStatus","locations":["East
-        US","West US 2","South Central US","East US 2","East US 2 EUAP"],"apiVersions":["2019-06-01-preview"]},{"resourceType":"registries/runs/listLogSasUrl","locations":["East
-        US","West Europe","West US 2","South Central US","Australia East","Australia
-        Southeast","Brazil South","Canada Central","Canada East","Central India","Central
-        US","East Asia","East US 2","Japan East","Japan West","North Central US","North
-        Europe","Southeast Asia","South India","UK South","UK West","West US","West
-        Central US","France Central","Korea Central","South Africa North","UAE North","Switzerland
-        North","East US 2 EUAP"],"apiVersions":["2019-06-01-preview","2019-04-01","2018-09-01"]},{"resourceType":"registries/runs/cancel","locations":["East
-        US","West Europe","West US 2","South Central US","Australia East","Australia
-        Southeast","Brazil South","Canada Central","Canada East","Central India","Central
-        US","East Asia","East US 2","Japan East","Japan West","North Central US","North
-        Europe","Southeast Asia","South India","UK South","UK West","West US","West
-        Central US","France Central","Korea Central","South Africa North","UAE North","Switzerland
-        North","East US 2 EUAP"],"apiVersions":["2019-06-01-preview","2019-04-01","2018-09-01"]},{"resourceType":"registries/tasks","locations":["East
-        US","West Europe","West US 2","South Central US","Australia East","Australia
-        Southeast","Brazil South","Canada Central","Canada East","Central India","Central
-        US","East Asia","East US 2","Japan East","Japan West","North Central US","North
-        Europe","Southeast Asia","South India","UK South","UK West","West US","West
-        Central US","France Central","Korea Central","South Africa North","UAE North","Switzerland
-        North","East US 2 EUAP"],"apiVersions":["2019-06-01-preview","2019-04-01","2018-09-01"],"capabilities":"CrossResourceGroupResourceMove,
-        CrossSubscriptionResourceMove, SystemAssignedResourceIdentity"},{"resourceType":"registries/tasks/listDetails","locations":["East
-        US","West Europe","West US 2","South Central US","Australia East","Australia
-        Southeast","Brazil South","Canada Central","Canada East","Central India","Central
-        US","East Asia","East US 2","Japan East","Japan West","North Central US","North
-        Europe","Southeast Asia","South India","UK South","UK West","West US","West
-        Central US","France Central","Korea Central","South Africa North","UAE North","Switzerland
-        North","East US 2 EUAP"],"apiVersions":["2019-06-01-preview","2019-04-01","2018-09-01"]},{"resourceType":"registries/getBuildSourceUploadUrl","locations":["East
-        US","West Europe","West US 2","South Central US","Australia East","Australia
-        Southeast","Brazil South","Canada Central","Canada East","Central India","Central
-        US","East Asia","East US 2","Japan East","Japan West","North Central US","North
-        Europe","Southeast Asia","South India","UK South","UK West","West US","West
-        Central US","France Central","Korea Central","South Africa North","UAE North","Switzerland
-        North","East US 2 EUAP"],"apiVersions":["2018-02-01-preview"]},{"resourceType":"registries/queueBuild","locations":["East
-        US","West Europe","West US 2","South Central US","Australia East","Australia
-        Southeast","Brazil South","Canada Central","Canada East","Central India","Central
-        US","East Asia","East US 2","Japan East","Japan West","North Central US","North
-        Europe","Southeast Asia","South India","UK South","UK West","West US","West
-        Central US","France Central","Korea Central","South Africa North","UAE North","Switzerland
-        North","East US 2 EUAP"],"apiVersions":["2018-02-01-preview"]},{"resourceType":"registries/builds","locations":["East
-        US","West Europe","West US 2","South Central US","Australia East","Australia
-        Southeast","Brazil South","Canada Central","Canada East","Central India","Central
-        US","East Asia","East US 2","Japan East","Japan West","North Central US","North
-        Europe","Southeast Asia","South India","UK South","UK West","West US","West
-        Central US","France Central","Korea Central","South Africa North","UAE North","Switzerland
-        North","East US 2 EUAP"],"apiVersions":["2018-02-01-preview"]},{"resourceType":"registries/builds/getLogLink","locations":["East
-        US","West Europe","West US 2","South Central US","Australia East","Australia
-        Southeast","Brazil South","Canada Central","Canada East","Central India","Central
-        US","East Asia","East US 2","Japan East","Japan West","North Central US","North
-        Europe","Southeast Asia","South India","UK South","UK West","West US","West
-        Central US","France Central","Korea Central","South Africa North","UAE North","Switzerland
-        North","East US 2 EUAP"],"apiVersions":["2018-02-01-preview"]},{"resourceType":"registries/builds/cancel","locations":["East
-        US","West Europe","West US 2","South Central US","Australia East","Australia
-        Southeast","Brazil South","Canada Central","Canada East","Central India","Central
-        US","East Asia","East US 2","Japan East","Japan West","North Central US","North
-        Europe","Southeast Asia","South India","UK South","UK West","West US","West
-        Central US","France Central","Korea Central","South Africa North","UAE North","Switzerland
-        North","East US 2 EUAP"],"apiVersions":["2018-02-01-preview"]},{"resourceType":"registries/buildTasks","locations":["East
-        US","West Europe","West US 2","South Central US","Australia East","Australia
-        Southeast","Brazil South","Canada Central","Canada East","Central India","Central
-        US","East Asia","East US 2","Japan East","Japan West","North Central US","North
-        Europe","Southeast Asia","South India","UK South","UK West","West US","West
-        Central US","France Central","Korea Central","South Africa North","UAE North","Switzerland
-        North","East US 2 EUAP"],"apiVersions":["2018-02-01-preview"],"capabilities":"CrossResourceGroupResourceMove,
-        CrossSubscriptionResourceMove"},{"resourceType":"registries/buildTasks/listSourceRepositoryProperties","locations":["East
-        US","West Europe","West US 2","South Central US","Australia East","Australia
-        Southeast","Brazil South","Canada Central","Canada East","Central India","Central
-        US","East Asia","East US 2","Japan East","Japan West","North Central US","North
-        Europe","Southeast Asia","South India","UK South","UK West","West US","West
-        Central US","France Central","Korea Central","South Africa North","UAE North","Switzerland
-        North","East US 2 EUAP"],"apiVersions":["2018-02-01-preview"]},{"resourceType":"registries/buildTasks/steps","locations":["East
-        US","West Europe","West US 2","South Central US","Australia East","Australia
-        Southeast","Brazil South","Canada Central","Canada East","Central India","Central
-        US","East Asia","East US 2","Japan East","Japan West","North Central US","North
-        Europe","Southeast Asia","South India","UK South","UK West","West US","West
-        Central US","France Central","Korea Central","South Africa North","UAE North","Switzerland
-        North","East US 2 EUAP"],"apiVersions":["2018-02-01-preview"]},{"resourceType":"registries/buildTasks/steps/listBuildArguments","locations":["East
-        US","West Europe","West US 2","South Central US","Australia East","Australia
-        Southeast","Brazil South","Canada Central","Canada East","Central India","Central
-        US","East Asia","East US 2","Japan East","Japan West","North Central US","North
-        Europe","Southeast Asia","South India","UK South","UK West","West US","West
-        Central US","France Central","Korea Central","South Africa North","UAE North","Switzerland
-        North","East US 2 EUAP"],"apiVersions":["2018-02-01-preview"]},{"resourceType":"registries/replications","locations":["South
-        Central US","West Central US","East US","West Europe","West US","Japan East","North
-        Europe","Southeast Asia","North Central US","East US 2","West US 2","Brazil
-        South","Australia East","Central India","Korea Central","South Africa North","UAE
-        North","France Central","Central US","Canada East","Canada Central","UK South","UK
-        West","Australia Southeast","East Asia","Japan West","South India","Switzerland
-        North","Central US EUAP","East US 2 EUAP"],"apiVersions":["2019-12-01-preview","2019-05-01","2017-10-01"],"capabilities":"CrossResourceGroupResourceMove,
-        CrossSubscriptionResourceMove"},{"resourceType":"registries/webhooks","locations":["West
-        Central US","East US","West Europe","South Central US","West US","Japan East","North
-        Europe","Southeast Asia","North Central US","East US 2","West US 2","Brazil
-        South","Australia East","Central India","Korea Central","South Africa North","UAE
-        North","France Central","Central US","Canada East","Canada Central","UK South","UK
-        West","Australia Southeast","East Asia","Japan West","South India","Switzerland
-        North","Central US EUAP","East US 2 EUAP"],"apiVersions":["2019-12-01-preview","2019-05-01","2017-10-01"],"capabilities":"CrossResourceGroupResourceMove,
-        CrossSubscriptionResourceMove"},{"resourceType":"registries/webhooks/ping","locations":["West
-        Central US","East US","West Europe","South Central US","West US","Japan East","North
-        Europe","Southeast Asia","North Central US","East US 2","West US 2","Brazil
-        South","Australia East","Central India","Korea Central","South Africa North","UAE
-        North","France Central","Central US","Canada East","Canada Central","UK South","UK
-        West","Australia Southeast","East Asia","Japan West","South India","Switzerland
-        North","Central US EUAP","East US 2 EUAP"],"apiVersions":["2019-12-01-preview","2019-05-01","2017-10-01"]},{"resourceType":"registries/webhooks/getCallbackConfig","locations":["West
-        Central US","East US","West Europe","South Central US","West US","Japan East","North
-        Europe","Southeast Asia","North Central US","East US 2","West US 2","Brazil
-        South","Australia East","Central India","Korea Central","South Africa North","UAE
-        North","France Central","Central US","Canada East","Canada Central","UK South","UK
-        West","Australia Southeast","East Asia","Japan West","South India","Switzerland
-        North","Central US EUAP","East US 2 EUAP"],"apiVersions":["2019-12-01-preview","2019-05-01","2017-10-01"]},{"resourceType":"registries/webhooks/listEvents","locations":["West
-        Central US","East US","West Europe","South Central US","West US","Japan East","North
-        Europe","Southeast Asia","North Central US","East US 2","West US 2","Brazil
-        South","Australia East","Central India","Korea Central","South Africa North","UAE
-        North","France Central","Central US","Canada East","Canada Central","UK South","UK
-        West","Australia Southeast","East Asia","Japan West","South India","Switzerland
-        North","Central US EUAP","East US 2 EUAP"],"apiVersions":["2019-12-01-preview","2019-05-01","2017-10-01"]},{"resourceType":"locations/setupAuth","locations":["East
-        US","West Europe","West US 2","South Central US","Australia East","Australia
-        Southeast","Brazil South","Canada Central","Canada East","Central India","Central
-        US","East Asia","East US 2","Japan East","Japan West","North Central US","North
-        Europe","Southeast Asia","South India","UK South","UK West","West US","West
-        Central US","France Central","Korea Central","South Africa North","UAE North","Switzerland
-        North","East US 2 EUAP"],"apiVersions":["2018-02-01-preview"]},{"resourceType":"locations/authorize","locations":["East
-        US","West Europe","West US 2","South Central US","Australia East","Australia
-        Southeast","Brazil South","Canada Central","Canada East","Central India","Central
-        US","East Asia","East US 2","Japan East","Japan West","North Central US","North
-        Europe","Southeast Asia","South India","UK South","UK West","West US","West
-        Central US","France Central","Korea Central","South Africa North","UAE North","Switzerland
-        North","East US 2 EUAP"],"apiVersions":["2018-02-01-preview"]},{"resourceType":"locations/operationResults","locations":["West
-        Central US","East US","West Europe","South Central US","West US","Japan East","North
-        Europe","Southeast Asia","North Central US","East US 2","West US 2","Brazil
-        South","Australia East","Central India","Korea Central","France Central","Central
-        US","South Africa North","UAE North","Canada East","Canada Central","UK South","UK
-        West","Australia Southeast","East Asia","Japan West","South India","Switzerland
-        North","Central US EUAP","East US 2 EUAP"],"apiVersions":["2019-12-01-preview","2019-05-01-preview","2019-05-01","2017-10-01"]},{"resourceType":"locations/deleteVirtualNetworkOrSubnets","locations":["West
-        Central US","East US","West Europe","South Central US","West US","Japan East","North
-        Europe","Southeast Asia","North Central US","East US 2","West US 2","Brazil
-        South","Australia East","Central India","Korea Central","South Africa North","UAE
-        North","France Central","Central US","Canada East","Canada Central","UK South","UK
-        West","Australia Southeast","East Asia","Japan West","South India","Switzerland
-        North","Central US EUAP","East US 2 EUAP"],"apiVersions":["2019-05-01","2017-10-01"]},{"resourceType":"registries/GetCredentials","locations":["West
-        US","East US","South Central US","West Europe","East US 2 EUAP","Central US
-        EUAP"],"apiVersions":["2016-06-27-preview"]},{"resourceType":"registries/listCredentials","locations":["South
-        Central US","East US","West US","West Europe","North Europe","UK South","UK
-        West","Australia East","Australia Southeast","Central India","Korea Central","South
-        Africa North","UAE North","France Central","East Asia","Japan East","Japan
-        West","Southeast Asia","South India","Brazil South","Canada East","Canada
-        Central","Central US","East US 2","North Central US","West Central US","West
-        US 2","Switzerland North","Central US EUAP","East US 2 EUAP"],"apiVersions":["2019-12-01-preview","2019-05-01","2017-10-01","2017-03-01"]},{"resourceType":"registries/regenerateCredential","locations":["South
-        Central US","West US","East US","West Europe","North Europe","UK South","UK
-        West","Australia East","Australia Southeast","Central India","Korea Central","South
-        Africa North","UAE North","France Central","East Asia","Japan East","Japan
-        West","Southeast Asia","South India","Brazil South","Canada East","Canada
-        Central","Central US","East US 2","North Central US","West Central US","West
-        US 2","Switzerland North","Central US EUAP","East US 2 EUAP"],"apiVersions":["2019-12-01-preview","2019-05-01","2017-10-01","2017-03-01"]},{"resourceType":"registries/listUsages","locations":["West
-        Central US","East US","West Europe","South Central US","West US","Japan East","North
-        Europe","Southeast Asia","North Central US","East US 2","West US 2","Brazil
-        South","Australia East","Central India","Korea Central","South Africa North","UAE
-        North","France Central","Central US","Canada East","Canada Central","UK South","UK
-        West","Australia Southeast","East Asia","Japan West","South India","Switzerland
-        North","Central US EUAP","East US 2 EUAP"],"apiVersions":["2019-12-01-preview","2019-05-01","2017-10-01"]},{"resourceType":"registries/listPolicies","locations":["West
-        US","East US","South Central US","West Europe","North Europe","UK South","UK
-        West","Australia East","Australia Southeast","Central India","Korea Central","South
-        Africa North","UAE North","France Central","East Asia","Japan East","Japan
-        West","Southeast Asia","South India","Brazil South","Canada East","Canada
-        Central","Central US","East US 2","North Central US","West Central US","West
-        US 2","Switzerland North","East US 2 EUAP","Central US EUAP"],"apiVersions":["2017-10-01"]},{"resourceType":"registries/updatePolicies","locations":["West
-        US","East US","South Central US","West Europe","North Europe","UK South","UK
-        West","Australia East","Australia Southeast","Central India","Korea Central","South
-        Africa North","UAE North","France Central","East Asia","Japan East","Japan
-        West","Southeast Asia","South India","Brazil South","Canada East","Canada
-        Central","Central US","East US 2","North Central US","West Central US","West
-        US 2","Switzerland North","East US 2 EUAP","Central US EUAP"],"apiVersions":["2017-10-01"]},{"resourceType":"registries/regenerateCredentials","locations":["West
-        US","East US","South Central US","West Europe","East US 2 EUAP","Central US
-        EUAP"],"apiVersions":["2016-06-27-preview"]},{"resourceType":"registries/eventGridFilters","locations":["South
-        Central US","West Central US","East US","West Europe","West US","Japan East","North
-        Europe","Southeast Asia","North Central US","East US 2","West US 2","Brazil
-        South","Australia East","Central India","Korea Central","South Africa North","UAE
-        North","France Central","Central US","Canada East","Canada Central","UK South","UK
-        West","Australia Southeast","East Asia","Japan West","South India","Switzerland
-        North","Central US EUAP","East US 2 EUAP"],"apiVersions":["2019-05-01","2017-10-01"]},{"resourceType":"checkNameAvailability","locations":["South
-        Central US","East US","West US","Central US","East US 2","North Central US","West
-        Central US","West US 2","Brazil South","Canada East","Canada Central","West
-        Europe","North Europe","UK South","UK West","Australia East","Australia Southeast","Central
-        India","East Asia","Japan East","Japan West","Southeast Asia","South India","Korea
-        Central","France Central","South Africa North","UAE North","Switzerland North","East
-        US 2 EUAP","Central US EUAP"],"apiVersions":["2019-12-01-preview","2019-05-01","2017-10-01","2017-06-01-preview","2017-03-01","2016-06-27-preview"]},{"resourceType":"operations","locations":["South
-        Central US","East US","West US","Central US","East US 2","North Central US","West
-        Central US","West US 2","Brazil South","Canada East","Canada Central","West
-        Europe","North Europe","UK South","UK West","Australia East","Australia Southeast","Central
-        India","East Asia","Japan East","Japan West","Southeast Asia","South India","Korea
-        Central","France Central","South Africa North","UAE North","Switzerland North","Central
-        US EUAP","East US 2 EUAP"],"apiVersions":["2019-12-01-preview","2019-05-01","2017-10-01","2017-06-01-preview","2017-03-01"]},{"resourceType":"locations","locations":["South
-        Central US","East US","West US","Central US","East US 2","North Central US","West
-        Central US","West US 2","Brazil South","Canada East","Canada Central","West
-        Europe","North Europe","UK South","UK West","Australia East","Australia Southeast","Central
-        India","East Asia","Japan East","Japan West","Southeast Asia","South India","Korea
-        Central","France Central","South Africa North","UAE North","Switzerland North","Central
-        US EUAP","East US 2 EUAP"],"apiVersions":["2019-12-01-preview","2019-05-01-preview","2019-05-01","2017-10-01","2017-06-01-preview"]}],"registrationState":"Registering"}'
-=======
-      - python/3.8.0 (Windows-10-10.0.19041-SP0) msrest/0.6.9 msrest_azure/0.6.3 azure-mgmt-resource/10.1.0
-        Azure-SDK-For-Python AZURECLI/2.9.0
-      accept-language:
-      - en-US
-    method: GET
-    uri: https://management.azure.com/subscriptions/00000000-0000-0000-0000-000000000000/resources?$filter=resourceType%20eq%20%27Microsoft.ContainerRegistry%2Fregistries%27&api-version=2020-06-01
-  response:
-    body:
-      string: '{"value":[{"id":"/subscriptions/00000000-0000-0000-0000-000000000000/resourceGroups/clitest.rgdd7fbiswoiks53ktq2k4kfoyg66d4aktdmtr5ockrzawtp4lsubjgw3fcgriov5ot/providers/Microsoft.ContainerRegistry/registries/cliregwp5wnqa3exrz3i","name":"cliregwp5wnqa3exrz3i","type":"Microsoft.ContainerRegistry/registries","sku":{"name":"Premium","tier":"Premium"},"location":"eastus","tags":{}},{"id":"/subscriptions/00000000-0000-0000-0000-000000000000/resourceGroups/clitest.rgednewboljgtq4rc5777gtsixy3khlcjon6rbthwvksui3x2vbnsahnvy4nwytdpes/providers/Microsoft.ContainerRegistry/registries/clireg27x7djyfpclur5","name":"clireg27x7djyfpclur5","type":"Microsoft.ContainerRegistry/registries","sku":{"name":"Premium","tier":"Premium"},"location":"westus","tags":{}},{"id":"/subscriptions/00000000-0000-0000-0000-000000000000/resourceGroups/clitest.rgtiw4z7lbcqkulj65cjtnletxj4azk7hlynkewype3rmnpufnhmvkfslbctfhzrd2j/providers/Microsoft.ContainerRegistry/registries/cliregnt7ngopfddjuhc","name":"cliregnt7ngopfddjuhc","type":"Microsoft.ContainerRegistry/registries","sku":{"name":"Basic","tier":"Basic"},"location":"westus","tags":{}},{"id":"/subscriptions/00000000-0000-0000-0000-000000000000/resourceGroups/clitest.rgtxilu5f65rwmvm74aocbvjfxzzbba4k3proytc5crx5womyzjngrr66jmofdvfaed/providers/Microsoft.ContainerRegistry/registries/testregd52kpxooxup35kjqdl","name":"testregd52kpxooxup35kjqdl","type":"Microsoft.ContainerRegistry/registries","sku":{"name":"Premium","tier":"Premium"},"location":"westus","tags":{}},{"id":"/subscriptions/00000000-0000-0000-0000-000000000000/resourceGroups/clitest.rgv3yhfjira6tfpzv6ruhzefrk4htur54brjmqgforpj723g5ckxy4eurg276kyae2q/providers/Microsoft.ContainerRegistry/registries/testregjiyydm257cb7q","name":"testregjiyydm257cb7q","type":"Microsoft.ContainerRegistry/registries","sku":{"name":"Premium","tier":"Premium"},"location":"westus","tags":{}},{"id":"/subscriptions/00000000-0000-0000-0000-000000000000/resourceGroups/clitest.rg000001/providers/Microsoft.ContainerRegistry/registries/clireg000002","name":"clireg000002","type":"Microsoft.ContainerRegistry/registries","sku":{"name":"Standard","tier":"Standard"},"location":"westus","tags":{}},{"id":"/subscriptions/00000000-0000-0000-0000-000000000000/resourceGroups/zhoxing-test/providers/Microsoft.ContainerRegistry/registries/zhoxingtest","name":"zhoxingtest","type":"Microsoft.ContainerRegistry/registries","sku":{"name":"Standard","tier":"Standard"},"location":"westus","tags":{}}]}'
->>>>>>> 3c2ff2b5
-    headers:
-      cache-control:
-      - no-cache
-      content-length:
-<<<<<<< HEAD
-      - '29074'
-      content-type:
-      - application/json; charset=utf-8
-      date:
-      - Mon, 06 Jul 2020 00:30:42 GMT
-=======
-      - '2544'
-      content-type:
-      - application/json; charset=utf-8
-      date:
-      - Tue, 14 Jul 2020 10:38:59 GMT
->>>>>>> 3c2ff2b5
-      expires:
-      - '-1'
-      pragma:
-      - no-cache
-      strict-transport-security:
-      - max-age=31536000; includeSubDomains
-      vary:
-      - Accept-Encoding
-      x-content-type-options:
-      - nosniff
-    status:
-      code: 200
-      message: OK
-- request:
-    body: null
-    headers:
-      Accept:
-      - '*/*'
-      Accept-Encoding:
-      - gzip, deflate
-      Connection:
-      - keep-alive
-      User-Agent:
-<<<<<<< HEAD
-      - python-requests/2.22.0
-=======
-      - python/3.8.0 (Windows-10-10.0.19041-SP0) msrest/0.6.9 msrest_azure/0.6.3 azure-mgmt-containerregistry/3.0.0rc14
-        Azure-SDK-For-Python AZURECLI/2.9.0
-      accept-language:
-      - en-US
->>>>>>> 3c2ff2b5
-    method: GET
-    uri: https://management.azure.com/subscriptions/00000000-0000-0000-0000-000000000000/providers/Microsoft.ContainerRegistry?api-version=2016-02-01
-  response:
-    body:
-<<<<<<< HEAD
-      string: '{"id":"/subscriptions/00000000-0000-0000-0000-000000000000/providers/Microsoft.ContainerRegistry","namespace":"Microsoft.ContainerRegistry","authorizations":[{"applicationId":"6a0ec4d3-30cb-4a83-91c0-ae56bc0e3d26","roleDefinitionId":"78e18383-93eb-418a-9887-bc9271046576"},{"applicationId":"737d58c1-397a-46e7-9d12-7d8c830883c2","roleDefinitionId":"716bb53a-0390-4428-bf41-b1bedde7d751"},{"applicationId":"918d0db8-4a38-4938-93c1-9313bdfe0272","roleDefinitionId":"dcd2d2c9-3f80-4d72-95a8-2593111b4b12"},{"applicationId":"d2fa1650-4805-4a83-bcb9-cf41fe63539c","roleDefinitionId":"c15f8dab-b103-4f8d-9afb-fbe4b8e98de2"},{"applicationId":"a4c95b9e-3994-40cc-8953-5dc66d48348d","roleDefinitionId":"dc88c655-90fa-48d9-8d51-003cc8738508"},{"applicationId":"62c559cd-db0c-4da0-bab2-972528c65d42","roleDefinitionId":"437b639a-6d74-491d-959f-d172e8c5c1fc"}],"resourceTypes":[{"resourceType":"registries","locations":["West
-        US","East US","South Central US","West Europe","North Europe","UK South","UK
-        West","Australia East","Australia Southeast","Central India","Korea Central","France
-        Central","South Africa North","UAE North","East Asia","Japan East","Japan
-        West","Southeast Asia","South India","Brazil South","Canada East","Canada
-        Central","Central US","East US 2","North Central US","West Central US","West
-        US 2","Switzerland North","East US 2 EUAP","Central US EUAP"],"apiVersions":["2019-12-01-preview","2019-05-01","2017-10-01","2017-03-01"],"capabilities":"CrossResourceGroupResourceMove,
-        CrossSubscriptionResourceMove, SystemAssignedResourceIdentity"},{"resourceType":"registries/scopeMaps","locations":["West
-        US","East US","South Central US","West Europe","North Europe","UK South","UK
-        West","Australia East","Australia Southeast","Central India","East Asia","Japan
-        East","Japan West","Southeast Asia","South India","Brazil South","Canada East","Canada
-        Central","Central US","East US 2","North Central US","West Central US","West
-        US 2","Korea Central","France Central","South Africa North","UAE North","Switzerland
-        North","Central US EUAP","East US 2 EUAP"],"apiVersions":["2019-05-01-preview"]},{"resourceType":"registries/tokens","locations":["West
-        US","East US","South Central US","West Europe","North Europe","UK South","UK
-        West","Australia East","Australia Southeast","Central India","East Asia","Japan
-        East","Japan West","Southeast Asia","South India","Brazil South","Canada East","Canada
-        Central","Central US","East US 2","North Central US","West Central US","West
-        US 2","Korea Central","France Central","South Africa North","UAE North","Switzerland
-        North","Central US EUAP","East US 2 EUAP"],"apiVersions":["2019-05-01-preview"]},{"resourceType":"registries/generateCredentials","locations":["West
-        US","East US","South Central US","West Europe","North Europe","UK South","UK
-        West","Australia East","Australia Southeast","Central India","East Asia","Japan
-        East","Japan West","Southeast Asia","South India","Brazil South","Canada East","Canada
-        Central","Central US","East US 2","North Central US","West Central US","West
-        US 2","Korea Central","France Central","South Africa North","UAE North","Switzerland
-        North","Central US EUAP","East US 2 EUAP"],"apiVersions":["2019-05-01-preview"]},{"resourceType":"registries/privateEndpointConnections","locations":["West
-        US","East US","South Central US","West Europe","Switzerland North","North
-        Europe","UK South","UK West","Australia East","Australia Southeast","Central
-        India","East Asia","Japan East","Japan West","Southeast Asia","South India","Brazil
-        South","Canada East","Canada Central","Central US","East US 2","North Central
-        US","West Central US","West US 2","Korea Central","France Central","South
-        Africa North","UAE North","Central US EUAP","East US 2 EUAP"],"apiVersions":["2019-12-01-preview"]},{"resourceType":"registries/privateEndpointConnectionProxies","locations":["West
-        US","East US","South Central US","West Europe","Switzerland North","North
-        Europe","UK South","UK West","Australia East","Australia Southeast","Central
-        India","East Asia","Japan East","Japan West","Southeast Asia","South India","Brazil
-        South","Canada East","Canada Central","Central US","East US 2","North Central
-        US","West Central US","West US 2","Korea Central","France Central","South
-        Africa North","UAE North","Central US EUAP","East US 2 EUAP"],"apiVersions":["2019-12-01-preview"]},{"resourceType":"registries/privateEndpointConnectionProxies/validate","locations":["West
-        US","East US","South Central US","West Europe","Switzerland North","North
-        Europe","UK South","UK West","Australia East","Australia Southeast","Central
-        India","East Asia","Japan East","Japan West","Southeast Asia","South India","Brazil
-        South","Canada East","Canada Central","Central US","East US 2","North Central
-        US","West Central US","West US 2","Korea Central","France Central","South
-        Africa North","UAE North","Central US EUAP","East US 2 EUAP"],"apiVersions":["2019-12-01-preview"]},{"resourceType":"registries/privateLinkResources","locations":["West
-        US","East US","South Central US","West Europe","Switzerland North","North
-        Europe","UK South","UK West","Australia East","Australia Southeast","Central
-        India","East Asia","Japan East","Japan West","Southeast Asia","South India","Brazil
-        South","Canada East","Canada Central","Central US","East US 2","North Central
-        US","West Central US","West US 2","Korea Central","France Central","South
-        Africa North","UAE North","Central US EUAP","East US 2 EUAP"],"apiVersions":["2019-12-01-preview"]},{"resourceType":"registries/importImage","locations":["South
-        Central US","West Central US","East US","West Europe","West US","Japan East","North
-        Europe","Southeast Asia","North Central US","East US 2","West US 2","Brazil
-        South","Australia East","Central India","Korea Central","France Central","South
-        Africa North","UAE North","Central US","Canada East","Canada Central","UK
-        South","UK West","Australia Southeast","East Asia","Japan West","South India","Switzerland
-        North","Central US EUAP","East US 2 EUAP"],"apiVersions":["2019-12-01-preview","2019-05-01","2017-10-01"]},{"resourceType":"registries/exportPipelines","locations":["West
-        US","East US","South Central US","West Europe","Switzerland North","North
-        Europe","UK South","UK West","Australia East","Australia Southeast","Central
-        India","East Asia","Japan East","Japan West","Southeast Asia","South India","Brazil
-        South","Canada East","Canada Central","Central US","East US 2","North Central
-        US","West Central US","West US 2","Korea Central","France Central","South
-        Africa North","UAE North","Central US EUAP","East US 2 EUAP"],"apiVersions":["2019-12-01-preview"],"capabilities":"SystemAssignedResourceIdentity"},{"resourceType":"registries/importPipelines","locations":["West
-        US","East US","South Central US","West Europe","Switzerland North","North
-        Europe","UK South","UK West","Australia East","Australia Southeast","Central
-        India","East Asia","Japan East","Japan West","Southeast Asia","South India","Brazil
-        South","Canada East","Canada Central","Central US","East US 2","North Central
-        US","West Central US","West US 2","Korea Central","France Central","South
-        Africa North","UAE North","Central US EUAP","East US 2 EUAP"],"apiVersions":["2019-12-01-preview"],"capabilities":"SystemAssignedResourceIdentity"},{"resourceType":"registries/pipelineRuns","locations":["West
-        US","East US","South Central US","West Europe","Switzerland North","North
-        Europe","UK South","UK West","Australia East","Australia Southeast","Central
-        India","East Asia","Japan East","Japan West","Southeast Asia","South India","Brazil
-        South","Canada East","Canada Central","Central US","East US 2","North Central
-        US","West Central US","West US 2","Korea Central","France Central","South
-        Africa North","UAE North","Central US EUAP","East US 2 EUAP"],"apiVersions":["2019-12-01-preview"]},{"resourceType":"registries/listBuildSourceUploadUrl","locations":["East
-        US","West Europe","West US 2","South Central US","Australia East","Australia
-        Southeast","Brazil South","Canada Central","Canada East","Central India","Central
-        US","East Asia","East US 2","Japan East","Japan West","North Central US","North
-        Europe","Southeast Asia","South India","UK South","UK West","West US","West
-        Central US","France Central","Korea Central","South Africa North","UAE North","Switzerland
-        North","East US 2 EUAP"],"apiVersions":["2019-06-01-preview","2019-04-01","2018-09-01"]},{"resourceType":"registries/scheduleRun","locations":["East
-        US","West Europe","West US 2","South Central US","Australia East","Australia
-        Southeast","Brazil South","Canada Central","Canada East","Central India","Central
-        US","East Asia","East US 2","Japan East","Japan West","North Central US","North
-        Europe","Southeast Asia","South India","UK South","UK West","West US","West
-        Central US","France Central","Korea Central","South Africa North","UAE North","Switzerland
-        North","East US 2 EUAP"],"apiVersions":["2019-06-01-preview","2019-04-01","2018-09-01"]},{"resourceType":"registries/runs","locations":["East
-        US","West Europe","West US 2","South Central US","Australia East","Australia
-        Southeast","Brazil South","Canada Central","Canada East","Central India","Central
-        US","East Asia","East US 2","Japan East","Japan West","North Central US","North
-        Europe","Southeast Asia","South India","UK South","UK West","West US","West
-        Central US","France Central","Korea Central","South Africa North","UAE North","Switzerland
-        North","East US 2 EUAP"],"apiVersions":["2019-06-01-preview","2019-04-01","2018-09-01"]},{"resourceType":"registries/taskRuns","locations":["East
-        US","West Europe","West US 2","South Central US","Australia East","Australia
-        Southeast","Brazil South","Canada Central","Canada East","Central India","Central
-        US","East Asia","East US 2","Japan East","Japan West","North Central US","North
-        Europe","Southeast Asia","South India","UK South","UK West","West US","West
-        Central US","France Central","Korea Central","South Africa North","UAE North","Switzerland
-        North","East US 2 EUAP"],"apiVersions":["2019-06-01-preview"]},{"resourceType":"registries/taskRuns/listDetails","locations":["East
-        US","West Europe","West US 2","South Central US","Australia East","Australia
-        Southeast","Brazil South","Canada Central","Canada East","Central India","Central
-        US","East Asia","East US 2","Japan East","Japan West","North Central US","North
-        Europe","Southeast Asia","South India","UK South","UK West","West US","West
-        Central US","France Central","Korea Central","South Africa North","UAE North","Switzerland
-        North","East US 2 EUAP"],"apiVersions":["2019-06-01-preview"]},{"resourceType":"registries/agentPools","locations":["East
-        US","West US 2","South Central US","East US 2","East US 2 EUAP"],"apiVersions":["2019-06-01-preview"],"capabilities":"CrossResourceGroupResourceMove,
-        CrossSubscriptionResourceMove"},{"resourceType":"registries/agentPools/listQueueStatus","locations":["East
-        US","West US 2","South Central US","East US 2","East US 2 EUAP"],"apiVersions":["2019-06-01-preview"]},{"resourceType":"registries/runs/listLogSasUrl","locations":["East
-        US","West Europe","West US 2","South Central US","Australia East","Australia
-        Southeast","Brazil South","Canada Central","Canada East","Central India","Central
-        US","East Asia","East US 2","Japan East","Japan West","North Central US","North
-        Europe","Southeast Asia","South India","UK South","UK West","West US","West
-        Central US","France Central","Korea Central","South Africa North","UAE North","Switzerland
-        North","East US 2 EUAP"],"apiVersions":["2019-06-01-preview","2019-04-01","2018-09-01"]},{"resourceType":"registries/runs/cancel","locations":["East
-        US","West Europe","West US 2","South Central US","Australia East","Australia
-        Southeast","Brazil South","Canada Central","Canada East","Central India","Central
-        US","East Asia","East US 2","Japan East","Japan West","North Central US","North
-        Europe","Southeast Asia","South India","UK South","UK West","West US","West
-        Central US","France Central","Korea Central","South Africa North","UAE North","Switzerland
-        North","East US 2 EUAP"],"apiVersions":["2019-06-01-preview","2019-04-01","2018-09-01"]},{"resourceType":"registries/tasks","locations":["East
-        US","West Europe","West US 2","South Central US","Australia East","Australia
-        Southeast","Brazil South","Canada Central","Canada East","Central India","Central
-        US","East Asia","East US 2","Japan East","Japan West","North Central US","North
-        Europe","Southeast Asia","South India","UK South","UK West","West US","West
-        Central US","France Central","Korea Central","South Africa North","UAE North","Switzerland
-        North","East US 2 EUAP"],"apiVersions":["2019-06-01-preview","2019-04-01","2018-09-01"],"capabilities":"CrossResourceGroupResourceMove,
-        CrossSubscriptionResourceMove, SystemAssignedResourceIdentity"},{"resourceType":"registries/tasks/listDetails","locations":["East
-        US","West Europe","West US 2","South Central US","Australia East","Australia
-        Southeast","Brazil South","Canada Central","Canada East","Central India","Central
-        US","East Asia","East US 2","Japan East","Japan West","North Central US","North
-        Europe","Southeast Asia","South India","UK South","UK West","West US","West
-        Central US","France Central","Korea Central","South Africa North","UAE North","Switzerland
-        North","East US 2 EUAP"],"apiVersions":["2019-06-01-preview","2019-04-01","2018-09-01"]},{"resourceType":"registries/getBuildSourceUploadUrl","locations":["East
-        US","West Europe","West US 2","South Central US","Australia East","Australia
-        Southeast","Brazil South","Canada Central","Canada East","Central India","Central
-        US","East Asia","East US 2","Japan East","Japan West","North Central US","North
-        Europe","Southeast Asia","South India","UK South","UK West","West US","West
-        Central US","France Central","Korea Central","South Africa North","UAE North","Switzerland
-        North","East US 2 EUAP"],"apiVersions":["2018-02-01-preview"]},{"resourceType":"registries/queueBuild","locations":["East
-        US","West Europe","West US 2","South Central US","Australia East","Australia
-        Southeast","Brazil South","Canada Central","Canada East","Central India","Central
-        US","East Asia","East US 2","Japan East","Japan West","North Central US","North
-        Europe","Southeast Asia","South India","UK South","UK West","West US","West
-        Central US","France Central","Korea Central","South Africa North","UAE North","Switzerland
-        North","East US 2 EUAP"],"apiVersions":["2018-02-01-preview"]},{"resourceType":"registries/builds","locations":["East
-        US","West Europe","West US 2","South Central US","Australia East","Australia
-        Southeast","Brazil South","Canada Central","Canada East","Central India","Central
-        US","East Asia","East US 2","Japan East","Japan West","North Central US","North
-        Europe","Southeast Asia","South India","UK South","UK West","West US","West
-        Central US","France Central","Korea Central","South Africa North","UAE North","Switzerland
-        North","East US 2 EUAP"],"apiVersions":["2018-02-01-preview"]},{"resourceType":"registries/builds/getLogLink","locations":["East
-        US","West Europe","West US 2","South Central US","Australia East","Australia
-        Southeast","Brazil South","Canada Central","Canada East","Central India","Central
-        US","East Asia","East US 2","Japan East","Japan West","North Central US","North
-        Europe","Southeast Asia","South India","UK South","UK West","West US","West
-        Central US","France Central","Korea Central","South Africa North","UAE North","Switzerland
-        North","East US 2 EUAP"],"apiVersions":["2018-02-01-preview"]},{"resourceType":"registries/builds/cancel","locations":["East
-        US","West Europe","West US 2","South Central US","Australia East","Australia
-        Southeast","Brazil South","Canada Central","Canada East","Central India","Central
-        US","East Asia","East US 2","Japan East","Japan West","North Central US","North
-        Europe","Southeast Asia","South India","UK South","UK West","West US","West
-        Central US","France Central","Korea Central","South Africa North","UAE North","Switzerland
-        North","East US 2 EUAP"],"apiVersions":["2018-02-01-preview"]},{"resourceType":"registries/buildTasks","locations":["East
-        US","West Europe","West US 2","South Central US","Australia East","Australia
-        Southeast","Brazil South","Canada Central","Canada East","Central India","Central
-        US","East Asia","East US 2","Japan East","Japan West","North Central US","North
-        Europe","Southeast Asia","South India","UK South","UK West","West US","West
-        Central US","France Central","Korea Central","South Africa North","UAE North","Switzerland
-        North","East US 2 EUAP"],"apiVersions":["2018-02-01-preview"],"capabilities":"CrossResourceGroupResourceMove,
-        CrossSubscriptionResourceMove"},{"resourceType":"registries/buildTasks/listSourceRepositoryProperties","locations":["East
-        US","West Europe","West US 2","South Central US","Australia East","Australia
-        Southeast","Brazil South","Canada Central","Canada East","Central India","Central
-        US","East Asia","East US 2","Japan East","Japan West","North Central US","North
-        Europe","Southeast Asia","South India","UK South","UK West","West US","West
-        Central US","France Central","Korea Central","South Africa North","UAE North","Switzerland
-        North","East US 2 EUAP"],"apiVersions":["2018-02-01-preview"]},{"resourceType":"registries/buildTasks/steps","locations":["East
-        US","West Europe","West US 2","South Central US","Australia East","Australia
-        Southeast","Brazil South","Canada Central","Canada East","Central India","Central
-        US","East Asia","East US 2","Japan East","Japan West","North Central US","North
-        Europe","Southeast Asia","South India","UK South","UK West","West US","West
-        Central US","France Central","Korea Central","South Africa North","UAE North","Switzerland
-        North","East US 2 EUAP"],"apiVersions":["2018-02-01-preview"]},{"resourceType":"registries/buildTasks/steps/listBuildArguments","locations":["East
-        US","West Europe","West US 2","South Central US","Australia East","Australia
-        Southeast","Brazil South","Canada Central","Canada East","Central India","Central
-        US","East Asia","East US 2","Japan East","Japan West","North Central US","North
-        Europe","Southeast Asia","South India","UK South","UK West","West US","West
-        Central US","France Central","Korea Central","South Africa North","UAE North","Switzerland
-        North","East US 2 EUAP"],"apiVersions":["2018-02-01-preview"]},{"resourceType":"registries/replications","locations":["South
-        Central US","West Central US","East US","West Europe","West US","Japan East","North
-        Europe","Southeast Asia","North Central US","East US 2","West US 2","Brazil
-        South","Australia East","Central India","Korea Central","South Africa North","UAE
-        North","France Central","Central US","Canada East","Canada Central","UK South","UK
-        West","Australia Southeast","East Asia","Japan West","South India","Switzerland
-        North","Central US EUAP","East US 2 EUAP"],"apiVersions":["2019-12-01-preview","2019-05-01","2017-10-01"],"capabilities":"CrossResourceGroupResourceMove,
-        CrossSubscriptionResourceMove"},{"resourceType":"registries/webhooks","locations":["West
-        Central US","East US","West Europe","South Central US","West US","Japan East","North
-        Europe","Southeast Asia","North Central US","East US 2","West US 2","Brazil
-        South","Australia East","Central India","Korea Central","South Africa North","UAE
-        North","France Central","Central US","Canada East","Canada Central","UK South","UK
-        West","Australia Southeast","East Asia","Japan West","South India","Switzerland
-        North","Central US EUAP","East US 2 EUAP"],"apiVersions":["2019-12-01-preview","2019-05-01","2017-10-01"],"capabilities":"CrossResourceGroupResourceMove,
-        CrossSubscriptionResourceMove"},{"resourceType":"registries/webhooks/ping","locations":["West
-        Central US","East US","West Europe","South Central US","West US","Japan East","North
-        Europe","Southeast Asia","North Central US","East US 2","West US 2","Brazil
-        South","Australia East","Central India","Korea Central","South Africa North","UAE
-        North","France Central","Central US","Canada East","Canada Central","UK South","UK
-        West","Australia Southeast","East Asia","Japan West","South India","Switzerland
-        North","Central US EUAP","East US 2 EUAP"],"apiVersions":["2019-12-01-preview","2019-05-01","2017-10-01"]},{"resourceType":"registries/webhooks/getCallbackConfig","locations":["West
-        Central US","East US","West Europe","South Central US","West US","Japan East","North
-        Europe","Southeast Asia","North Central US","East US 2","West US 2","Brazil
-        South","Australia East","Central India","Korea Central","South Africa North","UAE
-        North","France Central","Central US","Canada East","Canada Central","UK South","UK
-        West","Australia Southeast","East Asia","Japan West","South India","Switzerland
-        North","Central US EUAP","East US 2 EUAP"],"apiVersions":["2019-12-01-preview","2019-05-01","2017-10-01"]},{"resourceType":"registries/webhooks/listEvents","locations":["West
-        Central US","East US","West Europe","South Central US","West US","Japan East","North
-        Europe","Southeast Asia","North Central US","East US 2","West US 2","Brazil
-        South","Australia East","Central India","Korea Central","South Africa North","UAE
-        North","France Central","Central US","Canada East","Canada Central","UK South","UK
-        West","Australia Southeast","East Asia","Japan West","South India","Switzerland
-        North","Central US EUAP","East US 2 EUAP"],"apiVersions":["2019-12-01-preview","2019-05-01","2017-10-01"]},{"resourceType":"locations/setupAuth","locations":["East
-        US","West Europe","West US 2","South Central US","Australia East","Australia
-        Southeast","Brazil South","Canada Central","Canada East","Central India","Central
-        US","East Asia","East US 2","Japan East","Japan West","North Central US","North
-        Europe","Southeast Asia","South India","UK South","UK West","West US","West
-        Central US","France Central","Korea Central","South Africa North","UAE North","Switzerland
-        North","East US 2 EUAP"],"apiVersions":["2018-02-01-preview"]},{"resourceType":"locations/authorize","locations":["East
-        US","West Europe","West US 2","South Central US","Australia East","Australia
-        Southeast","Brazil South","Canada Central","Canada East","Central India","Central
-        US","East Asia","East US 2","Japan East","Japan West","North Central US","North
-        Europe","Southeast Asia","South India","UK South","UK West","West US","West
-        Central US","France Central","Korea Central","South Africa North","UAE North","Switzerland
-        North","East US 2 EUAP"],"apiVersions":["2018-02-01-preview"]},{"resourceType":"locations/operationResults","locations":["West
-        Central US","East US","West Europe","South Central US","West US","Japan East","North
-        Europe","Southeast Asia","North Central US","East US 2","West US 2","Brazil
-        South","Australia East","Central India","Korea Central","France Central","Central
-        US","South Africa North","UAE North","Canada East","Canada Central","UK South","UK
-        West","Australia Southeast","East Asia","Japan West","South India","Switzerland
-        North","Central US EUAP","East US 2 EUAP"],"apiVersions":["2019-12-01-preview","2019-05-01-preview","2019-05-01","2017-10-01"]},{"resourceType":"locations/deleteVirtualNetworkOrSubnets","locations":["West
-        Central US","East US","West Europe","South Central US","West US","Japan East","North
-        Europe","Southeast Asia","North Central US","East US 2","West US 2","Brazil
-        South","Australia East","Central India","Korea Central","South Africa North","UAE
-        North","France Central","Central US","Canada East","Canada Central","UK South","UK
-        West","Australia Southeast","East Asia","Japan West","South India","Switzerland
-        North","Central US EUAP","East US 2 EUAP"],"apiVersions":["2019-05-01","2017-10-01"]},{"resourceType":"registries/GetCredentials","locations":["West
-        US","East US","South Central US","West Europe","East US 2 EUAP","Central US
-        EUAP"],"apiVersions":["2016-06-27-preview"]},{"resourceType":"registries/listCredentials","locations":["South
-        Central US","East US","West US","West Europe","North Europe","UK South","UK
-        West","Australia East","Australia Southeast","Central India","Korea Central","South
-        Africa North","UAE North","France Central","East Asia","Japan East","Japan
-        West","Southeast Asia","South India","Brazil South","Canada East","Canada
-        Central","Central US","East US 2","North Central US","West Central US","West
-        US 2","Switzerland North","Central US EUAP","East US 2 EUAP"],"apiVersions":["2019-12-01-preview","2019-05-01","2017-10-01","2017-03-01"]},{"resourceType":"registries/regenerateCredential","locations":["South
-        Central US","West US","East US","West Europe","North Europe","UK South","UK
-        West","Australia East","Australia Southeast","Central India","Korea Central","South
-        Africa North","UAE North","France Central","East Asia","Japan East","Japan
-        West","Southeast Asia","South India","Brazil South","Canada East","Canada
-        Central","Central US","East US 2","North Central US","West Central US","West
-        US 2","Switzerland North","Central US EUAP","East US 2 EUAP"],"apiVersions":["2019-12-01-preview","2019-05-01","2017-10-01","2017-03-01"]},{"resourceType":"registries/listUsages","locations":["West
-        Central US","East US","West Europe","South Central US","West US","Japan East","North
-        Europe","Southeast Asia","North Central US","East US 2","West US 2","Brazil
-        South","Australia East","Central India","Korea Central","South Africa North","UAE
-        North","France Central","Central US","Canada East","Canada Central","UK South","UK
-        West","Australia Southeast","East Asia","Japan West","South India","Switzerland
-        North","Central US EUAP","East US 2 EUAP"],"apiVersions":["2019-12-01-preview","2019-05-01","2017-10-01"]},{"resourceType":"registries/listPolicies","locations":["West
-        US","East US","South Central US","West Europe","North Europe","UK South","UK
-        West","Australia East","Australia Southeast","Central India","Korea Central","South
-        Africa North","UAE North","France Central","East Asia","Japan East","Japan
-        West","Southeast Asia","South India","Brazil South","Canada East","Canada
-        Central","Central US","East US 2","North Central US","West Central US","West
-        US 2","Switzerland North","East US 2 EUAP","Central US EUAP"],"apiVersions":["2017-10-01"]},{"resourceType":"registries/updatePolicies","locations":["West
-        US","East US","South Central US","West Europe","North Europe","UK South","UK
-        West","Australia East","Australia Southeast","Central India","Korea Central","South
-        Africa North","UAE North","France Central","East Asia","Japan East","Japan
-        West","Southeast Asia","South India","Brazil South","Canada East","Canada
-        Central","Central US","East US 2","North Central US","West Central US","West
-        US 2","Switzerland North","East US 2 EUAP","Central US EUAP"],"apiVersions":["2017-10-01"]},{"resourceType":"registries/regenerateCredentials","locations":["West
-        US","East US","South Central US","West Europe","East US 2 EUAP","Central US
-        EUAP"],"apiVersions":["2016-06-27-preview"]},{"resourceType":"registries/eventGridFilters","locations":["South
-        Central US","West Central US","East US","West Europe","West US","Japan East","North
-        Europe","Southeast Asia","North Central US","East US 2","West US 2","Brazil
-        South","Australia East","Central India","Korea Central","South Africa North","UAE
-        North","France Central","Central US","Canada East","Canada Central","UK South","UK
-        West","Australia Southeast","East Asia","Japan West","South India","Switzerland
-        North","Central US EUAP","East US 2 EUAP"],"apiVersions":["2019-05-01","2017-10-01"]},{"resourceType":"checkNameAvailability","locations":["South
-        Central US","East US","West US","Central US","East US 2","North Central US","West
-        Central US","West US 2","Brazil South","Canada East","Canada Central","West
-        Europe","North Europe","UK South","UK West","Australia East","Australia Southeast","Central
-        India","East Asia","Japan East","Japan West","Southeast Asia","South India","Korea
-        Central","France Central","South Africa North","UAE North","Switzerland North","East
-        US 2 EUAP","Central US EUAP"],"apiVersions":["2019-12-01-preview","2019-05-01","2017-10-01","2017-06-01-preview","2017-03-01","2016-06-27-preview"]},{"resourceType":"operations","locations":["South
-        Central US","East US","West US","Central US","East US 2","North Central US","West
-        Central US","West US 2","Brazil South","Canada East","Canada Central","West
-        Europe","North Europe","UK South","UK West","Australia East","Australia Southeast","Central
-        India","East Asia","Japan East","Japan West","Southeast Asia","South India","Korea
-        Central","France Central","South Africa North","UAE North","Switzerland North","Central
-        US EUAP","East US 2 EUAP"],"apiVersions":["2019-12-01-preview","2019-05-01","2017-10-01","2017-06-01-preview","2017-03-01"]},{"resourceType":"locations","locations":["South
-        Central US","East US","West US","Central US","East US 2","North Central US","West
-        Central US","West US 2","Brazil South","Canada East","Canada Central","West
-        Europe","North Europe","UK South","UK West","Australia East","Australia Southeast","Central
-        India","East Asia","Japan East","Japan West","Southeast Asia","South India","Korea
-        Central","France Central","South Africa North","UAE North","Switzerland North","Central
-        US EUAP","East US 2 EUAP"],"apiVersions":["2019-12-01-preview","2019-05-01-preview","2019-05-01","2017-10-01","2017-06-01-preview"]}],"registrationState":"Registering"}'
-=======
       string: '{"sku":{"name":"Standard","tier":"Standard"},"type":"Microsoft.ContainerRegistry/registries","id":"/subscriptions/00000000-0000-0000-0000-000000000000/resourceGroups/clitest.rg000001/providers/Microsoft.ContainerRegistry/registries/clireg000002","name":"clireg000002","location":"westus","tags":{},"properties":{"loginServer":"clireg000002.azurecr.io","creationDate":"2020-07-14T10:38:52.2061553Z","provisioningState":"Succeeded","adminUserEnabled":false,"policies":{"quarantinePolicy":{"status":"disabled"},"trustPolicy":{"type":"Notary","status":"disabled"},"retentionPolicy":{"days":7,"lastUpdatedTime":"2020-07-14T10:38:53.2096586+00:00","status":"disabled"}},"encryption":{"status":"disabled"},"dataEndpointEnabled":false,"dataEndpointHostNames":[],"privateEndpointConnections":[],"publicNetworkAccess":"Enabled"}}'
->>>>>>> 3c2ff2b5
-    headers:
-      cache-control:
-      - no-cache
-      content-length:
-<<<<<<< HEAD
-      - '29074'
-      content-type:
-      - application/json; charset=utf-8
-      date:
-      - Mon, 06 Jul 2020 00:30:53 GMT
-=======
+    headers:
+      cache-control:
+      - no-cache
+      content-length:
       - '902'
       content-type:
       - application/json; charset=utf-8
       date:
       - Tue, 14 Jul 2020 10:39:00 GMT
->>>>>>> 3c2ff2b5
-      expires:
-      - '-1'
-      pragma:
-      - no-cache
-      strict-transport-security:
-      - max-age=31536000; includeSubDomains
-      vary:
-      - Accept-Encoding
-      x-content-type-options:
-      - nosniff
-    status:
-      code: 200
-      message: OK
-- request:
-<<<<<<< HEAD
-=======
+      expires:
+      - '-1'
+      pragma:
+      - no-cache
+      strict-transport-security:
+      - max-age=31536000; includeSubDomains
+      vary:
+      - Accept-Encoding
+      x-content-type-options:
+      - nosniff
+    status:
+      code: 200
+      message: OK
+- request:
     body: '{"location": "westus", "properties": {"status": "Enabled", "platform":
       {"os": "linux", "architecture": "amd64"}, "agentConfiguration": {"cpu": 2},
       "timeout": 3600, "step": {"type": "EncodedTask", "encodedTaskContent": "dmVyc2lvbjogdjEuMS4wCnN0ZXBzOiAKICAtIGNtZDogYmFzaAogICAgZGlzYWJsZVdvcmtpbmdEaXJlY3RvcnlPdmVycmlkZTogdHJ1ZQogICAgdGltZW91dDogMzYwMAo=",
@@ -1318,7 +345,6 @@
       code: 200
       message: OK
 - request:
->>>>>>> 3c2ff2b5
     body: null
     headers:
       Accept:
@@ -1328,341 +354,65 @@
       Connection:
       - keep-alive
       User-Agent:
-<<<<<<< HEAD
-      - python-requests/2.22.0
+      - python/3.8.0 (Windows-10-10.0.19041-SP0) msrest/0.6.9 msrest_azure/0.6.3 azure-mgmt-resource/10.1.0
+        Azure-SDK-For-Python AZURECLI/2.9.0
+      accept-language:
+      - en-US
+    method: GET
+    uri: https://management.azure.com/subscriptions/00000000-0000-0000-0000-000000000000/resources?$filter=resourceType%20eq%20%27Microsoft.ContainerRegistry%2Fregistries%27&api-version=2020-06-01
+  response:
+    body:
+      string: '{"value":[{"id":"/subscriptions/00000000-0000-0000-0000-000000000000/resourceGroups/clitest.rgdd7fbiswoiks53ktq2k4kfoyg66d4aktdmtr5ockrzawtp4lsubjgw3fcgriov5ot/providers/Microsoft.ContainerRegistry/registries/cliregwp5wnqa3exrz3i","name":"cliregwp5wnqa3exrz3i","type":"Microsoft.ContainerRegistry/registries","sku":{"name":"Premium","tier":"Premium"},"location":"eastus","tags":{}},{"id":"/subscriptions/00000000-0000-0000-0000-000000000000/resourceGroups/clitest.rgednewboljgtq4rc5777gtsixy3khlcjon6rbthwvksui3x2vbnsahnvy4nwytdpes/providers/Microsoft.ContainerRegistry/registries/clireg27x7djyfpclur5","name":"clireg27x7djyfpclur5","type":"Microsoft.ContainerRegistry/registries","sku":{"name":"Premium","tier":"Premium"},"location":"westus","tags":{}},{"id":"/subscriptions/00000000-0000-0000-0000-000000000000/resourceGroups/clitest.rgtiw4z7lbcqkulj65cjtnletxj4azk7hlynkewype3rmnpufnhmvkfslbctfhzrd2j/providers/Microsoft.ContainerRegistry/registries/cliregnt7ngopfddjuhc","name":"cliregnt7ngopfddjuhc","type":"Microsoft.ContainerRegistry/registries","sku":{"name":"Basic","tier":"Basic"},"location":"westus","tags":{}},{"id":"/subscriptions/00000000-0000-0000-0000-000000000000/resourceGroups/clitest.rgtxilu5f65rwmvm74aocbvjfxzzbba4k3proytc5crx5womyzjngrr66jmofdvfaed/providers/Microsoft.ContainerRegistry/registries/testregd52kpxooxup35kjqdl","name":"testregd52kpxooxup35kjqdl","type":"Microsoft.ContainerRegistry/registries","sku":{"name":"Premium","tier":"Premium"},"location":"westus","tags":{}},{"id":"/subscriptions/00000000-0000-0000-0000-000000000000/resourceGroups/clitest.rgv3yhfjira6tfpzv6ruhzefrk4htur54brjmqgforpj723g5ckxy4eurg276kyae2q/providers/Microsoft.ContainerRegistry/registries/testregjiyydm257cb7q","name":"testregjiyydm257cb7q","type":"Microsoft.ContainerRegistry/registries","sku":{"name":"Premium","tier":"Premium"},"location":"westus","tags":{}},{"id":"/subscriptions/00000000-0000-0000-0000-000000000000/resourceGroups/clitest.rg000001/providers/Microsoft.ContainerRegistry/registries/clireg000002","name":"clireg000002","type":"Microsoft.ContainerRegistry/registries","sku":{"name":"Standard","tier":"Standard"},"location":"westus","tags":{}},{"id":"/subscriptions/00000000-0000-0000-0000-000000000000/resourceGroups/zhoxing-test/providers/Microsoft.ContainerRegistry/registries/zhoxingtest","name":"zhoxingtest","type":"Microsoft.ContainerRegistry/registries","sku":{"name":"Standard","tier":"Standard"},"location":"westus","tags":{}}]}'
+    headers:
+      cache-control:
+      - no-cache
+      content-length:
+      - '2544'
+      content-type:
+      - application/json; charset=utf-8
+      date:
+      - Tue, 14 Jul 2020 10:39:04 GMT
+      expires:
+      - '-1'
+      pragma:
+      - no-cache
+      strict-transport-security:
+      - max-age=31536000; includeSubDomains
+      vary:
+      - Accept-Encoding
+      x-content-type-options:
+      - nosniff
+    status:
+      code: 200
+      message: OK
+- request:
+    body: null
+    headers:
+      Accept:
+      - '*/*'
+      Accept-Encoding:
+      - gzip, deflate
+      Connection:
+      - keep-alive
+      User-Agent:
+      - python/3.8.0 (Windows-10-10.0.19041-SP0) msrest/0.6.9 msrest_azure/0.6.3 azure-mgmt-containerregistry/3.0.0rc14
+        Azure-SDK-For-Python AZURECLI/2.9.0
+      accept-language:
+      - en-US
     method: GET
     uri: https://management.azure.com/subscriptions/00000000-0000-0000-0000-000000000000/providers/Microsoft.ContainerRegistry?api-version=2016-02-01
   response:
     body:
-      string: '{"id":"/subscriptions/00000000-0000-0000-0000-000000000000/providers/Microsoft.ContainerRegistry","namespace":"Microsoft.ContainerRegistry","authorizations":[{"applicationId":"6a0ec4d3-30cb-4a83-91c0-ae56bc0e3d26","roleDefinitionId":"78e18383-93eb-418a-9887-bc9271046576"},{"applicationId":"737d58c1-397a-46e7-9d12-7d8c830883c2","roleDefinitionId":"716bb53a-0390-4428-bf41-b1bedde7d751"},{"applicationId":"918d0db8-4a38-4938-93c1-9313bdfe0272","roleDefinitionId":"dcd2d2c9-3f80-4d72-95a8-2593111b4b12"},{"applicationId":"d2fa1650-4805-4a83-bcb9-cf41fe63539c","roleDefinitionId":"c15f8dab-b103-4f8d-9afb-fbe4b8e98de2"},{"applicationId":"a4c95b9e-3994-40cc-8953-5dc66d48348d","roleDefinitionId":"dc88c655-90fa-48d9-8d51-003cc8738508"},{"applicationId":"62c559cd-db0c-4da0-bab2-972528c65d42","roleDefinitionId":"437b639a-6d74-491d-959f-d172e8c5c1fc"}],"resourceTypes":[{"resourceType":"registries","locations":["West
-        US","East US","South Central US","West Europe","North Europe","UK South","UK
-        West","Australia East","Australia Southeast","Central India","Korea Central","France
-        Central","South Africa North","UAE North","East Asia","Japan East","Japan
-        West","Southeast Asia","South India","Brazil South","Canada East","Canada
-        Central","Central US","East US 2","North Central US","West Central US","West
-        US 2","Switzerland North","East US 2 EUAP","Central US EUAP"],"apiVersions":["2019-12-01-preview","2019-05-01","2017-10-01","2017-03-01"],"capabilities":"CrossResourceGroupResourceMove,
-        CrossSubscriptionResourceMove, SystemAssignedResourceIdentity"},{"resourceType":"registries/scopeMaps","locations":["West
-        US","East US","South Central US","West Europe","North Europe","UK South","UK
-        West","Australia East","Australia Southeast","Central India","East Asia","Japan
-        East","Japan West","Southeast Asia","South India","Brazil South","Canada East","Canada
-        Central","Central US","East US 2","North Central US","West Central US","West
-        US 2","Korea Central","France Central","South Africa North","UAE North","Switzerland
-        North","Central US EUAP","East US 2 EUAP"],"apiVersions":["2019-05-01-preview"]},{"resourceType":"registries/tokens","locations":["West
-        US","East US","South Central US","West Europe","North Europe","UK South","UK
-        West","Australia East","Australia Southeast","Central India","East Asia","Japan
-        East","Japan West","Southeast Asia","South India","Brazil South","Canada East","Canada
-        Central","Central US","East US 2","North Central US","West Central US","West
-        US 2","Korea Central","France Central","South Africa North","UAE North","Switzerland
-        North","Central US EUAP","East US 2 EUAP"],"apiVersions":["2019-05-01-preview"]},{"resourceType":"registries/generateCredentials","locations":["West
-        US","East US","South Central US","West Europe","North Europe","UK South","UK
-        West","Australia East","Australia Southeast","Central India","East Asia","Japan
-        East","Japan West","Southeast Asia","South India","Brazil South","Canada East","Canada
-        Central","Central US","East US 2","North Central US","West Central US","West
-        US 2","Korea Central","France Central","South Africa North","UAE North","Switzerland
-        North","Central US EUAP","East US 2 EUAP"],"apiVersions":["2019-05-01-preview"]},{"resourceType":"registries/privateEndpointConnections","locations":["West
-        US","East US","South Central US","West Europe","Switzerland North","North
-        Europe","UK South","UK West","Australia East","Australia Southeast","Central
-        India","East Asia","Japan East","Japan West","Southeast Asia","South India","Brazil
-        South","Canada East","Canada Central","Central US","East US 2","North Central
-        US","West Central US","West US 2","Korea Central","France Central","South
-        Africa North","UAE North","Central US EUAP","East US 2 EUAP"],"apiVersions":["2019-12-01-preview"]},{"resourceType":"registries/privateEndpointConnectionProxies","locations":["West
-        US","East US","South Central US","West Europe","Switzerland North","North
-        Europe","UK South","UK West","Australia East","Australia Southeast","Central
-        India","East Asia","Japan East","Japan West","Southeast Asia","South India","Brazil
-        South","Canada East","Canada Central","Central US","East US 2","North Central
-        US","West Central US","West US 2","Korea Central","France Central","South
-        Africa North","UAE North","Central US EUAP","East US 2 EUAP"],"apiVersions":["2019-12-01-preview"]},{"resourceType":"registries/privateEndpointConnectionProxies/validate","locations":["West
-        US","East US","South Central US","West Europe","Switzerland North","North
-        Europe","UK South","UK West","Australia East","Australia Southeast","Central
-        India","East Asia","Japan East","Japan West","Southeast Asia","South India","Brazil
-        South","Canada East","Canada Central","Central US","East US 2","North Central
-        US","West Central US","West US 2","Korea Central","France Central","South
-        Africa North","UAE North","Central US EUAP","East US 2 EUAP"],"apiVersions":["2019-12-01-preview"]},{"resourceType":"registries/privateLinkResources","locations":["West
-        US","East US","South Central US","West Europe","Switzerland North","North
-        Europe","UK South","UK West","Australia East","Australia Southeast","Central
-        India","East Asia","Japan East","Japan West","Southeast Asia","South India","Brazil
-        South","Canada East","Canada Central","Central US","East US 2","North Central
-        US","West Central US","West US 2","Korea Central","France Central","South
-        Africa North","UAE North","Central US EUAP","East US 2 EUAP"],"apiVersions":["2019-12-01-preview"]},{"resourceType":"registries/importImage","locations":["South
-        Central US","West Central US","East US","West Europe","West US","Japan East","North
-        Europe","Southeast Asia","North Central US","East US 2","West US 2","Brazil
-        South","Australia East","Central India","Korea Central","France Central","South
-        Africa North","UAE North","Central US","Canada East","Canada Central","UK
-        South","UK West","Australia Southeast","East Asia","Japan West","South India","Switzerland
-        North","Central US EUAP","East US 2 EUAP"],"apiVersions":["2019-12-01-preview","2019-05-01","2017-10-01"]},{"resourceType":"registries/exportPipelines","locations":["West
-        US","East US","South Central US","West Europe","Switzerland North","North
-        Europe","UK South","UK West","Australia East","Australia Southeast","Central
-        India","East Asia","Japan East","Japan West","Southeast Asia","South India","Brazil
-        South","Canada East","Canada Central","Central US","East US 2","North Central
-        US","West Central US","West US 2","Korea Central","France Central","South
-        Africa North","UAE North","Central US EUAP","East US 2 EUAP"],"apiVersions":["2019-12-01-preview"],"capabilities":"SystemAssignedResourceIdentity"},{"resourceType":"registries/importPipelines","locations":["West
-        US","East US","South Central US","West Europe","Switzerland North","North
-        Europe","UK South","UK West","Australia East","Australia Southeast","Central
-        India","East Asia","Japan East","Japan West","Southeast Asia","South India","Brazil
-        South","Canada East","Canada Central","Central US","East US 2","North Central
-        US","West Central US","West US 2","Korea Central","France Central","South
-        Africa North","UAE North","Central US EUAP","East US 2 EUAP"],"apiVersions":["2019-12-01-preview"],"capabilities":"SystemAssignedResourceIdentity"},{"resourceType":"registries/pipelineRuns","locations":["West
-        US","East US","South Central US","West Europe","Switzerland North","North
-        Europe","UK South","UK West","Australia East","Australia Southeast","Central
-        India","East Asia","Japan East","Japan West","Southeast Asia","South India","Brazil
-        South","Canada East","Canada Central","Central US","East US 2","North Central
-        US","West Central US","West US 2","Korea Central","France Central","South
-        Africa North","UAE North","Central US EUAP","East US 2 EUAP"],"apiVersions":["2019-12-01-preview"]},{"resourceType":"registries/listBuildSourceUploadUrl","locations":["East
-        US","West Europe","West US 2","South Central US","Australia East","Australia
-        Southeast","Brazil South","Canada Central","Canada East","Central India","Central
-        US","East Asia","East US 2","Japan East","Japan West","North Central US","North
-        Europe","Southeast Asia","South India","UK South","UK West","West US","West
-        Central US","France Central","Korea Central","South Africa North","UAE North","Switzerland
-        North","East US 2 EUAP"],"apiVersions":["2019-06-01-preview","2019-04-01","2018-09-01"]},{"resourceType":"registries/scheduleRun","locations":["East
-        US","West Europe","West US 2","South Central US","Australia East","Australia
-        Southeast","Brazil South","Canada Central","Canada East","Central India","Central
-        US","East Asia","East US 2","Japan East","Japan West","North Central US","North
-        Europe","Southeast Asia","South India","UK South","UK West","West US","West
-        Central US","France Central","Korea Central","South Africa North","UAE North","Switzerland
-        North","East US 2 EUAP"],"apiVersions":["2019-06-01-preview","2019-04-01","2018-09-01"]},{"resourceType":"registries/runs","locations":["East
-        US","West Europe","West US 2","South Central US","Australia East","Australia
-        Southeast","Brazil South","Canada Central","Canada East","Central India","Central
-        US","East Asia","East US 2","Japan East","Japan West","North Central US","North
-        Europe","Southeast Asia","South India","UK South","UK West","West US","West
-        Central US","France Central","Korea Central","South Africa North","UAE North","Switzerland
-        North","East US 2 EUAP"],"apiVersions":["2019-06-01-preview","2019-04-01","2018-09-01"]},{"resourceType":"registries/taskRuns","locations":["East
-        US","West Europe","West US 2","South Central US","Australia East","Australia
-        Southeast","Brazil South","Canada Central","Canada East","Central India","Central
-        US","East Asia","East US 2","Japan East","Japan West","North Central US","North
-        Europe","Southeast Asia","South India","UK South","UK West","West US","West
-        Central US","France Central","Korea Central","South Africa North","UAE North","Switzerland
-        North","East US 2 EUAP"],"apiVersions":["2019-06-01-preview"]},{"resourceType":"registries/taskRuns/listDetails","locations":["East
-        US","West Europe","West US 2","South Central US","Australia East","Australia
-        Southeast","Brazil South","Canada Central","Canada East","Central India","Central
-        US","East Asia","East US 2","Japan East","Japan West","North Central US","North
-        Europe","Southeast Asia","South India","UK South","UK West","West US","West
-        Central US","France Central","Korea Central","South Africa North","UAE North","Switzerland
-        North","East US 2 EUAP"],"apiVersions":["2019-06-01-preview"]},{"resourceType":"registries/agentPools","locations":["East
-        US","West US 2","South Central US","East US 2","East US 2 EUAP"],"apiVersions":["2019-06-01-preview"],"capabilities":"CrossResourceGroupResourceMove,
-        CrossSubscriptionResourceMove"},{"resourceType":"registries/agentPools/listQueueStatus","locations":["East
-        US","West US 2","South Central US","East US 2","East US 2 EUAP"],"apiVersions":["2019-06-01-preview"]},{"resourceType":"registries/runs/listLogSasUrl","locations":["East
-        US","West Europe","West US 2","South Central US","Australia East","Australia
-        Southeast","Brazil South","Canada Central","Canada East","Central India","Central
-        US","East Asia","East US 2","Japan East","Japan West","North Central US","North
-        Europe","Southeast Asia","South India","UK South","UK West","West US","West
-        Central US","France Central","Korea Central","South Africa North","UAE North","Switzerland
-        North","East US 2 EUAP"],"apiVersions":["2019-06-01-preview","2019-04-01","2018-09-01"]},{"resourceType":"registries/runs/cancel","locations":["East
-        US","West Europe","West US 2","South Central US","Australia East","Australia
-        Southeast","Brazil South","Canada Central","Canada East","Central India","Central
-        US","East Asia","East US 2","Japan East","Japan West","North Central US","North
-        Europe","Southeast Asia","South India","UK South","UK West","West US","West
-        Central US","France Central","Korea Central","South Africa North","UAE North","Switzerland
-        North","East US 2 EUAP"],"apiVersions":["2019-06-01-preview","2019-04-01","2018-09-01"]},{"resourceType":"registries/tasks","locations":["East
-        US","West Europe","West US 2","South Central US","Australia East","Australia
-        Southeast","Brazil South","Canada Central","Canada East","Central India","Central
-        US","East Asia","East US 2","Japan East","Japan West","North Central US","North
-        Europe","Southeast Asia","South India","UK South","UK West","West US","West
-        Central US","France Central","Korea Central","South Africa North","UAE North","Switzerland
-        North","East US 2 EUAP"],"apiVersions":["2019-06-01-preview","2019-04-01","2018-09-01"],"capabilities":"CrossResourceGroupResourceMove,
-        CrossSubscriptionResourceMove, SystemAssignedResourceIdentity"},{"resourceType":"registries/tasks/listDetails","locations":["East
-        US","West Europe","West US 2","South Central US","Australia East","Australia
-        Southeast","Brazil South","Canada Central","Canada East","Central India","Central
-        US","East Asia","East US 2","Japan East","Japan West","North Central US","North
-        Europe","Southeast Asia","South India","UK South","UK West","West US","West
-        Central US","France Central","Korea Central","South Africa North","UAE North","Switzerland
-        North","East US 2 EUAP"],"apiVersions":["2019-06-01-preview","2019-04-01","2018-09-01"]},{"resourceType":"registries/getBuildSourceUploadUrl","locations":["East
-        US","West Europe","West US 2","South Central US","Australia East","Australia
-        Southeast","Brazil South","Canada Central","Canada East","Central India","Central
-        US","East Asia","East US 2","Japan East","Japan West","North Central US","North
-        Europe","Southeast Asia","South India","UK South","UK West","West US","West
-        Central US","France Central","Korea Central","South Africa North","UAE North","Switzerland
-        North","East US 2 EUAP"],"apiVersions":["2018-02-01-preview"]},{"resourceType":"registries/queueBuild","locations":["East
-        US","West Europe","West US 2","South Central US","Australia East","Australia
-        Southeast","Brazil South","Canada Central","Canada East","Central India","Central
-        US","East Asia","East US 2","Japan East","Japan West","North Central US","North
-        Europe","Southeast Asia","South India","UK South","UK West","West US","West
-        Central US","France Central","Korea Central","South Africa North","UAE North","Switzerland
-        North","East US 2 EUAP"],"apiVersions":["2018-02-01-preview"]},{"resourceType":"registries/builds","locations":["East
-        US","West Europe","West US 2","South Central US","Australia East","Australia
-        Southeast","Brazil South","Canada Central","Canada East","Central India","Central
-        US","East Asia","East US 2","Japan East","Japan West","North Central US","North
-        Europe","Southeast Asia","South India","UK South","UK West","West US","West
-        Central US","France Central","Korea Central","South Africa North","UAE North","Switzerland
-        North","East US 2 EUAP"],"apiVersions":["2018-02-01-preview"]},{"resourceType":"registries/builds/getLogLink","locations":["East
-        US","West Europe","West US 2","South Central US","Australia East","Australia
-        Southeast","Brazil South","Canada Central","Canada East","Central India","Central
-        US","East Asia","East US 2","Japan East","Japan West","North Central US","North
-        Europe","Southeast Asia","South India","UK South","UK West","West US","West
-        Central US","France Central","Korea Central","South Africa North","UAE North","Switzerland
-        North","East US 2 EUAP"],"apiVersions":["2018-02-01-preview"]},{"resourceType":"registries/builds/cancel","locations":["East
-        US","West Europe","West US 2","South Central US","Australia East","Australia
-        Southeast","Brazil South","Canada Central","Canada East","Central India","Central
-        US","East Asia","East US 2","Japan East","Japan West","North Central US","North
-        Europe","Southeast Asia","South India","UK South","UK West","West US","West
-        Central US","France Central","Korea Central","South Africa North","UAE North","Switzerland
-        North","East US 2 EUAP"],"apiVersions":["2018-02-01-preview"]},{"resourceType":"registries/buildTasks","locations":["East
-        US","West Europe","West US 2","South Central US","Australia East","Australia
-        Southeast","Brazil South","Canada Central","Canada East","Central India","Central
-        US","East Asia","East US 2","Japan East","Japan West","North Central US","North
-        Europe","Southeast Asia","South India","UK South","UK West","West US","West
-        Central US","France Central","Korea Central","South Africa North","UAE North","Switzerland
-        North","East US 2 EUAP"],"apiVersions":["2018-02-01-preview"],"capabilities":"CrossResourceGroupResourceMove,
-        CrossSubscriptionResourceMove"},{"resourceType":"registries/buildTasks/listSourceRepositoryProperties","locations":["East
-        US","West Europe","West US 2","South Central US","Australia East","Australia
-        Southeast","Brazil South","Canada Central","Canada East","Central India","Central
-        US","East Asia","East US 2","Japan East","Japan West","North Central US","North
-        Europe","Southeast Asia","South India","UK South","UK West","West US","West
-        Central US","France Central","Korea Central","South Africa North","UAE North","Switzerland
-        North","East US 2 EUAP"],"apiVersions":["2018-02-01-preview"]},{"resourceType":"registries/buildTasks/steps","locations":["East
-        US","West Europe","West US 2","South Central US","Australia East","Australia
-        Southeast","Brazil South","Canada Central","Canada East","Central India","Central
-        US","East Asia","East US 2","Japan East","Japan West","North Central US","North
-        Europe","Southeast Asia","South India","UK South","UK West","West US","West
-        Central US","France Central","Korea Central","South Africa North","UAE North","Switzerland
-        North","East US 2 EUAP"],"apiVersions":["2018-02-01-preview"]},{"resourceType":"registries/buildTasks/steps/listBuildArguments","locations":["East
-        US","West Europe","West US 2","South Central US","Australia East","Australia
-        Southeast","Brazil South","Canada Central","Canada East","Central India","Central
-        US","East Asia","East US 2","Japan East","Japan West","North Central US","North
-        Europe","Southeast Asia","South India","UK South","UK West","West US","West
-        Central US","France Central","Korea Central","South Africa North","UAE North","Switzerland
-        North","East US 2 EUAP"],"apiVersions":["2018-02-01-preview"]},{"resourceType":"registries/replications","locations":["South
-        Central US","West Central US","East US","West Europe","West US","Japan East","North
-        Europe","Southeast Asia","North Central US","East US 2","West US 2","Brazil
-        South","Australia East","Central India","Korea Central","South Africa North","UAE
-        North","France Central","Central US","Canada East","Canada Central","UK South","UK
-        West","Australia Southeast","East Asia","Japan West","South India","Switzerland
-        North","Central US EUAP","East US 2 EUAP"],"apiVersions":["2019-12-01-preview","2019-05-01","2017-10-01"],"capabilities":"CrossResourceGroupResourceMove,
-        CrossSubscriptionResourceMove"},{"resourceType":"registries/webhooks","locations":["West
-        Central US","East US","West Europe","South Central US","West US","Japan East","North
-        Europe","Southeast Asia","North Central US","East US 2","West US 2","Brazil
-        South","Australia East","Central India","Korea Central","South Africa North","UAE
-        North","France Central","Central US","Canada East","Canada Central","UK South","UK
-        West","Australia Southeast","East Asia","Japan West","South India","Switzerland
-        North","Central US EUAP","East US 2 EUAP"],"apiVersions":["2019-12-01-preview","2019-05-01","2017-10-01"],"capabilities":"CrossResourceGroupResourceMove,
-        CrossSubscriptionResourceMove"},{"resourceType":"registries/webhooks/ping","locations":["West
-        Central US","East US","West Europe","South Central US","West US","Japan East","North
-        Europe","Southeast Asia","North Central US","East US 2","West US 2","Brazil
-        South","Australia East","Central India","Korea Central","South Africa North","UAE
-        North","France Central","Central US","Canada East","Canada Central","UK South","UK
-        West","Australia Southeast","East Asia","Japan West","South India","Switzerland
-        North","Central US EUAP","East US 2 EUAP"],"apiVersions":["2019-12-01-preview","2019-05-01","2017-10-01"]},{"resourceType":"registries/webhooks/getCallbackConfig","locations":["West
-        Central US","East US","West Europe","South Central US","West US","Japan East","North
-        Europe","Southeast Asia","North Central US","East US 2","West US 2","Brazil
-        South","Australia East","Central India","Korea Central","South Africa North","UAE
-        North","France Central","Central US","Canada East","Canada Central","UK South","UK
-        West","Australia Southeast","East Asia","Japan West","South India","Switzerland
-        North","Central US EUAP","East US 2 EUAP"],"apiVersions":["2019-12-01-preview","2019-05-01","2017-10-01"]},{"resourceType":"registries/webhooks/listEvents","locations":["West
-        Central US","East US","West Europe","South Central US","West US","Japan East","North
-        Europe","Southeast Asia","North Central US","East US 2","West US 2","Brazil
-        South","Australia East","Central India","Korea Central","South Africa North","UAE
-        North","France Central","Central US","Canada East","Canada Central","UK South","UK
-        West","Australia Southeast","East Asia","Japan West","South India","Switzerland
-        North","Central US EUAP","East US 2 EUAP"],"apiVersions":["2019-12-01-preview","2019-05-01","2017-10-01"]},{"resourceType":"locations/setupAuth","locations":["East
-        US","West Europe","West US 2","South Central US","Australia East","Australia
-        Southeast","Brazil South","Canada Central","Canada East","Central India","Central
-        US","East Asia","East US 2","Japan East","Japan West","North Central US","North
-        Europe","Southeast Asia","South India","UK South","UK West","West US","West
-        Central US","France Central","Korea Central","South Africa North","UAE North","Switzerland
-        North","East US 2 EUAP"],"apiVersions":["2018-02-01-preview"]},{"resourceType":"locations/authorize","locations":["East
-        US","West Europe","West US 2","South Central US","Australia East","Australia
-        Southeast","Brazil South","Canada Central","Canada East","Central India","Central
-        US","East Asia","East US 2","Japan East","Japan West","North Central US","North
-        Europe","Southeast Asia","South India","UK South","UK West","West US","West
-        Central US","France Central","Korea Central","South Africa North","UAE North","Switzerland
-        North","East US 2 EUAP"],"apiVersions":["2018-02-01-preview"]},{"resourceType":"locations/operationResults","locations":["West
-        Central US","East US","West Europe","South Central US","West US","Japan East","North
-        Europe","Southeast Asia","North Central US","East US 2","West US 2","Brazil
-        South","Australia East","Central India","Korea Central","France Central","Central
-        US","South Africa North","UAE North","Canada East","Canada Central","UK South","UK
-        West","Australia Southeast","East Asia","Japan West","South India","Switzerland
-        North","Central US EUAP","East US 2 EUAP"],"apiVersions":["2019-12-01-preview","2019-05-01-preview","2019-05-01","2017-10-01"]},{"resourceType":"locations/deleteVirtualNetworkOrSubnets","locations":["West
-        Central US","East US","West Europe","South Central US","West US","Japan East","North
-        Europe","Southeast Asia","North Central US","East US 2","West US 2","Brazil
-        South","Australia East","Central India","Korea Central","South Africa North","UAE
-        North","France Central","Central US","Canada East","Canada Central","UK South","UK
-        West","Australia Southeast","East Asia","Japan West","South India","Switzerland
-        North","Central US EUAP","East US 2 EUAP"],"apiVersions":["2019-05-01","2017-10-01"]},{"resourceType":"registries/GetCredentials","locations":["West
-        US","East US","South Central US","West Europe","East US 2 EUAP","Central US
-        EUAP"],"apiVersions":["2016-06-27-preview"]},{"resourceType":"registries/listCredentials","locations":["South
-        Central US","East US","West US","West Europe","North Europe","UK South","UK
-        West","Australia East","Australia Southeast","Central India","Korea Central","South
-        Africa North","UAE North","France Central","East Asia","Japan East","Japan
-        West","Southeast Asia","South India","Brazil South","Canada East","Canada
-        Central","Central US","East US 2","North Central US","West Central US","West
-        US 2","Switzerland North","Central US EUAP","East US 2 EUAP"],"apiVersions":["2019-12-01-preview","2019-05-01","2017-10-01","2017-03-01"]},{"resourceType":"registries/regenerateCredential","locations":["South
-        Central US","West US","East US","West Europe","North Europe","UK South","UK
-        West","Australia East","Australia Southeast","Central India","Korea Central","South
-        Africa North","UAE North","France Central","East Asia","Japan East","Japan
-        West","Southeast Asia","South India","Brazil South","Canada East","Canada
-        Central","Central US","East US 2","North Central US","West Central US","West
-        US 2","Switzerland North","Central US EUAP","East US 2 EUAP"],"apiVersions":["2019-12-01-preview","2019-05-01","2017-10-01","2017-03-01"]},{"resourceType":"registries/listUsages","locations":["West
-        Central US","East US","West Europe","South Central US","West US","Japan East","North
-        Europe","Southeast Asia","North Central US","East US 2","West US 2","Brazil
-        South","Australia East","Central India","Korea Central","South Africa North","UAE
-        North","France Central","Central US","Canada East","Canada Central","UK South","UK
-        West","Australia Southeast","East Asia","Japan West","South India","Switzerland
-        North","Central US EUAP","East US 2 EUAP"],"apiVersions":["2019-12-01-preview","2019-05-01","2017-10-01"]},{"resourceType":"registries/listPolicies","locations":["West
-        US","East US","South Central US","West Europe","North Europe","UK South","UK
-        West","Australia East","Australia Southeast","Central India","Korea Central","South
-        Africa North","UAE North","France Central","East Asia","Japan East","Japan
-        West","Southeast Asia","South India","Brazil South","Canada East","Canada
-        Central","Central US","East US 2","North Central US","West Central US","West
-        US 2","Switzerland North","East US 2 EUAP","Central US EUAP"],"apiVersions":["2017-10-01"]},{"resourceType":"registries/updatePolicies","locations":["West
-        US","East US","South Central US","West Europe","North Europe","UK South","UK
-        West","Australia East","Australia Southeast","Central India","Korea Central","South
-        Africa North","UAE North","France Central","East Asia","Japan East","Japan
-        West","Southeast Asia","South India","Brazil South","Canada East","Canada
-        Central","Central US","East US 2","North Central US","West Central US","West
-        US 2","Switzerland North","East US 2 EUAP","Central US EUAP"],"apiVersions":["2017-10-01"]},{"resourceType":"registries/regenerateCredentials","locations":["West
-        US","East US","South Central US","West Europe","East US 2 EUAP","Central US
-        EUAP"],"apiVersions":["2016-06-27-preview"]},{"resourceType":"registries/eventGridFilters","locations":["South
-        Central US","West Central US","East US","West Europe","West US","Japan East","North
-        Europe","Southeast Asia","North Central US","East US 2","West US 2","Brazil
-        South","Australia East","Central India","Korea Central","South Africa North","UAE
-        North","France Central","Central US","Canada East","Canada Central","UK South","UK
-        West","Australia Southeast","East Asia","Japan West","South India","Switzerland
-        North","Central US EUAP","East US 2 EUAP"],"apiVersions":["2019-05-01","2017-10-01"]},{"resourceType":"checkNameAvailability","locations":["South
-        Central US","East US","West US","Central US","East US 2","North Central US","West
-        Central US","West US 2","Brazil South","Canada East","Canada Central","West
-        Europe","North Europe","UK South","UK West","Australia East","Australia Southeast","Central
-        India","East Asia","Japan East","Japan West","Southeast Asia","South India","Korea
-        Central","France Central","South Africa North","UAE North","Switzerland North","East
-        US 2 EUAP","Central US EUAP"],"apiVersions":["2019-12-01-preview","2019-05-01","2017-10-01","2017-06-01-preview","2017-03-01","2016-06-27-preview"]},{"resourceType":"operations","locations":["South
-        Central US","East US","West US","Central US","East US 2","North Central US","West
-        Central US","West US 2","Brazil South","Canada East","Canada Central","West
-        Europe","North Europe","UK South","UK West","Australia East","Australia Southeast","Central
-        India","East Asia","Japan East","Japan West","Southeast Asia","South India","Korea
-        Central","France Central","South Africa North","UAE North","Switzerland North","Central
-        US EUAP","East US 2 EUAP"],"apiVersions":["2019-12-01-preview","2019-05-01","2017-10-01","2017-06-01-preview","2017-03-01"]},{"resourceType":"locations","locations":["South
-        Central US","East US","West US","Central US","East US 2","North Central US","West
-        Central US","West US 2","Brazil South","Canada East","Canada Central","West
-        Europe","North Europe","UK South","UK West","Australia East","Australia Southeast","Central
-        India","East Asia","Japan East","Japan West","Southeast Asia","South India","Korea
-        Central","France Central","South Africa North","UAE North","Switzerland North","Central
-        US EUAP","East US 2 EUAP"],"apiVersions":["2019-12-01-preview","2019-05-01-preview","2019-05-01","2017-10-01","2017-06-01-preview"]}],"registrationState":"Registering"}'
-=======
-      - python/3.8.0 (Windows-10-10.0.19041-SP0) msrest/0.6.9 msrest_azure/0.6.3 azure-mgmt-resource/10.1.0
-        Azure-SDK-For-Python AZURECLI/2.9.0
-      accept-language:
-      - en-US
-    method: GET
-    uri: https://management.azure.com/subscriptions/00000000-0000-0000-0000-000000000000/resources?$filter=resourceType%20eq%20%27Microsoft.ContainerRegistry%2Fregistries%27&api-version=2020-06-01
-  response:
-    body:
-      string: '{"value":[{"id":"/subscriptions/00000000-0000-0000-0000-000000000000/resourceGroups/clitest.rgdd7fbiswoiks53ktq2k4kfoyg66d4aktdmtr5ockrzawtp4lsubjgw3fcgriov5ot/providers/Microsoft.ContainerRegistry/registries/cliregwp5wnqa3exrz3i","name":"cliregwp5wnqa3exrz3i","type":"Microsoft.ContainerRegistry/registries","sku":{"name":"Premium","tier":"Premium"},"location":"eastus","tags":{}},{"id":"/subscriptions/00000000-0000-0000-0000-000000000000/resourceGroups/clitest.rgednewboljgtq4rc5777gtsixy3khlcjon6rbthwvksui3x2vbnsahnvy4nwytdpes/providers/Microsoft.ContainerRegistry/registries/clireg27x7djyfpclur5","name":"clireg27x7djyfpclur5","type":"Microsoft.ContainerRegistry/registries","sku":{"name":"Premium","tier":"Premium"},"location":"westus","tags":{}},{"id":"/subscriptions/00000000-0000-0000-0000-000000000000/resourceGroups/clitest.rgtiw4z7lbcqkulj65cjtnletxj4azk7hlynkewype3rmnpufnhmvkfslbctfhzrd2j/providers/Microsoft.ContainerRegistry/registries/cliregnt7ngopfddjuhc","name":"cliregnt7ngopfddjuhc","type":"Microsoft.ContainerRegistry/registries","sku":{"name":"Basic","tier":"Basic"},"location":"westus","tags":{}},{"id":"/subscriptions/00000000-0000-0000-0000-000000000000/resourceGroups/clitest.rgtxilu5f65rwmvm74aocbvjfxzzbba4k3proytc5crx5womyzjngrr66jmofdvfaed/providers/Microsoft.ContainerRegistry/registries/testregd52kpxooxup35kjqdl","name":"testregd52kpxooxup35kjqdl","type":"Microsoft.ContainerRegistry/registries","sku":{"name":"Premium","tier":"Premium"},"location":"westus","tags":{}},{"id":"/subscriptions/00000000-0000-0000-0000-000000000000/resourceGroups/clitest.rgv3yhfjira6tfpzv6ruhzefrk4htur54brjmqgforpj723g5ckxy4eurg276kyae2q/providers/Microsoft.ContainerRegistry/registries/testregjiyydm257cb7q","name":"testregjiyydm257cb7q","type":"Microsoft.ContainerRegistry/registries","sku":{"name":"Premium","tier":"Premium"},"location":"westus","tags":{}},{"id":"/subscriptions/00000000-0000-0000-0000-000000000000/resourceGroups/clitest.rg000001/providers/Microsoft.ContainerRegistry/registries/clireg000002","name":"clireg000002","type":"Microsoft.ContainerRegistry/registries","sku":{"name":"Standard","tier":"Standard"},"location":"westus","tags":{}},{"id":"/subscriptions/00000000-0000-0000-0000-000000000000/resourceGroups/zhoxing-test/providers/Microsoft.ContainerRegistry/registries/zhoxingtest","name":"zhoxingtest","type":"Microsoft.ContainerRegistry/registries","sku":{"name":"Standard","tier":"Standard"},"location":"westus","tags":{}}]}'
->>>>>>> 3c2ff2b5
-    headers:
-      cache-control:
-      - no-cache
-      content-length:
-<<<<<<< HEAD
-      - '29074'
-      content-type:
-      - application/json; charset=utf-8
-      date:
-      - Mon, 06 Jul 2020 00:31:03 GMT
-=======
-      - '2544'
+      string: '{"sku":{"name":"Standard","tier":"Standard"},"type":"Microsoft.ContainerRegistry/registries","id":"/subscriptions/00000000-0000-0000-0000-000000000000/resourceGroups/clitest.rg000001/providers/Microsoft.ContainerRegistry/registries/clireg000002","name":"clireg000002","location":"westus","tags":{},"properties":{"loginServer":"clireg000002.azurecr.io","creationDate":"2020-07-14T10:38:52.2061553Z","provisioningState":"Succeeded","adminUserEnabled":false,"policies":{"quarantinePolicy":{"status":"disabled"},"trustPolicy":{"type":"Notary","status":"disabled"},"retentionPolicy":{"days":7,"lastUpdatedTime":"2020-07-14T10:38:53.2096586+00:00","status":"disabled"}},"encryption":{"status":"disabled"},"dataEndpointEnabled":false,"dataEndpointHostNames":[],"privateEndpointConnections":[],"publicNetworkAccess":"Enabled"}}'
+    headers:
+      cache-control:
+      - no-cache
+      content-length:
+      - '902'
       content-type:
       - application/json; charset=utf-8
       date:
       - Tue, 14 Jul 2020 10:39:04 GMT
->>>>>>> 3c2ff2b5
       expires:
       - '-1'
       pragma:
@@ -1686,366 +436,6 @@
       Connection:
       - keep-alive
       User-Agent:
-<<<<<<< HEAD
-      - python-requests/2.22.0
-=======
-      - python/3.8.0 (Windows-10-10.0.19041-SP0) msrest/0.6.9 msrest_azure/0.6.3 azure-mgmt-containerregistry/3.0.0rc14
-        Azure-SDK-For-Python AZURECLI/2.9.0
-      accept-language:
-      - en-US
->>>>>>> 3c2ff2b5
-    method: GET
-    uri: https://management.azure.com/subscriptions/00000000-0000-0000-0000-000000000000/providers/Microsoft.ContainerRegistry?api-version=2016-02-01
-  response:
-    body:
-<<<<<<< HEAD
-      string: '{"id":"/subscriptions/00000000-0000-0000-0000-000000000000/providers/Microsoft.ContainerRegistry","namespace":"Microsoft.ContainerRegistry","authorizations":[{"applicationId":"6a0ec4d3-30cb-4a83-91c0-ae56bc0e3d26","roleDefinitionId":"78e18383-93eb-418a-9887-bc9271046576"},{"applicationId":"737d58c1-397a-46e7-9d12-7d8c830883c2","roleDefinitionId":"716bb53a-0390-4428-bf41-b1bedde7d751"},{"applicationId":"918d0db8-4a38-4938-93c1-9313bdfe0272","roleDefinitionId":"dcd2d2c9-3f80-4d72-95a8-2593111b4b12"},{"applicationId":"d2fa1650-4805-4a83-bcb9-cf41fe63539c","roleDefinitionId":"c15f8dab-b103-4f8d-9afb-fbe4b8e98de2"},{"applicationId":"a4c95b9e-3994-40cc-8953-5dc66d48348d","roleDefinitionId":"dc88c655-90fa-48d9-8d51-003cc8738508"},{"applicationId":"62c559cd-db0c-4da0-bab2-972528c65d42","roleDefinitionId":"437b639a-6d74-491d-959f-d172e8c5c1fc"}],"resourceTypes":[{"resourceType":"registries","locations":["West
-        US","East US","South Central US","West Europe","North Europe","UK South","UK
-        West","Australia East","Australia Southeast","Central India","Korea Central","France
-        Central","South Africa North","UAE North","East Asia","Japan East","Japan
-        West","Southeast Asia","South India","Brazil South","Canada East","Canada
-        Central","Central US","East US 2","North Central US","West Central US","West
-        US 2","Switzerland North","East US 2 EUAP","Central US EUAP"],"apiVersions":["2019-12-01-preview","2019-05-01","2017-10-01","2017-03-01"],"capabilities":"CrossResourceGroupResourceMove,
-        CrossSubscriptionResourceMove, SystemAssignedResourceIdentity"},{"resourceType":"registries/scopeMaps","locations":["West
-        US","East US","South Central US","West Europe","North Europe","UK South","UK
-        West","Australia East","Australia Southeast","Central India","East Asia","Japan
-        East","Japan West","Southeast Asia","South India","Brazil South","Canada East","Canada
-        Central","Central US","East US 2","North Central US","West Central US","West
-        US 2","Korea Central","France Central","South Africa North","UAE North","Switzerland
-        North","Central US EUAP","East US 2 EUAP"],"apiVersions":["2019-05-01-preview"]},{"resourceType":"registries/tokens","locations":["West
-        US","East US","South Central US","West Europe","North Europe","UK South","UK
-        West","Australia East","Australia Southeast","Central India","East Asia","Japan
-        East","Japan West","Southeast Asia","South India","Brazil South","Canada East","Canada
-        Central","Central US","East US 2","North Central US","West Central US","West
-        US 2","Korea Central","France Central","South Africa North","UAE North","Switzerland
-        North","Central US EUAP","East US 2 EUAP"],"apiVersions":["2019-05-01-preview"]},{"resourceType":"registries/generateCredentials","locations":["West
-        US","East US","South Central US","West Europe","North Europe","UK South","UK
-        West","Australia East","Australia Southeast","Central India","East Asia","Japan
-        East","Japan West","Southeast Asia","South India","Brazil South","Canada East","Canada
-        Central","Central US","East US 2","North Central US","West Central US","West
-        US 2","Korea Central","France Central","South Africa North","UAE North","Switzerland
-        North","Central US EUAP","East US 2 EUAP"],"apiVersions":["2019-05-01-preview"]},{"resourceType":"registries/privateEndpointConnections","locations":["West
-        US","East US","South Central US","West Europe","Switzerland North","North
-        Europe","UK South","UK West","Australia East","Australia Southeast","Central
-        India","East Asia","Japan East","Japan West","Southeast Asia","South India","Brazil
-        South","Canada East","Canada Central","Central US","East US 2","North Central
-        US","West Central US","West US 2","Korea Central","France Central","South
-        Africa North","UAE North","Central US EUAP","East US 2 EUAP"],"apiVersions":["2019-12-01-preview"]},{"resourceType":"registries/privateEndpointConnectionProxies","locations":["West
-        US","East US","South Central US","West Europe","Switzerland North","North
-        Europe","UK South","UK West","Australia East","Australia Southeast","Central
-        India","East Asia","Japan East","Japan West","Southeast Asia","South India","Brazil
-        South","Canada East","Canada Central","Central US","East US 2","North Central
-        US","West Central US","West US 2","Korea Central","France Central","South
-        Africa North","UAE North","Central US EUAP","East US 2 EUAP"],"apiVersions":["2019-12-01-preview"]},{"resourceType":"registries/privateEndpointConnectionProxies/validate","locations":["West
-        US","East US","South Central US","West Europe","Switzerland North","North
-        Europe","UK South","UK West","Australia East","Australia Southeast","Central
-        India","East Asia","Japan East","Japan West","Southeast Asia","South India","Brazil
-        South","Canada East","Canada Central","Central US","East US 2","North Central
-        US","West Central US","West US 2","Korea Central","France Central","South
-        Africa North","UAE North","Central US EUAP","East US 2 EUAP"],"apiVersions":["2019-12-01-preview"]},{"resourceType":"registries/privateLinkResources","locations":["West
-        US","East US","South Central US","West Europe","Switzerland North","North
-        Europe","UK South","UK West","Australia East","Australia Southeast","Central
-        India","East Asia","Japan East","Japan West","Southeast Asia","South India","Brazil
-        South","Canada East","Canada Central","Central US","East US 2","North Central
-        US","West Central US","West US 2","Korea Central","France Central","South
-        Africa North","UAE North","Central US EUAP","East US 2 EUAP"],"apiVersions":["2019-12-01-preview"]},{"resourceType":"registries/importImage","locations":["South
-        Central US","West Central US","East US","West Europe","West US","Japan East","North
-        Europe","Southeast Asia","North Central US","East US 2","West US 2","Brazil
-        South","Australia East","Central India","Korea Central","France Central","South
-        Africa North","UAE North","Central US","Canada East","Canada Central","UK
-        South","UK West","Australia Southeast","East Asia","Japan West","South India","Switzerland
-        North","Central US EUAP","East US 2 EUAP"],"apiVersions":["2019-12-01-preview","2019-05-01","2017-10-01"]},{"resourceType":"registries/exportPipelines","locations":["West
-        US","East US","South Central US","West Europe","Switzerland North","North
-        Europe","UK South","UK West","Australia East","Australia Southeast","Central
-        India","East Asia","Japan East","Japan West","Southeast Asia","South India","Brazil
-        South","Canada East","Canada Central","Central US","East US 2","North Central
-        US","West Central US","West US 2","Korea Central","France Central","South
-        Africa North","UAE North","Central US EUAP","East US 2 EUAP"],"apiVersions":["2019-12-01-preview"],"capabilities":"SystemAssignedResourceIdentity"},{"resourceType":"registries/importPipelines","locations":["West
-        US","East US","South Central US","West Europe","Switzerland North","North
-        Europe","UK South","UK West","Australia East","Australia Southeast","Central
-        India","East Asia","Japan East","Japan West","Southeast Asia","South India","Brazil
-        South","Canada East","Canada Central","Central US","East US 2","North Central
-        US","West Central US","West US 2","Korea Central","France Central","South
-        Africa North","UAE North","Central US EUAP","East US 2 EUAP"],"apiVersions":["2019-12-01-preview"],"capabilities":"SystemAssignedResourceIdentity"},{"resourceType":"registries/pipelineRuns","locations":["West
-        US","East US","South Central US","West Europe","Switzerland North","North
-        Europe","UK South","UK West","Australia East","Australia Southeast","Central
-        India","East Asia","Japan East","Japan West","Southeast Asia","South India","Brazil
-        South","Canada East","Canada Central","Central US","East US 2","North Central
-        US","West Central US","West US 2","Korea Central","France Central","South
-        Africa North","UAE North","Central US EUAP","East US 2 EUAP"],"apiVersions":["2019-12-01-preview"]},{"resourceType":"registries/listBuildSourceUploadUrl","locations":["East
-        US","West Europe","West US 2","South Central US","Australia East","Australia
-        Southeast","Brazil South","Canada Central","Canada East","Central India","Central
-        US","East Asia","East US 2","Japan East","Japan West","North Central US","North
-        Europe","Southeast Asia","South India","UK South","UK West","West US","West
-        Central US","France Central","Korea Central","South Africa North","UAE North","Switzerland
-        North","East US 2 EUAP"],"apiVersions":["2019-06-01-preview","2019-04-01","2018-09-01"]},{"resourceType":"registries/scheduleRun","locations":["East
-        US","West Europe","West US 2","South Central US","Australia East","Australia
-        Southeast","Brazil South","Canada Central","Canada East","Central India","Central
-        US","East Asia","East US 2","Japan East","Japan West","North Central US","North
-        Europe","Southeast Asia","South India","UK South","UK West","West US","West
-        Central US","France Central","Korea Central","South Africa North","UAE North","Switzerland
-        North","East US 2 EUAP"],"apiVersions":["2019-06-01-preview","2019-04-01","2018-09-01"]},{"resourceType":"registries/runs","locations":["East
-        US","West Europe","West US 2","South Central US","Australia East","Australia
-        Southeast","Brazil South","Canada Central","Canada East","Central India","Central
-        US","East Asia","East US 2","Japan East","Japan West","North Central US","North
-        Europe","Southeast Asia","South India","UK South","UK West","West US","West
-        Central US","France Central","Korea Central","South Africa North","UAE North","Switzerland
-        North","East US 2 EUAP"],"apiVersions":["2019-06-01-preview","2019-04-01","2018-09-01"]},{"resourceType":"registries/taskRuns","locations":["East
-        US","West Europe","West US 2","South Central US","Australia East","Australia
-        Southeast","Brazil South","Canada Central","Canada East","Central India","Central
-        US","East Asia","East US 2","Japan East","Japan West","North Central US","North
-        Europe","Southeast Asia","South India","UK South","UK West","West US","West
-        Central US","France Central","Korea Central","South Africa North","UAE North","Switzerland
-        North","East US 2 EUAP"],"apiVersions":["2019-06-01-preview"]},{"resourceType":"registries/taskRuns/listDetails","locations":["East
-        US","West Europe","West US 2","South Central US","Australia East","Australia
-        Southeast","Brazil South","Canada Central","Canada East","Central India","Central
-        US","East Asia","East US 2","Japan East","Japan West","North Central US","North
-        Europe","Southeast Asia","South India","UK South","UK West","West US","West
-        Central US","France Central","Korea Central","South Africa North","UAE North","Switzerland
-        North","East US 2 EUAP"],"apiVersions":["2019-06-01-preview"]},{"resourceType":"registries/agentPools","locations":["East
-        US","West US 2","South Central US","East US 2","East US 2 EUAP"],"apiVersions":["2019-06-01-preview"],"capabilities":"CrossResourceGroupResourceMove,
-        CrossSubscriptionResourceMove"},{"resourceType":"registries/agentPools/listQueueStatus","locations":["East
-        US","West US 2","South Central US","East US 2","East US 2 EUAP"],"apiVersions":["2019-06-01-preview"]},{"resourceType":"registries/runs/listLogSasUrl","locations":["East
-        US","West Europe","West US 2","South Central US","Australia East","Australia
-        Southeast","Brazil South","Canada Central","Canada East","Central India","Central
-        US","East Asia","East US 2","Japan East","Japan West","North Central US","North
-        Europe","Southeast Asia","South India","UK South","UK West","West US","West
-        Central US","France Central","Korea Central","South Africa North","UAE North","Switzerland
-        North","East US 2 EUAP"],"apiVersions":["2019-06-01-preview","2019-04-01","2018-09-01"]},{"resourceType":"registries/runs/cancel","locations":["East
-        US","West Europe","West US 2","South Central US","Australia East","Australia
-        Southeast","Brazil South","Canada Central","Canada East","Central India","Central
-        US","East Asia","East US 2","Japan East","Japan West","North Central US","North
-        Europe","Southeast Asia","South India","UK South","UK West","West US","West
-        Central US","France Central","Korea Central","South Africa North","UAE North","Switzerland
-        North","East US 2 EUAP"],"apiVersions":["2019-06-01-preview","2019-04-01","2018-09-01"]},{"resourceType":"registries/tasks","locations":["East
-        US","West Europe","West US 2","South Central US","Australia East","Australia
-        Southeast","Brazil South","Canada Central","Canada East","Central India","Central
-        US","East Asia","East US 2","Japan East","Japan West","North Central US","North
-        Europe","Southeast Asia","South India","UK South","UK West","West US","West
-        Central US","France Central","Korea Central","South Africa North","UAE North","Switzerland
-        North","East US 2 EUAP"],"apiVersions":["2019-06-01-preview","2019-04-01","2018-09-01"],"capabilities":"CrossResourceGroupResourceMove,
-        CrossSubscriptionResourceMove, SystemAssignedResourceIdentity"},{"resourceType":"registries/tasks/listDetails","locations":["East
-        US","West Europe","West US 2","South Central US","Australia East","Australia
-        Southeast","Brazil South","Canada Central","Canada East","Central India","Central
-        US","East Asia","East US 2","Japan East","Japan West","North Central US","North
-        Europe","Southeast Asia","South India","UK South","UK West","West US","West
-        Central US","France Central","Korea Central","South Africa North","UAE North","Switzerland
-        North","East US 2 EUAP"],"apiVersions":["2019-06-01-preview","2019-04-01","2018-09-01"]},{"resourceType":"registries/getBuildSourceUploadUrl","locations":["East
-        US","West Europe","West US 2","South Central US","Australia East","Australia
-        Southeast","Brazil South","Canada Central","Canada East","Central India","Central
-        US","East Asia","East US 2","Japan East","Japan West","North Central US","North
-        Europe","Southeast Asia","South India","UK South","UK West","West US","West
-        Central US","France Central","Korea Central","South Africa North","UAE North","Switzerland
-        North","East US 2 EUAP"],"apiVersions":["2018-02-01-preview"]},{"resourceType":"registries/queueBuild","locations":["East
-        US","West Europe","West US 2","South Central US","Australia East","Australia
-        Southeast","Brazil South","Canada Central","Canada East","Central India","Central
-        US","East Asia","East US 2","Japan East","Japan West","North Central US","North
-        Europe","Southeast Asia","South India","UK South","UK West","West US","West
-        Central US","France Central","Korea Central","South Africa North","UAE North","Switzerland
-        North","East US 2 EUAP"],"apiVersions":["2018-02-01-preview"]},{"resourceType":"registries/builds","locations":["East
-        US","West Europe","West US 2","South Central US","Australia East","Australia
-        Southeast","Brazil South","Canada Central","Canada East","Central India","Central
-        US","East Asia","East US 2","Japan East","Japan West","North Central US","North
-        Europe","Southeast Asia","South India","UK South","UK West","West US","West
-        Central US","France Central","Korea Central","South Africa North","UAE North","Switzerland
-        North","East US 2 EUAP"],"apiVersions":["2018-02-01-preview"]},{"resourceType":"registries/builds/getLogLink","locations":["East
-        US","West Europe","West US 2","South Central US","Australia East","Australia
-        Southeast","Brazil South","Canada Central","Canada East","Central India","Central
-        US","East Asia","East US 2","Japan East","Japan West","North Central US","North
-        Europe","Southeast Asia","South India","UK South","UK West","West US","West
-        Central US","France Central","Korea Central","South Africa North","UAE North","Switzerland
-        North","East US 2 EUAP"],"apiVersions":["2018-02-01-preview"]},{"resourceType":"registries/builds/cancel","locations":["East
-        US","West Europe","West US 2","South Central US","Australia East","Australia
-        Southeast","Brazil South","Canada Central","Canada East","Central India","Central
-        US","East Asia","East US 2","Japan East","Japan West","North Central US","North
-        Europe","Southeast Asia","South India","UK South","UK West","West US","West
-        Central US","France Central","Korea Central","South Africa North","UAE North","Switzerland
-        North","East US 2 EUAP"],"apiVersions":["2018-02-01-preview"]},{"resourceType":"registries/buildTasks","locations":["East
-        US","West Europe","West US 2","South Central US","Australia East","Australia
-        Southeast","Brazil South","Canada Central","Canada East","Central India","Central
-        US","East Asia","East US 2","Japan East","Japan West","North Central US","North
-        Europe","Southeast Asia","South India","UK South","UK West","West US","West
-        Central US","France Central","Korea Central","South Africa North","UAE North","Switzerland
-        North","East US 2 EUAP"],"apiVersions":["2018-02-01-preview"],"capabilities":"CrossResourceGroupResourceMove,
-        CrossSubscriptionResourceMove"},{"resourceType":"registries/buildTasks/listSourceRepositoryProperties","locations":["East
-        US","West Europe","West US 2","South Central US","Australia East","Australia
-        Southeast","Brazil South","Canada Central","Canada East","Central India","Central
-        US","East Asia","East US 2","Japan East","Japan West","North Central US","North
-        Europe","Southeast Asia","South India","UK South","UK West","West US","West
-        Central US","France Central","Korea Central","South Africa North","UAE North","Switzerland
-        North","East US 2 EUAP"],"apiVersions":["2018-02-01-preview"]},{"resourceType":"registries/buildTasks/steps","locations":["East
-        US","West Europe","West US 2","South Central US","Australia East","Australia
-        Southeast","Brazil South","Canada Central","Canada East","Central India","Central
-        US","East Asia","East US 2","Japan East","Japan West","North Central US","North
-        Europe","Southeast Asia","South India","UK South","UK West","West US","West
-        Central US","France Central","Korea Central","South Africa North","UAE North","Switzerland
-        North","East US 2 EUAP"],"apiVersions":["2018-02-01-preview"]},{"resourceType":"registries/buildTasks/steps/listBuildArguments","locations":["East
-        US","West Europe","West US 2","South Central US","Australia East","Australia
-        Southeast","Brazil South","Canada Central","Canada East","Central India","Central
-        US","East Asia","East US 2","Japan East","Japan West","North Central US","North
-        Europe","Southeast Asia","South India","UK South","UK West","West US","West
-        Central US","France Central","Korea Central","South Africa North","UAE North","Switzerland
-        North","East US 2 EUAP"],"apiVersions":["2018-02-01-preview"]},{"resourceType":"registries/replications","locations":["South
-        Central US","West Central US","East US","West Europe","West US","Japan East","North
-        Europe","Southeast Asia","North Central US","East US 2","West US 2","Brazil
-        South","Australia East","Central India","Korea Central","South Africa North","UAE
-        North","France Central","Central US","Canada East","Canada Central","UK South","UK
-        West","Australia Southeast","East Asia","Japan West","South India","Switzerland
-        North","Central US EUAP","East US 2 EUAP"],"apiVersions":["2019-12-01-preview","2019-05-01","2017-10-01"],"capabilities":"CrossResourceGroupResourceMove,
-        CrossSubscriptionResourceMove"},{"resourceType":"registries/webhooks","locations":["West
-        Central US","East US","West Europe","South Central US","West US","Japan East","North
-        Europe","Southeast Asia","North Central US","East US 2","West US 2","Brazil
-        South","Australia East","Central India","Korea Central","South Africa North","UAE
-        North","France Central","Central US","Canada East","Canada Central","UK South","UK
-        West","Australia Southeast","East Asia","Japan West","South India","Switzerland
-        North","Central US EUAP","East US 2 EUAP"],"apiVersions":["2019-12-01-preview","2019-05-01","2017-10-01"],"capabilities":"CrossResourceGroupResourceMove,
-        CrossSubscriptionResourceMove"},{"resourceType":"registries/webhooks/ping","locations":["West
-        Central US","East US","West Europe","South Central US","West US","Japan East","North
-        Europe","Southeast Asia","North Central US","East US 2","West US 2","Brazil
-        South","Australia East","Central India","Korea Central","South Africa North","UAE
-        North","France Central","Central US","Canada East","Canada Central","UK South","UK
-        West","Australia Southeast","East Asia","Japan West","South India","Switzerland
-        North","Central US EUAP","East US 2 EUAP"],"apiVersions":["2019-12-01-preview","2019-05-01","2017-10-01"]},{"resourceType":"registries/webhooks/getCallbackConfig","locations":["West
-        Central US","East US","West Europe","South Central US","West US","Japan East","North
-        Europe","Southeast Asia","North Central US","East US 2","West US 2","Brazil
-        South","Australia East","Central India","Korea Central","South Africa North","UAE
-        North","France Central","Central US","Canada East","Canada Central","UK South","UK
-        West","Australia Southeast","East Asia","Japan West","South India","Switzerland
-        North","Central US EUAP","East US 2 EUAP"],"apiVersions":["2019-12-01-preview","2019-05-01","2017-10-01"]},{"resourceType":"registries/webhooks/listEvents","locations":["West
-        Central US","East US","West Europe","South Central US","West US","Japan East","North
-        Europe","Southeast Asia","North Central US","East US 2","West US 2","Brazil
-        South","Australia East","Central India","Korea Central","South Africa North","UAE
-        North","France Central","Central US","Canada East","Canada Central","UK South","UK
-        West","Australia Southeast","East Asia","Japan West","South India","Switzerland
-        North","Central US EUAP","East US 2 EUAP"],"apiVersions":["2019-12-01-preview","2019-05-01","2017-10-01"]},{"resourceType":"locations/setupAuth","locations":["East
-        US","West Europe","West US 2","South Central US","Australia East","Australia
-        Southeast","Brazil South","Canada Central","Canada East","Central India","Central
-        US","East Asia","East US 2","Japan East","Japan West","North Central US","North
-        Europe","Southeast Asia","South India","UK South","UK West","West US","West
-        Central US","France Central","Korea Central","South Africa North","UAE North","Switzerland
-        North","East US 2 EUAP"],"apiVersions":["2018-02-01-preview"]},{"resourceType":"locations/authorize","locations":["East
-        US","West Europe","West US 2","South Central US","Australia East","Australia
-        Southeast","Brazil South","Canada Central","Canada East","Central India","Central
-        US","East Asia","East US 2","Japan East","Japan West","North Central US","North
-        Europe","Southeast Asia","South India","UK South","UK West","West US","West
-        Central US","France Central","Korea Central","South Africa North","UAE North","Switzerland
-        North","East US 2 EUAP"],"apiVersions":["2018-02-01-preview"]},{"resourceType":"locations/operationResults","locations":["West
-        Central US","East US","West Europe","South Central US","West US","Japan East","North
-        Europe","Southeast Asia","North Central US","East US 2","West US 2","Brazil
-        South","Australia East","Central India","Korea Central","France Central","Central
-        US","South Africa North","UAE North","Canada East","Canada Central","UK South","UK
-        West","Australia Southeast","East Asia","Japan West","South India","Switzerland
-        North","Central US EUAP","East US 2 EUAP"],"apiVersions":["2019-12-01-preview","2019-05-01-preview","2019-05-01","2017-10-01"]},{"resourceType":"locations/deleteVirtualNetworkOrSubnets","locations":["West
-        Central US","East US","West Europe","South Central US","West US","Japan East","North
-        Europe","Southeast Asia","North Central US","East US 2","West US 2","Brazil
-        South","Australia East","Central India","Korea Central","South Africa North","UAE
-        North","France Central","Central US","Canada East","Canada Central","UK South","UK
-        West","Australia Southeast","East Asia","Japan West","South India","Switzerland
-        North","Central US EUAP","East US 2 EUAP"],"apiVersions":["2019-05-01","2017-10-01"]},{"resourceType":"registries/GetCredentials","locations":["West
-        US","East US","South Central US","West Europe","East US 2 EUAP","Central US
-        EUAP"],"apiVersions":["2016-06-27-preview"]},{"resourceType":"registries/listCredentials","locations":["South
-        Central US","East US","West US","West Europe","North Europe","UK South","UK
-        West","Australia East","Australia Southeast","Central India","Korea Central","South
-        Africa North","UAE North","France Central","East Asia","Japan East","Japan
-        West","Southeast Asia","South India","Brazil South","Canada East","Canada
-        Central","Central US","East US 2","North Central US","West Central US","West
-        US 2","Switzerland North","Central US EUAP","East US 2 EUAP"],"apiVersions":["2019-12-01-preview","2019-05-01","2017-10-01","2017-03-01"]},{"resourceType":"registries/regenerateCredential","locations":["South
-        Central US","West US","East US","West Europe","North Europe","UK South","UK
-        West","Australia East","Australia Southeast","Central India","Korea Central","South
-        Africa North","UAE North","France Central","East Asia","Japan East","Japan
-        West","Southeast Asia","South India","Brazil South","Canada East","Canada
-        Central","Central US","East US 2","North Central US","West Central US","West
-        US 2","Switzerland North","Central US EUAP","East US 2 EUAP"],"apiVersions":["2019-12-01-preview","2019-05-01","2017-10-01","2017-03-01"]},{"resourceType":"registries/listUsages","locations":["West
-        Central US","East US","West Europe","South Central US","West US","Japan East","North
-        Europe","Southeast Asia","North Central US","East US 2","West US 2","Brazil
-        South","Australia East","Central India","Korea Central","South Africa North","UAE
-        North","France Central","Central US","Canada East","Canada Central","UK South","UK
-        West","Australia Southeast","East Asia","Japan West","South India","Switzerland
-        North","Central US EUAP","East US 2 EUAP"],"apiVersions":["2019-12-01-preview","2019-05-01","2017-10-01"]},{"resourceType":"registries/listPolicies","locations":["West
-        US","East US","South Central US","West Europe","North Europe","UK South","UK
-        West","Australia East","Australia Southeast","Central India","Korea Central","South
-        Africa North","UAE North","France Central","East Asia","Japan East","Japan
-        West","Southeast Asia","South India","Brazil South","Canada East","Canada
-        Central","Central US","East US 2","North Central US","West Central US","West
-        US 2","Switzerland North","East US 2 EUAP","Central US EUAP"],"apiVersions":["2017-10-01"]},{"resourceType":"registries/updatePolicies","locations":["West
-        US","East US","South Central US","West Europe","North Europe","UK South","UK
-        West","Australia East","Australia Southeast","Central India","Korea Central","South
-        Africa North","UAE North","France Central","East Asia","Japan East","Japan
-        West","Southeast Asia","South India","Brazil South","Canada East","Canada
-        Central","Central US","East US 2","North Central US","West Central US","West
-        US 2","Switzerland North","East US 2 EUAP","Central US EUAP"],"apiVersions":["2017-10-01"]},{"resourceType":"registries/regenerateCredentials","locations":["West
-        US","East US","South Central US","West Europe","East US 2 EUAP","Central US
-        EUAP"],"apiVersions":["2016-06-27-preview"]},{"resourceType":"registries/eventGridFilters","locations":["South
-        Central US","West Central US","East US","West Europe","West US","Japan East","North
-        Europe","Southeast Asia","North Central US","East US 2","West US 2","Brazil
-        South","Australia East","Central India","Korea Central","South Africa North","UAE
-        North","France Central","Central US","Canada East","Canada Central","UK South","UK
-        West","Australia Southeast","East Asia","Japan West","South India","Switzerland
-        North","Central US EUAP","East US 2 EUAP"],"apiVersions":["2019-05-01","2017-10-01"]},{"resourceType":"checkNameAvailability","locations":["South
-        Central US","East US","West US","Central US","East US 2","North Central US","West
-        Central US","West US 2","Brazil South","Canada East","Canada Central","West
-        Europe","North Europe","UK South","UK West","Australia East","Australia Southeast","Central
-        India","East Asia","Japan East","Japan West","Southeast Asia","South India","Korea
-        Central","France Central","South Africa North","UAE North","Switzerland North","East
-        US 2 EUAP","Central US EUAP"],"apiVersions":["2019-12-01-preview","2019-05-01","2017-10-01","2017-06-01-preview","2017-03-01","2016-06-27-preview"]},{"resourceType":"operations","locations":["South
-        Central US","East US","West US","Central US","East US 2","North Central US","West
-        Central US","West US 2","Brazil South","Canada East","Canada Central","West
-        Europe","North Europe","UK South","UK West","Australia East","Australia Southeast","Central
-        India","East Asia","Japan East","Japan West","Southeast Asia","South India","Korea
-        Central","France Central","South Africa North","UAE North","Switzerland North","Central
-        US EUAP","East US 2 EUAP"],"apiVersions":["2019-12-01-preview","2019-05-01","2017-10-01","2017-06-01-preview","2017-03-01"]},{"resourceType":"locations","locations":["South
-        Central US","East US","West US","Central US","East US 2","North Central US","West
-        Central US","West US 2","Brazil South","Canada East","Canada Central","West
-        Europe","North Europe","UK South","UK West","Australia East","Australia Southeast","Central
-        India","East Asia","Japan East","Japan West","Southeast Asia","South India","Korea
-        Central","France Central","South Africa North","UAE North","Switzerland North","Central
-        US EUAP","East US 2 EUAP"],"apiVersions":["2019-12-01-preview","2019-05-01-preview","2019-05-01","2017-10-01","2017-06-01-preview"]}],"registrationState":"Registering"}'
-=======
-      string: '{"sku":{"name":"Standard","tier":"Standard"},"type":"Microsoft.ContainerRegistry/registries","id":"/subscriptions/00000000-0000-0000-0000-000000000000/resourceGroups/clitest.rg000001/providers/Microsoft.ContainerRegistry/registries/clireg000002","name":"clireg000002","location":"westus","tags":{},"properties":{"loginServer":"clireg000002.azurecr.io","creationDate":"2020-07-14T10:38:52.2061553Z","provisioningState":"Succeeded","adminUserEnabled":false,"policies":{"quarantinePolicy":{"status":"disabled"},"trustPolicy":{"type":"Notary","status":"disabled"},"retentionPolicy":{"days":7,"lastUpdatedTime":"2020-07-14T10:38:53.2096586+00:00","status":"disabled"}},"encryption":{"status":"disabled"},"dataEndpointEnabled":false,"dataEndpointHostNames":[],"privateEndpointConnections":[],"publicNetworkAccess":"Enabled"}}'
->>>>>>> 3c2ff2b5
-    headers:
-      cache-control:
-      - no-cache
-      content-length:
-<<<<<<< HEAD
-      - '29074'
-      content-type:
-      - application/json; charset=utf-8
-      date:
-      - Mon, 06 Jul 2020 00:31:13 GMT
-=======
-      - '902'
-      content-type:
-      - application/json; charset=utf-8
-      date:
-      - Tue, 14 Jul 2020 10:39:04 GMT
->>>>>>> 3c2ff2b5
-      expires:
-      - '-1'
-      pragma:
-      - no-cache
-      strict-transport-security:
-      - max-age=31536000; includeSubDomains
-      vary:
-      - Accept-Encoding
-      x-content-type-options:
-      - nosniff
-    status:
-      code: 200
-      message: OK
-- request:
-    body: null
-    headers:
-      Accept:
-      - '*/*'
-      Accept-Encoding:
-      - gzip, deflate
-      Connection:
-      - keep-alive
-      User-Agent:
-<<<<<<< HEAD
-      - python-requests/2.22.0
-=======
       - python/3.8.0 (Windows-10-10.0.19041-SP0) msrest/0.6.9 msrest_azure/0.6.3 azure-mgmt-containerregistry/3.0.0rc14
         Azure-SDK-For-Python AZURECLI/2.9.0
       accept-language:
@@ -2497,333 +887,20 @@
         Azure-SDK-For-Python AZURECLI/2.9.0
       accept-language:
       - en-US
->>>>>>> 3c2ff2b5
     method: GET
     uri: https://management.azure.com/subscriptions/00000000-0000-0000-0000-000000000000/providers/Microsoft.ContainerRegistry?api-version=2016-02-01
   response:
     body:
-<<<<<<< HEAD
-      string: '{"id":"/subscriptions/00000000-0000-0000-0000-000000000000/providers/Microsoft.ContainerRegistry","namespace":"Microsoft.ContainerRegistry","authorizations":[{"applicationId":"6a0ec4d3-30cb-4a83-91c0-ae56bc0e3d26","roleDefinitionId":"78e18383-93eb-418a-9887-bc9271046576"},{"applicationId":"737d58c1-397a-46e7-9d12-7d8c830883c2","roleDefinitionId":"716bb53a-0390-4428-bf41-b1bedde7d751"},{"applicationId":"918d0db8-4a38-4938-93c1-9313bdfe0272","roleDefinitionId":"dcd2d2c9-3f80-4d72-95a8-2593111b4b12"},{"applicationId":"d2fa1650-4805-4a83-bcb9-cf41fe63539c","roleDefinitionId":"c15f8dab-b103-4f8d-9afb-fbe4b8e98de2"},{"applicationId":"a4c95b9e-3994-40cc-8953-5dc66d48348d","roleDefinitionId":"dc88c655-90fa-48d9-8d51-003cc8738508"},{"applicationId":"62c559cd-db0c-4da0-bab2-972528c65d42","roleDefinitionId":"437b639a-6d74-491d-959f-d172e8c5c1fc"}],"resourceTypes":[{"resourceType":"registries","locations":["West
-        US","East US","South Central US","West Europe","North Europe","UK South","UK
-        West","Australia East","Australia Southeast","Central India","Korea Central","France
-        Central","South Africa North","UAE North","East Asia","Japan East","Japan
-        West","Southeast Asia","South India","Brazil South","Canada East","Canada
-        Central","Central US","East US 2","North Central US","West Central US","West
-        US 2","Switzerland North","East US 2 EUAP","Central US EUAP"],"apiVersions":["2019-12-01-preview","2019-05-01","2017-10-01","2017-03-01"],"capabilities":"CrossResourceGroupResourceMove,
-        CrossSubscriptionResourceMove, SystemAssignedResourceIdentity"},{"resourceType":"registries/scopeMaps","locations":["West
-        US","East US","South Central US","West Europe","North Europe","UK South","UK
-        West","Australia East","Australia Southeast","Central India","East Asia","Japan
-        East","Japan West","Southeast Asia","South India","Brazil South","Canada East","Canada
-        Central","Central US","East US 2","North Central US","West Central US","West
-        US 2","Korea Central","France Central","South Africa North","UAE North","Switzerland
-        North","Central US EUAP","East US 2 EUAP"],"apiVersions":["2019-05-01-preview"]},{"resourceType":"registries/tokens","locations":["West
-        US","East US","South Central US","West Europe","North Europe","UK South","UK
-        West","Australia East","Australia Southeast","Central India","East Asia","Japan
-        East","Japan West","Southeast Asia","South India","Brazil South","Canada East","Canada
-        Central","Central US","East US 2","North Central US","West Central US","West
-        US 2","Korea Central","France Central","South Africa North","UAE North","Switzerland
-        North","Central US EUAP","East US 2 EUAP"],"apiVersions":["2019-05-01-preview"]},{"resourceType":"registries/generateCredentials","locations":["West
-        US","East US","South Central US","West Europe","North Europe","UK South","UK
-        West","Australia East","Australia Southeast","Central India","East Asia","Japan
-        East","Japan West","Southeast Asia","South India","Brazil South","Canada East","Canada
-        Central","Central US","East US 2","North Central US","West Central US","West
-        US 2","Korea Central","France Central","South Africa North","UAE North","Switzerland
-        North","Central US EUAP","East US 2 EUAP"],"apiVersions":["2019-05-01-preview"]},{"resourceType":"registries/privateEndpointConnections","locations":["West
-        US","East US","South Central US","West Europe","Switzerland North","North
-        Europe","UK South","UK West","Australia East","Australia Southeast","Central
-        India","East Asia","Japan East","Japan West","Southeast Asia","South India","Brazil
-        South","Canada East","Canada Central","Central US","East US 2","North Central
-        US","West Central US","West US 2","Korea Central","France Central","South
-        Africa North","UAE North","Central US EUAP","East US 2 EUAP"],"apiVersions":["2019-12-01-preview"]},{"resourceType":"registries/privateEndpointConnectionProxies","locations":["West
-        US","East US","South Central US","West Europe","Switzerland North","North
-        Europe","UK South","UK West","Australia East","Australia Southeast","Central
-        India","East Asia","Japan East","Japan West","Southeast Asia","South India","Brazil
-        South","Canada East","Canada Central","Central US","East US 2","North Central
-        US","West Central US","West US 2","Korea Central","France Central","South
-        Africa North","UAE North","Central US EUAP","East US 2 EUAP"],"apiVersions":["2019-12-01-preview"]},{"resourceType":"registries/privateEndpointConnectionProxies/validate","locations":["West
-        US","East US","South Central US","West Europe","Switzerland North","North
-        Europe","UK South","UK West","Australia East","Australia Southeast","Central
-        India","East Asia","Japan East","Japan West","Southeast Asia","South India","Brazil
-        South","Canada East","Canada Central","Central US","East US 2","North Central
-        US","West Central US","West US 2","Korea Central","France Central","South
-        Africa North","UAE North","Central US EUAP","East US 2 EUAP"],"apiVersions":["2019-12-01-preview"]},{"resourceType":"registries/privateLinkResources","locations":["West
-        US","East US","South Central US","West Europe","Switzerland North","North
-        Europe","UK South","UK West","Australia East","Australia Southeast","Central
-        India","East Asia","Japan East","Japan West","Southeast Asia","South India","Brazil
-        South","Canada East","Canada Central","Central US","East US 2","North Central
-        US","West Central US","West US 2","Korea Central","France Central","South
-        Africa North","UAE North","Central US EUAP","East US 2 EUAP"],"apiVersions":["2019-12-01-preview"]},{"resourceType":"registries/importImage","locations":["South
-        Central US","West Central US","East US","West Europe","West US","Japan East","North
-        Europe","Southeast Asia","North Central US","East US 2","West US 2","Brazil
-        South","Australia East","Central India","Korea Central","France Central","South
-        Africa North","UAE North","Central US","Canada East","Canada Central","UK
-        South","UK West","Australia Southeast","East Asia","Japan West","South India","Switzerland
-        North","Central US EUAP","East US 2 EUAP"],"apiVersions":["2019-12-01-preview","2019-05-01","2017-10-01"]},{"resourceType":"registries/exportPipelines","locations":["West
-        US","East US","South Central US","West Europe","Switzerland North","North
-        Europe","UK South","UK West","Australia East","Australia Southeast","Central
-        India","East Asia","Japan East","Japan West","Southeast Asia","South India","Brazil
-        South","Canada East","Canada Central","Central US","East US 2","North Central
-        US","West Central US","West US 2","Korea Central","France Central","South
-        Africa North","UAE North","Central US EUAP","East US 2 EUAP"],"apiVersions":["2019-12-01-preview"],"capabilities":"SystemAssignedResourceIdentity"},{"resourceType":"registries/importPipelines","locations":["West
-        US","East US","South Central US","West Europe","Switzerland North","North
-        Europe","UK South","UK West","Australia East","Australia Southeast","Central
-        India","East Asia","Japan East","Japan West","Southeast Asia","South India","Brazil
-        South","Canada East","Canada Central","Central US","East US 2","North Central
-        US","West Central US","West US 2","Korea Central","France Central","South
-        Africa North","UAE North","Central US EUAP","East US 2 EUAP"],"apiVersions":["2019-12-01-preview"],"capabilities":"SystemAssignedResourceIdentity"},{"resourceType":"registries/pipelineRuns","locations":["West
-        US","East US","South Central US","West Europe","Switzerland North","North
-        Europe","UK South","UK West","Australia East","Australia Southeast","Central
-        India","East Asia","Japan East","Japan West","Southeast Asia","South India","Brazil
-        South","Canada East","Canada Central","Central US","East US 2","North Central
-        US","West Central US","West US 2","Korea Central","France Central","South
-        Africa North","UAE North","Central US EUAP","East US 2 EUAP"],"apiVersions":["2019-12-01-preview"]},{"resourceType":"registries/listBuildSourceUploadUrl","locations":["East
-        US","West Europe","West US 2","South Central US","Australia East","Australia
-        Southeast","Brazil South","Canada Central","Canada East","Central India","Central
-        US","East Asia","East US 2","Japan East","Japan West","North Central US","North
-        Europe","Southeast Asia","South India","UK South","UK West","West US","West
-        Central US","France Central","Korea Central","South Africa North","UAE North","Switzerland
-        North","East US 2 EUAP"],"apiVersions":["2019-06-01-preview","2019-04-01","2018-09-01"]},{"resourceType":"registries/scheduleRun","locations":["East
-        US","West Europe","West US 2","South Central US","Australia East","Australia
-        Southeast","Brazil South","Canada Central","Canada East","Central India","Central
-        US","East Asia","East US 2","Japan East","Japan West","North Central US","North
-        Europe","Southeast Asia","South India","UK South","UK West","West US","West
-        Central US","France Central","Korea Central","South Africa North","UAE North","Switzerland
-        North","East US 2 EUAP"],"apiVersions":["2019-06-01-preview","2019-04-01","2018-09-01"]},{"resourceType":"registries/runs","locations":["East
-        US","West Europe","West US 2","South Central US","Australia East","Australia
-        Southeast","Brazil South","Canada Central","Canada East","Central India","Central
-        US","East Asia","East US 2","Japan East","Japan West","North Central US","North
-        Europe","Southeast Asia","South India","UK South","UK West","West US","West
-        Central US","France Central","Korea Central","South Africa North","UAE North","Switzerland
-        North","East US 2 EUAP"],"apiVersions":["2019-06-01-preview","2019-04-01","2018-09-01"]},{"resourceType":"registries/taskRuns","locations":["East
-        US","West Europe","West US 2","South Central US","Australia East","Australia
-        Southeast","Brazil South","Canada Central","Canada East","Central India","Central
-        US","East Asia","East US 2","Japan East","Japan West","North Central US","North
-        Europe","Southeast Asia","South India","UK South","UK West","West US","West
-        Central US","France Central","Korea Central","South Africa North","UAE North","Switzerland
-        North","East US 2 EUAP"],"apiVersions":["2019-06-01-preview"]},{"resourceType":"registries/taskRuns/listDetails","locations":["East
-        US","West Europe","West US 2","South Central US","Australia East","Australia
-        Southeast","Brazil South","Canada Central","Canada East","Central India","Central
-        US","East Asia","East US 2","Japan East","Japan West","North Central US","North
-        Europe","Southeast Asia","South India","UK South","UK West","West US","West
-        Central US","France Central","Korea Central","South Africa North","UAE North","Switzerland
-        North","East US 2 EUAP"],"apiVersions":["2019-06-01-preview"]},{"resourceType":"registries/agentPools","locations":["East
-        US","West US 2","South Central US","East US 2","East US 2 EUAP"],"apiVersions":["2019-06-01-preview"],"capabilities":"CrossResourceGroupResourceMove,
-        CrossSubscriptionResourceMove"},{"resourceType":"registries/agentPools/listQueueStatus","locations":["East
-        US","West US 2","South Central US","East US 2","East US 2 EUAP"],"apiVersions":["2019-06-01-preview"]},{"resourceType":"registries/runs/listLogSasUrl","locations":["East
-        US","West Europe","West US 2","South Central US","Australia East","Australia
-        Southeast","Brazil South","Canada Central","Canada East","Central India","Central
-        US","East Asia","East US 2","Japan East","Japan West","North Central US","North
-        Europe","Southeast Asia","South India","UK South","UK West","West US","West
-        Central US","France Central","Korea Central","South Africa North","UAE North","Switzerland
-        North","East US 2 EUAP"],"apiVersions":["2019-06-01-preview","2019-04-01","2018-09-01"]},{"resourceType":"registries/runs/cancel","locations":["East
-        US","West Europe","West US 2","South Central US","Australia East","Australia
-        Southeast","Brazil South","Canada Central","Canada East","Central India","Central
-        US","East Asia","East US 2","Japan East","Japan West","North Central US","North
-        Europe","Southeast Asia","South India","UK South","UK West","West US","West
-        Central US","France Central","Korea Central","South Africa North","UAE North","Switzerland
-        North","East US 2 EUAP"],"apiVersions":["2019-06-01-preview","2019-04-01","2018-09-01"]},{"resourceType":"registries/tasks","locations":["East
-        US","West Europe","West US 2","South Central US","Australia East","Australia
-        Southeast","Brazil South","Canada Central","Canada East","Central India","Central
-        US","East Asia","East US 2","Japan East","Japan West","North Central US","North
-        Europe","Southeast Asia","South India","UK South","UK West","West US","West
-        Central US","France Central","Korea Central","South Africa North","UAE North","Switzerland
-        North","East US 2 EUAP"],"apiVersions":["2019-06-01-preview","2019-04-01","2018-09-01"],"capabilities":"CrossResourceGroupResourceMove,
-        CrossSubscriptionResourceMove, SystemAssignedResourceIdentity"},{"resourceType":"registries/tasks/listDetails","locations":["East
-        US","West Europe","West US 2","South Central US","Australia East","Australia
-        Southeast","Brazil South","Canada Central","Canada East","Central India","Central
-        US","East Asia","East US 2","Japan East","Japan West","North Central US","North
-        Europe","Southeast Asia","South India","UK South","UK West","West US","West
-        Central US","France Central","Korea Central","South Africa North","UAE North","Switzerland
-        North","East US 2 EUAP"],"apiVersions":["2019-06-01-preview","2019-04-01","2018-09-01"]},{"resourceType":"registries/getBuildSourceUploadUrl","locations":["East
-        US","West Europe","West US 2","South Central US","Australia East","Australia
-        Southeast","Brazil South","Canada Central","Canada East","Central India","Central
-        US","East Asia","East US 2","Japan East","Japan West","North Central US","North
-        Europe","Southeast Asia","South India","UK South","UK West","West US","West
-        Central US","France Central","Korea Central","South Africa North","UAE North","Switzerland
-        North","East US 2 EUAP"],"apiVersions":["2018-02-01-preview"]},{"resourceType":"registries/queueBuild","locations":["East
-        US","West Europe","West US 2","South Central US","Australia East","Australia
-        Southeast","Brazil South","Canada Central","Canada East","Central India","Central
-        US","East Asia","East US 2","Japan East","Japan West","North Central US","North
-        Europe","Southeast Asia","South India","UK South","UK West","West US","West
-        Central US","France Central","Korea Central","South Africa North","UAE North","Switzerland
-        North","East US 2 EUAP"],"apiVersions":["2018-02-01-preview"]},{"resourceType":"registries/builds","locations":["East
-        US","West Europe","West US 2","South Central US","Australia East","Australia
-        Southeast","Brazil South","Canada Central","Canada East","Central India","Central
-        US","East Asia","East US 2","Japan East","Japan West","North Central US","North
-        Europe","Southeast Asia","South India","UK South","UK West","West US","West
-        Central US","France Central","Korea Central","South Africa North","UAE North","Switzerland
-        North","East US 2 EUAP"],"apiVersions":["2018-02-01-preview"]},{"resourceType":"registries/builds/getLogLink","locations":["East
-        US","West Europe","West US 2","South Central US","Australia East","Australia
-        Southeast","Brazil South","Canada Central","Canada East","Central India","Central
-        US","East Asia","East US 2","Japan East","Japan West","North Central US","North
-        Europe","Southeast Asia","South India","UK South","UK West","West US","West
-        Central US","France Central","Korea Central","South Africa North","UAE North","Switzerland
-        North","East US 2 EUAP"],"apiVersions":["2018-02-01-preview"]},{"resourceType":"registries/builds/cancel","locations":["East
-        US","West Europe","West US 2","South Central US","Australia East","Australia
-        Southeast","Brazil South","Canada Central","Canada East","Central India","Central
-        US","East Asia","East US 2","Japan East","Japan West","North Central US","North
-        Europe","Southeast Asia","South India","UK South","UK West","West US","West
-        Central US","France Central","Korea Central","South Africa North","UAE North","Switzerland
-        North","East US 2 EUAP"],"apiVersions":["2018-02-01-preview"]},{"resourceType":"registries/buildTasks","locations":["East
-        US","West Europe","West US 2","South Central US","Australia East","Australia
-        Southeast","Brazil South","Canada Central","Canada East","Central India","Central
-        US","East Asia","East US 2","Japan East","Japan West","North Central US","North
-        Europe","Southeast Asia","South India","UK South","UK West","West US","West
-        Central US","France Central","Korea Central","South Africa North","UAE North","Switzerland
-        North","East US 2 EUAP"],"apiVersions":["2018-02-01-preview"],"capabilities":"CrossResourceGroupResourceMove,
-        CrossSubscriptionResourceMove"},{"resourceType":"registries/buildTasks/listSourceRepositoryProperties","locations":["East
-        US","West Europe","West US 2","South Central US","Australia East","Australia
-        Southeast","Brazil South","Canada Central","Canada East","Central India","Central
-        US","East Asia","East US 2","Japan East","Japan West","North Central US","North
-        Europe","Southeast Asia","South India","UK South","UK West","West US","West
-        Central US","France Central","Korea Central","South Africa North","UAE North","Switzerland
-        North","East US 2 EUAP"],"apiVersions":["2018-02-01-preview"]},{"resourceType":"registries/buildTasks/steps","locations":["East
-        US","West Europe","West US 2","South Central US","Australia East","Australia
-        Southeast","Brazil South","Canada Central","Canada East","Central India","Central
-        US","East Asia","East US 2","Japan East","Japan West","North Central US","North
-        Europe","Southeast Asia","South India","UK South","UK West","West US","West
-        Central US","France Central","Korea Central","South Africa North","UAE North","Switzerland
-        North","East US 2 EUAP"],"apiVersions":["2018-02-01-preview"]},{"resourceType":"registries/buildTasks/steps/listBuildArguments","locations":["East
-        US","West Europe","West US 2","South Central US","Australia East","Australia
-        Southeast","Brazil South","Canada Central","Canada East","Central India","Central
-        US","East Asia","East US 2","Japan East","Japan West","North Central US","North
-        Europe","Southeast Asia","South India","UK South","UK West","West US","West
-        Central US","France Central","Korea Central","South Africa North","UAE North","Switzerland
-        North","East US 2 EUAP"],"apiVersions":["2018-02-01-preview"]},{"resourceType":"registries/replications","locations":["South
-        Central US","West Central US","East US","West Europe","West US","Japan East","North
-        Europe","Southeast Asia","North Central US","East US 2","West US 2","Brazil
-        South","Australia East","Central India","Korea Central","South Africa North","UAE
-        North","France Central","Central US","Canada East","Canada Central","UK South","UK
-        West","Australia Southeast","East Asia","Japan West","South India","Switzerland
-        North","Central US EUAP","East US 2 EUAP"],"apiVersions":["2019-12-01-preview","2019-05-01","2017-10-01"],"capabilities":"CrossResourceGroupResourceMove,
-        CrossSubscriptionResourceMove"},{"resourceType":"registries/webhooks","locations":["West
-        Central US","East US","West Europe","South Central US","West US","Japan East","North
-        Europe","Southeast Asia","North Central US","East US 2","West US 2","Brazil
-        South","Australia East","Central India","Korea Central","South Africa North","UAE
-        North","France Central","Central US","Canada East","Canada Central","UK South","UK
-        West","Australia Southeast","East Asia","Japan West","South India","Switzerland
-        North","Central US EUAP","East US 2 EUAP"],"apiVersions":["2019-12-01-preview","2019-05-01","2017-10-01"],"capabilities":"CrossResourceGroupResourceMove,
-        CrossSubscriptionResourceMove"},{"resourceType":"registries/webhooks/ping","locations":["West
-        Central US","East US","West Europe","South Central US","West US","Japan East","North
-        Europe","Southeast Asia","North Central US","East US 2","West US 2","Brazil
-        South","Australia East","Central India","Korea Central","South Africa North","UAE
-        North","France Central","Central US","Canada East","Canada Central","UK South","UK
-        West","Australia Southeast","East Asia","Japan West","South India","Switzerland
-        North","Central US EUAP","East US 2 EUAP"],"apiVersions":["2019-12-01-preview","2019-05-01","2017-10-01"]},{"resourceType":"registries/webhooks/getCallbackConfig","locations":["West
-        Central US","East US","West Europe","South Central US","West US","Japan East","North
-        Europe","Southeast Asia","North Central US","East US 2","West US 2","Brazil
-        South","Australia East","Central India","Korea Central","South Africa North","UAE
-        North","France Central","Central US","Canada East","Canada Central","UK South","UK
-        West","Australia Southeast","East Asia","Japan West","South India","Switzerland
-        North","Central US EUAP","East US 2 EUAP"],"apiVersions":["2019-12-01-preview","2019-05-01","2017-10-01"]},{"resourceType":"registries/webhooks/listEvents","locations":["West
-        Central US","East US","West Europe","South Central US","West US","Japan East","North
-        Europe","Southeast Asia","North Central US","East US 2","West US 2","Brazil
-        South","Australia East","Central India","Korea Central","South Africa North","UAE
-        North","France Central","Central US","Canada East","Canada Central","UK South","UK
-        West","Australia Southeast","East Asia","Japan West","South India","Switzerland
-        North","Central US EUAP","East US 2 EUAP"],"apiVersions":["2019-12-01-preview","2019-05-01","2017-10-01"]},{"resourceType":"locations/setupAuth","locations":["East
-        US","West Europe","West US 2","South Central US","Australia East","Australia
-        Southeast","Brazil South","Canada Central","Canada East","Central India","Central
-        US","East Asia","East US 2","Japan East","Japan West","North Central US","North
-        Europe","Southeast Asia","South India","UK South","UK West","West US","West
-        Central US","France Central","Korea Central","South Africa North","UAE North","Switzerland
-        North","East US 2 EUAP"],"apiVersions":["2018-02-01-preview"]},{"resourceType":"locations/authorize","locations":["East
-        US","West Europe","West US 2","South Central US","Australia East","Australia
-        Southeast","Brazil South","Canada Central","Canada East","Central India","Central
-        US","East Asia","East US 2","Japan East","Japan West","North Central US","North
-        Europe","Southeast Asia","South India","UK South","UK West","West US","West
-        Central US","France Central","Korea Central","South Africa North","UAE North","Switzerland
-        North","East US 2 EUAP"],"apiVersions":["2018-02-01-preview"]},{"resourceType":"locations/operationResults","locations":["West
-        Central US","East US","West Europe","South Central US","West US","Japan East","North
-        Europe","Southeast Asia","North Central US","East US 2","West US 2","Brazil
-        South","Australia East","Central India","Korea Central","France Central","Central
-        US","South Africa North","UAE North","Canada East","Canada Central","UK South","UK
-        West","Australia Southeast","East Asia","Japan West","South India","Switzerland
-        North","Central US EUAP","East US 2 EUAP"],"apiVersions":["2019-12-01-preview","2019-05-01-preview","2019-05-01","2017-10-01"]},{"resourceType":"locations/deleteVirtualNetworkOrSubnets","locations":["West
-        Central US","East US","West Europe","South Central US","West US","Japan East","North
-        Europe","Southeast Asia","North Central US","East US 2","West US 2","Brazil
-        South","Australia East","Central India","Korea Central","South Africa North","UAE
-        North","France Central","Central US","Canada East","Canada Central","UK South","UK
-        West","Australia Southeast","East Asia","Japan West","South India","Switzerland
-        North","Central US EUAP","East US 2 EUAP"],"apiVersions":["2019-05-01","2017-10-01"]},{"resourceType":"registries/GetCredentials","locations":["West
-        US","East US","South Central US","West Europe","East US 2 EUAP","Central US
-        EUAP"],"apiVersions":["2016-06-27-preview"]},{"resourceType":"registries/listCredentials","locations":["South
-        Central US","East US","West US","West Europe","North Europe","UK South","UK
-        West","Australia East","Australia Southeast","Central India","Korea Central","South
-        Africa North","UAE North","France Central","East Asia","Japan East","Japan
-        West","Southeast Asia","South India","Brazil South","Canada East","Canada
-        Central","Central US","East US 2","North Central US","West Central US","West
-        US 2","Switzerland North","Central US EUAP","East US 2 EUAP"],"apiVersions":["2019-12-01-preview","2019-05-01","2017-10-01","2017-03-01"]},{"resourceType":"registries/regenerateCredential","locations":["South
-        Central US","West US","East US","West Europe","North Europe","UK South","UK
-        West","Australia East","Australia Southeast","Central India","Korea Central","South
-        Africa North","UAE North","France Central","East Asia","Japan East","Japan
-        West","Southeast Asia","South India","Brazil South","Canada East","Canada
-        Central","Central US","East US 2","North Central US","West Central US","West
-        US 2","Switzerland North","Central US EUAP","East US 2 EUAP"],"apiVersions":["2019-12-01-preview","2019-05-01","2017-10-01","2017-03-01"]},{"resourceType":"registries/listUsages","locations":["West
-        Central US","East US","West Europe","South Central US","West US","Japan East","North
-        Europe","Southeast Asia","North Central US","East US 2","West US 2","Brazil
-        South","Australia East","Central India","Korea Central","South Africa North","UAE
-        North","France Central","Central US","Canada East","Canada Central","UK South","UK
-        West","Australia Southeast","East Asia","Japan West","South India","Switzerland
-        North","Central US EUAP","East US 2 EUAP"],"apiVersions":["2019-12-01-preview","2019-05-01","2017-10-01"]},{"resourceType":"registries/listPolicies","locations":["West
-        US","East US","South Central US","West Europe","North Europe","UK South","UK
-        West","Australia East","Australia Southeast","Central India","Korea Central","South
-        Africa North","UAE North","France Central","East Asia","Japan East","Japan
-        West","Southeast Asia","South India","Brazil South","Canada East","Canada
-        Central","Central US","East US 2","North Central US","West Central US","West
-        US 2","Switzerland North","East US 2 EUAP","Central US EUAP"],"apiVersions":["2017-10-01"]},{"resourceType":"registries/updatePolicies","locations":["West
-        US","East US","South Central US","West Europe","North Europe","UK South","UK
-        West","Australia East","Australia Southeast","Central India","Korea Central","South
-        Africa North","UAE North","France Central","East Asia","Japan East","Japan
-        West","Southeast Asia","South India","Brazil South","Canada East","Canada
-        Central","Central US","East US 2","North Central US","West Central US","West
-        US 2","Switzerland North","East US 2 EUAP","Central US EUAP"],"apiVersions":["2017-10-01"]},{"resourceType":"registries/regenerateCredentials","locations":["West
-        US","East US","South Central US","West Europe","East US 2 EUAP","Central US
-        EUAP"],"apiVersions":["2016-06-27-preview"]},{"resourceType":"registries/eventGridFilters","locations":["South
-        Central US","West Central US","East US","West Europe","West US","Japan East","North
-        Europe","Southeast Asia","North Central US","East US 2","West US 2","Brazil
-        South","Australia East","Central India","Korea Central","South Africa North","UAE
-        North","France Central","Central US","Canada East","Canada Central","UK South","UK
-        West","Australia Southeast","East Asia","Japan West","South India","Switzerland
-        North","Central US EUAP","East US 2 EUAP"],"apiVersions":["2019-05-01","2017-10-01"]},{"resourceType":"checkNameAvailability","locations":["South
-        Central US","East US","West US","Central US","East US 2","North Central US","West
-        Central US","West US 2","Brazil South","Canada East","Canada Central","West
-        Europe","North Europe","UK South","UK West","Australia East","Australia Southeast","Central
-        India","East Asia","Japan East","Japan West","Southeast Asia","South India","Korea
-        Central","France Central","South Africa North","UAE North","Switzerland North","East
-        US 2 EUAP","Central US EUAP"],"apiVersions":["2019-12-01-preview","2019-05-01","2017-10-01","2017-06-01-preview","2017-03-01","2016-06-27-preview"]},{"resourceType":"operations","locations":["South
-        Central US","East US","West US","Central US","East US 2","North Central US","West
-        Central US","West US 2","Brazil South","Canada East","Canada Central","West
-        Europe","North Europe","UK South","UK West","Australia East","Australia Southeast","Central
-        India","East Asia","Japan East","Japan West","Southeast Asia","South India","Korea
-        Central","France Central","South Africa North","UAE North","Switzerland North","Central
-        US EUAP","East US 2 EUAP"],"apiVersions":["2019-12-01-preview","2019-05-01","2017-10-01","2017-06-01-preview","2017-03-01"]},{"resourceType":"locations","locations":["South
-        Central US","East US","West US","Central US","East US 2","North Central US","West
-        Central US","West US 2","Brazil South","Canada East","Canada Central","West
-        Europe","North Europe","UK South","UK West","Australia East","Australia Southeast","Central
-        India","East Asia","Japan East","Japan West","Southeast Asia","South India","Korea
-        Central","France Central","South Africa North","UAE North","Switzerland North","Central
-        US EUAP","East US 2 EUAP"],"apiVersions":["2019-12-01-preview","2019-05-01-preview","2019-05-01","2017-10-01","2017-06-01-preview"]}],"registrationState":"Registering"}'
-=======
       string: '{"type":"Microsoft.ContainerRegistry/registries/runs","properties":{"runId":"cf2","status":"Running","lastUpdatedTime":"2020-07-14T10:39:44+00:00","runType":"QuickRun","createTime":"2020-07-14T10:39:44.5926756+00:00","startTime":"2020-07-14T10:39:44.8753477+00:00","task":"testTask","platform":{"os":"linux","architecture":"amd64"},"agentConfiguration":{"cpu":2},"provisioningState":"Succeeded","isArchiveEnabled":false},"id":"/subscriptions/00000000-0000-0000-0000-000000000000/resourceGroups/clitest.rg000001/providers/Microsoft.ContainerRegistry/registries/clireg000002/runs/cf2","name":"cf2"}'
->>>>>>> 3c2ff2b5
-    headers:
-      cache-control:
-      - no-cache
-      content-length:
-<<<<<<< HEAD
-      - '29074'
-      content-type:
-      - application/json; charset=utf-8
-      date:
-      - Mon, 06 Jul 2020 00:31:23 GMT
-=======
+    headers:
+      cache-control:
+      - no-cache
+      content-length:
       - '663'
       content-type:
       - application/json; charset=utf-8
       date:
       - Tue, 14 Jul 2020 10:39:45 GMT
->>>>>>> 3c2ff2b5
       expires:
       - '-1'
       pragma:
@@ -2847,338 +924,22 @@
       Connection:
       - keep-alive
       User-Agent:
-<<<<<<< HEAD
-      - python-requests/2.22.0
-=======
-      - python/3.8.0 (Windows-10-10.0.19041-SP0) msrest/0.6.9 msrest_azure/0.6.3 azure-mgmt-containerregistry/3.0.0rc14
-        Azure-SDK-For-Python AZURECLI/2.9.0
->>>>>>> 3c2ff2b5
+      - python/3.8.0 (Windows-10-10.0.19041-SP0) msrest/0.6.9 msrest_azure/0.6.3 azure-mgmt-containerregistry/3.0.0rc14
+        Azure-SDK-For-Python AZURECLI/2.9.0
     method: GET
     uri: https://management.azure.com/subscriptions/00000000-0000-0000-0000-000000000000/providers/Microsoft.ContainerRegistry?api-version=2016-02-01
   response:
     body:
-<<<<<<< HEAD
-      string: '{"id":"/subscriptions/00000000-0000-0000-0000-000000000000/providers/Microsoft.ContainerRegistry","namespace":"Microsoft.ContainerRegistry","authorizations":[{"applicationId":"6a0ec4d3-30cb-4a83-91c0-ae56bc0e3d26","roleDefinitionId":"78e18383-93eb-418a-9887-bc9271046576"},{"applicationId":"737d58c1-397a-46e7-9d12-7d8c830883c2","roleDefinitionId":"716bb53a-0390-4428-bf41-b1bedde7d751"},{"applicationId":"918d0db8-4a38-4938-93c1-9313bdfe0272","roleDefinitionId":"dcd2d2c9-3f80-4d72-95a8-2593111b4b12"},{"applicationId":"d2fa1650-4805-4a83-bcb9-cf41fe63539c","roleDefinitionId":"c15f8dab-b103-4f8d-9afb-fbe4b8e98de2"},{"applicationId":"a4c95b9e-3994-40cc-8953-5dc66d48348d","roleDefinitionId":"dc88c655-90fa-48d9-8d51-003cc8738508"},{"applicationId":"62c559cd-db0c-4da0-bab2-972528c65d42","roleDefinitionId":"437b639a-6d74-491d-959f-d172e8c5c1fc"}],"resourceTypes":[{"resourceType":"registries","locations":["West
-        US","East US","South Central US","West Europe","North Europe","UK South","UK
-        West","Australia East","Australia Southeast","Central India","Korea Central","France
-        Central","South Africa North","UAE North","East Asia","Japan East","Japan
-        West","Southeast Asia","South India","Brazil South","Canada East","Canada
-        Central","Central US","East US 2","North Central US","West Central US","West
-        US 2","Switzerland North","East US 2 EUAP","Central US EUAP"],"apiVersions":["2019-12-01-preview","2019-05-01","2017-10-01","2017-03-01"],"capabilities":"CrossResourceGroupResourceMove,
-        CrossSubscriptionResourceMove, SystemAssignedResourceIdentity"},{"resourceType":"registries/scopeMaps","locations":["West
-        US","East US","South Central US","West Europe","North Europe","UK South","UK
-        West","Australia East","Australia Southeast","Central India","East Asia","Japan
-        East","Japan West","Southeast Asia","South India","Brazil South","Canada East","Canada
-        Central","Central US","East US 2","North Central US","West Central US","West
-        US 2","Korea Central","France Central","South Africa North","UAE North","Switzerland
-        North","Central US EUAP","East US 2 EUAP"],"apiVersions":["2019-05-01-preview"]},{"resourceType":"registries/tokens","locations":["West
-        US","East US","South Central US","West Europe","North Europe","UK South","UK
-        West","Australia East","Australia Southeast","Central India","East Asia","Japan
-        East","Japan West","Southeast Asia","South India","Brazil South","Canada East","Canada
-        Central","Central US","East US 2","North Central US","West Central US","West
-        US 2","Korea Central","France Central","South Africa North","UAE North","Switzerland
-        North","Central US EUAP","East US 2 EUAP"],"apiVersions":["2019-05-01-preview"]},{"resourceType":"registries/generateCredentials","locations":["West
-        US","East US","South Central US","West Europe","North Europe","UK South","UK
-        West","Australia East","Australia Southeast","Central India","East Asia","Japan
-        East","Japan West","Southeast Asia","South India","Brazil South","Canada East","Canada
-        Central","Central US","East US 2","North Central US","West Central US","West
-        US 2","Korea Central","France Central","South Africa North","UAE North","Switzerland
-        North","Central US EUAP","East US 2 EUAP"],"apiVersions":["2019-05-01-preview"]},{"resourceType":"registries/privateEndpointConnections","locations":["West
-        US","East US","South Central US","West Europe","Switzerland North","North
-        Europe","UK South","UK West","Australia East","Australia Southeast","Central
-        India","East Asia","Japan East","Japan West","Southeast Asia","South India","Brazil
-        South","Canada East","Canada Central","Central US","East US 2","North Central
-        US","West Central US","West US 2","Korea Central","France Central","South
-        Africa North","UAE North","Central US EUAP","East US 2 EUAP"],"apiVersions":["2019-12-01-preview"]},{"resourceType":"registries/privateEndpointConnectionProxies","locations":["West
-        US","East US","South Central US","West Europe","Switzerland North","North
-        Europe","UK South","UK West","Australia East","Australia Southeast","Central
-        India","East Asia","Japan East","Japan West","Southeast Asia","South India","Brazil
-        South","Canada East","Canada Central","Central US","East US 2","North Central
-        US","West Central US","West US 2","Korea Central","France Central","South
-        Africa North","UAE North","Central US EUAP","East US 2 EUAP"],"apiVersions":["2019-12-01-preview"]},{"resourceType":"registries/privateEndpointConnectionProxies/validate","locations":["West
-        US","East US","South Central US","West Europe","Switzerland North","North
-        Europe","UK South","UK West","Australia East","Australia Southeast","Central
-        India","East Asia","Japan East","Japan West","Southeast Asia","South India","Brazil
-        South","Canada East","Canada Central","Central US","East US 2","North Central
-        US","West Central US","West US 2","Korea Central","France Central","South
-        Africa North","UAE North","Central US EUAP","East US 2 EUAP"],"apiVersions":["2019-12-01-preview"]},{"resourceType":"registries/privateLinkResources","locations":["West
-        US","East US","South Central US","West Europe","Switzerland North","North
-        Europe","UK South","UK West","Australia East","Australia Southeast","Central
-        India","East Asia","Japan East","Japan West","Southeast Asia","South India","Brazil
-        South","Canada East","Canada Central","Central US","East US 2","North Central
-        US","West Central US","West US 2","Korea Central","France Central","South
-        Africa North","UAE North","Central US EUAP","East US 2 EUAP"],"apiVersions":["2019-12-01-preview"]},{"resourceType":"registries/importImage","locations":["South
-        Central US","West Central US","East US","West Europe","West US","Japan East","North
-        Europe","Southeast Asia","North Central US","East US 2","West US 2","Brazil
-        South","Australia East","Central India","Korea Central","France Central","South
-        Africa North","UAE North","Central US","Canada East","Canada Central","UK
-        South","UK West","Australia Southeast","East Asia","Japan West","South India","Switzerland
-        North","Central US EUAP","East US 2 EUAP"],"apiVersions":["2019-12-01-preview","2019-05-01","2017-10-01"]},{"resourceType":"registries/exportPipelines","locations":["West
-        US","East US","South Central US","West Europe","Switzerland North","North
-        Europe","UK South","UK West","Australia East","Australia Southeast","Central
-        India","East Asia","Japan East","Japan West","Southeast Asia","South India","Brazil
-        South","Canada East","Canada Central","Central US","East US 2","North Central
-        US","West Central US","West US 2","Korea Central","France Central","South
-        Africa North","UAE North","Central US EUAP","East US 2 EUAP"],"apiVersions":["2019-12-01-preview"],"capabilities":"SystemAssignedResourceIdentity"},{"resourceType":"registries/importPipelines","locations":["West
-        US","East US","South Central US","West Europe","Switzerland North","North
-        Europe","UK South","UK West","Australia East","Australia Southeast","Central
-        India","East Asia","Japan East","Japan West","Southeast Asia","South India","Brazil
-        South","Canada East","Canada Central","Central US","East US 2","North Central
-        US","West Central US","West US 2","Korea Central","France Central","South
-        Africa North","UAE North","Central US EUAP","East US 2 EUAP"],"apiVersions":["2019-12-01-preview"],"capabilities":"SystemAssignedResourceIdentity"},{"resourceType":"registries/pipelineRuns","locations":["West
-        US","East US","South Central US","West Europe","Switzerland North","North
-        Europe","UK South","UK West","Australia East","Australia Southeast","Central
-        India","East Asia","Japan East","Japan West","Southeast Asia","South India","Brazil
-        South","Canada East","Canada Central","Central US","East US 2","North Central
-        US","West Central US","West US 2","Korea Central","France Central","South
-        Africa North","UAE North","Central US EUAP","East US 2 EUAP"],"apiVersions":["2019-12-01-preview"]},{"resourceType":"registries/listBuildSourceUploadUrl","locations":["East
-        US","West Europe","West US 2","South Central US","Australia East","Australia
-        Southeast","Brazil South","Canada Central","Canada East","Central India","Central
-        US","East Asia","East US 2","Japan East","Japan West","North Central US","North
-        Europe","Southeast Asia","South India","UK South","UK West","West US","West
-        Central US","France Central","Korea Central","South Africa North","UAE North","Switzerland
-        North","East US 2 EUAP"],"apiVersions":["2019-06-01-preview","2019-04-01","2018-09-01"]},{"resourceType":"registries/scheduleRun","locations":["East
-        US","West Europe","West US 2","South Central US","Australia East","Australia
-        Southeast","Brazil South","Canada Central","Canada East","Central India","Central
-        US","East Asia","East US 2","Japan East","Japan West","North Central US","North
-        Europe","Southeast Asia","South India","UK South","UK West","West US","West
-        Central US","France Central","Korea Central","South Africa North","UAE North","Switzerland
-        North","East US 2 EUAP"],"apiVersions":["2019-06-01-preview","2019-04-01","2018-09-01"]},{"resourceType":"registries/runs","locations":["East
-        US","West Europe","West US 2","South Central US","Australia East","Australia
-        Southeast","Brazil South","Canada Central","Canada East","Central India","Central
-        US","East Asia","East US 2","Japan East","Japan West","North Central US","North
-        Europe","Southeast Asia","South India","UK South","UK West","West US","West
-        Central US","France Central","Korea Central","South Africa North","UAE North","Switzerland
-        North","East US 2 EUAP"],"apiVersions":["2019-06-01-preview","2019-04-01","2018-09-01"]},{"resourceType":"registries/taskRuns","locations":["East
-        US","West Europe","West US 2","South Central US","Australia East","Australia
-        Southeast","Brazil South","Canada Central","Canada East","Central India","Central
-        US","East Asia","East US 2","Japan East","Japan West","North Central US","North
-        Europe","Southeast Asia","South India","UK South","UK West","West US","West
-        Central US","France Central","Korea Central","South Africa North","UAE North","Switzerland
-        North","East US 2 EUAP"],"apiVersions":["2019-06-01-preview"]},{"resourceType":"registries/taskRuns/listDetails","locations":["East
-        US","West Europe","West US 2","South Central US","Australia East","Australia
-        Southeast","Brazil South","Canada Central","Canada East","Central India","Central
-        US","East Asia","East US 2","Japan East","Japan West","North Central US","North
-        Europe","Southeast Asia","South India","UK South","UK West","West US","West
-        Central US","France Central","Korea Central","South Africa North","UAE North","Switzerland
-        North","East US 2 EUAP"],"apiVersions":["2019-06-01-preview"]},{"resourceType":"registries/agentPools","locations":["East
-        US","West US 2","South Central US","East US 2","East US 2 EUAP"],"apiVersions":["2019-06-01-preview"],"capabilities":"CrossResourceGroupResourceMove,
-        CrossSubscriptionResourceMove"},{"resourceType":"registries/agentPools/listQueueStatus","locations":["East
-        US","West US 2","South Central US","East US 2","East US 2 EUAP"],"apiVersions":["2019-06-01-preview"]},{"resourceType":"registries/runs/listLogSasUrl","locations":["East
-        US","West Europe","West US 2","South Central US","Australia East","Australia
-        Southeast","Brazil South","Canada Central","Canada East","Central India","Central
-        US","East Asia","East US 2","Japan East","Japan West","North Central US","North
-        Europe","Southeast Asia","South India","UK South","UK West","West US","West
-        Central US","France Central","Korea Central","South Africa North","UAE North","Switzerland
-        North","East US 2 EUAP"],"apiVersions":["2019-06-01-preview","2019-04-01","2018-09-01"]},{"resourceType":"registries/runs/cancel","locations":["East
-        US","West Europe","West US 2","South Central US","Australia East","Australia
-        Southeast","Brazil South","Canada Central","Canada East","Central India","Central
-        US","East Asia","East US 2","Japan East","Japan West","North Central US","North
-        Europe","Southeast Asia","South India","UK South","UK West","West US","West
-        Central US","France Central","Korea Central","South Africa North","UAE North","Switzerland
-        North","East US 2 EUAP"],"apiVersions":["2019-06-01-preview","2019-04-01","2018-09-01"]},{"resourceType":"registries/tasks","locations":["East
-        US","West Europe","West US 2","South Central US","Australia East","Australia
-        Southeast","Brazil South","Canada Central","Canada East","Central India","Central
-        US","East Asia","East US 2","Japan East","Japan West","North Central US","North
-        Europe","Southeast Asia","South India","UK South","UK West","West US","West
-        Central US","France Central","Korea Central","South Africa North","UAE North","Switzerland
-        North","East US 2 EUAP"],"apiVersions":["2019-06-01-preview","2019-04-01","2018-09-01"],"capabilities":"CrossResourceGroupResourceMove,
-        CrossSubscriptionResourceMove, SystemAssignedResourceIdentity"},{"resourceType":"registries/tasks/listDetails","locations":["East
-        US","West Europe","West US 2","South Central US","Australia East","Australia
-        Southeast","Brazil South","Canada Central","Canada East","Central India","Central
-        US","East Asia","East US 2","Japan East","Japan West","North Central US","North
-        Europe","Southeast Asia","South India","UK South","UK West","West US","West
-        Central US","France Central","Korea Central","South Africa North","UAE North","Switzerland
-        North","East US 2 EUAP"],"apiVersions":["2019-06-01-preview","2019-04-01","2018-09-01"]},{"resourceType":"registries/getBuildSourceUploadUrl","locations":["East
-        US","West Europe","West US 2","South Central US","Australia East","Australia
-        Southeast","Brazil South","Canada Central","Canada East","Central India","Central
-        US","East Asia","East US 2","Japan East","Japan West","North Central US","North
-        Europe","Southeast Asia","South India","UK South","UK West","West US","West
-        Central US","France Central","Korea Central","South Africa North","UAE North","Switzerland
-        North","East US 2 EUAP"],"apiVersions":["2018-02-01-preview"]},{"resourceType":"registries/queueBuild","locations":["East
-        US","West Europe","West US 2","South Central US","Australia East","Australia
-        Southeast","Brazil South","Canada Central","Canada East","Central India","Central
-        US","East Asia","East US 2","Japan East","Japan West","North Central US","North
-        Europe","Southeast Asia","South India","UK South","UK West","West US","West
-        Central US","France Central","Korea Central","South Africa North","UAE North","Switzerland
-        North","East US 2 EUAP"],"apiVersions":["2018-02-01-preview"]},{"resourceType":"registries/builds","locations":["East
-        US","West Europe","West US 2","South Central US","Australia East","Australia
-        Southeast","Brazil South","Canada Central","Canada East","Central India","Central
-        US","East Asia","East US 2","Japan East","Japan West","North Central US","North
-        Europe","Southeast Asia","South India","UK South","UK West","West US","West
-        Central US","France Central","Korea Central","South Africa North","UAE North","Switzerland
-        North","East US 2 EUAP"],"apiVersions":["2018-02-01-preview"]},{"resourceType":"registries/builds/getLogLink","locations":["East
-        US","West Europe","West US 2","South Central US","Australia East","Australia
-        Southeast","Brazil South","Canada Central","Canada East","Central India","Central
-        US","East Asia","East US 2","Japan East","Japan West","North Central US","North
-        Europe","Southeast Asia","South India","UK South","UK West","West US","West
-        Central US","France Central","Korea Central","South Africa North","UAE North","Switzerland
-        North","East US 2 EUAP"],"apiVersions":["2018-02-01-preview"]},{"resourceType":"registries/builds/cancel","locations":["East
-        US","West Europe","West US 2","South Central US","Australia East","Australia
-        Southeast","Brazil South","Canada Central","Canada East","Central India","Central
-        US","East Asia","East US 2","Japan East","Japan West","North Central US","North
-        Europe","Southeast Asia","South India","UK South","UK West","West US","West
-        Central US","France Central","Korea Central","South Africa North","UAE North","Switzerland
-        North","East US 2 EUAP"],"apiVersions":["2018-02-01-preview"]},{"resourceType":"registries/buildTasks","locations":["East
-        US","West Europe","West US 2","South Central US","Australia East","Australia
-        Southeast","Brazil South","Canada Central","Canada East","Central India","Central
-        US","East Asia","East US 2","Japan East","Japan West","North Central US","North
-        Europe","Southeast Asia","South India","UK South","UK West","West US","West
-        Central US","France Central","Korea Central","South Africa North","UAE North","Switzerland
-        North","East US 2 EUAP"],"apiVersions":["2018-02-01-preview"],"capabilities":"CrossResourceGroupResourceMove,
-        CrossSubscriptionResourceMove"},{"resourceType":"registries/buildTasks/listSourceRepositoryProperties","locations":["East
-        US","West Europe","West US 2","South Central US","Australia East","Australia
-        Southeast","Brazil South","Canada Central","Canada East","Central India","Central
-        US","East Asia","East US 2","Japan East","Japan West","North Central US","North
-        Europe","Southeast Asia","South India","UK South","UK West","West US","West
-        Central US","France Central","Korea Central","South Africa North","UAE North","Switzerland
-        North","East US 2 EUAP"],"apiVersions":["2018-02-01-preview"]},{"resourceType":"registries/buildTasks/steps","locations":["East
-        US","West Europe","West US 2","South Central US","Australia East","Australia
-        Southeast","Brazil South","Canada Central","Canada East","Central India","Central
-        US","East Asia","East US 2","Japan East","Japan West","North Central US","North
-        Europe","Southeast Asia","South India","UK South","UK West","West US","West
-        Central US","France Central","Korea Central","South Africa North","UAE North","Switzerland
-        North","East US 2 EUAP"],"apiVersions":["2018-02-01-preview"]},{"resourceType":"registries/buildTasks/steps/listBuildArguments","locations":["East
-        US","West Europe","West US 2","South Central US","Australia East","Australia
-        Southeast","Brazil South","Canada Central","Canada East","Central India","Central
-        US","East Asia","East US 2","Japan East","Japan West","North Central US","North
-        Europe","Southeast Asia","South India","UK South","UK West","West US","West
-        Central US","France Central","Korea Central","South Africa North","UAE North","Switzerland
-        North","East US 2 EUAP"],"apiVersions":["2018-02-01-preview"]},{"resourceType":"registries/replications","locations":["South
-        Central US","West Central US","East US","West Europe","West US","Japan East","North
-        Europe","Southeast Asia","North Central US","East US 2","West US 2","Brazil
-        South","Australia East","Central India","Korea Central","South Africa North","UAE
-        North","France Central","Central US","Canada East","Canada Central","UK South","UK
-        West","Australia Southeast","East Asia","Japan West","South India","Switzerland
-        North","Central US EUAP","East US 2 EUAP"],"apiVersions":["2019-12-01-preview","2019-05-01","2017-10-01"],"capabilities":"CrossResourceGroupResourceMove,
-        CrossSubscriptionResourceMove"},{"resourceType":"registries/webhooks","locations":["West
-        Central US","East US","West Europe","South Central US","West US","Japan East","North
-        Europe","Southeast Asia","North Central US","East US 2","West US 2","Brazil
-        South","Australia East","Central India","Korea Central","South Africa North","UAE
-        North","France Central","Central US","Canada East","Canada Central","UK South","UK
-        West","Australia Southeast","East Asia","Japan West","South India","Switzerland
-        North","Central US EUAP","East US 2 EUAP"],"apiVersions":["2019-12-01-preview","2019-05-01","2017-10-01"],"capabilities":"CrossResourceGroupResourceMove,
-        CrossSubscriptionResourceMove"},{"resourceType":"registries/webhooks/ping","locations":["West
-        Central US","East US","West Europe","South Central US","West US","Japan East","North
-        Europe","Southeast Asia","North Central US","East US 2","West US 2","Brazil
-        South","Australia East","Central India","Korea Central","South Africa North","UAE
-        North","France Central","Central US","Canada East","Canada Central","UK South","UK
-        West","Australia Southeast","East Asia","Japan West","South India","Switzerland
-        North","Central US EUAP","East US 2 EUAP"],"apiVersions":["2019-12-01-preview","2019-05-01","2017-10-01"]},{"resourceType":"registries/webhooks/getCallbackConfig","locations":["West
-        Central US","East US","West Europe","South Central US","West US","Japan East","North
-        Europe","Southeast Asia","North Central US","East US 2","West US 2","Brazil
-        South","Australia East","Central India","Korea Central","South Africa North","UAE
-        North","France Central","Central US","Canada East","Canada Central","UK South","UK
-        West","Australia Southeast","East Asia","Japan West","South India","Switzerland
-        North","Central US EUAP","East US 2 EUAP"],"apiVersions":["2019-12-01-preview","2019-05-01","2017-10-01"]},{"resourceType":"registries/webhooks/listEvents","locations":["West
-        Central US","East US","West Europe","South Central US","West US","Japan East","North
-        Europe","Southeast Asia","North Central US","East US 2","West US 2","Brazil
-        South","Australia East","Central India","Korea Central","South Africa North","UAE
-        North","France Central","Central US","Canada East","Canada Central","UK South","UK
-        West","Australia Southeast","East Asia","Japan West","South India","Switzerland
-        North","Central US EUAP","East US 2 EUAP"],"apiVersions":["2019-12-01-preview","2019-05-01","2017-10-01"]},{"resourceType":"locations/setupAuth","locations":["East
-        US","West Europe","West US 2","South Central US","Australia East","Australia
-        Southeast","Brazil South","Canada Central","Canada East","Central India","Central
-        US","East Asia","East US 2","Japan East","Japan West","North Central US","North
-        Europe","Southeast Asia","South India","UK South","UK West","West US","West
-        Central US","France Central","Korea Central","South Africa North","UAE North","Switzerland
-        North","East US 2 EUAP"],"apiVersions":["2018-02-01-preview"]},{"resourceType":"locations/authorize","locations":["East
-        US","West Europe","West US 2","South Central US","Australia East","Australia
-        Southeast","Brazil South","Canada Central","Canada East","Central India","Central
-        US","East Asia","East US 2","Japan East","Japan West","North Central US","North
-        Europe","Southeast Asia","South India","UK South","UK West","West US","West
-        Central US","France Central","Korea Central","South Africa North","UAE North","Switzerland
-        North","East US 2 EUAP"],"apiVersions":["2018-02-01-preview"]},{"resourceType":"locations/operationResults","locations":["West
-        Central US","East US","West Europe","South Central US","West US","Japan East","North
-        Europe","Southeast Asia","North Central US","East US 2","West US 2","Brazil
-        South","Australia East","Central India","Korea Central","France Central","Central
-        US","South Africa North","UAE North","Canada East","Canada Central","UK South","UK
-        West","Australia Southeast","East Asia","Japan West","South India","Switzerland
-        North","Central US EUAP","East US 2 EUAP"],"apiVersions":["2019-12-01-preview","2019-05-01-preview","2019-05-01","2017-10-01"]},{"resourceType":"locations/deleteVirtualNetworkOrSubnets","locations":["West
-        Central US","East US","West Europe","South Central US","West US","Japan East","North
-        Europe","Southeast Asia","North Central US","East US 2","West US 2","Brazil
-        South","Australia East","Central India","Korea Central","South Africa North","UAE
-        North","France Central","Central US","Canada East","Canada Central","UK South","UK
-        West","Australia Southeast","East Asia","Japan West","South India","Switzerland
-        North","Central US EUAP","East US 2 EUAP"],"apiVersions":["2019-05-01","2017-10-01"]},{"resourceType":"registries/GetCredentials","locations":["West
-        US","East US","South Central US","West Europe","East US 2 EUAP","Central US
-        EUAP"],"apiVersions":["2016-06-27-preview"]},{"resourceType":"registries/listCredentials","locations":["South
-        Central US","East US","West US","West Europe","North Europe","UK South","UK
-        West","Australia East","Australia Southeast","Central India","Korea Central","South
-        Africa North","UAE North","France Central","East Asia","Japan East","Japan
-        West","Southeast Asia","South India","Brazil South","Canada East","Canada
-        Central","Central US","East US 2","North Central US","West Central US","West
-        US 2","Switzerland North","Central US EUAP","East US 2 EUAP"],"apiVersions":["2019-12-01-preview","2019-05-01","2017-10-01","2017-03-01"]},{"resourceType":"registries/regenerateCredential","locations":["South
-        Central US","West US","East US","West Europe","North Europe","UK South","UK
-        West","Australia East","Australia Southeast","Central India","Korea Central","South
-        Africa North","UAE North","France Central","East Asia","Japan East","Japan
-        West","Southeast Asia","South India","Brazil South","Canada East","Canada
-        Central","Central US","East US 2","North Central US","West Central US","West
-        US 2","Switzerland North","Central US EUAP","East US 2 EUAP"],"apiVersions":["2019-12-01-preview","2019-05-01","2017-10-01","2017-03-01"]},{"resourceType":"registries/listUsages","locations":["West
-        Central US","East US","West Europe","South Central US","West US","Japan East","North
-        Europe","Southeast Asia","North Central US","East US 2","West US 2","Brazil
-        South","Australia East","Central India","Korea Central","South Africa North","UAE
-        North","France Central","Central US","Canada East","Canada Central","UK South","UK
-        West","Australia Southeast","East Asia","Japan West","South India","Switzerland
-        North","Central US EUAP","East US 2 EUAP"],"apiVersions":["2019-12-01-preview","2019-05-01","2017-10-01"]},{"resourceType":"registries/listPolicies","locations":["West
-        US","East US","South Central US","West Europe","North Europe","UK South","UK
-        West","Australia East","Australia Southeast","Central India","Korea Central","South
-        Africa North","UAE North","France Central","East Asia","Japan East","Japan
-        West","Southeast Asia","South India","Brazil South","Canada East","Canada
-        Central","Central US","East US 2","North Central US","West Central US","West
-        US 2","Switzerland North","East US 2 EUAP","Central US EUAP"],"apiVersions":["2017-10-01"]},{"resourceType":"registries/updatePolicies","locations":["West
-        US","East US","South Central US","West Europe","North Europe","UK South","UK
-        West","Australia East","Australia Southeast","Central India","Korea Central","South
-        Africa North","UAE North","France Central","East Asia","Japan East","Japan
-        West","Southeast Asia","South India","Brazil South","Canada East","Canada
-        Central","Central US","East US 2","North Central US","West Central US","West
-        US 2","Switzerland North","East US 2 EUAP","Central US EUAP"],"apiVersions":["2017-10-01"]},{"resourceType":"registries/regenerateCredentials","locations":["West
-        US","East US","South Central US","West Europe","East US 2 EUAP","Central US
-        EUAP"],"apiVersions":["2016-06-27-preview"]},{"resourceType":"registries/eventGridFilters","locations":["South
-        Central US","West Central US","East US","West Europe","West US","Japan East","North
-        Europe","Southeast Asia","North Central US","East US 2","West US 2","Brazil
-        South","Australia East","Central India","Korea Central","South Africa North","UAE
-        North","France Central","Central US","Canada East","Canada Central","UK South","UK
-        West","Australia Southeast","East Asia","Japan West","South India","Switzerland
-        North","Central US EUAP","East US 2 EUAP"],"apiVersions":["2019-05-01","2017-10-01"]},{"resourceType":"checkNameAvailability","locations":["South
-        Central US","East US","West US","Central US","East US 2","North Central US","West
-        Central US","West US 2","Brazil South","Canada East","Canada Central","West
-        Europe","North Europe","UK South","UK West","Australia East","Australia Southeast","Central
-        India","East Asia","Japan East","Japan West","Southeast Asia","South India","Korea
-        Central","France Central","South Africa North","UAE North","Switzerland North","East
-        US 2 EUAP","Central US EUAP"],"apiVersions":["2019-12-01-preview","2019-05-01","2017-10-01","2017-06-01-preview","2017-03-01","2016-06-27-preview"]},{"resourceType":"operations","locations":["South
-        Central US","East US","West US","Central US","East US 2","North Central US","West
-        Central US","West US 2","Brazil South","Canada East","Canada Central","West
-        Europe","North Europe","UK South","UK West","Australia East","Australia Southeast","Central
-        India","East Asia","Japan East","Japan West","Southeast Asia","South India","Korea
-        Central","France Central","South Africa North","UAE North","Switzerland North","Central
-        US EUAP","East US 2 EUAP"],"apiVersions":["2019-12-01-preview","2019-05-01","2017-10-01","2017-06-01-preview","2017-03-01"]},{"resourceType":"locations","locations":["South
-        Central US","East US","West US","Central US","East US 2","North Central US","West
-        Central US","West US 2","Brazil South","Canada East","Canada Central","West
-        Europe","North Europe","UK South","UK West","Australia East","Australia Southeast","Central
-        India","East Asia","Japan East","Japan West","Southeast Asia","South India","Korea
-        Central","France Central","South Africa North","UAE North","Switzerland North","Central
-        US EUAP","East US 2 EUAP"],"apiVersions":["2019-12-01-preview","2019-05-01-preview","2019-05-01","2017-10-01","2017-06-01-preview"]}],"registrationState":"Registering"}'
-=======
       string: '{"type":"Microsoft.ContainerRegistry/registries/runs","properties":{"runId":"cf2","status":"Running","lastUpdatedTime":"2020-07-14T10:39:44+00:00","runType":"QuickRun","createTime":"2020-07-14T10:39:44.5926756+00:00","startTime":"2020-07-14T10:39:44.8753477+00:00","task":"testTask","platform":{"os":"linux","architecture":"amd64"},"agentConfiguration":{"cpu":2},"provisioningState":"Succeeded","isArchiveEnabled":false},"id":"/subscriptions/00000000-0000-0000-0000-000000000000/resourceGroups/clitest.rg000001/providers/Microsoft.ContainerRegistry/registries/clireg000002/runs/cf2","name":"cf2"}'
->>>>>>> 3c2ff2b5
-    headers:
-      cache-control:
-      - no-cache
-      content-length:
-<<<<<<< HEAD
-      - '29074'
-      content-type:
-      - application/json; charset=utf-8
-      date:
-      - Mon, 06 Jul 2020 00:31:34 GMT
-=======
+    headers:
+      cache-control:
+      - no-cache
+      content-length:
       - '663'
       content-type:
       - application/json; charset=utf-8
       date:
       - Tue, 14 Jul 2020 10:40:16 GMT
->>>>>>> 3c2ff2b5
       expires:
       - '-1'
       pragma:
@@ -3202,338 +963,22 @@
       Connection:
       - keep-alive
       User-Agent:
-<<<<<<< HEAD
-      - python-requests/2.22.0
-=======
-      - python/3.8.0 (Windows-10-10.0.19041-SP0) msrest/0.6.9 msrest_azure/0.6.3 azure-mgmt-containerregistry/3.0.0rc14
-        Azure-SDK-For-Python AZURECLI/2.9.0
->>>>>>> 3c2ff2b5
+      - python/3.8.0 (Windows-10-10.0.19041-SP0) msrest/0.6.9 msrest_azure/0.6.3 azure-mgmt-containerregistry/3.0.0rc14
+        Azure-SDK-For-Python AZURECLI/2.9.0
     method: GET
     uri: https://management.azure.com/subscriptions/00000000-0000-0000-0000-000000000000/providers/Microsoft.ContainerRegistry?api-version=2016-02-01
   response:
     body:
-<<<<<<< HEAD
-      string: '{"id":"/subscriptions/00000000-0000-0000-0000-000000000000/providers/Microsoft.ContainerRegistry","namespace":"Microsoft.ContainerRegistry","authorizations":[{"applicationId":"6a0ec4d3-30cb-4a83-91c0-ae56bc0e3d26","roleDefinitionId":"78e18383-93eb-418a-9887-bc9271046576"},{"applicationId":"737d58c1-397a-46e7-9d12-7d8c830883c2","roleDefinitionId":"716bb53a-0390-4428-bf41-b1bedde7d751"},{"applicationId":"918d0db8-4a38-4938-93c1-9313bdfe0272","roleDefinitionId":"dcd2d2c9-3f80-4d72-95a8-2593111b4b12"},{"applicationId":"d2fa1650-4805-4a83-bcb9-cf41fe63539c","roleDefinitionId":"c15f8dab-b103-4f8d-9afb-fbe4b8e98de2"},{"applicationId":"a4c95b9e-3994-40cc-8953-5dc66d48348d","roleDefinitionId":"dc88c655-90fa-48d9-8d51-003cc8738508"},{"applicationId":"62c559cd-db0c-4da0-bab2-972528c65d42","roleDefinitionId":"437b639a-6d74-491d-959f-d172e8c5c1fc"}],"resourceTypes":[{"resourceType":"registries","locations":["West
-        US","East US","South Central US","West Europe","North Europe","UK South","UK
-        West","Australia East","Australia Southeast","Central India","Korea Central","France
-        Central","South Africa North","UAE North","East Asia","Japan East","Japan
-        West","Southeast Asia","South India","Brazil South","Canada East","Canada
-        Central","Central US","East US 2","North Central US","West Central US","West
-        US 2","Switzerland North","East US 2 EUAP","Central US EUAP"],"apiVersions":["2019-12-01-preview","2019-05-01","2017-10-01","2017-03-01"],"capabilities":"CrossResourceGroupResourceMove,
-        CrossSubscriptionResourceMove, SystemAssignedResourceIdentity"},{"resourceType":"registries/scopeMaps","locations":["West
-        US","East US","South Central US","West Europe","North Europe","UK South","UK
-        West","Australia East","Australia Southeast","Central India","East Asia","Japan
-        East","Japan West","Southeast Asia","South India","Brazil South","Canada East","Canada
-        Central","Central US","East US 2","North Central US","West Central US","West
-        US 2","Korea Central","France Central","South Africa North","UAE North","Switzerland
-        North","Central US EUAP","East US 2 EUAP"],"apiVersions":["2019-05-01-preview"]},{"resourceType":"registries/tokens","locations":["West
-        US","East US","South Central US","West Europe","North Europe","UK South","UK
-        West","Australia East","Australia Southeast","Central India","East Asia","Japan
-        East","Japan West","Southeast Asia","South India","Brazil South","Canada East","Canada
-        Central","Central US","East US 2","North Central US","West Central US","West
-        US 2","Korea Central","France Central","South Africa North","UAE North","Switzerland
-        North","Central US EUAP","East US 2 EUAP"],"apiVersions":["2019-05-01-preview"]},{"resourceType":"registries/generateCredentials","locations":["West
-        US","East US","South Central US","West Europe","North Europe","UK South","UK
-        West","Australia East","Australia Southeast","Central India","East Asia","Japan
-        East","Japan West","Southeast Asia","South India","Brazil South","Canada East","Canada
-        Central","Central US","East US 2","North Central US","West Central US","West
-        US 2","Korea Central","France Central","South Africa North","UAE North","Switzerland
-        North","Central US EUAP","East US 2 EUAP"],"apiVersions":["2019-05-01-preview"]},{"resourceType":"registries/privateEndpointConnections","locations":["West
-        US","East US","South Central US","West Europe","Switzerland North","North
-        Europe","UK South","UK West","Australia East","Australia Southeast","Central
-        India","East Asia","Japan East","Japan West","Southeast Asia","South India","Brazil
-        South","Canada East","Canada Central","Central US","East US 2","North Central
-        US","West Central US","West US 2","Korea Central","France Central","South
-        Africa North","UAE North","Central US EUAP","East US 2 EUAP"],"apiVersions":["2019-12-01-preview"]},{"resourceType":"registries/privateEndpointConnectionProxies","locations":["West
-        US","East US","South Central US","West Europe","Switzerland North","North
-        Europe","UK South","UK West","Australia East","Australia Southeast","Central
-        India","East Asia","Japan East","Japan West","Southeast Asia","South India","Brazil
-        South","Canada East","Canada Central","Central US","East US 2","North Central
-        US","West Central US","West US 2","Korea Central","France Central","South
-        Africa North","UAE North","Central US EUAP","East US 2 EUAP"],"apiVersions":["2019-12-01-preview"]},{"resourceType":"registries/privateEndpointConnectionProxies/validate","locations":["West
-        US","East US","South Central US","West Europe","Switzerland North","North
-        Europe","UK South","UK West","Australia East","Australia Southeast","Central
-        India","East Asia","Japan East","Japan West","Southeast Asia","South India","Brazil
-        South","Canada East","Canada Central","Central US","East US 2","North Central
-        US","West Central US","West US 2","Korea Central","France Central","South
-        Africa North","UAE North","Central US EUAP","East US 2 EUAP"],"apiVersions":["2019-12-01-preview"]},{"resourceType":"registries/privateLinkResources","locations":["West
-        US","East US","South Central US","West Europe","Switzerland North","North
-        Europe","UK South","UK West","Australia East","Australia Southeast","Central
-        India","East Asia","Japan East","Japan West","Southeast Asia","South India","Brazil
-        South","Canada East","Canada Central","Central US","East US 2","North Central
-        US","West Central US","West US 2","Korea Central","France Central","South
-        Africa North","UAE North","Central US EUAP","East US 2 EUAP"],"apiVersions":["2019-12-01-preview"]},{"resourceType":"registries/importImage","locations":["South
-        Central US","West Central US","East US","West Europe","West US","Japan East","North
-        Europe","Southeast Asia","North Central US","East US 2","West US 2","Brazil
-        South","Australia East","Central India","Korea Central","France Central","South
-        Africa North","UAE North","Central US","Canada East","Canada Central","UK
-        South","UK West","Australia Southeast","East Asia","Japan West","South India","Switzerland
-        North","Central US EUAP","East US 2 EUAP"],"apiVersions":["2019-12-01-preview","2019-05-01","2017-10-01"]},{"resourceType":"registries/exportPipelines","locations":["West
-        US","East US","South Central US","West Europe","Switzerland North","North
-        Europe","UK South","UK West","Australia East","Australia Southeast","Central
-        India","East Asia","Japan East","Japan West","Southeast Asia","South India","Brazil
-        South","Canada East","Canada Central","Central US","East US 2","North Central
-        US","West Central US","West US 2","Korea Central","France Central","South
-        Africa North","UAE North","Central US EUAP","East US 2 EUAP"],"apiVersions":["2019-12-01-preview"],"capabilities":"SystemAssignedResourceIdentity"},{"resourceType":"registries/importPipelines","locations":["West
-        US","East US","South Central US","West Europe","Switzerland North","North
-        Europe","UK South","UK West","Australia East","Australia Southeast","Central
-        India","East Asia","Japan East","Japan West","Southeast Asia","South India","Brazil
-        South","Canada East","Canada Central","Central US","East US 2","North Central
-        US","West Central US","West US 2","Korea Central","France Central","South
-        Africa North","UAE North","Central US EUAP","East US 2 EUAP"],"apiVersions":["2019-12-01-preview"],"capabilities":"SystemAssignedResourceIdentity"},{"resourceType":"registries/pipelineRuns","locations":["West
-        US","East US","South Central US","West Europe","Switzerland North","North
-        Europe","UK South","UK West","Australia East","Australia Southeast","Central
-        India","East Asia","Japan East","Japan West","Southeast Asia","South India","Brazil
-        South","Canada East","Canada Central","Central US","East US 2","North Central
-        US","West Central US","West US 2","Korea Central","France Central","South
-        Africa North","UAE North","Central US EUAP","East US 2 EUAP"],"apiVersions":["2019-12-01-preview"]},{"resourceType":"registries/listBuildSourceUploadUrl","locations":["East
-        US","West Europe","West US 2","South Central US","Australia East","Australia
-        Southeast","Brazil South","Canada Central","Canada East","Central India","Central
-        US","East Asia","East US 2","Japan East","Japan West","North Central US","North
-        Europe","Southeast Asia","South India","UK South","UK West","West US","West
-        Central US","France Central","Korea Central","South Africa North","UAE North","Switzerland
-        North","East US 2 EUAP"],"apiVersions":["2019-06-01-preview","2019-04-01","2018-09-01"]},{"resourceType":"registries/scheduleRun","locations":["East
-        US","West Europe","West US 2","South Central US","Australia East","Australia
-        Southeast","Brazil South","Canada Central","Canada East","Central India","Central
-        US","East Asia","East US 2","Japan East","Japan West","North Central US","North
-        Europe","Southeast Asia","South India","UK South","UK West","West US","West
-        Central US","France Central","Korea Central","South Africa North","UAE North","Switzerland
-        North","East US 2 EUAP"],"apiVersions":["2019-06-01-preview","2019-04-01","2018-09-01"]},{"resourceType":"registries/runs","locations":["East
-        US","West Europe","West US 2","South Central US","Australia East","Australia
-        Southeast","Brazil South","Canada Central","Canada East","Central India","Central
-        US","East Asia","East US 2","Japan East","Japan West","North Central US","North
-        Europe","Southeast Asia","South India","UK South","UK West","West US","West
-        Central US","France Central","Korea Central","South Africa North","UAE North","Switzerland
-        North","East US 2 EUAP"],"apiVersions":["2019-06-01-preview","2019-04-01","2018-09-01"]},{"resourceType":"registries/taskRuns","locations":["East
-        US","West Europe","West US 2","South Central US","Australia East","Australia
-        Southeast","Brazil South","Canada Central","Canada East","Central India","Central
-        US","East Asia","East US 2","Japan East","Japan West","North Central US","North
-        Europe","Southeast Asia","South India","UK South","UK West","West US","West
-        Central US","France Central","Korea Central","South Africa North","UAE North","Switzerland
-        North","East US 2 EUAP"],"apiVersions":["2019-06-01-preview"]},{"resourceType":"registries/taskRuns/listDetails","locations":["East
-        US","West Europe","West US 2","South Central US","Australia East","Australia
-        Southeast","Brazil South","Canada Central","Canada East","Central India","Central
-        US","East Asia","East US 2","Japan East","Japan West","North Central US","North
-        Europe","Southeast Asia","South India","UK South","UK West","West US","West
-        Central US","France Central","Korea Central","South Africa North","UAE North","Switzerland
-        North","East US 2 EUAP"],"apiVersions":["2019-06-01-preview"]},{"resourceType":"registries/agentPools","locations":["East
-        US","West US 2","South Central US","East US 2","East US 2 EUAP"],"apiVersions":["2019-06-01-preview"],"capabilities":"CrossResourceGroupResourceMove,
-        CrossSubscriptionResourceMove"},{"resourceType":"registries/agentPools/listQueueStatus","locations":["East
-        US","West US 2","South Central US","East US 2","East US 2 EUAP"],"apiVersions":["2019-06-01-preview"]},{"resourceType":"registries/runs/listLogSasUrl","locations":["East
-        US","West Europe","West US 2","South Central US","Australia East","Australia
-        Southeast","Brazil South","Canada Central","Canada East","Central India","Central
-        US","East Asia","East US 2","Japan East","Japan West","North Central US","North
-        Europe","Southeast Asia","South India","UK South","UK West","West US","West
-        Central US","France Central","Korea Central","South Africa North","UAE North","Switzerland
-        North","East US 2 EUAP"],"apiVersions":["2019-06-01-preview","2019-04-01","2018-09-01"]},{"resourceType":"registries/runs/cancel","locations":["East
-        US","West Europe","West US 2","South Central US","Australia East","Australia
-        Southeast","Brazil South","Canada Central","Canada East","Central India","Central
-        US","East Asia","East US 2","Japan East","Japan West","North Central US","North
-        Europe","Southeast Asia","South India","UK South","UK West","West US","West
-        Central US","France Central","Korea Central","South Africa North","UAE North","Switzerland
-        North","East US 2 EUAP"],"apiVersions":["2019-06-01-preview","2019-04-01","2018-09-01"]},{"resourceType":"registries/tasks","locations":["East
-        US","West Europe","West US 2","South Central US","Australia East","Australia
-        Southeast","Brazil South","Canada Central","Canada East","Central India","Central
-        US","East Asia","East US 2","Japan East","Japan West","North Central US","North
-        Europe","Southeast Asia","South India","UK South","UK West","West US","West
-        Central US","France Central","Korea Central","South Africa North","UAE North","Switzerland
-        North","East US 2 EUAP"],"apiVersions":["2019-06-01-preview","2019-04-01","2018-09-01"],"capabilities":"CrossResourceGroupResourceMove,
-        CrossSubscriptionResourceMove, SystemAssignedResourceIdentity"},{"resourceType":"registries/tasks/listDetails","locations":["East
-        US","West Europe","West US 2","South Central US","Australia East","Australia
-        Southeast","Brazil South","Canada Central","Canada East","Central India","Central
-        US","East Asia","East US 2","Japan East","Japan West","North Central US","North
-        Europe","Southeast Asia","South India","UK South","UK West","West US","West
-        Central US","France Central","Korea Central","South Africa North","UAE North","Switzerland
-        North","East US 2 EUAP"],"apiVersions":["2019-06-01-preview","2019-04-01","2018-09-01"]},{"resourceType":"registries/getBuildSourceUploadUrl","locations":["East
-        US","West Europe","West US 2","South Central US","Australia East","Australia
-        Southeast","Brazil South","Canada Central","Canada East","Central India","Central
-        US","East Asia","East US 2","Japan East","Japan West","North Central US","North
-        Europe","Southeast Asia","South India","UK South","UK West","West US","West
-        Central US","France Central","Korea Central","South Africa North","UAE North","Switzerland
-        North","East US 2 EUAP"],"apiVersions":["2018-02-01-preview"]},{"resourceType":"registries/queueBuild","locations":["East
-        US","West Europe","West US 2","South Central US","Australia East","Australia
-        Southeast","Brazil South","Canada Central","Canada East","Central India","Central
-        US","East Asia","East US 2","Japan East","Japan West","North Central US","North
-        Europe","Southeast Asia","South India","UK South","UK West","West US","West
-        Central US","France Central","Korea Central","South Africa North","UAE North","Switzerland
-        North","East US 2 EUAP"],"apiVersions":["2018-02-01-preview"]},{"resourceType":"registries/builds","locations":["East
-        US","West Europe","West US 2","South Central US","Australia East","Australia
-        Southeast","Brazil South","Canada Central","Canada East","Central India","Central
-        US","East Asia","East US 2","Japan East","Japan West","North Central US","North
-        Europe","Southeast Asia","South India","UK South","UK West","West US","West
-        Central US","France Central","Korea Central","South Africa North","UAE North","Switzerland
-        North","East US 2 EUAP"],"apiVersions":["2018-02-01-preview"]},{"resourceType":"registries/builds/getLogLink","locations":["East
-        US","West Europe","West US 2","South Central US","Australia East","Australia
-        Southeast","Brazil South","Canada Central","Canada East","Central India","Central
-        US","East Asia","East US 2","Japan East","Japan West","North Central US","North
-        Europe","Southeast Asia","South India","UK South","UK West","West US","West
-        Central US","France Central","Korea Central","South Africa North","UAE North","Switzerland
-        North","East US 2 EUAP"],"apiVersions":["2018-02-01-preview"]},{"resourceType":"registries/builds/cancel","locations":["East
-        US","West Europe","West US 2","South Central US","Australia East","Australia
-        Southeast","Brazil South","Canada Central","Canada East","Central India","Central
-        US","East Asia","East US 2","Japan East","Japan West","North Central US","North
-        Europe","Southeast Asia","South India","UK South","UK West","West US","West
-        Central US","France Central","Korea Central","South Africa North","UAE North","Switzerland
-        North","East US 2 EUAP"],"apiVersions":["2018-02-01-preview"]},{"resourceType":"registries/buildTasks","locations":["East
-        US","West Europe","West US 2","South Central US","Australia East","Australia
-        Southeast","Brazil South","Canada Central","Canada East","Central India","Central
-        US","East Asia","East US 2","Japan East","Japan West","North Central US","North
-        Europe","Southeast Asia","South India","UK South","UK West","West US","West
-        Central US","France Central","Korea Central","South Africa North","UAE North","Switzerland
-        North","East US 2 EUAP"],"apiVersions":["2018-02-01-preview"],"capabilities":"CrossResourceGroupResourceMove,
-        CrossSubscriptionResourceMove"},{"resourceType":"registries/buildTasks/listSourceRepositoryProperties","locations":["East
-        US","West Europe","West US 2","South Central US","Australia East","Australia
-        Southeast","Brazil South","Canada Central","Canada East","Central India","Central
-        US","East Asia","East US 2","Japan East","Japan West","North Central US","North
-        Europe","Southeast Asia","South India","UK South","UK West","West US","West
-        Central US","France Central","Korea Central","South Africa North","UAE North","Switzerland
-        North","East US 2 EUAP"],"apiVersions":["2018-02-01-preview"]},{"resourceType":"registries/buildTasks/steps","locations":["East
-        US","West Europe","West US 2","South Central US","Australia East","Australia
-        Southeast","Brazil South","Canada Central","Canada East","Central India","Central
-        US","East Asia","East US 2","Japan East","Japan West","North Central US","North
-        Europe","Southeast Asia","South India","UK South","UK West","West US","West
-        Central US","France Central","Korea Central","South Africa North","UAE North","Switzerland
-        North","East US 2 EUAP"],"apiVersions":["2018-02-01-preview"]},{"resourceType":"registries/buildTasks/steps/listBuildArguments","locations":["East
-        US","West Europe","West US 2","South Central US","Australia East","Australia
-        Southeast","Brazil South","Canada Central","Canada East","Central India","Central
-        US","East Asia","East US 2","Japan East","Japan West","North Central US","North
-        Europe","Southeast Asia","South India","UK South","UK West","West US","West
-        Central US","France Central","Korea Central","South Africa North","UAE North","Switzerland
-        North","East US 2 EUAP"],"apiVersions":["2018-02-01-preview"]},{"resourceType":"registries/replications","locations":["South
-        Central US","West Central US","East US","West Europe","West US","Japan East","North
-        Europe","Southeast Asia","North Central US","East US 2","West US 2","Brazil
-        South","Australia East","Central India","Korea Central","South Africa North","UAE
-        North","France Central","Central US","Canada East","Canada Central","UK South","UK
-        West","Australia Southeast","East Asia","Japan West","South India","Switzerland
-        North","Central US EUAP","East US 2 EUAP"],"apiVersions":["2019-12-01-preview","2019-05-01","2017-10-01"],"capabilities":"CrossResourceGroupResourceMove,
-        CrossSubscriptionResourceMove"},{"resourceType":"registries/webhooks","locations":["West
-        Central US","East US","West Europe","South Central US","West US","Japan East","North
-        Europe","Southeast Asia","North Central US","East US 2","West US 2","Brazil
-        South","Australia East","Central India","Korea Central","South Africa North","UAE
-        North","France Central","Central US","Canada East","Canada Central","UK South","UK
-        West","Australia Southeast","East Asia","Japan West","South India","Switzerland
-        North","Central US EUAP","East US 2 EUAP"],"apiVersions":["2019-12-01-preview","2019-05-01","2017-10-01"],"capabilities":"CrossResourceGroupResourceMove,
-        CrossSubscriptionResourceMove"},{"resourceType":"registries/webhooks/ping","locations":["West
-        Central US","East US","West Europe","South Central US","West US","Japan East","North
-        Europe","Southeast Asia","North Central US","East US 2","West US 2","Brazil
-        South","Australia East","Central India","Korea Central","South Africa North","UAE
-        North","France Central","Central US","Canada East","Canada Central","UK South","UK
-        West","Australia Southeast","East Asia","Japan West","South India","Switzerland
-        North","Central US EUAP","East US 2 EUAP"],"apiVersions":["2019-12-01-preview","2019-05-01","2017-10-01"]},{"resourceType":"registries/webhooks/getCallbackConfig","locations":["West
-        Central US","East US","West Europe","South Central US","West US","Japan East","North
-        Europe","Southeast Asia","North Central US","East US 2","West US 2","Brazil
-        South","Australia East","Central India","Korea Central","South Africa North","UAE
-        North","France Central","Central US","Canada East","Canada Central","UK South","UK
-        West","Australia Southeast","East Asia","Japan West","South India","Switzerland
-        North","Central US EUAP","East US 2 EUAP"],"apiVersions":["2019-12-01-preview","2019-05-01","2017-10-01"]},{"resourceType":"registries/webhooks/listEvents","locations":["West
-        Central US","East US","West Europe","South Central US","West US","Japan East","North
-        Europe","Southeast Asia","North Central US","East US 2","West US 2","Brazil
-        South","Australia East","Central India","Korea Central","South Africa North","UAE
-        North","France Central","Central US","Canada East","Canada Central","UK South","UK
-        West","Australia Southeast","East Asia","Japan West","South India","Switzerland
-        North","Central US EUAP","East US 2 EUAP"],"apiVersions":["2019-12-01-preview","2019-05-01","2017-10-01"]},{"resourceType":"locations/setupAuth","locations":["East
-        US","West Europe","West US 2","South Central US","Australia East","Australia
-        Southeast","Brazil South","Canada Central","Canada East","Central India","Central
-        US","East Asia","East US 2","Japan East","Japan West","North Central US","North
-        Europe","Southeast Asia","South India","UK South","UK West","West US","West
-        Central US","France Central","Korea Central","South Africa North","UAE North","Switzerland
-        North","East US 2 EUAP"],"apiVersions":["2018-02-01-preview"]},{"resourceType":"locations/authorize","locations":["East
-        US","West Europe","West US 2","South Central US","Australia East","Australia
-        Southeast","Brazil South","Canada Central","Canada East","Central India","Central
-        US","East Asia","East US 2","Japan East","Japan West","North Central US","North
-        Europe","Southeast Asia","South India","UK South","UK West","West US","West
-        Central US","France Central","Korea Central","South Africa North","UAE North","Switzerland
-        North","East US 2 EUAP"],"apiVersions":["2018-02-01-preview"]},{"resourceType":"locations/operationResults","locations":["West
-        Central US","East US","West Europe","South Central US","West US","Japan East","North
-        Europe","Southeast Asia","North Central US","East US 2","West US 2","Brazil
-        South","Australia East","Central India","Korea Central","France Central","Central
-        US","South Africa North","UAE North","Canada East","Canada Central","UK South","UK
-        West","Australia Southeast","East Asia","Japan West","South India","Switzerland
-        North","Central US EUAP","East US 2 EUAP"],"apiVersions":["2019-12-01-preview","2019-05-01-preview","2019-05-01","2017-10-01"]},{"resourceType":"locations/deleteVirtualNetworkOrSubnets","locations":["West
-        Central US","East US","West Europe","South Central US","West US","Japan East","North
-        Europe","Southeast Asia","North Central US","East US 2","West US 2","Brazil
-        South","Australia East","Central India","Korea Central","South Africa North","UAE
-        North","France Central","Central US","Canada East","Canada Central","UK South","UK
-        West","Australia Southeast","East Asia","Japan West","South India","Switzerland
-        North","Central US EUAP","East US 2 EUAP"],"apiVersions":["2019-05-01","2017-10-01"]},{"resourceType":"registries/GetCredentials","locations":["West
-        US","East US","South Central US","West Europe","East US 2 EUAP","Central US
-        EUAP"],"apiVersions":["2016-06-27-preview"]},{"resourceType":"registries/listCredentials","locations":["South
-        Central US","East US","West US","West Europe","North Europe","UK South","UK
-        West","Australia East","Australia Southeast","Central India","Korea Central","South
-        Africa North","UAE North","France Central","East Asia","Japan East","Japan
-        West","Southeast Asia","South India","Brazil South","Canada East","Canada
-        Central","Central US","East US 2","North Central US","West Central US","West
-        US 2","Switzerland North","Central US EUAP","East US 2 EUAP"],"apiVersions":["2019-12-01-preview","2019-05-01","2017-10-01","2017-03-01"]},{"resourceType":"registries/regenerateCredential","locations":["South
-        Central US","West US","East US","West Europe","North Europe","UK South","UK
-        West","Australia East","Australia Southeast","Central India","Korea Central","South
-        Africa North","UAE North","France Central","East Asia","Japan East","Japan
-        West","Southeast Asia","South India","Brazil South","Canada East","Canada
-        Central","Central US","East US 2","North Central US","West Central US","West
-        US 2","Switzerland North","Central US EUAP","East US 2 EUAP"],"apiVersions":["2019-12-01-preview","2019-05-01","2017-10-01","2017-03-01"]},{"resourceType":"registries/listUsages","locations":["West
-        Central US","East US","West Europe","South Central US","West US","Japan East","North
-        Europe","Southeast Asia","North Central US","East US 2","West US 2","Brazil
-        South","Australia East","Central India","Korea Central","South Africa North","UAE
-        North","France Central","Central US","Canada East","Canada Central","UK South","UK
-        West","Australia Southeast","East Asia","Japan West","South India","Switzerland
-        North","Central US EUAP","East US 2 EUAP"],"apiVersions":["2019-12-01-preview","2019-05-01","2017-10-01"]},{"resourceType":"registries/listPolicies","locations":["West
-        US","East US","South Central US","West Europe","North Europe","UK South","UK
-        West","Australia East","Australia Southeast","Central India","Korea Central","South
-        Africa North","UAE North","France Central","East Asia","Japan East","Japan
-        West","Southeast Asia","South India","Brazil South","Canada East","Canada
-        Central","Central US","East US 2","North Central US","West Central US","West
-        US 2","Switzerland North","East US 2 EUAP","Central US EUAP"],"apiVersions":["2017-10-01"]},{"resourceType":"registries/updatePolicies","locations":["West
-        US","East US","South Central US","West Europe","North Europe","UK South","UK
-        West","Australia East","Australia Southeast","Central India","Korea Central","South
-        Africa North","UAE North","France Central","East Asia","Japan East","Japan
-        West","Southeast Asia","South India","Brazil South","Canada East","Canada
-        Central","Central US","East US 2","North Central US","West Central US","West
-        US 2","Switzerland North","East US 2 EUAP","Central US EUAP"],"apiVersions":["2017-10-01"]},{"resourceType":"registries/regenerateCredentials","locations":["West
-        US","East US","South Central US","West Europe","East US 2 EUAP","Central US
-        EUAP"],"apiVersions":["2016-06-27-preview"]},{"resourceType":"registries/eventGridFilters","locations":["South
-        Central US","West Central US","East US","West Europe","West US","Japan East","North
-        Europe","Southeast Asia","North Central US","East US 2","West US 2","Brazil
-        South","Australia East","Central India","Korea Central","South Africa North","UAE
-        North","France Central","Central US","Canada East","Canada Central","UK South","UK
-        West","Australia Southeast","East Asia","Japan West","South India","Switzerland
-        North","Central US EUAP","East US 2 EUAP"],"apiVersions":["2019-05-01","2017-10-01"]},{"resourceType":"checkNameAvailability","locations":["South
-        Central US","East US","West US","Central US","East US 2","North Central US","West
-        Central US","West US 2","Brazil South","Canada East","Canada Central","West
-        Europe","North Europe","UK South","UK West","Australia East","Australia Southeast","Central
-        India","East Asia","Japan East","Japan West","Southeast Asia","South India","Korea
-        Central","France Central","South Africa North","UAE North","Switzerland North","East
-        US 2 EUAP","Central US EUAP"],"apiVersions":["2019-12-01-preview","2019-05-01","2017-10-01","2017-06-01-preview","2017-03-01","2016-06-27-preview"]},{"resourceType":"operations","locations":["South
-        Central US","East US","West US","Central US","East US 2","North Central US","West
-        Central US","West US 2","Brazil South","Canada East","Canada Central","West
-        Europe","North Europe","UK South","UK West","Australia East","Australia Southeast","Central
-        India","East Asia","Japan East","Japan West","Southeast Asia","South India","Korea
-        Central","France Central","South Africa North","UAE North","Switzerland North","Central
-        US EUAP","East US 2 EUAP"],"apiVersions":["2019-12-01-preview","2019-05-01","2017-10-01","2017-06-01-preview","2017-03-01"]},{"resourceType":"locations","locations":["South
-        Central US","East US","West US","Central US","East US 2","North Central US","West
-        Central US","West US 2","Brazil South","Canada East","Canada Central","West
-        Europe","North Europe","UK South","UK West","Australia East","Australia Southeast","Central
-        India","East Asia","Japan East","Japan West","Southeast Asia","South India","Korea
-        Central","France Central","South Africa North","UAE North","Switzerland North","Central
-        US EUAP","East US 2 EUAP"],"apiVersions":["2019-12-01-preview","2019-05-01-preview","2019-05-01","2017-10-01","2017-06-01-preview"]}],"registrationState":"Registering"}'
-=======
       string: '{"type":"Microsoft.ContainerRegistry/registries/runs","properties":{"runId":"cf2","status":"Running","lastUpdatedTime":"2020-07-14T10:39:44+00:00","runType":"QuickRun","createTime":"2020-07-14T10:39:44.5926756+00:00","startTime":"2020-07-14T10:39:44.8753477+00:00","task":"testTask","platform":{"os":"linux","architecture":"amd64"},"agentConfiguration":{"cpu":2},"provisioningState":"Succeeded","isArchiveEnabled":false},"id":"/subscriptions/00000000-0000-0000-0000-000000000000/resourceGroups/clitest.rg000001/providers/Microsoft.ContainerRegistry/registries/clireg000002/runs/cf2","name":"cf2"}'
->>>>>>> 3c2ff2b5
-    headers:
-      cache-control:
-      - no-cache
-      content-length:
-<<<<<<< HEAD
-      - '29074'
-      content-type:
-      - application/json; charset=utf-8
-      date:
-      - Mon, 06 Jul 2020 00:31:44 GMT
-=======
+    headers:
+      cache-control:
+      - no-cache
+      content-length:
       - '663'
       content-type:
       - application/json; charset=utf-8
       date:
       - Tue, 14 Jul 2020 10:40:46 GMT
->>>>>>> 3c2ff2b5
       expires:
       - '-1'
       pragma:
@@ -3557,349 +1002,32 @@
       Connection:
       - keep-alive
       User-Agent:
-<<<<<<< HEAD
-      - python-requests/2.22.0
-=======
-      - python/3.8.0 (Windows-10-10.0.19041-SP0) msrest/0.6.9 msrest_azure/0.6.3 azure-mgmt-containerregistry/3.0.0rc14
-        Azure-SDK-For-Python AZURECLI/2.9.0
->>>>>>> 3c2ff2b5
+      - python/3.8.0 (Windows-10-10.0.19041-SP0) msrest/0.6.9 msrest_azure/0.6.3 azure-mgmt-containerregistry/3.0.0rc14
+        Azure-SDK-For-Python AZURECLI/2.9.0
     method: GET
     uri: https://management.azure.com/subscriptions/00000000-0000-0000-0000-000000000000/providers/Microsoft.ContainerRegistry?api-version=2016-02-01
   response:
     body:
-<<<<<<< HEAD
-      string: '{"id":"/subscriptions/00000000-0000-0000-0000-000000000000/providers/Microsoft.ContainerRegistry","namespace":"Microsoft.ContainerRegistry","authorizations":[{"applicationId":"6a0ec4d3-30cb-4a83-91c0-ae56bc0e3d26","roleDefinitionId":"78e18383-93eb-418a-9887-bc9271046576"},{"applicationId":"737d58c1-397a-46e7-9d12-7d8c830883c2","roleDefinitionId":"716bb53a-0390-4428-bf41-b1bedde7d751"},{"applicationId":"918d0db8-4a38-4938-93c1-9313bdfe0272","roleDefinitionId":"dcd2d2c9-3f80-4d72-95a8-2593111b4b12"},{"applicationId":"d2fa1650-4805-4a83-bcb9-cf41fe63539c","roleDefinitionId":"c15f8dab-b103-4f8d-9afb-fbe4b8e98de2"},{"applicationId":"a4c95b9e-3994-40cc-8953-5dc66d48348d","roleDefinitionId":"dc88c655-90fa-48d9-8d51-003cc8738508"},{"applicationId":"62c559cd-db0c-4da0-bab2-972528c65d42","roleDefinitionId":"437b639a-6d74-491d-959f-d172e8c5c1fc"}],"resourceTypes":[{"resourceType":"registries","locations":["West
-        US","East US","South Central US","West Europe","North Europe","UK South","UK
-        West","Australia East","Australia Southeast","Central India","Korea Central","France
-        Central","South Africa North","UAE North","East Asia","Japan East","Japan
-        West","Southeast Asia","South India","Brazil South","Canada East","Canada
-        Central","Central US","East US 2","North Central US","West Central US","West
-        US 2","Switzerland North","East US 2 EUAP","Central US EUAP"],"apiVersions":["2019-12-01-preview","2019-05-01","2017-10-01","2017-03-01"],"capabilities":"CrossResourceGroupResourceMove,
-        CrossSubscriptionResourceMove, SystemAssignedResourceIdentity"},{"resourceType":"registries/scopeMaps","locations":["West
-        US","East US","South Central US","West Europe","North Europe","UK South","UK
-        West","Australia East","Australia Southeast","Central India","East Asia","Japan
-        East","Japan West","Southeast Asia","South India","Brazil South","Canada East","Canada
-        Central","Central US","East US 2","North Central US","West Central US","West
-        US 2","Korea Central","France Central","South Africa North","UAE North","Switzerland
-        North","Central US EUAP","East US 2 EUAP"],"apiVersions":["2019-05-01-preview"]},{"resourceType":"registries/tokens","locations":["West
-        US","East US","South Central US","West Europe","North Europe","UK South","UK
-        West","Australia East","Australia Southeast","Central India","East Asia","Japan
-        East","Japan West","Southeast Asia","South India","Brazil South","Canada East","Canada
-        Central","Central US","East US 2","North Central US","West Central US","West
-        US 2","Korea Central","France Central","South Africa North","UAE North","Switzerland
-        North","Central US EUAP","East US 2 EUAP"],"apiVersions":["2019-05-01-preview"]},{"resourceType":"registries/generateCredentials","locations":["West
-        US","East US","South Central US","West Europe","North Europe","UK South","UK
-        West","Australia East","Australia Southeast","Central India","East Asia","Japan
-        East","Japan West","Southeast Asia","South India","Brazil South","Canada East","Canada
-        Central","Central US","East US 2","North Central US","West Central US","West
-        US 2","Korea Central","France Central","South Africa North","UAE North","Switzerland
-        North","Central US EUAP","East US 2 EUAP"],"apiVersions":["2019-05-01-preview"]},{"resourceType":"registries/privateEndpointConnections","locations":["West
-        US","East US","South Central US","West Europe","Switzerland North","North
-        Europe","UK South","UK West","Australia East","Australia Southeast","Central
-        India","East Asia","Japan East","Japan West","Southeast Asia","South India","Brazil
-        South","Canada East","Canada Central","Central US","East US 2","North Central
-        US","West Central US","West US 2","Korea Central","France Central","South
-        Africa North","UAE North","Central US EUAP","East US 2 EUAP"],"apiVersions":["2019-12-01-preview"]},{"resourceType":"registries/privateEndpointConnectionProxies","locations":["West
-        US","East US","South Central US","West Europe","Switzerland North","North
-        Europe","UK South","UK West","Australia East","Australia Southeast","Central
-        India","East Asia","Japan East","Japan West","Southeast Asia","South India","Brazil
-        South","Canada East","Canada Central","Central US","East US 2","North Central
-        US","West Central US","West US 2","Korea Central","France Central","South
-        Africa North","UAE North","Central US EUAP","East US 2 EUAP"],"apiVersions":["2019-12-01-preview"]},{"resourceType":"registries/privateEndpointConnectionProxies/validate","locations":["West
-        US","East US","South Central US","West Europe","Switzerland North","North
-        Europe","UK South","UK West","Australia East","Australia Southeast","Central
-        India","East Asia","Japan East","Japan West","Southeast Asia","South India","Brazil
-        South","Canada East","Canada Central","Central US","East US 2","North Central
-        US","West Central US","West US 2","Korea Central","France Central","South
-        Africa North","UAE North","Central US EUAP","East US 2 EUAP"],"apiVersions":["2019-12-01-preview"]},{"resourceType":"registries/privateLinkResources","locations":["West
-        US","East US","South Central US","West Europe","Switzerland North","North
-        Europe","UK South","UK West","Australia East","Australia Southeast","Central
-        India","East Asia","Japan East","Japan West","Southeast Asia","South India","Brazil
-        South","Canada East","Canada Central","Central US","East US 2","North Central
-        US","West Central US","West US 2","Korea Central","France Central","South
-        Africa North","UAE North","Central US EUAP","East US 2 EUAP"],"apiVersions":["2019-12-01-preview"]},{"resourceType":"registries/importImage","locations":["South
-        Central US","West Central US","East US","West Europe","West US","Japan East","North
-        Europe","Southeast Asia","North Central US","East US 2","West US 2","Brazil
-        South","Australia East","Central India","Korea Central","France Central","South
-        Africa North","UAE North","Central US","Canada East","Canada Central","UK
-        South","UK West","Australia Southeast","East Asia","Japan West","South India","Switzerland
-        North","Central US EUAP","East US 2 EUAP"],"apiVersions":["2019-12-01-preview","2019-05-01","2017-10-01"]},{"resourceType":"registries/exportPipelines","locations":["West
-        US","East US","South Central US","West Europe","Switzerland North","North
-        Europe","UK South","UK West","Australia East","Australia Southeast","Central
-        India","East Asia","Japan East","Japan West","Southeast Asia","South India","Brazil
-        South","Canada East","Canada Central","Central US","East US 2","North Central
-        US","West Central US","West US 2","Korea Central","France Central","South
-        Africa North","UAE North","Central US EUAP","East US 2 EUAP"],"apiVersions":["2019-12-01-preview"],"capabilities":"SystemAssignedResourceIdentity"},{"resourceType":"registries/importPipelines","locations":["West
-        US","East US","South Central US","West Europe","Switzerland North","North
-        Europe","UK South","UK West","Australia East","Australia Southeast","Central
-        India","East Asia","Japan East","Japan West","Southeast Asia","South India","Brazil
-        South","Canada East","Canada Central","Central US","East US 2","North Central
-        US","West Central US","West US 2","Korea Central","France Central","South
-        Africa North","UAE North","Central US EUAP","East US 2 EUAP"],"apiVersions":["2019-12-01-preview"],"capabilities":"SystemAssignedResourceIdentity"},{"resourceType":"registries/pipelineRuns","locations":["West
-        US","East US","South Central US","West Europe","Switzerland North","North
-        Europe","UK South","UK West","Australia East","Australia Southeast","Central
-        India","East Asia","Japan East","Japan West","Southeast Asia","South India","Brazil
-        South","Canada East","Canada Central","Central US","East US 2","North Central
-        US","West Central US","West US 2","Korea Central","France Central","South
-        Africa North","UAE North","Central US EUAP","East US 2 EUAP"],"apiVersions":["2019-12-01-preview"]},{"resourceType":"registries/listBuildSourceUploadUrl","locations":["East
-        US","West Europe","West US 2","South Central US","Australia East","Australia
-        Southeast","Brazil South","Canada Central","Canada East","Central India","Central
-        US","East Asia","East US 2","Japan East","Japan West","North Central US","North
-        Europe","Southeast Asia","South India","UK South","UK West","West US","West
-        Central US","France Central","Korea Central","South Africa North","UAE North","Switzerland
-        North","East US 2 EUAP"],"apiVersions":["2019-06-01-preview","2019-04-01","2018-09-01"]},{"resourceType":"registries/scheduleRun","locations":["East
-        US","West Europe","West US 2","South Central US","Australia East","Australia
-        Southeast","Brazil South","Canada Central","Canada East","Central India","Central
-        US","East Asia","East US 2","Japan East","Japan West","North Central US","North
-        Europe","Southeast Asia","South India","UK South","UK West","West US","West
-        Central US","France Central","Korea Central","South Africa North","UAE North","Switzerland
-        North","East US 2 EUAP"],"apiVersions":["2019-06-01-preview","2019-04-01","2018-09-01"]},{"resourceType":"registries/runs","locations":["East
-        US","West Europe","West US 2","South Central US","Australia East","Australia
-        Southeast","Brazil South","Canada Central","Canada East","Central India","Central
-        US","East Asia","East US 2","Japan East","Japan West","North Central US","North
-        Europe","Southeast Asia","South India","UK South","UK West","West US","West
-        Central US","France Central","Korea Central","South Africa North","UAE North","Switzerland
-        North","East US 2 EUAP"],"apiVersions":["2019-06-01-preview","2019-04-01","2018-09-01"]},{"resourceType":"registries/taskRuns","locations":["East
-        US","West Europe","West US 2","South Central US","Australia East","Australia
-        Southeast","Brazil South","Canada Central","Canada East","Central India","Central
-        US","East Asia","East US 2","Japan East","Japan West","North Central US","North
-        Europe","Southeast Asia","South India","UK South","UK West","West US","West
-        Central US","France Central","Korea Central","South Africa North","UAE North","Switzerland
-        North","East US 2 EUAP"],"apiVersions":["2019-06-01-preview"]},{"resourceType":"registries/taskRuns/listDetails","locations":["East
-        US","West Europe","West US 2","South Central US","Australia East","Australia
-        Southeast","Brazil South","Canada Central","Canada East","Central India","Central
-        US","East Asia","East US 2","Japan East","Japan West","North Central US","North
-        Europe","Southeast Asia","South India","UK South","UK West","West US","West
-        Central US","France Central","Korea Central","South Africa North","UAE North","Switzerland
-        North","East US 2 EUAP"],"apiVersions":["2019-06-01-preview"]},{"resourceType":"registries/agentPools","locations":["East
-        US","West US 2","South Central US","East US 2","East US 2 EUAP"],"apiVersions":["2019-06-01-preview"],"capabilities":"CrossResourceGroupResourceMove,
-        CrossSubscriptionResourceMove"},{"resourceType":"registries/agentPools/listQueueStatus","locations":["East
-        US","West US 2","South Central US","East US 2","East US 2 EUAP"],"apiVersions":["2019-06-01-preview"]},{"resourceType":"registries/runs/listLogSasUrl","locations":["East
-        US","West Europe","West US 2","South Central US","Australia East","Australia
-        Southeast","Brazil South","Canada Central","Canada East","Central India","Central
-        US","East Asia","East US 2","Japan East","Japan West","North Central US","North
-        Europe","Southeast Asia","South India","UK South","UK West","West US","West
-        Central US","France Central","Korea Central","South Africa North","UAE North","Switzerland
-        North","East US 2 EUAP"],"apiVersions":["2019-06-01-preview","2019-04-01","2018-09-01"]},{"resourceType":"registries/runs/cancel","locations":["East
-        US","West Europe","West US 2","South Central US","Australia East","Australia
-        Southeast","Brazil South","Canada Central","Canada East","Central India","Central
-        US","East Asia","East US 2","Japan East","Japan West","North Central US","North
-        Europe","Southeast Asia","South India","UK South","UK West","West US","West
-        Central US","France Central","Korea Central","South Africa North","UAE North","Switzerland
-        North","East US 2 EUAP"],"apiVersions":["2019-06-01-preview","2019-04-01","2018-09-01"]},{"resourceType":"registries/tasks","locations":["East
-        US","West Europe","West US 2","South Central US","Australia East","Australia
-        Southeast","Brazil South","Canada Central","Canada East","Central India","Central
-        US","East Asia","East US 2","Japan East","Japan West","North Central US","North
-        Europe","Southeast Asia","South India","UK South","UK West","West US","West
-        Central US","France Central","Korea Central","South Africa North","UAE North","Switzerland
-        North","East US 2 EUAP"],"apiVersions":["2019-06-01-preview","2019-04-01","2018-09-01"],"capabilities":"CrossResourceGroupResourceMove,
-        CrossSubscriptionResourceMove, SystemAssignedResourceIdentity"},{"resourceType":"registries/tasks/listDetails","locations":["East
-        US","West Europe","West US 2","South Central US","Australia East","Australia
-        Southeast","Brazil South","Canada Central","Canada East","Central India","Central
-        US","East Asia","East US 2","Japan East","Japan West","North Central US","North
-        Europe","Southeast Asia","South India","UK South","UK West","West US","West
-        Central US","France Central","Korea Central","South Africa North","UAE North","Switzerland
-        North","East US 2 EUAP"],"apiVersions":["2019-06-01-preview","2019-04-01","2018-09-01"]},{"resourceType":"registries/getBuildSourceUploadUrl","locations":["East
-        US","West Europe","West US 2","South Central US","Australia East","Australia
-        Southeast","Brazil South","Canada Central","Canada East","Central India","Central
-        US","East Asia","East US 2","Japan East","Japan West","North Central US","North
-        Europe","Southeast Asia","South India","UK South","UK West","West US","West
-        Central US","France Central","Korea Central","South Africa North","UAE North","Switzerland
-        North","East US 2 EUAP"],"apiVersions":["2018-02-01-preview"]},{"resourceType":"registries/queueBuild","locations":["East
-        US","West Europe","West US 2","South Central US","Australia East","Australia
-        Southeast","Brazil South","Canada Central","Canada East","Central India","Central
-        US","East Asia","East US 2","Japan East","Japan West","North Central US","North
-        Europe","Southeast Asia","South India","UK South","UK West","West US","West
-        Central US","France Central","Korea Central","South Africa North","UAE North","Switzerland
-        North","East US 2 EUAP"],"apiVersions":["2018-02-01-preview"]},{"resourceType":"registries/builds","locations":["East
-        US","West Europe","West US 2","South Central US","Australia East","Australia
-        Southeast","Brazil South","Canada Central","Canada East","Central India","Central
-        US","East Asia","East US 2","Japan East","Japan West","North Central US","North
-        Europe","Southeast Asia","South India","UK South","UK West","West US","West
-        Central US","France Central","Korea Central","South Africa North","UAE North","Switzerland
-        North","East US 2 EUAP"],"apiVersions":["2018-02-01-preview"]},{"resourceType":"registries/builds/getLogLink","locations":["East
-        US","West Europe","West US 2","South Central US","Australia East","Australia
-        Southeast","Brazil South","Canada Central","Canada East","Central India","Central
-        US","East Asia","East US 2","Japan East","Japan West","North Central US","North
-        Europe","Southeast Asia","South India","UK South","UK West","West US","West
-        Central US","France Central","Korea Central","South Africa North","UAE North","Switzerland
-        North","East US 2 EUAP"],"apiVersions":["2018-02-01-preview"]},{"resourceType":"registries/builds/cancel","locations":["East
-        US","West Europe","West US 2","South Central US","Australia East","Australia
-        Southeast","Brazil South","Canada Central","Canada East","Central India","Central
-        US","East Asia","East US 2","Japan East","Japan West","North Central US","North
-        Europe","Southeast Asia","South India","UK South","UK West","West US","West
-        Central US","France Central","Korea Central","South Africa North","UAE North","Switzerland
-        North","East US 2 EUAP"],"apiVersions":["2018-02-01-preview"]},{"resourceType":"registries/buildTasks","locations":["East
-        US","West Europe","West US 2","South Central US","Australia East","Australia
-        Southeast","Brazil South","Canada Central","Canada East","Central India","Central
-        US","East Asia","East US 2","Japan East","Japan West","North Central US","North
-        Europe","Southeast Asia","South India","UK South","UK West","West US","West
-        Central US","France Central","Korea Central","South Africa North","UAE North","Switzerland
-        North","East US 2 EUAP"],"apiVersions":["2018-02-01-preview"],"capabilities":"CrossResourceGroupResourceMove,
-        CrossSubscriptionResourceMove"},{"resourceType":"registries/buildTasks/listSourceRepositoryProperties","locations":["East
-        US","West Europe","West US 2","South Central US","Australia East","Australia
-        Southeast","Brazil South","Canada Central","Canada East","Central India","Central
-        US","East Asia","East US 2","Japan East","Japan West","North Central US","North
-        Europe","Southeast Asia","South India","UK South","UK West","West US","West
-        Central US","France Central","Korea Central","South Africa North","UAE North","Switzerland
-        North","East US 2 EUAP"],"apiVersions":["2018-02-01-preview"]},{"resourceType":"registries/buildTasks/steps","locations":["East
-        US","West Europe","West US 2","South Central US","Australia East","Australia
-        Southeast","Brazil South","Canada Central","Canada East","Central India","Central
-        US","East Asia","East US 2","Japan East","Japan West","North Central US","North
-        Europe","Southeast Asia","South India","UK South","UK West","West US","West
-        Central US","France Central","Korea Central","South Africa North","UAE North","Switzerland
-        North","East US 2 EUAP"],"apiVersions":["2018-02-01-preview"]},{"resourceType":"registries/buildTasks/steps/listBuildArguments","locations":["East
-        US","West Europe","West US 2","South Central US","Australia East","Australia
-        Southeast","Brazil South","Canada Central","Canada East","Central India","Central
-        US","East Asia","East US 2","Japan East","Japan West","North Central US","North
-        Europe","Southeast Asia","South India","UK South","UK West","West US","West
-        Central US","France Central","Korea Central","South Africa North","UAE North","Switzerland
-        North","East US 2 EUAP"],"apiVersions":["2018-02-01-preview"]},{"resourceType":"registries/replications","locations":["South
-        Central US","West Central US","East US","West Europe","West US","Japan East","North
-        Europe","Southeast Asia","North Central US","East US 2","West US 2","Brazil
-        South","Australia East","Central India","Korea Central","South Africa North","UAE
-        North","France Central","Central US","Canada East","Canada Central","UK South","UK
-        West","Australia Southeast","East Asia","Japan West","South India","Switzerland
-        North","Central US EUAP","East US 2 EUAP"],"apiVersions":["2019-12-01-preview","2019-05-01","2017-10-01"],"capabilities":"CrossResourceGroupResourceMove,
-        CrossSubscriptionResourceMove"},{"resourceType":"registries/webhooks","locations":["West
-        Central US","East US","West Europe","South Central US","West US","Japan East","North
-        Europe","Southeast Asia","North Central US","East US 2","West US 2","Brazil
-        South","Australia East","Central India","Korea Central","South Africa North","UAE
-        North","France Central","Central US","Canada East","Canada Central","UK South","UK
-        West","Australia Southeast","East Asia","Japan West","South India","Switzerland
-        North","Central US EUAP","East US 2 EUAP"],"apiVersions":["2019-12-01-preview","2019-05-01","2017-10-01"],"capabilities":"CrossResourceGroupResourceMove,
-        CrossSubscriptionResourceMove"},{"resourceType":"registries/webhooks/ping","locations":["West
-        Central US","East US","West Europe","South Central US","West US","Japan East","North
-        Europe","Southeast Asia","North Central US","East US 2","West US 2","Brazil
-        South","Australia East","Central India","Korea Central","South Africa North","UAE
-        North","France Central","Central US","Canada East","Canada Central","UK South","UK
-        West","Australia Southeast","East Asia","Japan West","South India","Switzerland
-        North","Central US EUAP","East US 2 EUAP"],"apiVersions":["2019-12-01-preview","2019-05-01","2017-10-01"]},{"resourceType":"registries/webhooks/getCallbackConfig","locations":["West
-        Central US","East US","West Europe","South Central US","West US","Japan East","North
-        Europe","Southeast Asia","North Central US","East US 2","West US 2","Brazil
-        South","Australia East","Central India","Korea Central","South Africa North","UAE
-        North","France Central","Central US","Canada East","Canada Central","UK South","UK
-        West","Australia Southeast","East Asia","Japan West","South India","Switzerland
-        North","Central US EUAP","East US 2 EUAP"],"apiVersions":["2019-12-01-preview","2019-05-01","2017-10-01"]},{"resourceType":"registries/webhooks/listEvents","locations":["West
-        Central US","East US","West Europe","South Central US","West US","Japan East","North
-        Europe","Southeast Asia","North Central US","East US 2","West US 2","Brazil
-        South","Australia East","Central India","Korea Central","South Africa North","UAE
-        North","France Central","Central US","Canada East","Canada Central","UK South","UK
-        West","Australia Southeast","East Asia","Japan West","South India","Switzerland
-        North","Central US EUAP","East US 2 EUAP"],"apiVersions":["2019-12-01-preview","2019-05-01","2017-10-01"]},{"resourceType":"locations/setupAuth","locations":["East
-        US","West Europe","West US 2","South Central US","Australia East","Australia
-        Southeast","Brazil South","Canada Central","Canada East","Central India","Central
-        US","East Asia","East US 2","Japan East","Japan West","North Central US","North
-        Europe","Southeast Asia","South India","UK South","UK West","West US","West
-        Central US","France Central","Korea Central","South Africa North","UAE North","Switzerland
-        North","East US 2 EUAP"],"apiVersions":["2018-02-01-preview"]},{"resourceType":"locations/authorize","locations":["East
-        US","West Europe","West US 2","South Central US","Australia East","Australia
-        Southeast","Brazil South","Canada Central","Canada East","Central India","Central
-        US","East Asia","East US 2","Japan East","Japan West","North Central US","North
-        Europe","Southeast Asia","South India","UK South","UK West","West US","West
-        Central US","France Central","Korea Central","South Africa North","UAE North","Switzerland
-        North","East US 2 EUAP"],"apiVersions":["2018-02-01-preview"]},{"resourceType":"locations/operationResults","locations":["West
-        Central US","East US","West Europe","South Central US","West US","Japan East","North
-        Europe","Southeast Asia","North Central US","East US 2","West US 2","Brazil
-        South","Australia East","Central India","Korea Central","France Central","Central
-        US","South Africa North","UAE North","Canada East","Canada Central","UK South","UK
-        West","Australia Southeast","East Asia","Japan West","South India","Switzerland
-        North","Central US EUAP","East US 2 EUAP"],"apiVersions":["2019-12-01-preview","2019-05-01-preview","2019-05-01","2017-10-01"]},{"resourceType":"locations/deleteVirtualNetworkOrSubnets","locations":["West
-        Central US","East US","West Europe","South Central US","West US","Japan East","North
-        Europe","Southeast Asia","North Central US","East US 2","West US 2","Brazil
-        South","Australia East","Central India","Korea Central","South Africa North","UAE
-        North","France Central","Central US","Canada East","Canada Central","UK South","UK
-        West","Australia Southeast","East Asia","Japan West","South India","Switzerland
-        North","Central US EUAP","East US 2 EUAP"],"apiVersions":["2019-05-01","2017-10-01"]},{"resourceType":"registries/GetCredentials","locations":["West
-        US","East US","South Central US","West Europe","East US 2 EUAP","Central US
-        EUAP"],"apiVersions":["2016-06-27-preview"]},{"resourceType":"registries/listCredentials","locations":["South
-        Central US","East US","West US","West Europe","North Europe","UK South","UK
-        West","Australia East","Australia Southeast","Central India","Korea Central","South
-        Africa North","UAE North","France Central","East Asia","Japan East","Japan
-        West","Southeast Asia","South India","Brazil South","Canada East","Canada
-        Central","Central US","East US 2","North Central US","West Central US","West
-        US 2","Switzerland North","Central US EUAP","East US 2 EUAP"],"apiVersions":["2019-12-01-preview","2019-05-01","2017-10-01","2017-03-01"]},{"resourceType":"registries/regenerateCredential","locations":["South
-        Central US","West US","East US","West Europe","North Europe","UK South","UK
-        West","Australia East","Australia Southeast","Central India","Korea Central","South
-        Africa North","UAE North","France Central","East Asia","Japan East","Japan
-        West","Southeast Asia","South India","Brazil South","Canada East","Canada
-        Central","Central US","East US 2","North Central US","West Central US","West
-        US 2","Switzerland North","Central US EUAP","East US 2 EUAP"],"apiVersions":["2019-12-01-preview","2019-05-01","2017-10-01","2017-03-01"]},{"resourceType":"registries/listUsages","locations":["West
-        Central US","East US","West Europe","South Central US","West US","Japan East","North
-        Europe","Southeast Asia","North Central US","East US 2","West US 2","Brazil
-        South","Australia East","Central India","Korea Central","South Africa North","UAE
-        North","France Central","Central US","Canada East","Canada Central","UK South","UK
-        West","Australia Southeast","East Asia","Japan West","South India","Switzerland
-        North","Central US EUAP","East US 2 EUAP"],"apiVersions":["2019-12-01-preview","2019-05-01","2017-10-01"]},{"resourceType":"registries/listPolicies","locations":["West
-        US","East US","South Central US","West Europe","North Europe","UK South","UK
-        West","Australia East","Australia Southeast","Central India","Korea Central","South
-        Africa North","UAE North","France Central","East Asia","Japan East","Japan
-        West","Southeast Asia","South India","Brazil South","Canada East","Canada
-        Central","Central US","East US 2","North Central US","West Central US","West
-        US 2","Switzerland North","East US 2 EUAP","Central US EUAP"],"apiVersions":["2017-10-01"]},{"resourceType":"registries/updatePolicies","locations":["West
-        US","East US","South Central US","West Europe","North Europe","UK South","UK
-        West","Australia East","Australia Southeast","Central India","Korea Central","South
-        Africa North","UAE North","France Central","East Asia","Japan East","Japan
-        West","Southeast Asia","South India","Brazil South","Canada East","Canada
-        Central","Central US","East US 2","North Central US","West Central US","West
-        US 2","Switzerland North","East US 2 EUAP","Central US EUAP"],"apiVersions":["2017-10-01"]},{"resourceType":"registries/regenerateCredentials","locations":["West
-        US","East US","South Central US","West Europe","East US 2 EUAP","Central US
-        EUAP"],"apiVersions":["2016-06-27-preview"]},{"resourceType":"registries/eventGridFilters","locations":["South
-        Central US","West Central US","East US","West Europe","West US","Japan East","North
-        Europe","Southeast Asia","North Central US","East US 2","West US 2","Brazil
-        South","Australia East","Central India","Korea Central","South Africa North","UAE
-        North","France Central","Central US","Canada East","Canada Central","UK South","UK
-        West","Australia Southeast","East Asia","Japan West","South India","Switzerland
-        North","Central US EUAP","East US 2 EUAP"],"apiVersions":["2019-05-01","2017-10-01"]},{"resourceType":"checkNameAvailability","locations":["South
-        Central US","East US","West US","Central US","East US 2","North Central US","West
-        Central US","West US 2","Brazil South","Canada East","Canada Central","West
-        Europe","North Europe","UK South","UK West","Australia East","Australia Southeast","Central
-        India","East Asia","Japan East","Japan West","Southeast Asia","South India","Korea
-        Central","France Central","South Africa North","UAE North","Switzerland North","East
-        US 2 EUAP","Central US EUAP"],"apiVersions":["2019-12-01-preview","2019-05-01","2017-10-01","2017-06-01-preview","2017-03-01","2016-06-27-preview"]},{"resourceType":"operations","locations":["South
-        Central US","East US","West US","Central US","East US 2","North Central US","West
-        Central US","West US 2","Brazil South","Canada East","Canada Central","West
-        Europe","North Europe","UK South","UK West","Australia East","Australia Southeast","Central
-        India","East Asia","Japan East","Japan West","Southeast Asia","South India","Korea
-        Central","France Central","South Africa North","UAE North","Switzerland North","Central
-        US EUAP","East US 2 EUAP"],"apiVersions":["2019-12-01-preview","2019-05-01","2017-10-01","2017-06-01-preview","2017-03-01"]},{"resourceType":"locations","locations":["South
-        Central US","East US","West US","Central US","East US 2","North Central US","West
-        Central US","West US 2","Brazil South","Canada East","Canada Central","West
-        Europe","North Europe","UK South","UK West","Australia East","Australia Southeast","Central
-        India","East Asia","Japan East","Japan West","Southeast Asia","South India","Korea
-        Central","France Central","South Africa North","UAE North","Switzerland North","Central
-        US EUAP","East US 2 EUAP"],"apiVersions":["2019-12-01-preview","2019-05-01-preview","2019-05-01","2017-10-01","2017-06-01-preview"]}],"registrationState":"Registered"}'
-=======
       string: '{"type":"Microsoft.ContainerRegistry/registries/runs","properties":{"runId":"cf2","status":"Succeeded","lastUpdatedTime":"2020-07-14T10:41:00+00:00","runType":"QuickRun","createTime":"2020-07-14T10:39:44.5926756+00:00","startTime":"2020-07-14T10:39:44.8753477+00:00","finishTime":"2020-07-14T10:41:00.1855794+00:00","outputImages":[{"registry":"clireg000002.azurecr.io","repository":"testtask","tag":"v1","digest":"sha256:364fae38bdf669272f5a9390b54a30a6a7102127362642fcda37ef1ee724bfff"}],"task":"testTask","platform":{"os":"linux","architecture":"amd64"},"agentConfiguration":{"cpu":2},"provisioningState":"Succeeded","isArchiveEnabled":false},"id":"/subscriptions/00000000-0000-0000-0000-000000000000/resourceGroups/clitest.rg000001/providers/Microsoft.ContainerRegistry/registries/clireg000002/runs/cf2","name":"cf2"}'
->>>>>>> 3c2ff2b5
-    headers:
-      cache-control:
-      - no-cache
-      content-length:
-<<<<<<< HEAD
-      - '29073'
-      content-type:
-      - application/json; charset=utf-8
-      date:
-      - Mon, 06 Jul 2020 00:31:54 GMT
-=======
+    headers:
+      cache-control:
+      - no-cache
+      content-length:
       - '896'
       content-type:
       - application/json; charset=utf-8
       date:
       - Tue, 14 Jul 2020 10:41:16 GMT
->>>>>>> 3c2ff2b5
-      expires:
-      - '-1'
-      pragma:
-      - no-cache
-<<<<<<< HEAD
-=======
+      expires:
+      - '-1'
+      pragma:
+      - no-cache
       server:
       - Microsoft-HTTPAPI/2.0
->>>>>>> 3c2ff2b5
-      strict-transport-security:
-      - max-age=31536000; includeSubDomains
+      strict-transport-security:
+      - max-age=31536000; includeSubDomains
+      transfer-encoding:
+      - chunked
       vary:
       - Accept-Encoding
       x-content-type-options:
@@ -3910,140 +1038,82 @@
       code: 200
       message: OK
 - request:
-    body: '{"location": "westus", "sku": {"name": "Standard"}, "properties": {"adminUserEnabled":
-      false, "publicNetworkAccess": "Enabled"}}'
-    headers:
-      Accept:
-      - application/json
-      Accept-Encoding:
-      - gzip, deflate
-      CommandName:
-<<<<<<< HEAD
-      - acr create
-=======
+    body: null
+    headers:
+      Accept:
+      - application/json
+      Accept-Encoding:
+      - gzip, deflate
+      CommandName:
       - acr task create
->>>>>>> 3c2ff2b5
-      Connection:
-      - keep-alive
-      Content-Length:
-      - '128'
-      Content-Type:
-      - application/json; charset=utf-8
-      ParameterSetName:
-<<<<<<< HEAD
-      - -n -g -l --sku
-      User-Agent:
-      - python/3.8.3 (Windows-10-10.0.19041-SP0) msrest/0.6.9 msrest_azure/0.6.3 azure-mgmt-containerregistry/3.0.0rc14
-        Azure-SDK-For-Python AZURECLI/2.8.0
-      accept-language:
-      - en-US
-    method: PUT
+      Connection:
+      - keep-alive
+      ParameterSetName:
+      - -n -r --context --image -f --commit-trigger-enabled --pull-request-trigger-enabled
+      User-Agent:
+      - python/3.8.0 (Windows-10-10.0.19041-SP0) msrest/0.6.9 msrest_azure/0.6.3 azure-mgmt-resource/10.1.0
+        Azure-SDK-For-Python AZURECLI/2.9.0
+      accept-language:
+      - en-US
+    method: GET
+    uri: https://management.azure.com/subscriptions/00000000-0000-0000-0000-000000000000/resources?$filter=resourceType%20eq%20%27Microsoft.ContainerRegistry%2Fregistries%27&api-version=2020-06-01
+  response:
+    body:
+      string: '{"value":[{"id":"/subscriptions/00000000-0000-0000-0000-000000000000/resourceGroups/clitest.rgbt3epotvw3uyfl3jukp6dba47ztbyyan24mf4efahma6noftcqvhw4vaxgiybzsw6/providers/Microsoft.ContainerRegistry/registries/testregxt544qrkb5quf","name":"testregxt544qrkb5quf","type":"Microsoft.ContainerRegistry/registries","sku":{"name":"Premium","tier":"Premium"},"location":"centraluseuap","tags":{}},{"id":"/subscriptions/00000000-0000-0000-0000-000000000000/resourceGroups/clitest.rgdd7fbiswoiks53ktq2k4kfoyg66d4aktdmtr5ockrzawtp4lsubjgw3fcgriov5ot/providers/Microsoft.ContainerRegistry/registries/cliregwp5wnqa3exrz3i","name":"cliregwp5wnqa3exrz3i","type":"Microsoft.ContainerRegistry/registries","sku":{"name":"Premium","tier":"Premium"},"location":"eastus","tags":{}},{"id":"/subscriptions/00000000-0000-0000-0000-000000000000/resourceGroups/clitest.rgptwwawy6vxdgavn65o4cglism5dbrzrdyzfsf2bfdwk374hgwmr75qhyaskq3xzqb/providers/Microsoft.ContainerRegistry/registries/cliregxqfqar6p7m3adk","name":"cliregxqfqar6p7m3adk","type":"Microsoft.ContainerRegistry/registries","sku":{"name":"Standard","tier":"Standard"},"location":"westus","tags":{}},{"id":"/subscriptions/00000000-0000-0000-0000-000000000000/resourceGroups/clitest.rg000001/providers/Microsoft.ContainerRegistry/registries/clireg000002","name":"clireg000002","type":"Microsoft.ContainerRegistry/registries","sku":{"name":"Standard","tier":"Standard"},"location":"westus","tags":{}},{"id":"/subscriptions/00000000-0000-0000-0000-000000000000/resourceGroups/zhoxing-test/providers/Microsoft.ContainerRegistry/registries/zhoxingtest","name":"zhoxingtest","type":"Microsoft.ContainerRegistry/registries","sku":{"name":"Standard","tier":"Standard"},"location":"westus","tags":{}}]}'
+    headers:
+      cache-control:
+      - no-cache
+      content-length:
+      - '1803'
+      content-type:
+      - application/json; charset=utf-8
+      date:
+      - Tue, 14 Jul 2020 10:41:17 GMT
+      expires:
+      - '-1'
+      pragma:
+      - no-cache
+      strict-transport-security:
+      - max-age=31536000; includeSubDomains
+      vary:
+      - Accept-Encoding
+      x-content-type-options:
+      - nosniff
+    status:
+      code: 200
+      message: OK
+- request:
+    body: null
+    headers:
+      Accept:
+      - application/json
+      Accept-Encoding:
+      - gzip, deflate
+      CommandName:
+      - acr task create
+      Connection:
+      - keep-alive
+      ParameterSetName:
+      - -n -r --context --image -f --commit-trigger-enabled --pull-request-trigger-enabled
+      User-Agent:
+      - python/3.8.0 (Windows-10-10.0.19041-SP0) msrest/0.6.9 msrest_azure/0.6.3 azure-mgmt-containerregistry/3.0.0rc14
+        Azure-SDK-For-Python AZURECLI/2.9.0
+      accept-language:
+      - en-US
+    method: GET
     uri: https://management.azure.com/subscriptions/00000000-0000-0000-0000-000000000000/resourceGroups/clitest.rg000001/providers/Microsoft.ContainerRegistry/registries/clireg000002?api-version=2019-12-01-preview
   response:
     body:
-      string: '{"sku":{"name":"Standard","tier":"Standard"},"type":"Microsoft.ContainerRegistry/registries","id":"/subscriptions/00000000-0000-0000-0000-000000000000/resourceGroups/clitest.rg000001/providers/Microsoft.ContainerRegistry/registries/clireg000002","name":"clireg000002","location":"westus","tags":{},"properties":{"loginServer":"clireg000002.azurecr.io","creationDate":"2020-07-06T00:31:56.794681Z","provisioningState":"Succeeded","adminUserEnabled":false,"policies":{"quarantinePolicy":{"status":"disabled"},"trustPolicy":{"type":"Notary","status":"disabled"},"retentionPolicy":{"days":7,"lastUpdatedTime":"2020-07-06T00:31:57.7367382+00:00","status":"disabled"}},"encryption":{"status":"disabled"},"dataEndpointEnabled":false,"dataEndpointHostNames":[],"privateEndpointConnections":[],"publicNetworkAccess":"Enabled"}}'
-=======
-      - -n -r --context --image -f --commit-trigger-enabled --pull-request-trigger-enabled
-      User-Agent:
-      - python/3.8.0 (Windows-10-10.0.19041-SP0) msrest/0.6.9 msrest_azure/0.6.3 azure-mgmt-resource/10.1.0
-        Azure-SDK-For-Python AZURECLI/2.9.0
-      accept-language:
-      - en-US
-    method: GET
-    uri: https://management.azure.com/subscriptions/00000000-0000-0000-0000-000000000000/resources?$filter=resourceType%20eq%20%27Microsoft.ContainerRegistry%2Fregistries%27&api-version=2020-06-01
-  response:
-    body:
-      string: '{"value":[{"id":"/subscriptions/00000000-0000-0000-0000-000000000000/resourceGroups/clitest.rgbt3epotvw3uyfl3jukp6dba47ztbyyan24mf4efahma6noftcqvhw4vaxgiybzsw6/providers/Microsoft.ContainerRegistry/registries/testregxt544qrkb5quf","name":"testregxt544qrkb5quf","type":"Microsoft.ContainerRegistry/registries","sku":{"name":"Premium","tier":"Premium"},"location":"centraluseuap","tags":{}},{"id":"/subscriptions/00000000-0000-0000-0000-000000000000/resourceGroups/clitest.rgdd7fbiswoiks53ktq2k4kfoyg66d4aktdmtr5ockrzawtp4lsubjgw3fcgriov5ot/providers/Microsoft.ContainerRegistry/registries/cliregwp5wnqa3exrz3i","name":"cliregwp5wnqa3exrz3i","type":"Microsoft.ContainerRegistry/registries","sku":{"name":"Premium","tier":"Premium"},"location":"eastus","tags":{}},{"id":"/subscriptions/00000000-0000-0000-0000-000000000000/resourceGroups/clitest.rgptwwawy6vxdgavn65o4cglism5dbrzrdyzfsf2bfdwk374hgwmr75qhyaskq3xzqb/providers/Microsoft.ContainerRegistry/registries/cliregxqfqar6p7m3adk","name":"cliregxqfqar6p7m3adk","type":"Microsoft.ContainerRegistry/registries","sku":{"name":"Standard","tier":"Standard"},"location":"westus","tags":{}},{"id":"/subscriptions/00000000-0000-0000-0000-000000000000/resourceGroups/clitest.rg000001/providers/Microsoft.ContainerRegistry/registries/clireg000002","name":"clireg000002","type":"Microsoft.ContainerRegistry/registries","sku":{"name":"Standard","tier":"Standard"},"location":"westus","tags":{}},{"id":"/subscriptions/00000000-0000-0000-0000-000000000000/resourceGroups/zhoxing-test/providers/Microsoft.ContainerRegistry/registries/zhoxingtest","name":"zhoxingtest","type":"Microsoft.ContainerRegistry/registries","sku":{"name":"Standard","tier":"Standard"},"location":"westus","tags":{}}]}'
->>>>>>> 3c2ff2b5
-    headers:
-      cache-control:
-      - no-cache
-      content-length:
-<<<<<<< HEAD
-      - '901'
-      content-type:
-      - application/json; charset=utf-8
-      date:
-      - Mon, 06 Jul 2020 00:31:58 GMT
-=======
-      - '1803'
-      content-type:
-      - application/json; charset=utf-8
-      date:
-      - Tue, 14 Jul 2020 10:41:17 GMT
->>>>>>> 3c2ff2b5
-      expires:
-      - '-1'
-      pragma:
-      - no-cache
-<<<<<<< HEAD
-      server:
-      - Microsoft-HTTPAPI/2.0
-=======
->>>>>>> 3c2ff2b5
-      strict-transport-security:
-      - max-age=31536000; includeSubDomains
-      vary:
-      - Accept-Encoding
-      x-content-type-options:
-      - nosniff
-      x-ms-ratelimit-remaining-subscription-writes:
-      - '1198'
-    status:
-      code: 200
-      message: OK
-- request:
-    body: null
-    headers:
-      Accept:
-      - application/json
-      Accept-Encoding:
-      - gzip, deflate
-      CommandName:
-      - acr task create
-      Connection:
-      - keep-alive
-      ParameterSetName:
-      - -n -r --context --image -f --commit-trigger-enabled --pull-request-trigger-enabled
-      User-Agent:
-<<<<<<< HEAD
-      - python/3.8.3 (Windows-10-10.0.19041-SP0) msrest/0.6.9 msrest_azure/0.6.3 azure-mgmt-resource/10.0.0
-        Azure-SDK-For-Python AZURECLI/2.8.0
-      accept-language:
-      - en-US
-    method: GET
-    uri: https://management.azure.com/subscriptions/00000000-0000-0000-0000-000000000000/resources?$filter=resourceType%20eq%20%27Microsoft.ContainerRegistry%2Fregistries%27&api-version=2020-06-01
-  response:
-    body:
-      string: '{"value":[{"id":"/subscriptions/00000000-0000-0000-0000-000000000000/resourceGroups/clitest.rg3btyynny3rrz255pnzywctzo3r4jnw2jltcom7pgce7ku64dbbsnnsw5ihlkuparb/providers/Microsoft.ContainerRegistry/registries/testregvsuixnjr6x664l3ymr","name":"testregvsuixnjr6x664l3ymr","type":"Microsoft.ContainerRegistry/registries","sku":{"name":"Premium","tier":"Premium"},"location":"westus","tags":{}},{"id":"/subscriptions/00000000-0000-0000-0000-000000000000/resourceGroups/clitest.rg000001/providers/Microsoft.ContainerRegistry/registries/clireg000002","name":"clireg000002","type":"Microsoft.ContainerRegistry/registries","sku":{"name":"Standard","tier":"Standard"},"location":"westus","tags":{}},{"id":"/subscriptions/00000000-0000-0000-0000-000000000000/resourceGroups/clitest.rgfoerydaclghapb2cuzvl44wqwlo2nrknpmlnmihvdxdjgxp7n2md5tuemwdpr333b/providers/Microsoft.ContainerRegistry/registries/clireg6qmym6oxe4f3ub","name":"clireg6qmym6oxe4f3ub","type":"Microsoft.ContainerRegistry/registries","sku":{"name":"Premium","tier":"Premium"},"location":"westus","tags":{}},{"id":"/subscriptions/00000000-0000-0000-0000-000000000000/resourceGroups/clitest.rgmrjx4tmvr23izdjp6nrdg4f46yywlb4uxak5bz6w7qantnfzljll7b2heywqmuio6/providers/Microsoft.ContainerRegistry/registries/cliregse2svftuc4p5br","name":"cliregse2svftuc4p5br","type":"Microsoft.ContainerRegistry/registries","sku":{"name":"Standard","tier":"Standard"},"location":"westus","tags":{}},{"id":"/subscriptions/00000000-0000-0000-0000-000000000000/resourceGroups/clitest.rgmu7bij6en5x76udraonmuaf65a4chheucjil7yvl2ayqmu4vzqyth5zxreyifxeja/providers/Microsoft.ContainerRegistry/registries/testregxdeqstc3c2n73","name":"testregxdeqstc3c2n73","type":"Microsoft.ContainerRegistry/registries","sku":{"name":"Premium","tier":"Premium"},"location":"westus","identity":{"type":"UserAssigned","userAssignedIdentities":{"/subscriptions/00000000-0000-0000-0000-000000000000/resourcegroups/clitest.rgmu7bij6en5x76udraonmuaf65a4chheucjil7yvl2ayqmu4vzqyth5zxreyifxeja/providers/Microsoft.ManagedIdentity/userAssignedIdentities/testidentitydh74wl36":{"principalId":"71cc48dd-abe9-41cb-bfcf-2ae46d10eb19","clientId":"841116a8-41e7-4c85-9b90-97178c74dd3a"}}},"tags":{}},{"id":"/subscriptions/00000000-0000-0000-0000-000000000000/resourceGroups/clitest.rgpkbvzhpbnqkubyssbmtmjub7ls3uwordc55g5ukj3o6ugj5gibje3ie43mlgrblqh/providers/Microsoft.ContainerRegistry/registries/cliregg6ltd2bpz3grwe","name":"cliregg6ltd2bpz3grwe","type":"Microsoft.ContainerRegistry/registries","sku":{"name":"Premium","tier":"Premium"},"location":"westus","tags":{}},{"id":"/subscriptions/00000000-0000-0000-0000-000000000000/resourceGroups/clitest.rgpv2twb2qljovunvk5hkwfsuhfkenrav4axarricud5pidpoqc5c2uks7cbibb7v2q/providers/Microsoft.ContainerRegistry/registries/cliregfyffrkjpowrlpy","name":"cliregfyffrkjpowrlpy","type":"Microsoft.ContainerRegistry/registries","sku":{"name":"Premium","tier":"Premium"},"location":"eastus","tags":{}},{"id":"/subscriptions/00000000-0000-0000-0000-000000000000/resourceGroups/clitest.rgvlfue3bt2nm332gntv5s7xgo5wewwasjmnc5o6youfv2vcuij67x5uiroif7us2yd/providers/Microsoft.ContainerRegistry/registries/cliregkoev4gwlh66apd","name":"cliregkoev4gwlh66apd","type":"Microsoft.ContainerRegistry/registries","sku":{"name":"Basic","tier":"Basic"},"location":"westus","tags":{}}]}'
-=======
-      - python/3.8.0 (Windows-10-10.0.19041-SP0) msrest/0.6.9 msrest_azure/0.6.3 azure-mgmt-containerregistry/3.0.0rc14
-        Azure-SDK-For-Python AZURECLI/2.9.0
-      accept-language:
-      - en-US
-    method: GET
-    uri: https://management.azure.com/subscriptions/00000000-0000-0000-0000-000000000000/resourceGroups/clitest.rg000001/providers/Microsoft.ContainerRegistry/registries/clireg000002?api-version=2019-12-01-preview
-  response:
-    body:
       string: '{"sku":{"name":"Standard","tier":"Standard"},"type":"Microsoft.ContainerRegistry/registries","id":"/subscriptions/00000000-0000-0000-0000-000000000000/resourceGroups/clitest.rg000001/providers/Microsoft.ContainerRegistry/registries/clireg000002","name":"clireg000002","location":"westus","tags":{},"properties":{"loginServer":"clireg000002.azurecr.io","creationDate":"2020-07-14T10:38:52.2061553Z","provisioningState":"Succeeded","adminUserEnabled":false,"policies":{"quarantinePolicy":{"status":"disabled"},"trustPolicy":{"type":"Notary","status":"disabled"},"retentionPolicy":{"days":7,"lastUpdatedTime":"2020-07-14T10:38:53.2096586+00:00","status":"disabled"}},"encryption":{"status":"disabled"},"dataEndpointEnabled":false,"dataEndpointHostNames":[],"privateEndpointConnections":[],"publicNetworkAccess":"Enabled"}}'
->>>>>>> 3c2ff2b5
-    headers:
-      cache-control:
-      - no-cache
-      content-length:
-<<<<<<< HEAD
-      - '3389'
-      content-type:
-      - application/json; charset=utf-8
-      date:
-      - Mon, 06 Jul 2020 00:31:57 GMT
-=======
+    headers:
+      cache-control:
+      - no-cache
+      content-length:
       - '902'
       content-type:
       - application/json; charset=utf-8
       date:
       - Tue, 14 Jul 2020 10:41:19 GMT
->>>>>>> 3c2ff2b5
       expires:
       - '-1'
       pragma:
@@ -4085,41 +1155,24 @@
       ParameterSetName:
       - -n -r --context --image -f --commit-trigger-enabled --pull-request-trigger-enabled
       User-Agent:
-<<<<<<< HEAD
-      - python/3.8.3 (Windows-10-10.0.19041-SP0) msrest/0.6.9 msrest_azure/0.6.3 azure-mgmt-containerregistry/3.0.0rc14
-        Azure-SDK-For-Python AZURECLI/2.8.0
-=======
-      - python/3.8.0 (Windows-10-10.0.19041-SP0) msrest/0.6.9 msrest_azure/0.6.3 azure-mgmt-containerregistry/3.0.0rc14
-        Azure-SDK-For-Python AZURECLI/2.9.0
->>>>>>> 3c2ff2b5
+      - python/3.8.0 (Windows-10-10.0.19041-SP0) msrest/0.6.9 msrest_azure/0.6.3 azure-mgmt-containerregistry/3.0.0rc14
+        Azure-SDK-For-Python AZURECLI/2.9.0
       accept-language:
       - en-US
     method: PUT
     uri: https://management.azure.com/subscriptions/00000000-0000-0000-0000-000000000000/resourceGroups/clitest.rg000001/providers/Microsoft.ContainerRegistry/registries/clireg000002/tasks/testTask?api-version=2019-06-01-preview
   response:
     body:
-<<<<<<< HEAD
-      string: '{"sku":{"name":"Standard","tier":"Standard"},"type":"Microsoft.ContainerRegistry/registries","id":"/subscriptions/00000000-0000-0000-0000-000000000000/resourceGroups/clitest.rg000001/providers/Microsoft.ContainerRegistry/registries/clireg000002","name":"clireg000002","location":"westus","tags":{},"properties":{"loginServer":"clireg000002.azurecr.io","creationDate":"2020-07-06T00:31:56.794681Z","provisioningState":"Succeeded","adminUserEnabled":false,"policies":{"quarantinePolicy":{"status":"disabled"},"trustPolicy":{"type":"Notary","status":"disabled"},"retentionPolicy":{"days":7,"lastUpdatedTime":"2020-07-06T00:31:57.7367382+00:00","status":"disabled"}},"encryption":{"status":"disabled"},"dataEndpointEnabled":false,"dataEndpointHostNames":[],"privateEndpointConnections":[],"publicNetworkAccess":"Enabled"}}'
-=======
       string: '{"value":[{"type":"Microsoft.ContainerRegistry/registries/runs","properties":{"runId":"cf2","status":"Succeeded","lastUpdatedTime":"2020-07-14T10:41:00+00:00","runType":"QuickRun","createTime":"2020-07-14T10:39:44.5926756+00:00","startTime":"2020-07-14T10:39:44.8753477+00:00","finishTime":"2020-07-14T10:41:00.1855794+00:00","outputImages":[{"registry":"clireg000002.azurecr.io","repository":"testtask","tag":"v1","digest":"sha256:364fae38bdf669272f5a9390b54a30a6a7102127362642fcda37ef1ee724bfff"}],"task":"testTask","platform":{"os":"linux","architecture":"amd64"},"agentConfiguration":{"cpu":2},"provisioningState":"Succeeded","isArchiveEnabled":false},"id":"/subscriptions/00000000-0000-0000-0000-000000000000/resourceGroups/clitest.rg000001/providers/Microsoft.ContainerRegistry/registries/clireg000002/runs/cf2","name":"cf2"}]}'
->>>>>>> 3c2ff2b5
-    headers:
-      cache-control:
-      - no-cache
-      content-length:
-<<<<<<< HEAD
-      - '901'
-      content-type:
-      - application/json; charset=utf-8
-      date:
-      - Mon, 06 Jul 2020 00:31:58 GMT
-=======
+    headers:
+      cache-control:
+      - no-cache
+      content-length:
       - '908'
       content-type:
       - application/json; charset=utf-8
       date:
       - Tue, 14 Jul 2020 10:41:20 GMT
->>>>>>> 3c2ff2b5
       expires:
       - '-1'
       pragma:
@@ -4140,13 +1193,7 @@
       code: 200
       message: OK
 - request:
-    body: '{"location": "westus", "properties": {"status": "Enabled", "platform":
-      {"os": "linux", "architecture": "amd64"}, "agentConfiguration": {"cpu": 2},
-      "timeout": 3600, "step": {"contextPath": "https://github.com/SteveLasker/node-helloworld",
-      "type": "Docker", "imageNames": ["testtask:v1"], "isPushEnabled": true, "noCache":
-      false, "dockerFilePath": "Dockerfile", "arguments": []}, "trigger": {"baseImageTrigger":
-      {"baseImageTriggerType": "Runtime", "updateTriggerPayloadType": "Default", "status":
-      "Enabled", "name": "defaultBaseimageTriggerName"}}, "credentials": {}}}'
+    body: null
     headers:
       Accept:
       - application/json
@@ -4156,24 +1203,7 @@
       - acr task create
       Connection:
       - keep-alive
-      Content-Length:
-      - '566'
-      Content-Type:
-      - application/json; charset=utf-8
-      ParameterSetName:
-<<<<<<< HEAD
-      - -n -r --context --image -f --commit-trigger-enabled --pull-request-trigger-enabled
-      User-Agent:
-      - python/3.8.3 (Windows-10-10.0.19041-SP0) msrest/0.6.9 msrest_azure/0.6.3 azure-mgmt-containerregistry/3.0.0rc14
-        Azure-SDK-For-Python AZURECLI/2.8.0
-      accept-language:
-      - en-US
-    method: PUT
-    uri: https://management.azure.com/subscriptions/00000000-0000-0000-0000-000000000000/resourceGroups/clitest.rg000001/providers/Microsoft.ContainerRegistry/registries/clireg000002/tasks/testTask?api-version=2019-06-01-preview
-  response:
-    body:
-      string: '{"type":"Microsoft.ContainerRegistry/registries/tasks","properties":{"provisioningState":"Succeeded","creationDate":"2020-07-06T00:32:01.5613948+00:00","status":"Enabled","platform":{"os":"linux","architecture":"amd64"},"agentConfiguration":{"cpu":2},"timeout":3600,"step":{"type":"Docker","imageNames":["testtask:v1"],"isPushEnabled":true,"noCache":false,"dockerFilePath":"Dockerfile","arguments":[],"contextPath":"https://github.com/SteveLasker/node-helloworld"},"trigger":{"baseImageTrigger":{"baseImageTriggerType":"Runtime","updateTriggerPayloadType":"Default","status":"Enabled","name":"defaultBaseimageTriggerName"}}},"id":"/subscriptions/00000000-0000-0000-0000-000000000000/resourceGroups/clitest.rg000001/providers/Microsoft.ContainerRegistry/registries/clireg000002/tasks/testTask","name":"testTask","location":"westus"}'
-=======
+      ParameterSetName:
       - -n -r --cmd -c
       User-Agent:
       - python/3.8.0 (Windows-10-10.0.19041-SP0) msrest/0.6.9 msrest_azure/0.6.3 azure-mgmt-resource/10.1.0
@@ -4185,36 +1215,25 @@
   response:
     body:
       string: '{"value":[{"id":"/subscriptions/00000000-0000-0000-0000-000000000000/resourceGroups/clitest.rgbt3epotvw3uyfl3jukp6dba47ztbyyan24mf4efahma6noftcqvhw4vaxgiybzsw6/providers/Microsoft.ContainerRegistry/registries/testregxt544qrkb5quf","name":"testregxt544qrkb5quf","type":"Microsoft.ContainerRegistry/registries","sku":{"name":"Premium","tier":"Premium"},"location":"centraluseuap","tags":{}},{"id":"/subscriptions/00000000-0000-0000-0000-000000000000/resourceGroups/clitest.rgdd7fbiswoiks53ktq2k4kfoyg66d4aktdmtr5ockrzawtp4lsubjgw3fcgriov5ot/providers/Microsoft.ContainerRegistry/registries/cliregwp5wnqa3exrz3i","name":"cliregwp5wnqa3exrz3i","type":"Microsoft.ContainerRegistry/registries","sku":{"name":"Premium","tier":"Premium"},"location":"eastus","tags":{}},{"id":"/subscriptions/00000000-0000-0000-0000-000000000000/resourceGroups/clitest.rgptwwawy6vxdgavn65o4cglism5dbrzrdyzfsf2bfdwk374hgwmr75qhyaskq3xzqb/providers/Microsoft.ContainerRegistry/registries/cliregxqfqar6p7m3adk","name":"cliregxqfqar6p7m3adk","type":"Microsoft.ContainerRegistry/registries","sku":{"name":"Standard","tier":"Standard"},"location":"westus","tags":{}},{"id":"/subscriptions/00000000-0000-0000-0000-000000000000/resourceGroups/clitest.rg000001/providers/Microsoft.ContainerRegistry/registries/clireg000002","name":"clireg000002","type":"Microsoft.ContainerRegistry/registries","sku":{"name":"Standard","tier":"Standard"},"location":"westus","tags":{}},{"id":"/subscriptions/00000000-0000-0000-0000-000000000000/resourceGroups/zhoxing-test/providers/Microsoft.ContainerRegistry/registries/zhoxingtest","name":"zhoxingtest","type":"Microsoft.ContainerRegistry/registries","sku":{"name":"Standard","tier":"Standard"},"location":"westus","tags":{}}]}'
->>>>>>> 3c2ff2b5
-    headers:
-      cache-control:
-      - no-cache
-      content-length:
-<<<<<<< HEAD
-      - '898'
-      content-type:
-      - application/json; charset=utf-8
-      date:
-      - Mon, 06 Jul 2020 00:32:02 GMT
-=======
+    headers:
+      cache-control:
+      - no-cache
+      content-length:
       - '1803'
       content-type:
       - application/json; charset=utf-8
       date:
       - Tue, 14 Jul 2020 10:41:21 GMT
->>>>>>> 3c2ff2b5
-      expires:
-      - '-1'
-      pragma:
-      - no-cache
-      strict-transport-security:
-      - max-age=31536000; includeSubDomains
-      vary:
-      - Accept-Encoding
-      x-content-type-options:
-      - nosniff
-      x-ms-ratelimit-remaining-subscription-writes:
-      - '1199'
+      expires:
+      - '-1'
+      pragma:
+      - no-cache
+      strict-transport-security:
+      - max-age=31536000; includeSubDomains
+      vary:
+      - Accept-Encoding
+      x-content-type-options:
+      - nosniff
     status:
       code: 200
       message: OK
@@ -4232,17 +1251,6 @@
       ParameterSetName:
       - -n -r --cmd -c
       User-Agent:
-<<<<<<< HEAD
-      - python/3.8.3 (Windows-10-10.0.19041-SP0) msrest/0.6.9 msrest_azure/0.6.3 azure-mgmt-resource/10.0.0
-        Azure-SDK-For-Python AZURECLI/2.8.0
-      accept-language:
-      - en-US
-    method: GET
-    uri: https://management.azure.com/subscriptions/00000000-0000-0000-0000-000000000000/resources?$filter=resourceType%20eq%20%27Microsoft.ContainerRegistry%2Fregistries%27&api-version=2020-06-01
-  response:
-    body:
-      string: '{"value":[{"id":"/subscriptions/00000000-0000-0000-0000-000000000000/resourceGroups/clitest.rg3btyynny3rrz255pnzywctzo3r4jnw2jltcom7pgce7ku64dbbsnnsw5ihlkuparb/providers/Microsoft.ContainerRegistry/registries/testregvsuixnjr6x664l3ymr","name":"testregvsuixnjr6x664l3ymr","type":"Microsoft.ContainerRegistry/registries","sku":{"name":"Premium","tier":"Premium"},"location":"westus","tags":{}},{"id":"/subscriptions/00000000-0000-0000-0000-000000000000/resourceGroups/clitest.rg000001/providers/Microsoft.ContainerRegistry/registries/clireg000002","name":"clireg000002","type":"Microsoft.ContainerRegistry/registries","sku":{"name":"Standard","tier":"Standard"},"location":"westus","tags":{}},{"id":"/subscriptions/00000000-0000-0000-0000-000000000000/resourceGroups/clitest.rgfoerydaclghapb2cuzvl44wqwlo2nrknpmlnmihvdxdjgxp7n2md5tuemwdpr333b/providers/Microsoft.ContainerRegistry/registries/clireg6qmym6oxe4f3ub","name":"clireg6qmym6oxe4f3ub","type":"Microsoft.ContainerRegistry/registries","sku":{"name":"Premium","tier":"Premium"},"location":"westus","tags":{}},{"id":"/subscriptions/00000000-0000-0000-0000-000000000000/resourceGroups/clitest.rgmrjx4tmvr23izdjp6nrdg4f46yywlb4uxak5bz6w7qantnfzljll7b2heywqmuio6/providers/Microsoft.ContainerRegistry/registries/cliregse2svftuc4p5br","name":"cliregse2svftuc4p5br","type":"Microsoft.ContainerRegistry/registries","sku":{"name":"Standard","tier":"Standard"},"location":"westus","tags":{}},{"id":"/subscriptions/00000000-0000-0000-0000-000000000000/resourceGroups/clitest.rgmu7bij6en5x76udraonmuaf65a4chheucjil7yvl2ayqmu4vzqyth5zxreyifxeja/providers/Microsoft.ContainerRegistry/registries/testregxdeqstc3c2n73","name":"testregxdeqstc3c2n73","type":"Microsoft.ContainerRegistry/registries","sku":{"name":"Premium","tier":"Premium"},"location":"westus","identity":{"type":"UserAssigned","userAssignedIdentities":{"/subscriptions/00000000-0000-0000-0000-000000000000/resourcegroups/clitest.rgmu7bij6en5x76udraonmuaf65a4chheucjil7yvl2ayqmu4vzqyth5zxreyifxeja/providers/Microsoft.ManagedIdentity/userAssignedIdentities/testidentitydh74wl36":{"principalId":"71cc48dd-abe9-41cb-bfcf-2ae46d10eb19","clientId":"841116a8-41e7-4c85-9b90-97178c74dd3a"}}},"tags":{}},{"id":"/subscriptions/00000000-0000-0000-0000-000000000000/resourceGroups/clitest.rgpkbvzhpbnqkubyssbmtmjub7ls3uwordc55g5ukj3o6ugj5gibje3ie43mlgrblqh/providers/Microsoft.ContainerRegistry/registries/cliregg6ltd2bpz3grwe","name":"cliregg6ltd2bpz3grwe","type":"Microsoft.ContainerRegistry/registries","sku":{"name":"Premium","tier":"Premium"},"location":"westus","tags":{}},{"id":"/subscriptions/00000000-0000-0000-0000-000000000000/resourceGroups/clitest.rgpv2twb2qljovunvk5hkwfsuhfkenrav4axarricud5pidpoqc5c2uks7cbibb7v2q/providers/Microsoft.ContainerRegistry/registries/cliregfyffrkjpowrlpy","name":"cliregfyffrkjpowrlpy","type":"Microsoft.ContainerRegistry/registries","sku":{"name":"Premium","tier":"Premium"},"location":"eastus","tags":{}},{"id":"/subscriptions/00000000-0000-0000-0000-000000000000/resourceGroups/clitest.rgvlfue3bt2nm332gntv5s7xgo5wewwasjmnc5o6youfv2vcuij67x5uiroif7us2yd/providers/Microsoft.ContainerRegistry/registries/cliregkoev4gwlh66apd","name":"cliregkoev4gwlh66apd","type":"Microsoft.ContainerRegistry/registries","sku":{"name":"Basic","tier":"Basic"},"location":"westus","tags":{}}]}'
-=======
       - python/3.8.0 (Windows-10-10.0.19041-SP0) msrest/0.6.9 msrest_azure/0.6.3 azure-mgmt-containerregistry/3.0.0rc14
         Azure-SDK-For-Python AZURECLI/2.9.0
       accept-language:
@@ -4252,24 +1260,15 @@
   response:
     body:
       string: '{"sku":{"name":"Standard","tier":"Standard"},"type":"Microsoft.ContainerRegistry/registries","id":"/subscriptions/00000000-0000-0000-0000-000000000000/resourceGroups/clitest.rg000001/providers/Microsoft.ContainerRegistry/registries/clireg000002","name":"clireg000002","location":"westus","tags":{},"properties":{"loginServer":"clireg000002.azurecr.io","creationDate":"2020-07-14T10:38:52.2061553Z","provisioningState":"Succeeded","adminUserEnabled":false,"policies":{"quarantinePolicy":{"status":"disabled"},"trustPolicy":{"type":"Notary","status":"disabled"},"retentionPolicy":{"days":7,"lastUpdatedTime":"2020-07-14T10:38:53.2096586+00:00","status":"disabled"}},"encryption":{"status":"disabled"},"dataEndpointEnabled":false,"dataEndpointHostNames":[],"privateEndpointConnections":[],"publicNetworkAccess":"Enabled"}}'
->>>>>>> 3c2ff2b5
-    headers:
-      cache-control:
-      - no-cache
-      content-length:
-<<<<<<< HEAD
-      - '3389'
-      content-type:
-      - application/json; charset=utf-8
-      date:
-      - Mon, 06 Jul 2020 00:32:01 GMT
-=======
+    headers:
+      cache-control:
+      - no-cache
+      content-length:
       - '902'
       content-type:
       - application/json; charset=utf-8
       date:
       - Tue, 14 Jul 2020 10:41:23 GMT
->>>>>>> 3c2ff2b5
       expires:
       - '-1'
       pragma:
@@ -4310,41 +1309,24 @@
       ParameterSetName:
       - -n -r --cmd -c
       User-Agent:
-<<<<<<< HEAD
-      - python/3.8.3 (Windows-10-10.0.19041-SP0) msrest/0.6.9 msrest_azure/0.6.3 azure-mgmt-containerregistry/3.0.0rc14
-        Azure-SDK-For-Python AZURECLI/2.8.0
-=======
-      - python/3.8.0 (Windows-10-10.0.19041-SP0) msrest/0.6.9 msrest_azure/0.6.3 azure-mgmt-containerregistry/3.0.0rc14
-        Azure-SDK-For-Python AZURECLI/2.9.0
->>>>>>> 3c2ff2b5
+      - python/3.8.0 (Windows-10-10.0.19041-SP0) msrest/0.6.9 msrest_azure/0.6.3 azure-mgmt-containerregistry/3.0.0rc14
+        Azure-SDK-For-Python AZURECLI/2.9.0
       accept-language:
       - en-US
     method: PUT
     uri: https://management.azure.com/subscriptions/00000000-0000-0000-0000-000000000000/resourceGroups/clitest.rg000001/providers/Microsoft.ContainerRegistry/registries/clireg000002/tasks/contextlessTask?api-version=2019-06-01-preview
   response:
     body:
-<<<<<<< HEAD
-      string: '{"sku":{"name":"Standard","tier":"Standard"},"type":"Microsoft.ContainerRegistry/registries","id":"/subscriptions/00000000-0000-0000-0000-000000000000/resourceGroups/clitest.rg000001/providers/Microsoft.ContainerRegistry/registries/clireg000002","name":"clireg000002","location":"westus","tags":{},"properties":{"loginServer":"clireg000002.azurecr.io","creationDate":"2020-07-06T00:31:56.794681Z","provisioningState":"Succeeded","adminUserEnabled":false,"policies":{"quarantinePolicy":{"status":"disabled"},"trustPolicy":{"type":"Notary","status":"disabled"},"retentionPolicy":{"days":7,"lastUpdatedTime":"2020-07-06T00:31:57.7367382+00:00","status":"disabled"}},"encryption":{"status":"disabled"},"dataEndpointEnabled":false,"dataEndpointHostNames":[],"privateEndpointConnections":[],"publicNetworkAccess":"Enabled"}}'
-=======
       string: '{"type":"Microsoft.ContainerRegistry/registries/tasks","properties":{"provisioningState":"Succeeded","creationDate":"2020-07-14T10:38:58.5743098+00:00","status":"Enabled","platform":{"os":"linux","architecture":"amd64"},"agentConfiguration":{"cpu":2},"timeout":3600,"step":{"type":"Docker","imageNames":["testtask:v1"],"isPushEnabled":true,"noCache":false,"dockerFilePath":"Dockerfile","arguments":[],"baseImageDependencies":[{"type":"Runtime","registry":"registry.hub.docker.com","repository":"library/node","tag":"9","digest":"sha256:cddc729ef8326f7e8966c246ba2e87bad4c15365494ff3d681fa6f022cdab041"}],"contextPath":"https://github.com/SteveLasker/node-helloworld"},"trigger":{"baseImageTrigger":{"baseImageTriggerType":"Runtime","updateTriggerPayloadType":"Default","status":"Enabled","name":"defaultBaseimageTriggerName"}}},"id":"/subscriptions/00000000-0000-0000-0000-000000000000/resourceGroups/clitest.rg000001/providers/Microsoft.ContainerRegistry/registries/clireg000002/tasks/testTask","name":"testTask","location":"westus"}'
->>>>>>> 3c2ff2b5
-    headers:
-      cache-control:
-      - no-cache
-      content-length:
-<<<<<<< HEAD
-      - '901'
-      content-type:
-      - application/json; charset=utf-8
-      date:
-      - Mon, 06 Jul 2020 00:32:02 GMT
-=======
+    headers:
+      cache-control:
+      - no-cache
+      content-length:
       - '911'
       content-type:
       - application/json; charset=utf-8
       date:
       - Tue, 14 Jul 2020 10:41:23 GMT
->>>>>>> 3c2ff2b5
       expires:
       - '-1'
       pragma:
@@ -4365,43 +1347,17 @@
       code: 200
       message: OK
 - request:
-    body: '{"location": "westus", "properties": {"status": "Enabled", "platform":
-      {"os": "linux", "architecture": "amd64"}, "agentConfiguration": {"cpu": 2},
-      "timeout": 3600, "step": {"type": "EncodedTask", "encodedTaskContent": "dmVyc2lvbjogdjEuMS4wCnN0ZXBzOiAKICAtIGNtZDogYmFzaAogICAgZGlzYWJsZVdvcmtpbmdEaXJlY3RvcnlPdmVycmlkZTogdHJ1ZQogICAgdGltZW91dDogMzYwMAo=",
-      "values": []}, "trigger": {"baseImageTrigger": {"baseImageTriggerType": "Runtime",
-      "updateTriggerPayloadType": "Default", "status": "Enabled", "name": "defaultBaseimageTriggerName"}},
-      "credentials": {}}}'
-    headers:
-      Accept:
-      - application/json
-      Accept-Encoding:
-      - gzip, deflate
-      CommandName:
-<<<<<<< HEAD
-      - acr task create
-=======
+    body: null
+    headers:
+      Accept:
+      - application/json
+      Accept-Encoding:
+      - gzip, deflate
+      CommandName:
       - acr task list
->>>>>>> 3c2ff2b5
-      Connection:
-      - keep-alive
-      Content-Length:
-      - '557'
-      Content-Type:
-      - application/json; charset=utf-8
-      ParameterSetName:
-<<<<<<< HEAD
-      - -n -r --cmd -c
-      User-Agent:
-      - python/3.8.3 (Windows-10-10.0.19041-SP0) msrest/0.6.9 msrest_azure/0.6.3 azure-mgmt-containerregistry/3.0.0rc14
-        Azure-SDK-For-Python AZURECLI/2.8.0
-      accept-language:
-      - en-US
-    method: PUT
-    uri: https://management.azure.com/subscriptions/00000000-0000-0000-0000-000000000000/resourceGroups/clitest.rg000001/providers/Microsoft.ContainerRegistry/registries/clireg000002/tasks/contextlessTask?api-version=2019-06-01-preview
-  response:
-    body:
-      string: '{"type":"Microsoft.ContainerRegistry/registries/tasks","properties":{"provisioningState":"Succeeded","creationDate":"2020-07-06T00:32:04.9832594+00:00","status":"Enabled","platform":{"os":"linux","architecture":"amd64"},"agentConfiguration":{"cpu":2},"timeout":3600,"step":{"type":"EncodedTask","encodedTaskContent":"dmVyc2lvbjogdjEuMS4wCnN0ZXBzOiAKICAtIGNtZDogYmFzaAogICAgZGlzYWJsZVdvcmtpbmdEaXJlY3RvcnlPdmVycmlkZTogdHJ1ZQogICAgdGltZW91dDogMzYwMAo=","values":[]},"trigger":{"baseImageTrigger":{"baseImageTriggerType":"Runtime","updateTriggerPayloadType":"Default","status":"Enabled","name":"defaultBaseimageTriggerName"}}},"id":"/subscriptions/00000000-0000-0000-0000-000000000000/resourceGroups/clitest.rg000001/providers/Microsoft.ContainerRegistry/registries/clireg000002/tasks/contextlessTask","name":"contextlessTask","location":"westus"}'
-=======
+      Connection:
+      - keep-alive
+      ParameterSetName:
       - -r
       User-Agent:
       - python/3.8.0 (Windows-10-10.0.19041-SP0) msrest/0.6.9 msrest_azure/0.6.3 azure-mgmt-resource/10.1.0
@@ -4413,36 +1369,25 @@
   response:
     body:
       string: '{"value":[{"id":"/subscriptions/00000000-0000-0000-0000-000000000000/resourceGroups/clitest.rgbt3epotvw3uyfl3jukp6dba47ztbyyan24mf4efahma6noftcqvhw4vaxgiybzsw6/providers/Microsoft.ContainerRegistry/registries/testregxt544qrkb5quf","name":"testregxt544qrkb5quf","type":"Microsoft.ContainerRegistry/registries","sku":{"name":"Premium","tier":"Premium"},"location":"centraluseuap","tags":{}},{"id":"/subscriptions/00000000-0000-0000-0000-000000000000/resourceGroups/clitest.rgdd7fbiswoiks53ktq2k4kfoyg66d4aktdmtr5ockrzawtp4lsubjgw3fcgriov5ot/providers/Microsoft.ContainerRegistry/registries/cliregwp5wnqa3exrz3i","name":"cliregwp5wnqa3exrz3i","type":"Microsoft.ContainerRegistry/registries","sku":{"name":"Premium","tier":"Premium"},"location":"eastus","tags":{}},{"id":"/subscriptions/00000000-0000-0000-0000-000000000000/resourceGroups/clitest.rgptwwawy6vxdgavn65o4cglism5dbrzrdyzfsf2bfdwk374hgwmr75qhyaskq3xzqb/providers/Microsoft.ContainerRegistry/registries/cliregxqfqar6p7m3adk","name":"cliregxqfqar6p7m3adk","type":"Microsoft.ContainerRegistry/registries","sku":{"name":"Standard","tier":"Standard"},"location":"westus","tags":{}},{"id":"/subscriptions/00000000-0000-0000-0000-000000000000/resourceGroups/clitest.rg000001/providers/Microsoft.ContainerRegistry/registries/clireg000002","name":"clireg000002","type":"Microsoft.ContainerRegistry/registries","sku":{"name":"Standard","tier":"Standard"},"location":"westus","tags":{}},{"id":"/subscriptions/00000000-0000-0000-0000-000000000000/resourceGroups/zhoxing-test/providers/Microsoft.ContainerRegistry/registries/zhoxingtest","name":"zhoxingtest","type":"Microsoft.ContainerRegistry/registries","sku":{"name":"Standard","tier":"Standard"},"location":"westus","tags":{}}]}'
->>>>>>> 3c2ff2b5
-    headers:
-      cache-control:
-      - no-cache
-      content-length:
-<<<<<<< HEAD
-      - '911'
-      content-type:
-      - application/json; charset=utf-8
-      date:
-      - Mon, 06 Jul 2020 00:32:04 GMT
-=======
+    headers:
+      cache-control:
+      - no-cache
+      content-length:
       - '1803'
       content-type:
       - application/json; charset=utf-8
       date:
       - Tue, 14 Jul 2020 10:41:24 GMT
->>>>>>> 3c2ff2b5
-      expires:
-      - '-1'
-      pragma:
-      - no-cache
-      strict-transport-security:
-      - max-age=31536000; includeSubDomains
-      vary:
-      - Accept-Encoding
-      x-content-type-options:
-      - nosniff
-      x-ms-ratelimit-remaining-subscription-writes:
-      - '1198'
+      expires:
+      - '-1'
+      pragma:
+      - no-cache
+      strict-transport-security:
+      - max-age=31536000; includeSubDomains
+      vary:
+      - Accept-Encoding
+      x-content-type-options:
+      - nosniff
     status:
       code: 200
       message: OK
@@ -4460,7 +1405,104 @@
       ParameterSetName:
       - -r
       User-Agent:
-<<<<<<< HEAD
+      - python/3.8.0 (Windows-10-10.0.19041-SP0) msrest/0.6.9 msrest_azure/0.6.3 azure-mgmt-containerregistry/3.0.0rc14
+        Azure-SDK-For-Python AZURECLI/2.9.0
+      accept-language:
+      - en-US
+    method: GET
+    uri: https://management.azure.com/subscriptions/00000000-0000-0000-0000-000000000000/resourceGroups/clitest.rg000001/providers/Microsoft.ContainerRegistry/registries/clireg000002?api-version=2019-12-01-preview
+  response:
+    body:
+      string: '{"sku":{"name":"Standard","tier":"Standard"},"type":"Microsoft.ContainerRegistry/registries","id":"/subscriptions/00000000-0000-0000-0000-000000000000/resourceGroups/clitest.rg000001/providers/Microsoft.ContainerRegistry/registries/clireg000002","name":"clireg000002","location":"westus","tags":{},"properties":{"loginServer":"clireg000002.azurecr.io","creationDate":"2020-07-14T10:38:52.2061553Z","provisioningState":"Succeeded","adminUserEnabled":false,"policies":{"quarantinePolicy":{"status":"disabled"},"trustPolicy":{"type":"Notary","status":"disabled"},"retentionPolicy":{"days":7,"lastUpdatedTime":"2020-07-14T10:38:53.2096586+00:00","status":"disabled"}},"encryption":{"status":"disabled"},"dataEndpointEnabled":false,"dataEndpointHostNames":[],"privateEndpointConnections":[],"publicNetworkAccess":"Enabled"}}'
+    headers:
+      cache-control:
+      - no-cache
+      content-length:
+      - '902'
+      content-type:
+      - application/json; charset=utf-8
+      date:
+      - Tue, 14 Jul 2020 10:41:26 GMT
+      expires:
+      - '-1'
+      pragma:
+      - no-cache
+      server:
+      - Microsoft-HTTPAPI/2.0
+      strict-transport-security:
+      - max-age=31536000; includeSubDomains
+      transfer-encoding:
+      - chunked
+      vary:
+      - Accept-Encoding
+      x-content-type-options:
+      - nosniff
+    status:
+      code: 200
+      message: OK
+- request:
+    body: null
+    headers:
+      Accept:
+      - application/json
+      Accept-Encoding:
+      - gzip, deflate
+      CommandName:
+      - acr task list
+      Connection:
+      - keep-alive
+      ParameterSetName:
+      - -r
+      User-Agent:
+      - python/3.8.0 (Windows-10-10.0.19041-SP0) msrest/0.6.9 msrest_azure/0.6.3 azure-mgmt-containerregistry/3.0.0rc14
+        Azure-SDK-For-Python AZURECLI/2.9.0
+      accept-language:
+      - en-US
+    method: GET
+    uri: https://management.azure.com/subscriptions/00000000-0000-0000-0000-000000000000/resourceGroups/clitest.rg000001/providers/Microsoft.ContainerRegistry/registries/clireg000002/tasks?api-version=2019-06-01-preview
+  response:
+    body:
+      string: '{"type":"Microsoft.ContainerRegistry/registries/tasks","properties":{"provisioningState":"Succeeded","creationDate":"2020-07-14T10:38:58.5743098+00:00","status":"Enabled","platform":{"os":"linux","architecture":"amd64"},"agentConfiguration":{"cpu":2},"timeout":3600,"step":{"type":"Docker","imageNames":["testtask:v1"],"isPushEnabled":true,"noCache":false,"dockerFilePath":"Dockerfile","arguments":[],"baseImageDependencies":[{"type":"Runtime","registry":"registry.hub.docker.com","repository":"library/node","tag":"9","digest":"sha256:cddc729ef8326f7e8966c246ba2e87bad4c15365494ff3d681fa6f022cdab041"}],"contextPath":"https://github.com/SteveLasker/node-helloworld"},"trigger":{"baseImageTrigger":{"baseImageTriggerType":"Runtime","updateTriggerPayloadType":"Default","status":"Enabled","name":"defaultBaseimageTriggerName"}}},"id":"/subscriptions/00000000-0000-0000-0000-000000000000/resourceGroups/clitest.rg000001/providers/Microsoft.ContainerRegistry/registries/clireg000002/tasks/testTask","name":"testTask","location":"westus"}'
+    headers:
+      cache-control:
+      - no-cache
+      content-length:
+      - '1822'
+      content-type:
+      - application/json; charset=utf-8
+      date:
+      - Tue, 14 Jul 2020 10:41:26 GMT
+      expires:
+      - '-1'
+      pragma:
+      - no-cache
+      server:
+      - nginx/1.15.10
+      strict-transport-security:
+      - max-age=31536000; includeSubDomains
+      transfer-encoding:
+      - chunked
+      vary:
+      - Accept-Encoding,Accept-Encoding
+      x-content-type-options:
+      - nosniff
+    status:
+      code: 200
+      message: OK
+- request:
+    body: null
+    headers:
+      Accept:
+      - application/json
+      Accept-Encoding:
+      - gzip, deflate
+      CommandName:
+      - acr task run
+      Connection:
+      - keep-alive
+      ParameterSetName:
+      - -n -r --no-logs
+      User-Agent:
       - python/3.8.3 (Windows-10-10.0.19041-SP0) msrest/0.6.9 msrest_azure/0.6.3 azure-mgmt-resource/10.0.0
         Azure-SDK-For-Python AZURECLI/2.8.0
       accept-language:
@@ -4470,7 +1512,42 @@
   response:
     body:
       string: '{"value":[{"id":"/subscriptions/00000000-0000-0000-0000-000000000000/resourceGroups/clitest.rg3btyynny3rrz255pnzywctzo3r4jnw2jltcom7pgce7ku64dbbsnnsw5ihlkuparb/providers/Microsoft.ContainerRegistry/registries/testregvsuixnjr6x664l3ymr","name":"testregvsuixnjr6x664l3ymr","type":"Microsoft.ContainerRegistry/registries","sku":{"name":"Premium","tier":"Premium"},"location":"westus","tags":{}},{"id":"/subscriptions/00000000-0000-0000-0000-000000000000/resourceGroups/clitest.rg000001/providers/Microsoft.ContainerRegistry/registries/clireg000002","name":"clireg000002","type":"Microsoft.ContainerRegistry/registries","sku":{"name":"Standard","tier":"Standard"},"location":"westus","tags":{}},{"id":"/subscriptions/00000000-0000-0000-0000-000000000000/resourceGroups/clitest.rgfoerydaclghapb2cuzvl44wqwlo2nrknpmlnmihvdxdjgxp7n2md5tuemwdpr333b/providers/Microsoft.ContainerRegistry/registries/clireg6qmym6oxe4f3ub","name":"clireg6qmym6oxe4f3ub","type":"Microsoft.ContainerRegistry/registries","sku":{"name":"Premium","tier":"Premium"},"location":"westus","tags":{}},{"id":"/subscriptions/00000000-0000-0000-0000-000000000000/resourceGroups/clitest.rgmrjx4tmvr23izdjp6nrdg4f46yywlb4uxak5bz6w7qantnfzljll7b2heywqmuio6/providers/Microsoft.ContainerRegistry/registries/cliregse2svftuc4p5br","name":"cliregse2svftuc4p5br","type":"Microsoft.ContainerRegistry/registries","sku":{"name":"Standard","tier":"Standard"},"location":"westus","tags":{}},{"id":"/subscriptions/00000000-0000-0000-0000-000000000000/resourceGroups/clitest.rgmu7bij6en5x76udraonmuaf65a4chheucjil7yvl2ayqmu4vzqyth5zxreyifxeja/providers/Microsoft.ContainerRegistry/registries/testregxdeqstc3c2n73","name":"testregxdeqstc3c2n73","type":"Microsoft.ContainerRegistry/registries","sku":{"name":"Premium","tier":"Premium"},"location":"westus","identity":{"type":"UserAssigned","userAssignedIdentities":{"/subscriptions/00000000-0000-0000-0000-000000000000/resourcegroups/clitest.rgmu7bij6en5x76udraonmuaf65a4chheucjil7yvl2ayqmu4vzqyth5zxreyifxeja/providers/Microsoft.ManagedIdentity/userAssignedIdentities/testidentitydh74wl36":{"principalId":"71cc48dd-abe9-41cb-bfcf-2ae46d10eb19","clientId":"841116a8-41e7-4c85-9b90-97178c74dd3a"}}},"tags":{}},{"id":"/subscriptions/00000000-0000-0000-0000-000000000000/resourceGroups/clitest.rgpkbvzhpbnqkubyssbmtmjub7ls3uwordc55g5ukj3o6ugj5gibje3ie43mlgrblqh/providers/Microsoft.ContainerRegistry/registries/cliregg6ltd2bpz3grwe","name":"cliregg6ltd2bpz3grwe","type":"Microsoft.ContainerRegistry/registries","sku":{"name":"Premium","tier":"Premium"},"location":"westus","tags":{"foo":"bar","cat":""}},{"id":"/subscriptions/00000000-0000-0000-0000-000000000000/resourceGroups/clitest.rgpv2twb2qljovunvk5hkwfsuhfkenrav4axarricud5pidpoqc5c2uks7cbibb7v2q/providers/Microsoft.ContainerRegistry/registries/cliregfyffrkjpowrlpy","name":"cliregfyffrkjpowrlpy","type":"Microsoft.ContainerRegistry/registries","sku":{"name":"Premium","tier":"Premium"},"location":"eastus","tags":{}},{"id":"/subscriptions/00000000-0000-0000-0000-000000000000/resourceGroups/clitest.rgvlfue3bt2nm332gntv5s7xgo5wewwasjmnc5o6youfv2vcuij67x5uiroif7us2yd/providers/Microsoft.ContainerRegistry/registries/cliregkoev4gwlh66apd","name":"cliregkoev4gwlh66apd","type":"Microsoft.ContainerRegistry/registries","sku":{"name":"Basic","tier":"Basic"},"location":"westus","tags":{}}]}'
-=======
+    headers:
+      cache-control:
+      - no-cache
+      content-length:
+      - '3409'
+      content-type:
+      - application/json; charset=utf-8
+      date:
+      - Mon, 06 Jul 2020 00:32:07 GMT
+      expires:
+      - '-1'
+      pragma:
+      - no-cache
+      strict-transport-security:
+      - max-age=31536000; includeSubDomains
+      vary:
+      - Accept-Encoding
+      x-content-type-options:
+      - nosniff
+    status:
+      code: 200
+      message: OK
+- request:
+    body: null
+    headers:
+      Accept:
+      - application/json
+      Accept-Encoding:
+      - gzip, deflate
+      CommandName:
+      - acr task run
+      Connection:
+      - keep-alive
+      ParameterSetName:
+      - -n -r --no-logs
+      User-Agent:
       - python/3.8.0 (Windows-10-10.0.19041-SP0) msrest/0.6.9 msrest_azure/0.6.3 azure-mgmt-containerregistry/3.0.0rc14
         Azure-SDK-For-Python AZURECLI/2.9.0
       accept-language:
@@ -4479,25 +1556,16 @@
     uri: https://management.azure.com/subscriptions/00000000-0000-0000-0000-000000000000/resourceGroups/clitest.rg000001/providers/Microsoft.ContainerRegistry/registries/clireg000002?api-version=2019-12-01-preview
   response:
     body:
-      string: '{"sku":{"name":"Standard","tier":"Standard"},"type":"Microsoft.ContainerRegistry/registries","id":"/subscriptions/00000000-0000-0000-0000-000000000000/resourceGroups/clitest.rg000001/providers/Microsoft.ContainerRegistry/registries/clireg000002","name":"clireg000002","location":"westus","tags":{},"properties":{"loginServer":"clireg000002.azurecr.io","creationDate":"2020-07-14T10:38:52.2061553Z","provisioningState":"Succeeded","adminUserEnabled":false,"policies":{"quarantinePolicy":{"status":"disabled"},"trustPolicy":{"type":"Notary","status":"disabled"},"retentionPolicy":{"days":7,"lastUpdatedTime":"2020-07-14T10:38:53.2096586+00:00","status":"disabled"}},"encryption":{"status":"disabled"},"dataEndpointEnabled":false,"dataEndpointHostNames":[],"privateEndpointConnections":[],"publicNetworkAccess":"Enabled"}}'
->>>>>>> 3c2ff2b5
-    headers:
-      cache-control:
-      - no-cache
-      content-length:
-<<<<<<< HEAD
-      - '3409'
-      content-type:
-      - application/json; charset=utf-8
-      date:
-      - Mon, 06 Jul 2020 00:32:05 GMT
-=======
-      - '902'
-      content-type:
-      - application/json; charset=utf-8
-      date:
-      - Tue, 14 Jul 2020 10:41:26 GMT
->>>>>>> 3c2ff2b5
+      string: '{"type":"Microsoft.ContainerRegistry/registries/tasks","properties":{"provisioningState":"Succeeded","creationDate":"2020-07-14T10:38:58.5743098+00:00","status":"Enabled","platform":{"os":"linux","architecture":"arm"},"agentConfiguration":{"cpu":2},"timeout":3600,"step":{"type":"Docker","imageNames":["testtask:v1"],"isPushEnabled":true,"noCache":false,"dockerFilePath":"Dockerfile","arguments":[],"baseImageDependencies":[{"type":"Runtime","registry":"registry.hub.docker.com","repository":"library/node","tag":"9","digest":"sha256:cddc729ef8326f7e8966c246ba2e87bad4c15365494ff3d681fa6f022cdab041"}],"contextPath":"https://github.com/SteveLasker/node-helloworld"},"trigger":{"baseImageTrigger":{"baseImageTriggerType":"Runtime","updateTriggerPayloadType":"Default","status":"Enabled","name":"defaultBaseimageTriggerName"}}},"id":"/subscriptions/00000000-0000-0000-0000-000000000000/resourceGroups/clitest.rg000001/providers/Microsoft.ContainerRegistry/registries/clireg000002/tasks/testTask","name":"testTask","location":"westus"}'
+    headers:
+      cache-control:
+      - no-cache
+      content-length:
+      - '901'
+      content-type:
+      - application/json; charset=utf-8
+      date:
+      - Tue, 14 Jul 2020 10:41:27 GMT
       expires:
       - '-1'
       pragma:
@@ -4512,257 +1580,8 @@
       - Accept-Encoding
       x-content-type-options:
       - nosniff
-    status:
-      code: 200
-      message: OK
-- request:
-    body: null
-    headers:
-      Accept:
-      - application/json
-      Accept-Encoding:
-      - gzip, deflate
-      CommandName:
-      - acr task list
-      Connection:
-      - keep-alive
-      ParameterSetName:
-      - -r
-      User-Agent:
-<<<<<<< HEAD
-      - python/3.8.3 (Windows-10-10.0.19041-SP0) msrest/0.6.9 msrest_azure/0.6.3 azure-mgmt-containerregistry/3.0.0rc14
-        Azure-SDK-For-Python AZURECLI/2.8.0
-=======
-      - python/3.8.0 (Windows-10-10.0.19041-SP0) msrest/0.6.9 msrest_azure/0.6.3 azure-mgmt-containerregistry/3.0.0rc14
-        Azure-SDK-For-Python AZURECLI/2.9.0
->>>>>>> 3c2ff2b5
-      accept-language:
-      - en-US
-    method: GET
-    uri: https://management.azure.com/subscriptions/00000000-0000-0000-0000-000000000000/resourceGroups/clitest.rg000001/providers/Microsoft.ContainerRegistry/registries/clireg000002/tasks?api-version=2019-06-01-preview
-  response:
-    body:
-<<<<<<< HEAD
-      string: '{"sku":{"name":"Standard","tier":"Standard"},"type":"Microsoft.ContainerRegistry/registries","id":"/subscriptions/00000000-0000-0000-0000-000000000000/resourceGroups/clitest.rg000001/providers/Microsoft.ContainerRegistry/registries/clireg000002","name":"clireg000002","location":"westus","tags":{},"properties":{"loginServer":"clireg000002.azurecr.io","creationDate":"2020-07-06T00:31:56.794681Z","provisioningState":"Succeeded","adminUserEnabled":false,"policies":{"quarantinePolicy":{"status":"disabled"},"trustPolicy":{"type":"Notary","status":"disabled"},"retentionPolicy":{"days":7,"lastUpdatedTime":"2020-07-06T00:31:57.7367382+00:00","status":"disabled"}},"encryption":{"status":"disabled"},"dataEndpointEnabled":false,"dataEndpointHostNames":[],"privateEndpointConnections":[],"publicNetworkAccess":"Enabled"}}'
-=======
-      string: '{"type":"Microsoft.ContainerRegistry/registries/tasks","properties":{"provisioningState":"Succeeded","creationDate":"2020-07-14T10:38:58.5743098+00:00","status":"Enabled","platform":{"os":"linux","architecture":"amd64"},"agentConfiguration":{"cpu":2},"timeout":3600,"step":{"type":"Docker","imageNames":["testtask:v1"],"isPushEnabled":true,"noCache":false,"dockerFilePath":"Dockerfile","arguments":[],"baseImageDependencies":[{"type":"Runtime","registry":"registry.hub.docker.com","repository":"library/node","tag":"9","digest":"sha256:cddc729ef8326f7e8966c246ba2e87bad4c15365494ff3d681fa6f022cdab041"}],"contextPath":"https://github.com/SteveLasker/node-helloworld"},"trigger":{"baseImageTrigger":{"baseImageTriggerType":"Runtime","updateTriggerPayloadType":"Default","status":"Enabled","name":"defaultBaseimageTriggerName"}}},"id":"/subscriptions/00000000-0000-0000-0000-000000000000/resourceGroups/clitest.rg000001/providers/Microsoft.ContainerRegistry/registries/clireg000002/tasks/testTask","name":"testTask","location":"westus"}'
->>>>>>> 3c2ff2b5
-    headers:
-      cache-control:
-      - no-cache
-      content-length:
-<<<<<<< HEAD
-      - '901'
-      content-type:
-      - application/json; charset=utf-8
-      date:
-      - Mon, 06 Jul 2020 00:32:05 GMT
-=======
-      - '1822'
-      content-type:
-      - application/json; charset=utf-8
-      date:
-      - Tue, 14 Jul 2020 10:41:26 GMT
->>>>>>> 3c2ff2b5
-      expires:
-      - '-1'
-      pragma:
-      - no-cache
-      server:
-      - nginx/1.15.10
-      strict-transport-security:
-      - max-age=31536000; includeSubDomains
-      transfer-encoding:
-      - chunked
-      vary:
-      - Accept-Encoding,Accept-Encoding
-      x-content-type-options:
-      - nosniff
-    status:
-      code: 200
-      message: OK
-- request:
-    body: null
-    headers:
-      Accept:
-      - application/json
-      Accept-Encoding:
-      - gzip, deflate
-      CommandName:
-<<<<<<< HEAD
-      - acr task list
-      Connection:
-      - keep-alive
-      ParameterSetName:
-      - -r
-      User-Agent:
-      - python/3.8.3 (Windows-10-10.0.19041-SP0) msrest/0.6.9 msrest_azure/0.6.3 azure-mgmt-containerregistry/3.0.0rc14
-=======
-      - acr task run
-      Connection:
-      - keep-alive
-      ParameterSetName:
-      - -n -r --no-logs
-      User-Agent:
-      - python/3.8.3 (Windows-10-10.0.19041-SP0) msrest/0.6.9 msrest_azure/0.6.3 azure-mgmt-resource/10.0.0
->>>>>>> 3c2ff2b5
-        Azure-SDK-For-Python AZURECLI/2.8.0
-      accept-language:
-      - en-US
-    method: GET
-<<<<<<< HEAD
-    uri: https://management.azure.com/subscriptions/00000000-0000-0000-0000-000000000000/resourceGroups/clitest.rg000001/providers/Microsoft.ContainerRegistry/registries/clireg000002/tasks?api-version=2019-06-01-preview
-  response:
-    body:
-      string: '{"value":[{"type":"Microsoft.ContainerRegistry/registries/tasks","properties":{"provisioningState":"Succeeded","creationDate":"2020-07-06T00:32:01.5613948+00:00","status":"Enabled","platform":{"os":"linux","architecture":"amd64"},"agentConfiguration":{"cpu":2},"timeout":3600,"step":{"type":"Docker","imageNames":["testtask:v1"],"isPushEnabled":true,"noCache":false,"dockerFilePath":"Dockerfile","arguments":[],"contextPath":"https://github.com/SteveLasker/node-helloworld"},"trigger":{"baseImageTrigger":{"baseImageTriggerType":"Runtime","updateTriggerPayloadType":"Default","status":"Enabled","name":"defaultBaseimageTriggerName"}}},"id":"/subscriptions/00000000-0000-0000-0000-000000000000/resourceGroups/clitest.rg000001/providers/Microsoft.ContainerRegistry/registries/clireg000002/tasks/testTask","name":"testTask","location":"westus"},{"type":"Microsoft.ContainerRegistry/registries/tasks","properties":{"provisioningState":"Succeeded","creationDate":"2020-07-06T00:32:04.9832594+00:00","status":"Enabled","platform":{"os":"linux","architecture":"amd64"},"agentConfiguration":{"cpu":2},"timeout":3600,"step":{"type":"EncodedTask","encodedTaskContent":"dmVyc2lvbjogdjEuMS4wCnN0ZXBzOiAKICAtIGNtZDogYmFzaAogICAgZGlzYWJsZVdvcmtpbmdEaXJlY3RvcnlPdmVycmlkZTogdHJ1ZQogICAgdGltZW91dDogMzYwMAo=","values":[]},"trigger":{"baseImageTrigger":{"baseImageTriggerType":"Runtime","updateTriggerPayloadType":"Default","status":"Enabled","name":"defaultBaseimageTriggerName"}}},"id":"/subscriptions/00000000-0000-0000-0000-000000000000/resourceGroups/clitest.rg000001/providers/Microsoft.ContainerRegistry/registries/clireg000002/tasks/contextlessTask","name":"contextlessTask","location":"westus"}]}'
-=======
-    uri: https://management.azure.com/subscriptions/00000000-0000-0000-0000-000000000000/resources?$filter=resourceType%20eq%20%27Microsoft.ContainerRegistry%2Fregistries%27&api-version=2020-06-01
-  response:
-    body:
-      string: '{"value":[{"id":"/subscriptions/00000000-0000-0000-0000-000000000000/resourceGroups/clitest.rg3btyynny3rrz255pnzywctzo3r4jnw2jltcom7pgce7ku64dbbsnnsw5ihlkuparb/providers/Microsoft.ContainerRegistry/registries/testregvsuixnjr6x664l3ymr","name":"testregvsuixnjr6x664l3ymr","type":"Microsoft.ContainerRegistry/registries","sku":{"name":"Premium","tier":"Premium"},"location":"westus","tags":{}},{"id":"/subscriptions/00000000-0000-0000-0000-000000000000/resourceGroups/clitest.rg000001/providers/Microsoft.ContainerRegistry/registries/clireg000002","name":"clireg000002","type":"Microsoft.ContainerRegistry/registries","sku":{"name":"Standard","tier":"Standard"},"location":"westus","tags":{}},{"id":"/subscriptions/00000000-0000-0000-0000-000000000000/resourceGroups/clitest.rgfoerydaclghapb2cuzvl44wqwlo2nrknpmlnmihvdxdjgxp7n2md5tuemwdpr333b/providers/Microsoft.ContainerRegistry/registries/clireg6qmym6oxe4f3ub","name":"clireg6qmym6oxe4f3ub","type":"Microsoft.ContainerRegistry/registries","sku":{"name":"Premium","tier":"Premium"},"location":"westus","tags":{}},{"id":"/subscriptions/00000000-0000-0000-0000-000000000000/resourceGroups/clitest.rgmrjx4tmvr23izdjp6nrdg4f46yywlb4uxak5bz6w7qantnfzljll7b2heywqmuio6/providers/Microsoft.ContainerRegistry/registries/cliregse2svftuc4p5br","name":"cliregse2svftuc4p5br","type":"Microsoft.ContainerRegistry/registries","sku":{"name":"Standard","tier":"Standard"},"location":"westus","tags":{}},{"id":"/subscriptions/00000000-0000-0000-0000-000000000000/resourceGroups/clitest.rgmu7bij6en5x76udraonmuaf65a4chheucjil7yvl2ayqmu4vzqyth5zxreyifxeja/providers/Microsoft.ContainerRegistry/registries/testregxdeqstc3c2n73","name":"testregxdeqstc3c2n73","type":"Microsoft.ContainerRegistry/registries","sku":{"name":"Premium","tier":"Premium"},"location":"westus","identity":{"type":"UserAssigned","userAssignedIdentities":{"/subscriptions/00000000-0000-0000-0000-000000000000/resourcegroups/clitest.rgmu7bij6en5x76udraonmuaf65a4chheucjil7yvl2ayqmu4vzqyth5zxreyifxeja/providers/Microsoft.ManagedIdentity/userAssignedIdentities/testidentitydh74wl36":{"principalId":"71cc48dd-abe9-41cb-bfcf-2ae46d10eb19","clientId":"841116a8-41e7-4c85-9b90-97178c74dd3a"}}},"tags":{}},{"id":"/subscriptions/00000000-0000-0000-0000-000000000000/resourceGroups/clitest.rgpkbvzhpbnqkubyssbmtmjub7ls3uwordc55g5ukj3o6ugj5gibje3ie43mlgrblqh/providers/Microsoft.ContainerRegistry/registries/cliregg6ltd2bpz3grwe","name":"cliregg6ltd2bpz3grwe","type":"Microsoft.ContainerRegistry/registries","sku":{"name":"Premium","tier":"Premium"},"location":"westus","tags":{"foo":"bar","cat":""}},{"id":"/subscriptions/00000000-0000-0000-0000-000000000000/resourceGroups/clitest.rgpv2twb2qljovunvk5hkwfsuhfkenrav4axarricud5pidpoqc5c2uks7cbibb7v2q/providers/Microsoft.ContainerRegistry/registries/cliregfyffrkjpowrlpy","name":"cliregfyffrkjpowrlpy","type":"Microsoft.ContainerRegistry/registries","sku":{"name":"Premium","tier":"Premium"},"location":"eastus","tags":{}},{"id":"/subscriptions/00000000-0000-0000-0000-000000000000/resourceGroups/clitest.rgvlfue3bt2nm332gntv5s7xgo5wewwasjmnc5o6youfv2vcuij67x5uiroif7us2yd/providers/Microsoft.ContainerRegistry/registries/cliregkoev4gwlh66apd","name":"cliregkoev4gwlh66apd","type":"Microsoft.ContainerRegistry/registries","sku":{"name":"Basic","tier":"Basic"},"location":"westus","tags":{}}]}'
->>>>>>> 3c2ff2b5
-    headers:
-      cache-control:
-      - no-cache
-      content-length:
-<<<<<<< HEAD
-      - '1822'
-      content-type:
-      - application/json; charset=utf-8
-      date:
-      - Mon, 06 Jul 2020 00:32:06 GMT
-=======
-      - '3409'
-      content-type:
-      - application/json; charset=utf-8
-      date:
-      - Mon, 06 Jul 2020 00:32:07 GMT
->>>>>>> 3c2ff2b5
-      expires:
-      - '-1'
-      pragma:
-      - no-cache
-      strict-transport-security:
-      - max-age=31536000; includeSubDomains
-      vary:
-      - Accept-Encoding
-      x-content-type-options:
-      - nosniff
-    status:
-      code: 200
-      message: OK
-- request:
-    body: null
-    headers:
-      Accept:
-      - application/json
-      Accept-Encoding:
-      - gzip, deflate
-      CommandName:
-      - acr task run
-      Connection:
-      - keep-alive
-<<<<<<< HEAD
-      ParameterSetName:
-      - -n -r --no-logs
-      User-Agent:
-      - python/3.8.3 (Windows-10-10.0.19041-SP0) msrest/0.6.9 msrest_azure/0.6.3 azure-mgmt-resource/10.0.0
-        Azure-SDK-For-Python AZURECLI/2.8.0
-      accept-language:
-      - en-US
-    method: GET
-    uri: https://management.azure.com/subscriptions/00000000-0000-0000-0000-000000000000/resources?$filter=resourceType%20eq%20%27Microsoft.ContainerRegistry%2Fregistries%27&api-version=2020-06-01
-  response:
-    body:
-      string: '{"value":[{"id":"/subscriptions/00000000-0000-0000-0000-000000000000/resourceGroups/clitest.rg3btyynny3rrz255pnzywctzo3r4jnw2jltcom7pgce7ku64dbbsnnsw5ihlkuparb/providers/Microsoft.ContainerRegistry/registries/testregvsuixnjr6x664l3ymr","name":"testregvsuixnjr6x664l3ymr","type":"Microsoft.ContainerRegistry/registries","sku":{"name":"Premium","tier":"Premium"},"location":"westus","tags":{}},{"id":"/subscriptions/00000000-0000-0000-0000-000000000000/resourceGroups/clitest.rg000001/providers/Microsoft.ContainerRegistry/registries/clireg000002","name":"clireg000002","type":"Microsoft.ContainerRegistry/registries","sku":{"name":"Standard","tier":"Standard"},"location":"westus","tags":{}},{"id":"/subscriptions/00000000-0000-0000-0000-000000000000/resourceGroups/clitest.rgfoerydaclghapb2cuzvl44wqwlo2nrknpmlnmihvdxdjgxp7n2md5tuemwdpr333b/providers/Microsoft.ContainerRegistry/registries/clireg6qmym6oxe4f3ub","name":"clireg6qmym6oxe4f3ub","type":"Microsoft.ContainerRegistry/registries","sku":{"name":"Premium","tier":"Premium"},"location":"westus","tags":{}},{"id":"/subscriptions/00000000-0000-0000-0000-000000000000/resourceGroups/clitest.rgmrjx4tmvr23izdjp6nrdg4f46yywlb4uxak5bz6w7qantnfzljll7b2heywqmuio6/providers/Microsoft.ContainerRegistry/registries/cliregse2svftuc4p5br","name":"cliregse2svftuc4p5br","type":"Microsoft.ContainerRegistry/registries","sku":{"name":"Standard","tier":"Standard"},"location":"westus","tags":{}},{"id":"/subscriptions/00000000-0000-0000-0000-000000000000/resourceGroups/clitest.rgmu7bij6en5x76udraonmuaf65a4chheucjil7yvl2ayqmu4vzqyth5zxreyifxeja/providers/Microsoft.ContainerRegistry/registries/testregxdeqstc3c2n73","name":"testregxdeqstc3c2n73","type":"Microsoft.ContainerRegistry/registries","sku":{"name":"Premium","tier":"Premium"},"location":"westus","identity":{"type":"UserAssigned","userAssignedIdentities":{"/subscriptions/00000000-0000-0000-0000-000000000000/resourcegroups/clitest.rgmu7bij6en5x76udraonmuaf65a4chheucjil7yvl2ayqmu4vzqyth5zxreyifxeja/providers/Microsoft.ManagedIdentity/userAssignedIdentities/testidentitydh74wl36":{"principalId":"71cc48dd-abe9-41cb-bfcf-2ae46d10eb19","clientId":"841116a8-41e7-4c85-9b90-97178c74dd3a"}}},"tags":{}},{"id":"/subscriptions/00000000-0000-0000-0000-000000000000/resourceGroups/clitest.rgpkbvzhpbnqkubyssbmtmjub7ls3uwordc55g5ukj3o6ugj5gibje3ie43mlgrblqh/providers/Microsoft.ContainerRegistry/registries/cliregg6ltd2bpz3grwe","name":"cliregg6ltd2bpz3grwe","type":"Microsoft.ContainerRegistry/registries","sku":{"name":"Premium","tier":"Premium"},"location":"westus","tags":{"foo":"bar","cat":""}},{"id":"/subscriptions/00000000-0000-0000-0000-000000000000/resourceGroups/clitest.rgpv2twb2qljovunvk5hkwfsuhfkenrav4axarricud5pidpoqc5c2uks7cbibb7v2q/providers/Microsoft.ContainerRegistry/registries/cliregfyffrkjpowrlpy","name":"cliregfyffrkjpowrlpy","type":"Microsoft.ContainerRegistry/registries","sku":{"name":"Premium","tier":"Premium"},"location":"eastus","tags":{}},{"id":"/subscriptions/00000000-0000-0000-0000-000000000000/resourceGroups/clitest.rgvlfue3bt2nm332gntv5s7xgo5wewwasjmnc5o6youfv2vcuij67x5uiroif7us2yd/providers/Microsoft.ContainerRegistry/registries/cliregkoev4gwlh66apd","name":"cliregkoev4gwlh66apd","type":"Microsoft.ContainerRegistry/registries","sku":{"name":"Basic","tier":"Basic"},"location":"westus","tags":{}}]}'
-    headers:
-      cache-control:
-      - no-cache
-      content-length:
-      - '3409'
-      content-type:
-      - application/json; charset=utf-8
-      date:
-      - Mon, 06 Jul 2020 00:32:07 GMT
-      expires:
-      - '-1'
-      pragma:
-      - no-cache
-      strict-transport-security:
-      - max-age=31536000; includeSubDomains
-      vary:
-      - Accept-Encoding
-      x-content-type-options:
-      - nosniff
-    status:
-      code: 200
-      message: OK
-- request:
-    body: null
-    headers:
-      Accept:
-      - application/json
-      Accept-Encoding:
-      - gzip, deflate
-      CommandName:
-      - acr task run
-      Connection:
-      - keep-alive
-      ParameterSetName:
-      - -n -r --no-logs
-      User-Agent:
-      - python/3.8.3 (Windows-10-10.0.19041-SP0) msrest/0.6.9 msrest_azure/0.6.3 azure-mgmt-containerregistry/3.0.0rc14
-        Azure-SDK-For-Python AZURECLI/2.8.0
-=======
-      ParameterSetName:
-      - -n -r --no-logs
-      User-Agent:
-      - python/3.8.0 (Windows-10-10.0.19041-SP0) msrest/0.6.9 msrest_azure/0.6.3 azure-mgmt-containerregistry/3.0.0rc14
-        Azure-SDK-For-Python AZURECLI/2.9.0
->>>>>>> 3c2ff2b5
-      accept-language:
-      - en-US
-    method: GET
-    uri: https://management.azure.com/subscriptions/00000000-0000-0000-0000-000000000000/resourceGroups/clitest.rg000001/providers/Microsoft.ContainerRegistry/registries/clireg000002?api-version=2019-12-01-preview
-  response:
-    body:
-<<<<<<< HEAD
-      string: '{"sku":{"name":"Standard","tier":"Standard"},"type":"Microsoft.ContainerRegistry/registries","id":"/subscriptions/00000000-0000-0000-0000-000000000000/resourceGroups/clitest.rg000001/providers/Microsoft.ContainerRegistry/registries/clireg000002","name":"clireg000002","location":"westus","tags":{},"properties":{"loginServer":"clireg000002.azurecr.io","creationDate":"2020-07-06T00:31:56.794681Z","provisioningState":"Succeeded","adminUserEnabled":false,"policies":{"quarantinePolicy":{"status":"disabled"},"trustPolicy":{"type":"Notary","status":"disabled"},"retentionPolicy":{"days":7,"lastUpdatedTime":"2020-07-06T00:31:57.7367382+00:00","status":"disabled"}},"encryption":{"status":"disabled"},"dataEndpointEnabled":false,"dataEndpointHostNames":[],"privateEndpointConnections":[],"publicNetworkAccess":"Enabled"}}'
-=======
-      string: '{"type":"Microsoft.ContainerRegistry/registries/tasks","properties":{"provisioningState":"Succeeded","creationDate":"2020-07-14T10:38:58.5743098+00:00","status":"Enabled","platform":{"os":"linux","architecture":"arm"},"agentConfiguration":{"cpu":2},"timeout":3600,"step":{"type":"Docker","imageNames":["testtask:v1"],"isPushEnabled":true,"noCache":false,"dockerFilePath":"Dockerfile","arguments":[],"baseImageDependencies":[{"type":"Runtime","registry":"registry.hub.docker.com","repository":"library/node","tag":"9","digest":"sha256:cddc729ef8326f7e8966c246ba2e87bad4c15365494ff3d681fa6f022cdab041"}],"contextPath":"https://github.com/SteveLasker/node-helloworld"},"trigger":{"baseImageTrigger":{"baseImageTriggerType":"Runtime","updateTriggerPayloadType":"Default","status":"Enabled","name":"defaultBaseimageTriggerName"}}},"id":"/subscriptions/00000000-0000-0000-0000-000000000000/resourceGroups/clitest.rg000001/providers/Microsoft.ContainerRegistry/registries/clireg000002/tasks/testTask","name":"testTask","location":"westus"}'
->>>>>>> 3c2ff2b5
-    headers:
-      cache-control:
-      - no-cache
-      content-length:
-      - '901'
-      content-type:
-      - application/json; charset=utf-8
-      date:
-<<<<<<< HEAD
-      - Mon, 06 Jul 2020 00:32:08 GMT
-=======
-      - Tue, 14 Jul 2020 10:41:27 GMT
->>>>>>> 3c2ff2b5
-      expires:
-      - '-1'
-      pragma:
-      - no-cache
-      server:
-      - Microsoft-HTTPAPI/2.0
-      strict-transport-security:
-      - max-age=31536000; includeSubDomains
-      transfer-encoding:
-      - chunked
-      vary:
-      - Accept-Encoding
-      x-content-type-options:
-      - nosniff
-<<<<<<< HEAD
-=======
       x-ms-ratelimit-remaining-subscription-writes:
       - '1194'
->>>>>>> 3c2ff2b5
     status:
       code: 200
       message: OK
@@ -4785,17 +1604,6 @@
       ParameterSetName:
       - -n -r --no-logs
       User-Agent:
-<<<<<<< HEAD
-      - python/3.8.3 (Windows-10-10.0.19041-SP0) msrest/0.6.9 msrest_azure/0.6.3 azure-mgmt-containerregistry/3.0.0rc14
-        Azure-SDK-For-Python AZURECLI/2.8.0
-      accept-language:
-      - en-US
-    method: POST
-    uri: https://management.azure.com/subscriptions/00000000-0000-0000-0000-000000000000/resourceGroups/clitest.rg000001/providers/Microsoft.ContainerRegistry/registries/clireg000002/scheduleRun?api-version=2019-06-01-preview
-  response:
-    body:
-      string: '{"type":"Microsoft.ContainerRegistry/registries/runs","properties":{"runId":"cf1","status":"Queued","lastUpdatedTime":"2020-07-06T00:32:08+00:00","provisioningState":"Succeeded","isArchiveEnabled":false},"id":"/subscriptions/00000000-0000-0000-0000-000000000000/resourceGroups/clitest.rg000001/providers/Microsoft.ContainerRegistry/registries/clireg000002/runs/cf1","name":"cf1"}'
-=======
       - python/3.8.0 (Windows-10-10.0.19041-SP0) msrest/0.6.9 msrest_azure/0.6.3 azure-mgmt-resource/10.1.0
         Azure-SDK-For-Python AZURECLI/2.9.0
       accept-language:
@@ -4805,24 +1613,15 @@
   response:
     body:
       string: '{"value":[{"id":"/subscriptions/00000000-0000-0000-0000-000000000000/resourceGroups/clitest.rgbt3epotvw3uyfl3jukp6dba47ztbyyan24mf4efahma6noftcqvhw4vaxgiybzsw6/providers/Microsoft.ContainerRegistry/registries/testregxt544qrkb5quf","name":"testregxt544qrkb5quf","type":"Microsoft.ContainerRegistry/registries","sku":{"name":"Premium","tier":"Premium"},"location":"centraluseuap","tags":{}},{"id":"/subscriptions/00000000-0000-0000-0000-000000000000/resourceGroups/clitest.rgdd7fbiswoiks53ktq2k4kfoyg66d4aktdmtr5ockrzawtp4lsubjgw3fcgriov5ot/providers/Microsoft.ContainerRegistry/registries/cliregwp5wnqa3exrz3i","name":"cliregwp5wnqa3exrz3i","type":"Microsoft.ContainerRegistry/registries","sku":{"name":"Premium","tier":"Premium"},"location":"eastus","tags":{}},{"id":"/subscriptions/00000000-0000-0000-0000-000000000000/resourceGroups/clitest.rgptwwawy6vxdgavn65o4cglism5dbrzrdyzfsf2bfdwk374hgwmr75qhyaskq3xzqb/providers/Microsoft.ContainerRegistry/registries/cliregxqfqar6p7m3adk","name":"cliregxqfqar6p7m3adk","type":"Microsoft.ContainerRegistry/registries","sku":{"name":"Standard","tier":"Standard"},"location":"westus","tags":{}},{"id":"/subscriptions/00000000-0000-0000-0000-000000000000/resourceGroups/clitest.rg000001/providers/Microsoft.ContainerRegistry/registries/clireg000002","name":"clireg000002","type":"Microsoft.ContainerRegistry/registries","sku":{"name":"Standard","tier":"Standard"},"location":"westus","tags":{}},{"id":"/subscriptions/00000000-0000-0000-0000-000000000000/resourceGroups/zhoxing-test/providers/Microsoft.ContainerRegistry/registries/zhoxingtest","name":"zhoxingtest","type":"Microsoft.ContainerRegistry/registries","sku":{"name":"Standard","tier":"Standard"},"location":"westus","tags":{}}]}'
->>>>>>> 3c2ff2b5
-    headers:
-      cache-control:
-      - no-cache
-      content-length:
-<<<<<<< HEAD
-      - '446'
-      content-type:
-      - application/json; charset=utf-8
-      date:
-      - Mon, 06 Jul 2020 00:32:08 GMT
-=======
+    headers:
+      cache-control:
+      - no-cache
+      content-length:
       - '1803'
       content-type:
       - application/json; charset=utf-8
       date:
       - Tue, 14 Jul 2020 10:41:27 GMT
->>>>>>> 3c2ff2b5
       expires:
       - '-1'
       pragma:
@@ -4856,41 +1655,24 @@
       ParameterSetName:
       - -n -r --no-logs
       User-Agent:
-<<<<<<< HEAD
-      - python/3.8.3 (Windows-10-10.0.19041-SP0) msrest/0.6.9 msrest_azure/0.6.3 azure-mgmt-containerregistry/3.0.0rc14
-        Azure-SDK-For-Python AZURECLI/2.8.0
-=======
-      - python/3.8.0 (Windows-10-10.0.19041-SP0) msrest/0.6.9 msrest_azure/0.6.3 azure-mgmt-containerregistry/3.0.0rc14
-        Azure-SDK-For-Python AZURECLI/2.9.0
->>>>>>> 3c2ff2b5
+      - python/3.8.0 (Windows-10-10.0.19041-SP0) msrest/0.6.9 msrest_azure/0.6.3 azure-mgmt-containerregistry/3.0.0rc14
+        Azure-SDK-For-Python AZURECLI/2.9.0
       accept-language:
       - en-US
     method: GET
     uri: https://management.azure.com/subscriptions/00000000-0000-0000-0000-000000000000/resourceGroups/clitest.rg000001/providers/Microsoft.ContainerRegistry/registries/clireg000002/runs/cf1?api-version=2019-06-01-preview
   response:
     body:
-<<<<<<< HEAD
-      string: '{"type":"Microsoft.ContainerRegistry/registries/runs","properties":{"runId":"cf1","status":"Running","lastUpdatedTime":"2020-07-06T00:32:09+00:00","runType":"QuickRun","createTime":"2020-07-06T00:32:08.9342407+00:00","startTime":"2020-07-06T00:32:09.4725943+00:00","task":"contextlessTask","platform":{"os":"linux","architecture":"amd64"},"agentConfiguration":{"cpu":2},"provisioningState":"Succeeded","isArchiveEnabled":false},"id":"/subscriptions/00000000-0000-0000-0000-000000000000/resourceGroups/clitest.rg000001/providers/Microsoft.ContainerRegistry/registries/clireg000002/runs/cf1","name":"cf1"}'
-=======
       string: '{"sku":{"name":"Standard","tier":"Standard"},"type":"Microsoft.ContainerRegistry/registries","id":"/subscriptions/00000000-0000-0000-0000-000000000000/resourceGroups/clitest.rg000001/providers/Microsoft.ContainerRegistry/registries/clireg000002","name":"clireg000002","location":"westus","tags":{},"properties":{"loginServer":"clireg000002.azurecr.io","creationDate":"2020-07-14T10:38:52.2061553Z","provisioningState":"Succeeded","adminUserEnabled":false,"policies":{"quarantinePolicy":{"status":"disabled"},"trustPolicy":{"type":"Notary","status":"disabled"},"retentionPolicy":{"days":7,"lastUpdatedTime":"2020-07-14T10:38:53.2096586+00:00","status":"disabled"}},"encryption":{"status":"disabled"},"dataEndpointEnabled":false,"dataEndpointHostNames":[],"privateEndpointConnections":[],"publicNetworkAccess":"Enabled"}}'
->>>>>>> 3c2ff2b5
-    headers:
-      cache-control:
-      - no-cache
-      content-length:
-<<<<<<< HEAD
-      - '670'
-      content-type:
-      - application/json; charset=utf-8
-      date:
-      - Mon, 06 Jul 2020 00:32:09 GMT
-=======
+    headers:
+      cache-control:
+      - no-cache
+      content-length:
       - '902'
       content-type:
       - application/json; charset=utf-8
       date:
       - Tue, 14 Jul 2020 10:41:28 GMT
->>>>>>> 3c2ff2b5
       expires:
       - '-1'
       pragma:
@@ -4922,15 +1704,6 @@
       ParameterSetName:
       - -n -r --no-logs
       User-Agent:
-<<<<<<< HEAD
-      - python/3.8.3 (Windows-10-10.0.19041-SP0) msrest/0.6.9 msrest_azure/0.6.3 azure-mgmt-containerregistry/3.0.0rc14
-        Azure-SDK-For-Python AZURECLI/2.8.0
-    method: GET
-    uri: https://management.azure.com/subscriptions/00000000-0000-0000-0000-000000000000/resourceGroups/clitest.rg000001/providers/Microsoft.ContainerRegistry/registries/clireg000002/runs/cf1?api-version=2019-06-01-preview
-  response:
-    body:
-      string: '{"type":"Microsoft.ContainerRegistry/registries/runs","properties":{"runId":"cf1","status":"Succeeded","lastUpdatedTime":"2020-07-06T00:32:17+00:00","runType":"QuickRun","createTime":"2020-07-06T00:32:08.9342407+00:00","startTime":"2020-07-06T00:32:09.4725943+00:00","finishTime":"2020-07-06T00:32:17.0629692+00:00","task":"contextlessTask","platform":{"os":"linux","architecture":"amd64"},"agentConfiguration":{"cpu":2},"provisioningState":"Succeeded","isArchiveEnabled":false},"id":"/subscriptions/00000000-0000-0000-0000-000000000000/resourceGroups/clitest.rg000001/providers/Microsoft.ContainerRegistry/registries/clireg000002/runs/cf1","name":"cf1"}'
-=======
       - python/3.8.0 (Windows-10-10.0.19041-SP0) msrest/0.6.9 msrest_azure/0.6.3 azure-mgmt-containerregistry/3.0.0rc14
         Azure-SDK-For-Python AZURECLI/2.9.0
       accept-language:
@@ -4940,24 +1713,15 @@
   response:
     body:
       string: '{"type":"Microsoft.ContainerRegistry/registries/runs","properties":{"runId":"cf2","status":"Succeeded","lastUpdatedTime":"2020-07-14T10:41:29+00:00","runType":"QuickRun","createTime":"2020-07-14T10:39:44.5926756+00:00","startTime":"2020-07-14T10:39:44.8753477+00:00","finishTime":"2020-07-14T10:41:00.1855794+00:00","outputImages":[{"registry":"clireg000002.azurecr.io","repository":"testtask","tag":"v1","digest":"sha256:364fae38bdf669272f5a9390b54a30a6a7102127362642fcda37ef1ee724bfff"}],"task":"testTask","platform":{"os":"linux","architecture":"amd64"},"agentConfiguration":{"cpu":2},"provisioningState":"Succeeded","isArchiveEnabled":true},"id":"/subscriptions/00000000-0000-0000-0000-000000000000/resourceGroups/clitest.rg000001/providers/Microsoft.ContainerRegistry/registries/clireg000002/runs/cf2","name":"cf2"}'
->>>>>>> 3c2ff2b5
-    headers:
-      cache-control:
-      - no-cache
-      content-length:
-<<<<<<< HEAD
-      - '721'
-      content-type:
-      - application/json; charset=utf-8
-      date:
-      - Mon, 06 Jul 2020 00:32:40 GMT
-=======
+    headers:
+      cache-control:
+      - no-cache
+      content-length:
       - '895'
       content-type:
       - application/json; charset=utf-8
       date:
       - Tue, 14 Jul 2020 10:41:29 GMT
->>>>>>> 3c2ff2b5
       expires:
       - '-1'
       pragma:
@@ -4972,11 +1736,8 @@
       - Accept-Encoding,Accept-Encoding
       x-content-type-options:
       - nosniff
-<<<<<<< HEAD
-=======
       x-ms-ratelimit-remaining-subscription-writes:
       - '1194'
->>>>>>> 3c2ff2b5
     status:
       code: 200
       message: OK
@@ -4994,41 +1755,24 @@
       ParameterSetName:
       - -n -r --no-logs
       User-Agent:
-<<<<<<< HEAD
-      - python/3.8.3 (Windows-10-10.0.19041-SP0) msrest/0.6.9 msrest_azure/0.6.3 azure-mgmt-resource/10.0.0
-        Azure-SDK-For-Python AZURECLI/2.8.0
-=======
       - python/3.8.0 (Windows-10-10.0.19041-SP0) msrest/0.6.9 msrest_azure/0.6.3 azure-mgmt-resource/10.1.0
         Azure-SDK-For-Python AZURECLI/2.9.0
->>>>>>> 3c2ff2b5
       accept-language:
       - en-US
     method: GET
     uri: https://management.azure.com/subscriptions/00000000-0000-0000-0000-000000000000/resources?$filter=resourceType%20eq%20%27Microsoft.ContainerRegistry%2Fregistries%27&api-version=2020-06-01
   response:
     body:
-<<<<<<< HEAD
-      string: '{"value":[{"id":"/subscriptions/00000000-0000-0000-0000-000000000000/resourceGroups/clitest.rg3btyynny3rrz255pnzywctzo3r4jnw2jltcom7pgce7ku64dbbsnnsw5ihlkuparb/providers/Microsoft.ContainerRegistry/registries/testregvsuixnjr6x664l3ymr","name":"testregvsuixnjr6x664l3ymr","type":"Microsoft.ContainerRegistry/registries","sku":{"name":"Premium","tier":"Premium"},"location":"westus","tags":{}},{"id":"/subscriptions/00000000-0000-0000-0000-000000000000/resourceGroups/clitest.rg000001/providers/Microsoft.ContainerRegistry/registries/clireg000002","name":"clireg000002","type":"Microsoft.ContainerRegistry/registries","sku":{"name":"Standard","tier":"Standard"},"location":"westus","tags":{}},{"id":"/subscriptions/00000000-0000-0000-0000-000000000000/resourceGroups/clitest.rgf7dbnqiijlhsmedjnutsyf5llfyutb23lvukrhmdr5fotmaaui4tnltwmkctw2uks/providers/Microsoft.ContainerRegistry/registries/testreguj5ocrbnx7yar","name":"testreguj5ocrbnx7yar","type":"Microsoft.ContainerRegistry/registries","sku":{"name":"Premium","tier":"Premium"},"location":"westus","tags":{}},{"id":"/subscriptions/00000000-0000-0000-0000-000000000000/resourceGroups/clitest.rgfoerydaclghapb2cuzvl44wqwlo2nrknpmlnmihvdxdjgxp7n2md5tuemwdpr333b/providers/Microsoft.ContainerRegistry/registries/clireg6qmym6oxe4f3ub","name":"clireg6qmym6oxe4f3ub","type":"Microsoft.ContainerRegistry/registries","sku":{"name":"Premium","tier":"Premium"},"location":"westus","tags":{}},{"id":"/subscriptions/00000000-0000-0000-0000-000000000000/resourceGroups/clitest.rgmu7bij6en5x76udraonmuaf65a4chheucjil7yvl2ayqmu4vzqyth5zxreyifxeja/providers/Microsoft.ContainerRegistry/registries/testregxdeqstc3c2n73","name":"testregxdeqstc3c2n73","type":"Microsoft.ContainerRegistry/registries","sku":{"name":"Premium","tier":"Premium"},"location":"westus","identity":{"type":"UserAssigned","userAssignedIdentities":{"/subscriptions/00000000-0000-0000-0000-000000000000/resourcegroups/clitest.rgmu7bij6en5x76udraonmuaf65a4chheucjil7yvl2ayqmu4vzqyth5zxreyifxeja/providers/Microsoft.ManagedIdentity/userAssignedIdentities/testidentitydh74wl36":{"principalId":"71cc48dd-abe9-41cb-bfcf-2ae46d10eb19","clientId":"841116a8-41e7-4c85-9b90-97178c74dd3a"}}},"tags":{}},{"id":"/subscriptions/00000000-0000-0000-0000-000000000000/resourceGroups/clitest.rgpv2twb2qljovunvk5hkwfsuhfkenrav4axarricud5pidpoqc5c2uks7cbibb7v2q/providers/Microsoft.ContainerRegistry/registries/cliregfyffrkjpowrlpy","name":"cliregfyffrkjpowrlpy","type":"Microsoft.ContainerRegistry/registries","sku":{"name":"Premium","tier":"Premium"},"location":"eastus","tags":{}}]}'
-=======
       string: '{"value":[{"id":"/subscriptions/00000000-0000-0000-0000-000000000000/resourceGroups/clitest.rgbt3epotvw3uyfl3jukp6dba47ztbyyan24mf4efahma6noftcqvhw4vaxgiybzsw6/providers/Microsoft.ContainerRegistry/registries/testregxt544qrkb5quf","name":"testregxt544qrkb5quf","type":"Microsoft.ContainerRegistry/registries","sku":{"name":"Premium","tier":"Premium"},"location":"centraluseuap","tags":{}},{"id":"/subscriptions/00000000-0000-0000-0000-000000000000/resourceGroups/clitest.rgdd7fbiswoiks53ktq2k4kfoyg66d4aktdmtr5ockrzawtp4lsubjgw3fcgriov5ot/providers/Microsoft.ContainerRegistry/registries/cliregwp5wnqa3exrz3i","name":"cliregwp5wnqa3exrz3i","type":"Microsoft.ContainerRegistry/registries","sku":{"name":"Premium","tier":"Premium"},"location":"eastus","tags":{}},{"id":"/subscriptions/00000000-0000-0000-0000-000000000000/resourceGroups/clitest.rgptwwawy6vxdgavn65o4cglism5dbrzrdyzfsf2bfdwk374hgwmr75qhyaskq3xzqb/providers/Microsoft.ContainerRegistry/registries/cliregxqfqar6p7m3adk","name":"cliregxqfqar6p7m3adk","type":"Microsoft.ContainerRegistry/registries","sku":{"name":"Standard","tier":"Standard"},"location":"westus","tags":{}},{"id":"/subscriptions/00000000-0000-0000-0000-000000000000/resourceGroups/clitest.rg000001/providers/Microsoft.ContainerRegistry/registries/clireg000002","name":"clireg000002","type":"Microsoft.ContainerRegistry/registries","sku":{"name":"Standard","tier":"Standard"},"location":"westus","tags":{}},{"id":"/subscriptions/00000000-0000-0000-0000-000000000000/resourceGroups/zhoxing-test/providers/Microsoft.ContainerRegistry/registries/zhoxingtest","name":"zhoxingtest","type":"Microsoft.ContainerRegistry/registries","sku":{"name":"Standard","tier":"Standard"},"location":"westus","tags":{}}]}'
->>>>>>> 3c2ff2b5
-    headers:
-      cache-control:
-      - no-cache
-      content-length:
-<<<<<<< HEAD
-      - '2647'
-      content-type:
-      - application/json; charset=utf-8
-      date:
-      - Mon, 06 Jul 2020 00:32:40 GMT
-=======
+    headers:
+      cache-control:
+      - no-cache
+      content-length:
       - '1803'
       content-type:
       - application/json; charset=utf-8
       date:
       - Tue, 14 Jul 2020 10:41:30 GMT
->>>>>>> 3c2ff2b5
       expires:
       - '-1'
       pragma:
@@ -5056,41 +1800,24 @@
       ParameterSetName:
       - -n -r --no-logs
       User-Agent:
-<<<<<<< HEAD
-      - python/3.8.3 (Windows-10-10.0.19041-SP0) msrest/0.6.9 msrest_azure/0.6.3 azure-mgmt-containerregistry/3.0.0rc14
-        Azure-SDK-For-Python AZURECLI/2.8.0
-=======
-      - python/3.8.0 (Windows-10-10.0.19041-SP0) msrest/0.6.9 msrest_azure/0.6.3 azure-mgmt-containerregistry/3.0.0rc14
-        Azure-SDK-For-Python AZURECLI/2.9.0
->>>>>>> 3c2ff2b5
+      - python/3.8.0 (Windows-10-10.0.19041-SP0) msrest/0.6.9 msrest_azure/0.6.3 azure-mgmt-containerregistry/3.0.0rc14
+        Azure-SDK-For-Python AZURECLI/2.9.0
       accept-language:
       - en-US
     method: GET
     uri: https://management.azure.com/subscriptions/00000000-0000-0000-0000-000000000000/resourceGroups/clitest.rg000001/providers/Microsoft.ContainerRegistry/registries/clireg000002?api-version=2019-12-01-preview
   response:
     body:
-<<<<<<< HEAD
-      string: '{"sku":{"name":"Standard","tier":"Standard"},"type":"Microsoft.ContainerRegistry/registries","id":"/subscriptions/00000000-0000-0000-0000-000000000000/resourceGroups/clitest.rg000001/providers/Microsoft.ContainerRegistry/registries/clireg000002","name":"clireg000002","location":"westus","tags":{},"properties":{"loginServer":"clireg000002.azurecr.io","creationDate":"2020-07-06T00:31:56.794681Z","provisioningState":"Succeeded","adminUserEnabled":false,"policies":{"quarantinePolicy":{"status":"disabled"},"trustPolicy":{"type":"Notary","status":"disabled"},"retentionPolicy":{"days":7,"lastUpdatedTime":"2020-07-06T00:31:57.7367382+00:00","status":"disabled"}},"encryption":{"status":"disabled"},"dataEndpointEnabled":false,"dataEndpointHostNames":[],"privateEndpointConnections":[],"publicNetworkAccess":"Enabled"}}'
-=======
       string: '{"sku":{"name":"Standard","tier":"Standard"},"type":"Microsoft.ContainerRegistry/registries","id":"/subscriptions/00000000-0000-0000-0000-000000000000/resourceGroups/clitest.rg000001/providers/Microsoft.ContainerRegistry/registries/clireg000002","name":"clireg000002","location":"westus","tags":{},"properties":{"loginServer":"clireg000002.azurecr.io","creationDate":"2020-07-14T10:38:52.2061553Z","provisioningState":"Succeeded","adminUserEnabled":false,"policies":{"quarantinePolicy":{"status":"disabled"},"trustPolicy":{"type":"Notary","status":"disabled"},"retentionPolicy":{"days":7,"lastUpdatedTime":"2020-07-14T10:38:53.2096586+00:00","status":"disabled"}},"encryption":{"status":"disabled"},"dataEndpointEnabled":false,"dataEndpointHostNames":[],"privateEndpointConnections":[],"publicNetworkAccess":"Enabled"}}'
->>>>>>> 3c2ff2b5
-    headers:
-      cache-control:
-      - no-cache
-      content-length:
-<<<<<<< HEAD
-      - '901'
-      content-type:
-      - application/json; charset=utf-8
-      date:
-      - Mon, 06 Jul 2020 00:32:41 GMT
-=======
+    headers:
+      cache-control:
+      - no-cache
+      content-length:
       - '902'
       content-type:
       - application/json; charset=utf-8
       date:
       - Tue, 14 Jul 2020 10:41:30 GMT
->>>>>>> 3c2ff2b5
       expires:
       - '-1'
       pragma:
@@ -5127,13 +1854,8 @@
       ParameterSetName:
       - -n -r --no-logs
       User-Agent:
-<<<<<<< HEAD
-      - python/3.8.3 (Windows-10-10.0.19041-SP0) msrest/0.6.9 msrest_azure/0.6.3 azure-mgmt-containerregistry/3.0.0rc14
-        Azure-SDK-For-Python AZURECLI/2.8.0
-=======
-      - python/3.8.0 (Windows-10-10.0.19041-SP0) msrest/0.6.9 msrest_azure/0.6.3 azure-mgmt-containerregistry/3.0.0rc14
-        Azure-SDK-For-Python AZURECLI/2.9.0
->>>>>>> 3c2ff2b5
+      - python/3.8.0 (Windows-10-10.0.19041-SP0) msrest/0.6.9 msrest_azure/0.6.3 azure-mgmt-containerregistry/3.0.0rc14
+        Azure-SDK-For-Python AZURECLI/2.9.0
       accept-language:
       - en-US
     method: POST
@@ -5149,11 +1871,7 @@
       content-type:
       - application/json; charset=utf-8
       date:
-<<<<<<< HEAD
-      - Mon, 06 Jul 2020 00:32:42 GMT
-=======
       - Tue, 14 Jul 2020 10:41:35 GMT
->>>>>>> 3c2ff2b5
       expires:
       - '-1'
       pragma:
@@ -5168,13 +1886,8 @@
       - Accept-Encoding,Accept-Encoding
       x-content-type-options:
       - nosniff
-<<<<<<< HEAD
-      x-ms-ratelimit-remaining-subscription-writes:
-      - '1199'
-=======
       x-ms-ratelimit-remaining-subscription-deletes:
       - '14992'
->>>>>>> 3c2ff2b5
     status:
       code: 200
       message: OK
@@ -5192,13 +1905,8 @@
       ParameterSetName:
       - -n -r --no-logs
       User-Agent:
-<<<<<<< HEAD
-      - python/3.8.3 (Windows-10-10.0.19041-SP0) msrest/0.6.9 msrest_azure/0.6.3 azure-mgmt-containerregistry/3.0.0rc14
-        Azure-SDK-For-Python AZURECLI/2.8.0
-=======
-      - python/3.8.0 (Windows-10-10.0.19041-SP0) msrest/0.6.9 msrest_azure/0.6.3 azure-mgmt-containerregistry/3.0.0rc14
-        Azure-SDK-For-Python AZURECLI/2.9.0
->>>>>>> 3c2ff2b5
+      - python/3.8.0 (Windows-10-10.0.19041-SP0) msrest/0.6.9 msrest_azure/0.6.3 azure-mgmt-containerregistry/3.0.0rc14
+        Azure-SDK-For-Python AZURECLI/2.9.0
       accept-language:
       - en-US
     method: GET
@@ -5214,11 +1922,7 @@
       content-type:
       - application/json; charset=utf-8
       date:
-<<<<<<< HEAD
-      - Mon, 06 Jul 2020 00:32:43 GMT
-=======
       - Tue, 14 Jul 2020 10:41:42 GMT
->>>>>>> 3c2ff2b5
       expires:
       - '-1'
       pragma:
