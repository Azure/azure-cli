--- conflicted
+++ resolved
@@ -3605,11 +3605,7 @@
             instance.address_prefix = address_prefix
 
     if cmd.supported_api_version(min_api='2019-02-01') and nat_gateway:
-<<<<<<< HEAD
-            instance.nat_gateway = SubResource(id=nat_gateway)
-=======
         instance.nat_gateway = SubResource(id=nat_gateway)
->>>>>>> 8e8aa625
 
     if network_security_group:
         instance.network_security_group = NetworkSecurityGroup(id=network_security_group)
