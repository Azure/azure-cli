--- conflicted
+++ resolved
@@ -34,21 +34,12 @@
 DEPENDENCIES = [
     'azure-mgmt-msi==0.1.0',
     'azure-mgmt-authorization==0.40.0',
-<<<<<<< HEAD
-    'azure-mgmt-compute==4.0.0rc1',
+    'azure-mgmt-compute==4.0.0rc2',
     'azure-mgmt-keyvault==1.1.0',
     'azure-keyvault==1.1.0',
-    'azure-mgmt-network==2.0.0rc2',
-    'azure-mgmt-resource==1.2.1',
-    'azure-multiapi-storage==0.2.0',
-=======
-    'azure-mgmt-compute==4.0.0rc2',
-    'azure-mgmt-keyvault==1.0.0',
-    'azure-keyvault==1.0.0',
     'azure-mgmt-network==2.0.0rc3',
     'azure-mgmt-resource==2.0.0rc2',
     'azure-multiapi-storage==0.2.1',
->>>>>>> 1dd89c70
     'azure-mgmt-marketplaceordering==0.1.0',
     'azure-cli-core'
 ]
