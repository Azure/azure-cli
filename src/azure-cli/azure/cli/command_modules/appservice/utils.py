# --------------------------------------------------------------------------------------------
# Copyright (c) Microsoft Corporation. All rights reserved.
# Licensed under the MIT License. See License.txt in the project root for license information.
# --------------------------------------------------------------------------------------------

import time
import os
import urllib
import urllib3
import certifi

from knack.log import get_logger

<<<<<<< HEAD
from azure.cli.core.azclierror import (RequiredArgumentMissingError, ValidationError, ResourceNotFoundError)
=======
from azure.cli.core.azclierror import (RequiredArgumentMissingError, ValidationError)
>>>>>>> b8018225
from azure.cli.core.commands.parameters import get_subscription_locations
from azure.cli.core.util import should_disable_connection_verify

from msrestazure.tools import parse_resource_id

from ._client_factory import web_client_factory

logger = get_logger(__name__)

REQUESTS_CA_BUNDLE = "REQUESTS_CA_BUNDLE"


def str2bool(v):
    if v == 'true':
        retval = True
    elif v == 'false':
        retval = False
    else:
        retval = None
    return retval


def _normalize_sku(sku):
    sku = sku.upper()
    if sku == 'FREE':
        return 'F1'
    if sku == 'SHARED':
        return 'D1'
    return sku


<<<<<<< HEAD
def get_sku_tier(name):  # pylint: disable=too-many-return-statements
    name = name.upper()
    if name in ['F1', 'FREE']:
=======
# FYI these function/parameter names are misnomers -- this function really maps SKU name to SKU tier, not the reverse
def get_sku_name(tier):  # pylint: disable=too-many-return-statements
    tier = tier.upper()
    if tier in ['F1', 'FREE']:
>>>>>>> b8018225
        return 'FREE'
    if name in ['D1', "SHARED"]:
        return 'SHARED'
    if name in ['B1', 'B2', 'B3', 'BASIC']:
        return 'BASIC'
    if name in ['S1', 'S2', 'S3']:
        return 'STANDARD'
    if name in ['P1', 'P2', 'P3']:
        return 'PREMIUM'
    if name in ['P1V2', 'P2V2', 'P3V2']:
        return 'PREMIUMV2'
    if name in ['P1V3', 'P2V3', 'P3V3']:
        return 'PREMIUMV3'
    if name in ['PC2', 'PC3', 'PC4']:
        return 'PremiumContainer'
    if name in ['EP1', 'EP2', 'EP3']:
        return 'ElasticPremium'
    if name in ['I1', 'I2', 'I3']:
        return 'Isolated'
    if name in ['I1V2', 'I2V2', 'I3V2']:
        return 'IsolatedV2'
<<<<<<< HEAD
    raise ValidationError("Invalid sku(pricing tier), please refer to command help for valid values")


# Deprecated; Do not use
# Keeping this for now so that we don't break extensions that use it
def get_sku_name(tier):
    return get_sku_tier(name=tier)
=======
    if tier in ['WS1', 'WS2', 'WS3']:
        return 'WorkflowStandard'
    raise ValidationError("Invalid sku(pricing tier), please refer to command help for valid values")


# resource is client.web_apps for webapps, client.app_service_plans for ASPs, etc.
def get_resource_if_exists(resource, **kwargs):
    from azure.core.exceptions import ResourceNotFoundError
    try:
        return resource.get(**kwargs)
    except ResourceNotFoundError:
        return None
>>>>>>> b8018225


def normalize_sku_for_staticapp(sku):
    if sku.lower() == 'free':
        return 'Free'
    if sku.lower() == 'standard':
        return 'Standard'
    raise ValidationError("Invalid sku(pricing tier), please refer to command help for valid values")


def retryable_method(retries=3, interval_sec=5, excpt_type=Exception):
    def decorate(func):
        def call(*args, **kwargs):
            current_retry = retries
            while True:
                try:
                    return func(*args, **kwargs)
                except excpt_type as exception:  # pylint: disable=broad-except
                    current_retry -= 1
                    if current_retry <= 0:
                        raise exception
                time.sleep(interval_sec)
        return call
    return decorate


def raise_missing_token_suggestion():
    pat_documentation = "https://help.github.com/en/articles/creating-a-personal-access-token-for-the-command-line"
    raise RequiredArgumentMissingError("GitHub access token is required to authenticate to your repositories. "
                                       "If you need to create a Github Personal Access Token, "
                                       "please run with the '--login-with-github' flag or follow "
                                       "the steps found at the following link:\n{0}".format(pat_documentation))


def _get_location_from_resource_group(cli_ctx, resource_group_name):
    from azure.cli.core.commands.client_factory import get_mgmt_service_client
    from azure.cli.core.profiles import ResourceType
    client = get_mgmt_service_client(cli_ctx, ResourceType.MGMT_RESOURCE_RESOURCES)
    group = client.resource_groups.get(resource_group_name)
    return group.location


def _list_app(cli_ctx, resource_group_name=None):
    client = web_client_factory(cli_ctx)
    if resource_group_name:
        result = list(client.web_apps.list_by_resource_group(resource_group_name))
    else:
        result = list(client.web_apps.list())
    for webapp in result:
        _rename_server_farm_props(webapp)
    return result


def _rename_server_farm_props(webapp):
    # Should be renamed in SDK in a future release
    setattr(webapp, 'app_service_plan_id', webapp.server_farm_id)
    del webapp.server_farm_id
    return webapp


def _get_location_from_webapp(client, resource_group_name, webapp):
    webapp = client.web_apps.get(resource_group_name, webapp)
    if not webapp:
        raise ResourceNotFoundError("'{}' app doesn't exist".format(webapp))
    return webapp.location


def _normalize_location(cmd, location):
    location = location.lower()
    locations = get_subscription_locations(cmd.cli_ctx)
    for loc in locations:
        if loc.display_name.lower() == location or loc.name.lower() == location:
            return loc.name
    return location


def get_pool_manager(url):
    proxies = urllib.request.getproxies()
    bypass_proxy = urllib.request.proxy_bypass(urllib.parse.urlparse(url).hostname)

    if 'https' in proxies and not bypass_proxy:
        proxy = urllib.parse.urlparse(proxies['https'])

        if proxy.username and proxy.password:
            proxy_headers = urllib3.util.make_headers(proxy_basic_auth='{0}:{1}'.format(proxy.username, proxy.password))
            logger.debug('Setting proxy-authorization header for basic auth')
        else:
            proxy_headers = None

        logger.info('Using proxy for app service tunnel connection')
        http = urllib3.ProxyManager(proxy.geturl(), proxy_headers=proxy_headers)
    else:
        http = urllib3.PoolManager()

    if should_disable_connection_verify():
        http.connection_pool_kw['cert_reqs'] = 'CERT_NONE'
    else:
        http.connection_pool_kw['cert_reqs'] = 'CERT_REQUIRED'
        if REQUESTS_CA_BUNDLE in os.environ:
            ca_bundle_file = os.environ[REQUESTS_CA_BUNDLE]
            logger.debug("Using CA bundle file at '%s'.", ca_bundle_file)
            if not os.path.isfile(ca_bundle_file):
                raise ValidationError('REQUESTS_CA_BUNDLE environment variable is specified with an invalid file path')
        else:
            ca_bundle_file = certifi.where()
        http.connection_pool_kw['ca_certs'] = ca_bundle_file
    return http


def get_app_service_plan_from_webapp(cmd, webapp, api_version=None):
    client = web_client_factory(cmd.cli_ctx, api_version=api_version)
    plan = parse_resource_id(webapp.server_farm_id)
    return client.app_service_plans.get(plan['resource_group'], plan['name'])


# Allows putting additional properties on an SDK model instance
def use_additional_properties(resource):
    resource.enable_additional_properties_sending()
    existing_properties = resource.serialize().get("properties")
    resource.additional_properties["properties"] = {} if existing_properties is None else existing_properties<|MERGE_RESOLUTION|>--- conflicted
+++ resolved
@@ -11,11 +11,7 @@
 
 from knack.log import get_logger
 
-<<<<<<< HEAD
 from azure.cli.core.azclierror import (RequiredArgumentMissingError, ValidationError, ResourceNotFoundError)
-=======
-from azure.cli.core.azclierror import (RequiredArgumentMissingError, ValidationError)
->>>>>>> b8018225
 from azure.cli.core.commands.parameters import get_subscription_locations
 from azure.cli.core.util import should_disable_connection_verify
 
@@ -47,16 +43,9 @@
     return sku
 
 
-<<<<<<< HEAD
 def get_sku_tier(name):  # pylint: disable=too-many-return-statements
     name = name.upper()
     if name in ['F1', 'FREE']:
-=======
-# FYI these function/parameter names are misnomers -- this function really maps SKU name to SKU tier, not the reverse
-def get_sku_name(tier):  # pylint: disable=too-many-return-statements
-    tier = tier.upper()
-    if tier in ['F1', 'FREE']:
->>>>>>> b8018225
         return 'FREE'
     if name in ['D1', "SHARED"]:
         return 'SHARED'
@@ -78,7 +67,8 @@
         return 'Isolated'
     if name in ['I1V2', 'I2V2', 'I3V2']:
         return 'IsolatedV2'
-<<<<<<< HEAD
+    if name in ['WS1', 'WS2', 'WS3']:
+        return 'WorkflowStandard'
     raise ValidationError("Invalid sku(pricing tier), please refer to command help for valid values")
 
 
@@ -86,10 +76,6 @@
 # Keeping this for now so that we don't break extensions that use it
 def get_sku_name(tier):
     return get_sku_tier(name=tier)
-=======
-    if tier in ['WS1', 'WS2', 'WS3']:
-        return 'WorkflowStandard'
-    raise ValidationError("Invalid sku(pricing tier), please refer to command help for valid values")
 
 
 # resource is client.web_apps for webapps, client.app_service_plans for ASPs, etc.
@@ -99,7 +85,6 @@
         return resource.get(**kwargs)
     except ResourceNotFoundError:
         return None
->>>>>>> b8018225
 
 
 def normalize_sku_for_staticapp(sku):
