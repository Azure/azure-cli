--- conflicted
+++ resolved
@@ -67,12 +67,10 @@
         g.custom_command('recover', 'recover_keyvault', supports_no_wait=True)
         g.custom_command('list', 'list_keyvault')
         g.show_command('show', 'get')
-<<<<<<< HEAD
-        g.command('delete', 'delete')
+
         g.command('purge', 'begin_purge_deleted', supports_no_wait=True)
         g.custom_command('set-policy', 'set_policy', supports_no_wait=True)
         g.custom_command('delete-policy', 'delete_policy', supports_no_wait=True)
-=======
         g.command('delete', 'delete', deprecate_info=g.deprecate(
             tag_func=lambda x: '',
             message_func=lambda x: 'Warning! If you have soft-delete protection enabled on this key vault, you will '
@@ -80,10 +78,9 @@
                                    'the soft deleted state. Please see the following documentation for additional '
                                    'guidance.\n'
                                    'https://docs.microsoft.com/en-us/azure/key-vault/general/soft-delete-overview'))
-        g.command('purge', 'purge_deleted')
-        g.custom_command('set-policy', 'set_policy')
-        g.custom_command('delete-policy', 'delete_policy')
->>>>>>> 5583bb2d
+        g.command('purge', 'begin_purge_deleted', supports_no_wait=True)
+        g.custom_command('set-policy', 'set_policy', supports_no_wait=True)
+        g.custom_command('delete-policy', 'delete_policy', supports_no_wait=True)
         g.command('list-deleted', 'list_deleted')
         g.generic_update_command(
             'update', setter_name='update_keyvault_setter', setter_type=kv_vaults_custom,
