# --------------------------------------------------------------------------------------------
# Copyright (c) Microsoft Corporation. All rights reserved.
# Licensed under the MIT License. See License.txt in the project root for license information.
# --------------------------------------------------------------------------------------------

import os.path
import platform

from argcomplete.completers import FilesCompleter
from azure.cli.command_modules.acs._completers import (
    get_k8s_upgrades_completion_list, get_k8s_versions_completion_list,
    get_vm_size_completion_list)
from azure.cli.command_modules.acs._consts import (
    CONST_AZURE_KEYVAULT_NETWORK_ACCESS_PRIVATE,
    CONST_AZURE_KEYVAULT_NETWORK_ACCESS_PUBLIC,
    CONST_GPU_INSTANCE_PROFILE_MIG1_G, CONST_GPU_INSTANCE_PROFILE_MIG2_G,
    CONST_GPU_INSTANCE_PROFILE_MIG3_G, CONST_GPU_INSTANCE_PROFILE_MIG4_G,
    CONST_GPU_INSTANCE_PROFILE_MIG7_G, CONST_LOAD_BALANCER_SKU_BASIC,
    CONST_LOAD_BALANCER_SKU_STANDARD, CONST_MANAGED_CLUSTER_SKU_TIER_FREE,
    CONST_MANAGED_CLUSTER_SKU_TIER_STANDARD, CONST_MANAGED_CLUSTER_SKU_TIER_PREMIUM,
    CONST_NETWORK_DATAPLANE_AZURE, CONST_NETWORK_DATAPLANE_CILIUM,
    CONST_NETWORK_POLICY_AZURE, CONST_NETWORK_POLICY_CALICO, CONST_NETWORK_POLICY_CILIUM, CONST_NETWORK_POLICY_NONE,
    CONST_NETWORK_PLUGIN_AZURE, CONST_NETWORK_PLUGIN_KUBENET,
    CONST_NETWORK_PLUGIN_MODE_OVERLAY, CONST_NETWORK_PLUGIN_NONE,
    CONST_NODE_IMAGE_UPGRADE_CHANNEL, CONST_NONE_UPGRADE_CHANNEL,
    CONST_NODE_OS_CHANNEL_NODE_IMAGE,
    CONST_NODE_OS_CHANNEL_NONE,
    CONST_NODE_OS_CHANNEL_UNMANAGED,
    CONST_NODEPOOL_MODE_SYSTEM, CONST_NODEPOOL_MODE_USER,
    CONST_OS_DISK_TYPE_EPHEMERAL, CONST_OS_DISK_TYPE_MANAGED,
    CONST_OS_SKU_AZURELINUX, CONST_OS_SKU_CBLMARINER, CONST_OS_SKU_MARINER, CONST_OS_SKU_UBUNTU,
    CONST_OS_SKU_WINDOWS2019, CONST_OS_SKU_WINDOWS2022,
    CONST_OUTBOUND_TYPE_LOAD_BALANCER, CONST_OUTBOUND_TYPE_MANAGED_NAT_GATEWAY,
    CONST_OUTBOUND_TYPE_USER_ASSIGNED_NAT_GATEWAY,
    CONST_OUTBOUND_TYPE_USER_DEFINED_ROUTING, CONST_PATCH_UPGRADE_CHANNEL,
    CONST_RAPID_UPGRADE_CHANNEL, CONST_SCALE_DOWN_MODE_DEALLOCATE,
    CONST_SCALE_DOWN_MODE_DELETE, CONST_SCALE_SET_PRIORITY_REGULAR,
    CONST_SCALE_SET_PRIORITY_SPOT, CONST_SPOT_EVICTION_POLICY_DEALLOCATE,
    CONST_SPOT_EVICTION_POLICY_DELETE, CONST_STABLE_UPGRADE_CHANNEL,
    CONST_DAILY_MAINTENANCE_SCHEDULE, CONST_WEEKLY_MAINTENANCE_SCHEDULE,
    CONST_ABSOLUTEMONTHLY_MAINTENANCE_SCHEDULE, CONST_RELATIVEMONTHLY_MAINTENANCE_SCHEDULE,
    CONST_WEEKINDEX_FIRST, CONST_WEEKINDEX_SECOND,
    CONST_WEEKINDEX_THIRD, CONST_WEEKINDEX_FOURTH,
    CONST_WEEKINDEX_LAST,
    CONST_LOAD_BALANCER_BACKEND_POOL_TYPE_NODE_IP,
    CONST_LOAD_BALANCER_BACKEND_POOL_TYPE_NODE_IP_CONFIGURATION)
from azure.cli.command_modules.acs._validators import (
    validate_acr, validate_agent_pool_name, validate_assign_identity,
    validate_assign_kubelet_identity, validate_azure_keyvault_kms_key_id,
    validate_azure_keyvault_kms_key_vault_resource_id,
    validate_azuremonitorworkspaceresourceid, validate_create_parameters,
    validate_credential_format, validate_defender_config_parameter,
    validate_defender_disable_and_enable_parameters, validate_eviction_policy,
    validate_grafanaresourceid, validate_host_group_id,
    validate_image_cleaner_enable_disable_mutually_exclusive,
    validate_ip_ranges, validate_k8s_version,
    validate_keyvault_secrets_provider_disable_and_enable_parameters,
    validate_kubectl_version, validate_kubelogin_version,
    validate_linux_host_name, validate_load_balancer_idle_timeout,
    validate_load_balancer_outbound_ip_prefixes,
    validate_load_balancer_outbound_ips, validate_load_balancer_outbound_ports,
    validate_load_balancer_sku, validate_max_surge,
    validate_nat_gateway_idle_timeout,
    validate_nat_gateway_managed_outbound_ip_count, validate_network_policy,
    validate_nodepool_id, validate_nodepool_labels, validate_nodepool_name,
    validate_nodepool_tags, validate_nodes_count, validate_os_sku,
    validate_pod_subnet_id, validate_ppg, validate_priority,
    validate_registry_name, validate_sku_tier, validate_snapshot_id,
    validate_snapshot_name, validate_spot_max_price, validate_ssh_key,
    validate_nodepool_taints, validate_vm_set_type, validate_vnet_subnet_id, validate_k8s_support_plan,
    validate_utc_offset, validate_start_date, validate_start_time,
    validate_force_upgrade_disable_and_enable_parameters,
    validate_allowed_host_ports, validate_application_security_groups,
<<<<<<< HEAD
    validate_crg_id)
=======
    validate_node_public_ip_tags)
>>>>>>> e45f1a0c
from azure.cli.core.commands.parameters import (
    edge_zone_type, file_type, get_enum_type,
    get_resource_name_completion_list, get_three_state_flag, name_type,
    tags_type, zones_type)
from azure.cli.core.profiles import ResourceType
from knack.arguments import CLIArgumentType

# pylint: disable=line-too-long,too-many-statements

# candidates for enumeration, no longer maintained
regions_in_preview = [
    "canadacentral",
    "canadaeast",
    "centralindia",
    "koreasouth",
    "koreacentral",
    "southindia",
    "uksouth",
    "ukwest",
    "westcentralus",
    "westindia",
    "westus2",
]
regions_in_prod = [
    "australiaeast",
    "australiasoutheast",
    "brazilsouth",
    "centralus",
    "eastasia",
    "eastus",
    "eastus2",
    "japaneast",
    "japanwest",
    "northcentralus",
    "northeurope",
    "southcentralus",
    "southeastasia",
    "westeurope",
    "westus",
]
storage_profile_types = ["StorageAccount", "ManagedDisks"]

# candidates for enumeration, under support
# consts for AgentPool
node_priorities = [CONST_SCALE_SET_PRIORITY_REGULAR, CONST_SCALE_SET_PRIORITY_SPOT]
node_eviction_policies = [CONST_SPOT_EVICTION_POLICY_DELETE, CONST_SPOT_EVICTION_POLICY_DEALLOCATE]
node_os_disk_types = [CONST_OS_DISK_TYPE_MANAGED, CONST_OS_DISK_TYPE_EPHEMERAL]
node_mode_types = [CONST_NODEPOOL_MODE_SYSTEM, CONST_NODEPOOL_MODE_USER]
node_os_skus_create = [CONST_OS_SKU_AZURELINUX, CONST_OS_SKU_UBUNTU, CONST_OS_SKU_CBLMARINER, CONST_OS_SKU_MARINER]
node_os_skus = node_os_skus_create + [CONST_OS_SKU_WINDOWS2019, CONST_OS_SKU_WINDOWS2022]
scale_down_modes = [CONST_SCALE_DOWN_MODE_DELETE, CONST_SCALE_DOWN_MODE_DEALLOCATE]

# consts for ManagedCluster
load_balancer_skus = [CONST_LOAD_BALANCER_SKU_BASIC, CONST_LOAD_BALANCER_SKU_STANDARD]
sku_tiers = [CONST_MANAGED_CLUSTER_SKU_TIER_FREE, CONST_MANAGED_CLUSTER_SKU_TIER_STANDARD, CONST_MANAGED_CLUSTER_SKU_TIER_PREMIUM]
network_plugins = [CONST_NETWORK_PLUGIN_KUBENET, CONST_NETWORK_PLUGIN_AZURE, CONST_NETWORK_PLUGIN_NONE]
network_plugin_modes = [CONST_NETWORK_PLUGIN_MODE_OVERLAY]
network_dataplanes = [CONST_NETWORK_DATAPLANE_AZURE, CONST_NETWORK_DATAPLANE_CILIUM]
network_policies = [CONST_NETWORK_POLICY_AZURE, CONST_NETWORK_POLICY_CALICO, CONST_NETWORK_POLICY_CILIUM, CONST_NETWORK_POLICY_NONE]
outbound_types = [CONST_OUTBOUND_TYPE_LOAD_BALANCER, CONST_OUTBOUND_TYPE_USER_DEFINED_ROUTING, CONST_OUTBOUND_TYPE_MANAGED_NAT_GATEWAY, CONST_OUTBOUND_TYPE_USER_ASSIGNED_NAT_GATEWAY]
auto_upgrade_channels = [
    CONST_RAPID_UPGRADE_CHANNEL,
    CONST_STABLE_UPGRADE_CHANNEL,
    CONST_PATCH_UPGRADE_CHANNEL,
    CONST_NODE_IMAGE_UPGRADE_CHANNEL,
    CONST_NONE_UPGRADE_CHANNEL,
]

node_os_upgrade_channels = [
    CONST_NODE_OS_CHANNEL_NODE_IMAGE,
    CONST_NODE_OS_CHANNEL_NONE,
    CONST_NODE_OS_CHANNEL_UNMANAGED,
]

dev_space_endpoint_types = ['Public', 'Private', 'None']

keyvault_network_access_types = [CONST_AZURE_KEYVAULT_NETWORK_ACCESS_PUBLIC, CONST_AZURE_KEYVAULT_NETWORK_ACCESS_PRIVATE]

gpu_instance_profiles = [
    CONST_GPU_INSTANCE_PROFILE_MIG1_G,
    CONST_GPU_INSTANCE_PROFILE_MIG2_G,
    CONST_GPU_INSTANCE_PROFILE_MIG3_G,
    CONST_GPU_INSTANCE_PROFILE_MIG4_G,
    CONST_GPU_INSTANCE_PROFILE_MIG7_G,
]

# consts for maintenance configuration
schedule_types = [
    CONST_DAILY_MAINTENANCE_SCHEDULE,
    CONST_WEEKLY_MAINTENANCE_SCHEDULE,
    CONST_ABSOLUTEMONTHLY_MAINTENANCE_SCHEDULE,
    CONST_RELATIVEMONTHLY_MAINTENANCE_SCHEDULE,
]

week_indexes = [
    CONST_WEEKINDEX_FIRST,
    CONST_WEEKINDEX_SECOND,
    CONST_WEEKINDEX_THIRD,
    CONST_WEEKINDEX_FOURTH,
    CONST_WEEKINDEX_LAST,
]

backend_pool_types = [
    CONST_LOAD_BALANCER_BACKEND_POOL_TYPE_NODE_IP,
    CONST_LOAD_BALANCER_BACKEND_POOL_TYPE_NODE_IP_CONFIGURATION,
]


def load_arguments(self, _):

    acr_arg_type = CLIArgumentType(metavar='ACR_NAME_OR_RESOURCE_ID')
    k8s_support_plans = self.get_models("KubernetesSupportPlan", resource_type=ResourceType.MGMT_CONTAINERSERVICE, operation_group='managed_clusters')

    # AKS command argument configuration
    with self.argument_context('aks', resource_type=ResourceType.MGMT_CONTAINERSERVICE, operation_group='managed_clusters') as c:
        c.argument('resource_name', name_type, help='Name of the managed cluster.',
                   completer=get_resource_name_completion_list('Microsoft.ContainerService/ManagedClusters'))
        c.argument('name', name_type, help='Name of the managed cluster.',
                   completer=get_resource_name_completion_list('Microsoft.ContainerService/ManagedClusters'))
        c.argument('kubernetes_version', options_list=[
                   '--kubernetes-version', '-k'], validator=validate_k8s_version)
        c.argument('node_count', type=int, options_list=['--node-count', '-c'])
        c.argument('tags', tags_type)

    with self.argument_context('aks create', resource_type=ResourceType.MGMT_CONTAINERSERVICE, operation_group='managed_clusters') as c:
        # managed cluster paramerters
        c.argument('name', validator=validate_linux_host_name)
        c.argument('kubernetes_version',
                   completer=get_k8s_versions_completion_list)
        c.argument('dns_name_prefix', options_list=['--dns-name-prefix', '-p'])
        c.argument('node_osdisk_diskencryptionset_id', options_list=['--node-osdisk-diskencryptionset-id', '-d'])
        c.argument('disable_local_accounts', action='store_true')
        c.argument('disable_rbac', action='store_true')
        c.argument('edge_zone', edge_zone_type)
        c.argument('admin_username', options_list=['--admin-username', '-u'], default='azureuser')
        c.argument('generate_ssh_keys', action='store_true', validator=validate_create_parameters)
        c.argument('ssh_key_value', required=False, type=file_type, default=os.path.join('~', '.ssh', 'id_rsa.pub'),
                   completer=FilesCompleter(), validator=validate_ssh_key)
        c.argument('no_ssh_key', options_list=['--no-ssh-key', '-x'])
        c.argument('dns_service_ip')
        c.argument('docker_bridge_address', deprecate_info=c.deprecate(target='--docker-bridge-address', hide=True))
        c.argument('pod_cidr')
        c.argument('service_cidr')
        c.argument('ip_families')
        c.argument('pod_cidrs')
        c.argument('service_cidrs')
        c.argument('load_balancer_sku', arg_type=get_enum_type(load_balancer_skus), validator=validate_load_balancer_sku)
        c.argument('load_balancer_managed_outbound_ip_count', type=int)
        c.argument('load_balancer_managed_outbound_ipv6_count', type=int)
        c.argument('load_balancer_outbound_ips', validator=validate_load_balancer_outbound_ips)
        c.argument('load_balancer_outbound_ip_prefixes', validator=validate_load_balancer_outbound_ip_prefixes)
        c.argument('load_balancer_outbound_ports', type=int, validator=validate_load_balancer_outbound_ports)
        c.argument('load_balancer_idle_timeout', type=int, validator=validate_load_balancer_idle_timeout)
        c.argument('load_balancer_backend_pool_type', arg_type=get_enum_type(backend_pool_types))
        c.argument('nat_gateway_managed_outbound_ip_count', type=int, validator=validate_nat_gateway_managed_outbound_ip_count)
        c.argument('nat_gateway_idle_timeout', type=int, validator=validate_nat_gateway_idle_timeout)
        c.argument('outbound_type', arg_type=get_enum_type(outbound_types))
        c.argument('network_plugin', arg_type=get_enum_type(network_plugins))
        c.argument('network_plugin_mode', arg_type=get_enum_type(network_plugin_modes))
        c.argument('network_policy', validator=validate_network_policy)
        c.argument('network_dataplane', arg_type=get_enum_type(network_dataplanes))
        c.argument('auto_upgrade_channel', arg_type=get_enum_type(auto_upgrade_channels))
        c.argument('node_os_upgrade_channel', arg_type=get_enum_type(node_os_upgrade_channels))
        c.argument('cluster_autoscaler_profile', nargs='+', options_list=["--cluster-autoscaler-profile", "--ca-profile"],
                   help="Comma-separated list of key=value pairs for configuring cluster autoscaler. Pass an empty string to clear the profile.")
        c.argument('uptime_sla', action='store_true', deprecate_info=c.deprecate(target='--uptime-sla', hide=True))
        c.argument('tier', arg_type=get_enum_type(sku_tiers), validator=validate_sku_tier)
        c.argument('fqdn_subdomain')
        c.argument('api_server_authorized_ip_ranges', validator=validate_ip_ranges)
        c.argument('enable_private_cluster', action='store_true')
        c.argument('private_dns_zone')
        c.argument('disable_public_fqdn', action='store_true')
        c.argument('service_principal')
        c.argument('client_secret')
        c.argument('enable_managed_identity', action='store_true')
        c.argument('assign_identity', validator=validate_assign_identity)
        c.argument('assign_kubelet_identity', validator=validate_assign_kubelet_identity)
        c.argument('enable_aad', action='store_true')
        c.argument('enable_azure_rbac', action='store_true')
        c.argument('aad_client_app_id', deprecate_info=c.deprecate(target='--aad-client-app-id', hide=True))
        c.argument('aad_server_app_id', deprecate_info=c.deprecate(target='--aad-server-app-id', hide=True))
        c.argument('aad_server_app_secret', deprecate_info=c.deprecate(target='--aad-server-app-secret', hide=True))
        c.argument('aad_tenant_id')
        c.argument('aad_admin_group_object_ids')
        c.argument('enable_oidc_issuer', action='store_true')
        c.argument('windows_admin_username')
        c.argument('windows_admin_password')
        c.argument('enable_ahub', action='store_true')
        c.argument('enable_windows_gmsa', action='store_true')
        c.argument('gmsa_dns_server')
        c.argument('gmsa_root_domain_name')
        c.argument('attach_acr', acr_arg_type)
        c.argument('skip_subnet_role_assignment', action='store_true')
        c.argument('node_resource_group')
        c.argument('k8s_support_plan', arg_type=get_enum_type(k8s_support_plans), validator=validate_k8s_support_plan)
        c.argument('enable_defender', action='store_true')
        c.argument('defender_config', validator=validate_defender_config_parameter)
        c.argument('disable_disk_driver', action='store_true')
        c.argument('disable_file_driver', action='store_true')
        c.argument('enable_blob_driver', action='store_true')
        c.argument('enable_workload_identity', action='store_true')
        c.argument('disable_snapshot_controller', action='store_true')
        c.argument('enable_azure_keyvault_kms', action='store_true')
        c.argument('azure_keyvault_kms_key_id', validator=validate_azure_keyvault_kms_key_id)
        c.argument('azure_keyvault_kms_key_vault_network_access', arg_type=get_enum_type(keyvault_network_access_types))
        c.argument('azure_keyvault_kms_key_vault_resource_id', validator=validate_azure_keyvault_kms_key_vault_resource_id)
        c.argument('enable_image_cleaner', action='store_true')
        c.argument('image_cleaner_interval_hours', type=int)
        c.argument('http_proxy_config')
        c.argument('enable_keda', action='store_true')
        c.argument('enable_vpa', action='store_true', help='enable vertical pod autoscaler for cluster')
        # addons
        c.argument('enable_addons', options_list=['--enable-addons', '-a'])
        c.argument('workspace_resource_id')
        c.argument('enable_msi_auth_for_monitoring', arg_type=get_three_state_flag(), is_preview=True)
        c.argument('enable_syslog', arg_type=get_three_state_flag(), is_preview=True)
        c.argument('data_collection_settings', is_preview=True)
        c.argument('aci_subnet_name')
        c.argument('appgw_name', arg_group='Application Gateway')
        c.argument('appgw_subnet_cidr', arg_group='Application Gateway')
        c.argument('appgw_id', arg_group='Application Gateway')
        c.argument('appgw_subnet_id', arg_group='Application Gateway')
        c.argument('appgw_watch_namespace', arg_group='Application Gateway')
        c.argument('enable_secret_rotation', action='store_true')
        c.argument('rotation_poll_interval')
        c.argument('enable_sgxquotehelper', action='store_true')

        # nodepool paramerters
        c.argument('nodepool_name', default='nodepool1',
                   help='Node pool name, up to 12 alphanumeric characters', validator=validate_nodepool_name)
        c.argument('node_vm_size', options_list=['--node-vm-size', '-s'], completer=get_vm_size_completion_list)
        c.argument('os_sku', arg_type=get_enum_type(node_os_skus_create), validator=validate_os_sku)
        c.argument('snapshot_id', validator=validate_snapshot_id)
        c.argument('vnet_subnet_id', validator=validate_vnet_subnet_id)
        c.argument('pod_subnet_id', validator=validate_pod_subnet_id)
        c.argument('enable_node_public_ip', action='store_true')
        c.argument('node_public_ip_prefix_id')
        c.argument('enable_cluster_autoscaler', action='store_true')
        c.argument('min_count', type=int, validator=validate_nodes_count)
        c.argument('max_count', type=int, validator=validate_nodes_count)
        c.argument('nodepool_tags', nargs='*', validator=validate_nodepool_tags,
                   help='space-separated tags: key[=value] [key[=value] ...]. Use "" to clear existing tags.')
        c.argument('nodepool_labels', nargs='*', validator=validate_nodepool_labels,
                   help='space-separated labels: key[=value] [key[=value] ...]. See https://aka.ms/node-labels for syntax of labels.')
        c.argument('nodepool_taints', validator=validate_nodepool_taints)
        c.argument('node_osdisk_type', arg_type=get_enum_type(node_os_disk_types))
        c.argument('node_osdisk_size', type=int)
        c.argument('max_pods', type=int, options_list=['--max-pods', '-m'])
        c.argument('vm_set_type', validator=validate_vm_set_type)
        c.argument('zones', zones_type, options_list=['--zones', '-z'], help='Space-separated list of availability zones where agent nodes will be placed.')
        c.argument('ppg', validator=validate_ppg)
        c.argument('enable_encryption_at_host', action='store_true')
        c.argument('enable_ultra_ssd', action='store_true')
        c.argument('enable_fips_image', action='store_true')
        c.argument('kubelet_config')
        c.argument('linux_os_config')
        c.argument('host_group_id', validator=validate_host_group_id)
        c.argument('crg_id', validator=validate_crg_id)
        c.argument('gpu_instance_profile', arg_type=get_enum_type(gpu_instance_profiles))
        c.argument('nodepool_allowed_host_ports', nargs='+', validator=validate_allowed_host_ports, help="allowed host ports for agentpool")
        c.argument('nodepool_asg_ids', nargs='+', validator=validate_application_security_groups, help="application security groups for agentpool")
        # azure monitor profile
        c.argument('enable_azure_monitor_metrics', action='store_true')
        c.argument('azure_monitor_workspace_resource_id', validator=validate_azuremonitorworkspaceresourceid)
        c.argument('ksm_metric_labels_allow_list')
        c.argument('ksm_metric_annotations_allow_list')
        c.argument('grafana_resource_id', validator=validate_grafanaresourceid)
        c.argument('enable_windows_recording_rules', action='store_true')
        c.argument('node_public_ip_tags', arg_type=tags_type, validator=validate_node_public_ip_tags,
                   help='space-separated tags: key[=value] [key[=value] ...].')
        # misc
        c.argument('yes', options_list=['--yes', '-y'], help='Do not prompt for confirmation.', action='store_true')

    with self.argument_context('aks update') as c:
        # managed cluster paramerters
        c.argument('disable_local_accounts', action='store_true')
        c.argument('enable_local_accounts', action='store_true')
        c.argument('load_balancer_managed_outbound_ip_count', type=int)
        c.argument('load_balancer_managed_outbound_ipv6_count', type=int)
        c.argument('load_balancer_outbound_ips', validator=validate_load_balancer_outbound_ips)
        c.argument('load_balancer_outbound_ip_prefixes', validator=validate_load_balancer_outbound_ip_prefixes)
        c.argument('load_balancer_outbound_ports', type=int, validator=validate_load_balancer_outbound_ports)
        c.argument('load_balancer_idle_timeout', type=int, validator=validate_load_balancer_idle_timeout)
        c.argument('load_balancer_backend_pool_type', arg_type=get_enum_type(backend_pool_types))
        c.argument('nat_gateway_managed_outbound_ip_count', type=int, validator=validate_nat_gateway_managed_outbound_ip_count)
        c.argument('nat_gateway_idle_timeout', type=int, validator=validate_nat_gateway_idle_timeout)
        c.argument('network_dataplane', arg_type=get_enum_type(network_dataplanes))
        c.argument('network_policy')
        c.argument('outbound_type', arg_type=get_enum_type(outbound_types))
        c.argument('auto_upgrade_channel', arg_type=get_enum_type(auto_upgrade_channels))
        c.argument('cluster_autoscaler_profile', nargs='+', options_list=["--cluster-autoscaler-profile", "--ca-profile"],
                   help="Comma-separated list of key=value pairs for configuring cluster autoscaler. Pass an empty string to clear the profile.")
        c.argument('uptime_sla', action='store_true', deprecate_info=c.deprecate(target='--uptime-sla', hide=True))
        c.argument('no_uptime_sla', action='store_true', deprecate_info=c.deprecate(target='--no-uptime-sla', hide=True))
        c.argument('tier', arg_type=get_enum_type(sku_tiers), validator=validate_sku_tier)
        c.argument('api_server_authorized_ip_ranges', validator=validate_ip_ranges)
        # private cluster parameters
        c.argument('enable_public_fqdn', action='store_true')
        c.argument('disable_public_fqdn', action='store_true')
        c.argument('private_dns_zone')
        c.argument('enable_managed_identity', action='store_true')
        c.argument('assign_identity', validator=validate_assign_identity)
        c.argument('assign_kubelet_identity', validator=validate_assign_kubelet_identity)
        c.argument('enable_aad', action='store_true')
        c.argument('enable_azure_rbac', action='store_true')
        c.argument('disable_azure_rbac', action='store_true')
        c.argument('aad_tenant_id')
        c.argument('aad_admin_group_object_ids')
        c.argument('enable_oidc_issuer', action='store_true')
        c.argument('k8s_support_plan', arg_type=get_enum_type(k8s_support_plans), validator=validate_k8s_support_plan)
        c.argument('windows_admin_password')
        c.argument('enable_ahub', action='store_true')
        c.argument('disable_ahub', action='store_true')
        c.argument('enable_windows_gmsa', action='store_true')
        c.argument('gmsa_dns_server')
        c.argument('gmsa_root_domain_name')
        c.argument('disable_windows_gmsa', action='store_true')
        c.argument('attach_acr', acr_arg_type, validator=validate_acr)
        c.argument('detach_acr', acr_arg_type, validator=validate_acr)
        c.argument('disable_defender', action='store_true', validator=validate_defender_disable_and_enable_parameters)
        c.argument('enable_defender', action='store_true')
        c.argument('defender_config', validator=validate_defender_config_parameter)
        c.argument('enable_disk_driver', action='store_true')
        c.argument('disable_disk_driver', action='store_true')
        c.argument('enable_file_driver', action='store_true')
        c.argument('disable_file_driver', action='store_true')
        c.argument('enable_blob_driver', action='store_true')
        c.argument('disable_blob_driver', action='store_true')
        c.argument('enable_workload_identity', action='store_true')
        c.argument('disable_workload_identity', action='store_true')
        c.argument('enable_snapshot_controller', action='store_true')
        c.argument('disable_snapshot_controller', action='store_true')
        c.argument('enable_azure_keyvault_kms', action='store_true')
        c.argument('disable_azure_keyvault_kms', action='store_true')
        c.argument('azure_keyvault_kms_key_id', validator=validate_azure_keyvault_kms_key_id)
        c.argument('azure_keyvault_kms_key_vault_network_access', arg_type=get_enum_type(keyvault_network_access_types))
        c.argument('azure_keyvault_kms_key_vault_resource_id', validator=validate_azure_keyvault_kms_key_vault_resource_id)
        c.argument('enable_image_cleaner', action='store_true')
        c.argument('disable_image_cleaner', action='store_true', validator=validate_image_cleaner_enable_disable_mutually_exclusive)
        c.argument('image_cleaner_interval_hours', type=int)
        c.argument('http_proxy_config')
        c.argument('enable_keda', action='store_true')
        c.argument('disable_keda', action='store_true')
        c.argument('enable_vpa', action='store_true', help='enable vertical pod autoscaler for cluster')
        c.argument('disable_vpa', action='store_true', help='disable vertical pod autoscaler for cluster')
        c.argument('enable_force_upgrade', action='store_true')
        c.argument('disable_force_upgrade', action='store_true', validator=validate_force_upgrade_disable_and_enable_parameters)
        c.argument('upgrade_override_until')
        # addons
        c.argument('enable_secret_rotation', action='store_true')
        c.argument('disable_secret_rotation', action='store_true', validator=validate_keyvault_secrets_provider_disable_and_enable_parameters)
        c.argument('rotation_poll_interval')
        # nodepool paramerters
        c.argument('enable_cluster_autoscaler', options_list=[
                   "--enable-cluster-autoscaler", "-e"], action='store_true')
        c.argument('disable_cluster_autoscaler', options_list=[
                   "--disable-cluster-autoscaler", "-d"], action='store_true')
        c.argument('update_cluster_autoscaler', options_list=[
                   "--update-cluster-autoscaler", "-u"], action='store_true')
        c.argument('min_count', type=int, validator=validate_nodes_count)
        c.argument('max_count', type=int, validator=validate_nodes_count)
        c.argument('nodepool_labels', nargs='*', validator=validate_nodepool_labels,
                   help='space-separated labels: key[=value] [key[=value] ...]. See https://aka.ms/node-labels for syntax of labels.')
        c.argument('nodepool_taints', validator=validate_nodepool_taints)
        # azure monitor profile
        c.argument('enable_azure_monitor_metrics', action='store_true')
        c.argument('azure_monitor_workspace_resource_id', validator=validate_azuremonitorworkspaceresourceid)
        c.argument('ksm_metric_labels_allow_list')
        c.argument('ksm_metric_annotations_allow_list')
        c.argument('grafana_resource_id', validator=validate_grafanaresourceid)
        c.argument('enable_windows_recording_rules', action='store_true')
        c.argument('disable_azure_monitor_metrics', action='store_true')
        # misc
        c.argument('yes', options_list=['--yes', '-y'], help='Do not prompt for confirmation.', action='store_true')

    with self.argument_context('aks disable-addons', resource_type=ResourceType.MGMT_CONTAINERSERVICE, operation_group='managed_clusters') as c:
        c.argument('addons', options_list=['--addons', '-a'])

    with self.argument_context('aks enable-addons', resource_type=ResourceType.MGMT_CONTAINERSERVICE, operation_group='managed_clusters') as c:
        c.argument('addons', options_list=['--addons', '-a'])
        c.argument('workspace_resource_id')
        c.argument('subnet_name', options_list=[
                   '--subnet-name', '-s'], help='Name of an existing subnet to use with the virtual-node add-on.')
        c.argument('appgw_name', arg_group='Application Gateway')
        c.argument('appgw_subnet_cidr', arg_group='Application Gateway')
        c.argument('appgw_id', arg_group='Application Gateway')
        c.argument('appgw_subnet_id', arg_group='Application Gateway')
        c.argument('appgw_watch_namespace', arg_group='Application Gateway')
        c.argument('enable_sgxquotehelper', action='store_true')
        c.argument('enable_secret_rotation', action='store_true')
        c.argument('rotation_poll_interval')
        c.argument('enable_msi_auth_for_monitoring', arg_type=get_three_state_flag(), is_preview=True)
        c.argument('enable_syslog', arg_type=get_three_state_flag(), is_preview=True)
        c.argument('data_collection_settings', is_preview=True)

    with self.argument_context('aks get-credentials', resource_type=ResourceType.MGMT_CONTAINERSERVICE, operation_group='managed_clusters') as c:
        c.argument('admin', options_list=['--admin', '-a'], default=False)
        c.argument('context_name', options_list=['--context'],
                   help='If specified, overwrite the default context name. The `--admin` parameter takes precedence over `--context`')
        c.argument('path', options_list=['--file', '-f'], type=file_type, completer=FilesCompleter(),
                   default=os.path.join(os.path.expanduser('~'), '.kube', 'config'))
        c.argument('public_fqdn', default=False, action='store_true')
        c.argument('credential_format', options_list=['--format'], validator=validate_credential_format)

    with self.argument_context('aks install-cli') as c:
        c.argument('client_version', validator=validate_kubectl_version, help='Version of kubectl to install.')
        c.argument('install_location', default=_get_default_install_location('kubectl'), help='Path at which to install kubectl. Note: the path should contain the binary filename.')
        c.argument('base_src_url', help='Base download source URL for kubectl releases.')
        c.argument('kubelogin_version', validator=validate_kubelogin_version, help='Version of kubelogin to install.')
        c.argument('kubelogin_install_location', default=_get_default_install_location('kubelogin'), help='Path at which to install kubelogin. Note: the path should contain the binary filename.')
        c.argument('kubelogin_base_src_url', options_list=['--kubelogin-base-src-url', '-l'], help='Base download source URL for kubelogin releases.')

    with self.argument_context('aks update-credentials', arg_group='Service Principal') as c:
        c.argument('reset_service_principal', action='store_true')
        c.argument('service_principal')
        c.argument('client_secret')

    with self.argument_context('aks update-credentials', arg_group='AAD') as c:
        c.argument('reset_aad', action='store_true', deprecate_info=c.deprecate(target='--reset-aad', hide=True))
        c.argument('aad_client_app_id', deprecate_info=c.deprecate(target='--aad-client-app-id', hide=True))
        c.argument('aad_server_app_id', deprecate_info=c.deprecate(target='--aad-server-app-id', hide=True))
        c.argument('aad_server_app_secret', deprecate_info=c.deprecate(target='--aad-server-app-secret', hide=True))
        c.argument('aad_tenant_id', deprecate_info=c.deprecate(target='--aad-tenant-id', hide=True))

    with self.argument_context('aks upgrade', resource_type=ResourceType.MGMT_CONTAINERSERVICE, operation_group='managed_clusters') as c:
        c.argument('kubernetes_version', completer=get_k8s_upgrades_completion_list)
        c.argument('yes', options_list=['--yes', '-y'], help='Do not prompt for confirmation.', action='store_true')

    with self.argument_context('aks scale', resource_type=ResourceType.MGMT_CONTAINERSERVICE, operation_group='managed_clusters') as c:
        c.argument('nodepool_name', validator=validate_nodepool_name, help='Node pool name, up to 12 alphanumeric characters.')

    with self.argument_context('aks check-acr', resource_type=ResourceType.MGMT_CONTAINERSERVICE, operation_group='managed_clusters') as c:
        c.argument('acr', validator=validate_registry_name)
        c.argument('node_name')

    with self.argument_context('aks maintenanceconfiguration') as c:
        c.argument('cluster_name', help='The cluster name.')

    for scope in ['aks maintenanceconfiguration add', 'aks maintenanceconfiguration update']:
        with self.argument_context(scope) as c:
            c.argument('config_name', options_list=[
                       '--name', '-n'], help='The config name.')
            c.argument('config_file', help='The config json file.')
            c.argument('weekday', help='Weekday on which maintenance can happen. e.g. Monday')
            c.argument('start_hour', type=int, help='Maintenance start hour of 1 hour window on the weekday. e.g. 1 means 1:00am - 2:00am')
            c.argument('schedule_type', arg_type=get_enum_type(schedule_types),
                       help='Schedule type for non-default maintenance configuration.')
            c.argument('interval_days', type=int, help='The number of days between each set of occurrences for Daily schedule.')
            c.argument('interval_weeks', type=int, help='The number of weeks between each set of occurrences for Weekly schedule.')
            c.argument('interval_months', type=int, help='The number of months between each set of occurrences for AbsoluteMonthly or RelativeMonthly schedule.')
            c.argument('day_of_week', help='Specify on which day of the week the maintenance occurs for Weekly or RelativeMonthly schedule. e.g Monday')
            c.argument('day_of_month', help='Specify on which date of the month the maintenance occurs for AbsoluteMonthly schedule. e.g for the first day of the month use 1 as input, for fifteenth day of the month use 15 as input.')
            c.argument('week_index', arg_type=get_enum_type(week_indexes),
                       help='Specify on which instance of the weekday specified in --day-of-week the maintenance occurs for RelativeMonthly schedule. The possible values are First, Second, Third, Fourth and Last.')
            c.argument('duration_hours', type=int, options_list=['--duration'],
                       help='The length of maintenance window. The value ranges from 4 to 24 hours.')
            c.argument('utc_offset', validator=validate_utc_offset,
                       help='The UTC offset in format +/-HH:mm. e.g. -08:00 or +05:30.')
            c.argument('start_date', validator=validate_start_date,
                       help='The date the maintenance window activates. e.g. 2023-01-01.')
            c.argument('start_time', validator=validate_start_time,
                       help='The start time of the maintenance window. e.g. 09:30.')

    for scope in ['aks maintenanceconfiguration show', 'aks maintenanceconfiguration delete']:
        with self.argument_context(scope) as c:
            c.argument('config_name', options_list=[
                       '--name', '-n'], help='The config name.')

    with self.argument_context('aks nodepool', resource_type=ResourceType.MGMT_CONTAINERSERVICE, operation_group='agent_pools') as c:
        c.argument('cluster_name', help='The cluster name.')
        c.argument('nodepool_name', options_list=['--nodepool-name', '--name', '-n'], validator=validate_nodepool_name, help='The node pool name.')

    with self.argument_context('aks nodepool wait', resource_type=ResourceType.MGMT_CONTAINERSERVICE, operation_group='agent_pools') as c:
        c.argument('resource_name', options_list=['--cluster-name'], help='The cluster name.')
        # the option name '--agent-pool-name' is depracated, left for compatibility only
        c.argument('agent_pool_name', options_list=['--nodepool-name', '--name', '-n', c.deprecate(target='--agent-pool-name', redirect='--nodepool-name', hide=True)], validator=validate_agent_pool_name, help='The node pool name.')

    with self.argument_context('aks nodepool add') as c:
        c.argument('node_vm_size', options_list=['--node-vm-size', '-s'], completer=get_vm_size_completion_list)
        c.argument('os_type')
        c.argument('os_sku', arg_type=get_enum_type(node_os_skus), validator=validate_os_sku)
        c.argument('snapshot_id', validator=validate_snapshot_id)
        c.argument('vnet_subnet_id', validator=validate_vnet_subnet_id)
        c.argument('pod_subnet_id', validator=validate_pod_subnet_id)
        c.argument('enable_node_public_ip', action='store_true')
        c.argument('node_public_ip_prefix_id')
        c.argument('enable_cluster_autoscaler', options_list=["--enable-cluster-autoscaler", "-e"], action='store_true')
        c.argument('min_count', type=int, validator=validate_nodes_count)
        c.argument('max_count', type=int, validator=validate_nodes_count)
        c.argument('priority', arg_type=get_enum_type(node_priorities), validator=validate_priority)
        c.argument('eviction_policy', arg_type=get_enum_type(node_eviction_policies), validator=validate_eviction_policy)
        c.argument('spot_max_price', type=float, validator=validate_spot_max_price)
        c.argument('labels', nargs='*', validator=validate_nodepool_labels)
        c.argument('tags', tags_type)
        c.argument('node_taints', validator=validate_nodepool_taints)
        c.argument('node_osdisk_type', arg_type=get_enum_type(node_os_disk_types))
        c.argument('node_osdisk_size', type=int)
        c.argument('max_surge', validator=validate_max_surge)
        c.argument('drain_timeout', type=int)
        c.argument('mode', get_enum_type(node_mode_types))
        c.argument('scale_down_mode', arg_type=get_enum_type(scale_down_modes))
        c.argument('max_pods', type=int, options_list=['--max-pods', '-m'])
        c.argument('zones', zones_type, options_list=['--zones', '-z'], help='Space-separated list of availability zones where agent nodes will be placed.')
        c.argument('ppg', validator=validate_ppg)
        c.argument('enable_encryption_at_host', action='store_true')
        c.argument('enable_ultra_ssd', action='store_true')
        c.argument('enable_fips_image', action='store_true')
        c.argument('kubelet_config')
        c.argument('linux_os_config')
        c.argument('host_group_id', validator=validate_host_group_id)
        c.argument('crg_id', validator=validate_crg_id)
        c.argument('gpu_instance_profile', arg_type=get_enum_type(gpu_instance_profiles))
        c.argument('allowed_host_ports', nargs='+', validator=validate_allowed_host_ports)
        c.argument('asg_ids', nargs='+', validator=validate_application_security_groups)
        c.argument('node_public_ip_tags', arg_type=tags_type, validator=validate_node_public_ip_tags,
                   help='space-separated tags: key[=value] [key[=value] ...].')

    with self.argument_context('aks nodepool update', resource_type=ResourceType.MGMT_CONTAINERSERVICE, operation_group='agent_pools') as c:
        c.argument('enable_cluster_autoscaler', options_list=[
                   "--enable-cluster-autoscaler", "-e"], action='store_true')
        c.argument('disable_cluster_autoscaler', options_list=[
                   "--disable-cluster-autoscaler", "-d"], action='store_true')
        c.argument('update_cluster_autoscaler', options_list=[
                   "--update-cluster-autoscaler", "-u"], action='store_true')
        c.argument('min_count', type=int, validator=validate_nodes_count)
        c.argument('max_count', type=int, validator=validate_nodes_count)
        c.argument('labels', nargs='*', validator=validate_nodepool_labels)
        c.argument('tags', tags_type)
        c.argument('node_taints', validator=validate_nodepool_taints)
        c.argument('max_surge', validator=validate_max_surge)
        c.argument('drain_timeout', type=int)
        c.argument('mode', get_enum_type(node_mode_types))
        c.argument('scale_down_mode', arg_type=get_enum_type(scale_down_modes))
        c.argument('allowed_host_ports', nargs='+', validator=validate_allowed_host_ports)
        c.argument('asg_ids', nargs='+', validator=validate_application_security_groups)

    with self.argument_context('aks nodepool upgrade') as c:
        c.argument('max_surge', validator=validate_max_surge)
        c.argument('drain_timeout', type=int)
        c.argument('snapshot_id', validator=validate_snapshot_id)
        c.argument('yes', options_list=['--yes', '-y'], help='Do not prompt for confirmation.', action='store_true')

    with self.argument_context('aks command invoke') as c:
        c.argument('command_string', options_list=[
                   "--command", "-c"], help='the command to run')
        c.argument('command_files', options_list=["--file", "-f"], required=False, action="append",
                   help='attach any files the command may use, or use \'.\' to upload the current folder.')

    with self.argument_context('aks command result') as c:
        c.argument('command_id', options_list=[
                   "--command-id", "-i"], help='the command ID from "aks command invoke"')

    with self.argument_context('aks use-dev-spaces') as c:
        c.argument('update', options_list=['--update'], action='store_true')
        c.argument('space_name', options_list=['--space', '-s'])
        c.argument('endpoint_type', get_enum_type(dev_space_endpoint_types, default='Public'), options_list=['--endpoint', '-e'])
        c.argument('prompt', options_list=[
                   '--yes', '-y'], action='store_true', help='Do not prompt for confirmation. Requires --space.')

    with self.argument_context('aks remove-dev-spaces') as c:
        c.argument('prompt', options_list=[
                   '--yes', '-y'], action='store_true', help='Do not prompt for confirmation')

    for scope in ['aks nodepool snapshot create', 'aks snapshot create']:
        with self.argument_context(scope) as c:
            c.argument('snapshot_name', options_list=['--name', '-n'], required=True, validator=validate_snapshot_name, help='The nodepool snapshot name.')
            c.argument('tags', tags_type)
            c.argument('nodepool_id', required=True, validator=validate_nodepool_id, help='The nodepool id.')
            c.argument('aks_custom_headers')

    with self.argument_context('aks nodepool snapshot update') as c:
        c.argument('snapshot_name', options_list=['--name', '-n'], help='The nodepool snapshot name.', validator=validate_snapshot_name)
        c.argument('tags', tags_type, help='The tags to set to the snapshot.')

    for scope in ['aks nodepool snapshot show', 'aks nodepool snapshot delete', 'aks snapshot show', 'aks snapshot delete']:
        with self.argument_context(scope) as c:
            c.argument('snapshot_name', options_list=['--name', '-n'], required=True, validator=validate_snapshot_name, help='The nodepool snapshot name.')
            c.argument('yes', options_list=['--yes', '-y'], help='Do not prompt for confirmation.', action='store_true')


def _get_default_install_location(exe_name):
    system = platform.system()
    if system == 'Windows':
        home_dir = os.environ.get('USERPROFILE')
        if not home_dir:
            return None
        install_location = os.path.join(
            home_dir, r'.azure-{0}\{0}.exe'.format(exe_name))
    elif system in ('Linux', 'Darwin'):
        install_location = '/usr/local/bin/{}'.format(exe_name)
    else:
        install_location = None
    return install_location<|MERGE_RESOLUTION|>--- conflicted
+++ resolved
@@ -71,11 +71,8 @@
     validate_utc_offset, validate_start_date, validate_start_time,
     validate_force_upgrade_disable_and_enable_parameters,
     validate_allowed_host_ports, validate_application_security_groups,
-<<<<<<< HEAD
+    validate_node_public_ip_tags,
     validate_crg_id)
-=======
-    validate_node_public_ip_tags)
->>>>>>> e45f1a0c
 from azure.cli.core.commands.parameters import (
     edge_zone_type, file_type, get_enum_type,
     get_resource_name_completion_list, get_three_state_flag, name_type,
