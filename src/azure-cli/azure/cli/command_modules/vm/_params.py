--- conflicted
+++ resolved
@@ -351,17 +351,14 @@
         c.argument('enable_hotpatching', arg_type=get_three_state_flag(), help='Patch VMs without requiring a reboot. --enable-agent must be set and --patch-mode must be set to AutomaticByPlatform', min_api='2020-12-01')
         c.argument('platform_fault_domain', min_api='2020-06-01',
                    help='Specify the scale set logical fault domain into which the virtual machine will be created. By default, the virtual machine will be automatically assigned to a fault domain that best maintains balance across available fault domains. This is applicable only if the virtualMachineScaleSet property of this virtual machine is set. The virtual machine scale set that is referenced, must have platform fault domain count. This property cannot be updated once the virtual machine is created. Fault domain assignment can be viewed in the virtual machine instance view')
-<<<<<<< HEAD
-        c.argument('security_type', arg_type=get_enum_type(['TrustedLaunch']), min_api='2020-12-01',
-                   help='Specify if the VM is Trusted Launch enabled')
-        c.argument('enable_secure_boot', arg_type=get_three_state_flag(), min_api='2020-12-01',
-                   help='Enable secure boot.')
-        c.argument('enable_vtpm', arg_type=get_three_state_flag(), min_api='2020-12-01',
-                   help='Enable vTPM.')
-=======
         c.argument('count', type=int, is_preview=True,
                    help='Number of virtual machines to create. Value range is [2, 250], inclusive. Don\'t specify this parameter if you want to create a normal single VM. The VMs are created in parallel. The output of this command is an array of VMs instead of one single VM. Each VM has its own public IP, NIC. VNET and NSG are shared. It is recommended that no existing public IP, NIC, VNET and NSG are in resource group. When --count is specified, --attach-data-disks, --attach-os-disk, --boot-diagnostics-storage, --computer-name, --host, --host-group, --nics, --os-disk-name, --private-ip-address, --public-ip-address, --public-ip-address-dns-name, --storage-account, --storage-container-name, --subnet, --use-unmanaged-disk, --vnet-name are not allowed.')
->>>>>>> 88a60562
+        c.argument('security_type', arg_type=get_enum_type(['TrustedLaunch']), min_api='2020-12-01',
+                   help='Specify if the VM is Trusted Launch enabled. See https://docs.microsoft.com/azure/virtual-machines/trusted-launch.')
+        c.argument('enable_secure_boot', arg_type=get_three_state_flag(), min_api='2020-12-01',
+                   help='Enable secure boot. It is part of trusted launch.')
+        c.argument('enable_vtpm', arg_type=get_three_state_flag(), min_api='2020-12-01',
+                   help='Enable vTPM. It is part of trusted launch.')
 
     with self.argument_context('vm create', arg_group='Storage') as c:
         c.argument('attach_os_disk', help='Attach an existing OS disk to the VM. Can use the name or ID of a managed disk or the URI to an unmanaged disk VHD.')
