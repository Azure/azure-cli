interactions:
- request:
    body: '{"location": "westus", "tags": {"product": "azurecli", "cause": "automation",
<<<<<<< HEAD
      "date": "2018-04-11T10:09:54Z"}}'
=======
      "date": "2018-06-30T01:18:58Z"}}'
>>>>>>> 1dd89c70
    headers:
      Accept: [application/json]
      Accept-Encoding: ['gzip, deflate']
      CommandName: [group create]
      Connection: [keep-alive]
      Content-Length: ['110']
      Content-Type: [application/json; charset=utf-8]
<<<<<<< HEAD
      User-Agent: [python/3.6.2 (Windows-10-10.0.16299-SP0) requests/2.18.4 msrest/0.4.26
          msrest_azure/0.4.25 resourcemanagementclient/1.2.1 Azure-SDK-For-Python
          AZURECLI/2.0.31]
=======
      User-Agent: [python/3.6.2 (Windows-10-10.0.17134-SP0) requests/2.18.4 msrest/0.4.29
          msrest_azure/0.4.31 resourcemanagementclient/2.0.0rc2 Azure-SDK-For-Python
          AZURECLI/2.0.41]
>>>>>>> 1dd89c70
      accept-language: [en-US]
    method: PUT
    uri: https://management.azure.com/subscriptions/00000000-0000-0000-0000-000000000000/resourcegroups/cli_test_kv_cert_default_policy000001?api-version=2018-05-01
  response:
<<<<<<< HEAD
    body: {string: '{"id":"/subscriptions/00000000-0000-0000-0000-000000000000/resourceGroups/cli_test_kv_cert_default_policy000001","name":"cli_test_kv_cert_default_policy000001","location":"westus","tags":{"product":"azurecli","cause":"automation","date":"2018-04-11T10:09:54Z"},"properties":{"provisioningState":"Succeeded"}}'}
=======
    body: {string: '{"id":"/subscriptions/00000000-0000-0000-0000-000000000000/resourceGroups/cli_test_kv_cert_default_policy000001","name":"cli_test_kv_cert_default_policy000001","location":"westus","tags":{"product":"azurecli","cause":"automation","date":"2018-06-30T01:18:58Z"},"properties":{"provisioningState":"Succeeded"}}'}
>>>>>>> 1dd89c70
    headers:
      cache-control: [no-cache]
      content-length: ['384']
      content-type: [application/json; charset=utf-8]
<<<<<<< HEAD
      date: ['Wed, 11 Apr 2018 10:09:55 GMT']
=======
      date: ['Sat, 30 Jun 2018 01:19:00 GMT']
>>>>>>> 1dd89c70
      expires: ['-1']
      pragma: [no-cache]
      strict-transport-security: [max-age=31536000; includeSubDomains]
      x-content-type-options: [nosniff]
      x-ms-ratelimit-remaining-subscription-writes: ['1199']
    status: {code: 201, message: Created}
- request:
    body: null
    headers:
      Accept: [application/json]
      Accept-Encoding: ['gzip, deflate']
      CommandName: [group delete]
      Connection: [keep-alive]
      Content-Length: ['0']
      Content-Type: [application/json; charset=utf-8]
<<<<<<< HEAD
      User-Agent: [python/3.6.2 (Windows-10-10.0.16299-SP0) requests/2.18.4 msrest/0.4.26
          msrest_azure/0.4.25 resourcemanagementclient/1.2.1 Azure-SDK-For-Python
          AZURECLI/2.0.31]
=======
      User-Agent: [python/3.6.2 (Windows-10-10.0.17134-SP0) requests/2.18.4 msrest/0.4.29
          msrest_azure/0.4.31 resourcemanagementclient/2.0.0rc2 Azure-SDK-For-Python
          AZURECLI/2.0.41]
>>>>>>> 1dd89c70
      accept-language: [en-US]
    method: DELETE
    uri: https://management.azure.com/subscriptions/00000000-0000-0000-0000-000000000000/resourcegroups/cli_test_kv_cert_default_policy000001?api-version=2018-05-01
  response:
    body: {string: ''}
    headers:
      cache-control: [no-cache]
      content-length: ['0']
<<<<<<< HEAD
      date: ['Wed, 11 Apr 2018 10:09:56 GMT']
      expires: ['-1']
      location: ['https://management.azure.com/subscriptions/00000000-0000-0000-0000-000000000000/operationresults/eyJqb2JJZCI6IlJFU09VUkNFR1JPVVBERUxFVElPTkpPQi1DTEk6NUZURVNUOjVGS1Y6NUZDRVJUOjVGREVGQVVMVDo1RlBPTElDWU9HRzJDRHwxNDREMzkyNEEzRUI5QUNBLVdFU1RVUyIsImpvYkxvY2F0aW9uIjoid2VzdHVzIn0?api-version=2017-05-10']
      pragma: [no-cache]
      strict-transport-security: [max-age=31536000; includeSubDomains]
      x-content-type-options: [nosniff]
      x-ms-ratelimit-remaining-subscription-writes: ['1199']
=======
      date: ['Sat, 30 Jun 2018 01:19:02 GMT']
      expires: ['-1']
      location: ['https://management.azure.com/subscriptions/00000000-0000-0000-0000-000000000000/operationresults/eyJqb2JJZCI6IlJFU09VUkNFR1JPVVBERUxFVElPTkpPQi1DTEk6NUZURVNUOjVGS1Y6NUZDRVJUOjVGREVGQVVMVDo1RlBPTElDWTdPQU1ZQnwzRTE3Mjc3MEJBMzhCMzZDLVdFU1RVUyIsImpvYkxvY2F0aW9uIjoid2VzdHVzIn0?api-version=2018-05-01']
      pragma: [no-cache]
      strict-transport-security: [max-age=31536000; includeSubDomains]
      x-content-type-options: [nosniff]
      x-ms-ratelimit-remaining-subscription-deletes: ['14999']
>>>>>>> 1dd89c70
    status: {code: 202, message: Accepted}
version: 1<|MERGE_RESOLUTION|>--- conflicted
+++ resolved
@@ -1,11 +1,7 @@
 interactions:
 - request:
     body: '{"location": "westus", "tags": {"product": "azurecli", "cause": "automation",
-<<<<<<< HEAD
-      "date": "2018-04-11T10:09:54Z"}}'
-=======
       "date": "2018-06-30T01:18:58Z"}}'
->>>>>>> 1dd89c70
     headers:
       Accept: [application/json]
       Accept-Encoding: ['gzip, deflate']
@@ -13,33 +9,19 @@
       Connection: [keep-alive]
       Content-Length: ['110']
       Content-Type: [application/json; charset=utf-8]
-<<<<<<< HEAD
-      User-Agent: [python/3.6.2 (Windows-10-10.0.16299-SP0) requests/2.18.4 msrest/0.4.26
-          msrest_azure/0.4.25 resourcemanagementclient/1.2.1 Azure-SDK-For-Python
-          AZURECLI/2.0.31]
-=======
       User-Agent: [python/3.6.2 (Windows-10-10.0.17134-SP0) requests/2.18.4 msrest/0.4.29
           msrest_azure/0.4.31 resourcemanagementclient/2.0.0rc2 Azure-SDK-For-Python
           AZURECLI/2.0.41]
->>>>>>> 1dd89c70
       accept-language: [en-US]
     method: PUT
     uri: https://management.azure.com/subscriptions/00000000-0000-0000-0000-000000000000/resourcegroups/cli_test_kv_cert_default_policy000001?api-version=2018-05-01
   response:
-<<<<<<< HEAD
-    body: {string: '{"id":"/subscriptions/00000000-0000-0000-0000-000000000000/resourceGroups/cli_test_kv_cert_default_policy000001","name":"cli_test_kv_cert_default_policy000001","location":"westus","tags":{"product":"azurecli","cause":"automation","date":"2018-04-11T10:09:54Z"},"properties":{"provisioningState":"Succeeded"}}'}
-=======
     body: {string: '{"id":"/subscriptions/00000000-0000-0000-0000-000000000000/resourceGroups/cli_test_kv_cert_default_policy000001","name":"cli_test_kv_cert_default_policy000001","location":"westus","tags":{"product":"azurecli","cause":"automation","date":"2018-06-30T01:18:58Z"},"properties":{"provisioningState":"Succeeded"}}'}
->>>>>>> 1dd89c70
     headers:
       cache-control: [no-cache]
       content-length: ['384']
       content-type: [application/json; charset=utf-8]
-<<<<<<< HEAD
-      date: ['Wed, 11 Apr 2018 10:09:55 GMT']
-=======
       date: ['Sat, 30 Jun 2018 01:19:00 GMT']
->>>>>>> 1dd89c70
       expires: ['-1']
       pragma: [no-cache]
       strict-transport-security: [max-age=31536000; includeSubDomains]
@@ -55,15 +37,9 @@
       Connection: [keep-alive]
       Content-Length: ['0']
       Content-Type: [application/json; charset=utf-8]
-<<<<<<< HEAD
-      User-Agent: [python/3.6.2 (Windows-10-10.0.16299-SP0) requests/2.18.4 msrest/0.4.26
-          msrest_azure/0.4.25 resourcemanagementclient/1.2.1 Azure-SDK-For-Python
-          AZURECLI/2.0.31]
-=======
       User-Agent: [python/3.6.2 (Windows-10-10.0.17134-SP0) requests/2.18.4 msrest/0.4.29
           msrest_azure/0.4.31 resourcemanagementclient/2.0.0rc2 Azure-SDK-For-Python
           AZURECLI/2.0.41]
->>>>>>> 1dd89c70
       accept-language: [en-US]
     method: DELETE
     uri: https://management.azure.com/subscriptions/00000000-0000-0000-0000-000000000000/resourcegroups/cli_test_kv_cert_default_policy000001?api-version=2018-05-01
@@ -72,15 +48,6 @@
     headers:
       cache-control: [no-cache]
       content-length: ['0']
-<<<<<<< HEAD
-      date: ['Wed, 11 Apr 2018 10:09:56 GMT']
-      expires: ['-1']
-      location: ['https://management.azure.com/subscriptions/00000000-0000-0000-0000-000000000000/operationresults/eyJqb2JJZCI6IlJFU09VUkNFR1JPVVBERUxFVElPTkpPQi1DTEk6NUZURVNUOjVGS1Y6NUZDRVJUOjVGREVGQVVMVDo1RlBPTElDWU9HRzJDRHwxNDREMzkyNEEzRUI5QUNBLVdFU1RVUyIsImpvYkxvY2F0aW9uIjoid2VzdHVzIn0?api-version=2017-05-10']
-      pragma: [no-cache]
-      strict-transport-security: [max-age=31536000; includeSubDomains]
-      x-content-type-options: [nosniff]
-      x-ms-ratelimit-remaining-subscription-writes: ['1199']
-=======
       date: ['Sat, 30 Jun 2018 01:19:02 GMT']
       expires: ['-1']
       location: ['https://management.azure.com/subscriptions/00000000-0000-0000-0000-000000000000/operationresults/eyJqb2JJZCI6IlJFU09VUkNFR1JPVVBERUxFVElPTkpPQi1DTEk6NUZURVNUOjVGS1Y6NUZDRVJUOjVGREVGQVVMVDo1RlBPTElDWTdPQU1ZQnwzRTE3Mjc3MEJBMzhCMzZDLVdFU1RVUyIsImpvYkxvY2F0aW9uIjoid2VzdHVzIn0?api-version=2018-05-01']
@@ -88,6 +55,5 @@
       strict-transport-security: [max-age=31536000; includeSubDomains]
       x-content-type-options: [nosniff]
       x-ms-ratelimit-remaining-subscription-deletes: ['14999']
->>>>>>> 1dd89c70
     status: {code: 202, message: Accepted}
 version: 1