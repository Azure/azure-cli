# --------------------------------------------------------------------------------------------
# Copyright (c) Microsoft Corporation. All rights reserved.
# Licensed under the MIT License. See License.txt in the project root for license information.
# --------------------------------------------------------------------------------------------


from enum import Enum

from knack.util import CLIError

from azure.cli.core.azclierror import ValidationError
from azure.cli.core.util import b64encode
from azure.cli.core.profiles import ResourceType
from azure.cli.core.commands.arm import ArmTemplateBuilder

from azure.cli.command_modules.vm._vm_utils import get_target_network_api


# pylint: disable=too-few-public-methods
class StorageProfile(Enum):
    SAPirImage = 1
    SACustomImage = 2
    SASpecializedOSDisk = 3
    ManagedPirImage = 4  # this would be the main scenarios
    ManagedCustomImage = 5
    ManagedSpecializedOSDisk = 6


def build_deployment_resource(name, template, dependencies=None):
    dependencies = dependencies or []
    deployment = {
        'name': name,
        'type': 'Microsoft.Resources/deployments',
        'apiVersion': '2015-01-01',
        'dependsOn': dependencies,
        'properties': {
            'mode': 'Incremental',
            'template': template,
        }
    }
    return deployment


def build_output_deployment_resource(key, property_name, property_provider, property_type,
                                     parent_name=None, output_type='object', path=None):
    from azure.cli.core.util import random_string
    output_tb = ArmTemplateBuilder()
    output_tb.add_output(key, property_name, property_provider, property_type,
                         output_type=output_type, path=path)
    output_template = output_tb.build()

    deployment_name = '{}_{}'.format(property_name, random_string(16))
    deployment = {
        'name': deployment_name,
        'type': 'Microsoft.Resources/deployments',
        'apiVersion': '2015-01-01',
        'properties': {
            'mode': 'Incremental',
            'template': output_template,
        }
    }
    deployment['dependsOn'] = [] if not parent_name \
        else ['Microsoft.Resources/deployments/{}'.format(parent_name)]

    return deployment


def build_storage_account_resource(_, name, location, tags, sku):
    storage_account = {
        'type': 'Microsoft.Storage/storageAccounts',
        'name': name,
        'apiVersion': '2015-06-15',
        'location': location,
        'tags': tags,
        'dependsOn': [],
        'properties': {'accountType': sku}
    }
    return storage_account


def build_public_ip_resource(cmd, name, location, tags, address_allocation, dns_name, sku, zone, count=None):
    public_ip_properties = {'publicIPAllocationMethod': address_allocation}

    if dns_name:
        public_ip_properties['dnsSettings'] = {'domainNameLabel': dns_name}

    public_ip = {
        'apiVersion': get_target_network_api(cmd.cli_ctx),
        'type': 'Microsoft.Network/publicIPAddresses',
        'name': name,
        'location': location,
        'tags': tags,
        'dependsOn': [],
        'properties': public_ip_properties
    }

    if count:
        public_ip['name'] = "[concat('{}', copyIndex())]".format(name)
        public_ip['copy'] = {
            'name': 'publicipcopy',
            'mode': 'parallel',
            'count': count
        }

    # when multiple zones are provided(through a x-zone scale set), we don't propagate to PIP becasue it doesn't
    # support x-zone; rather we will rely on the Standard LB to work with such scale sets
    if zone and len(zone) == 1:
        public_ip['zones'] = zone

    if sku and cmd.supported_api_version(ResourceType.MGMT_NETWORK, min_api='2017-08-01'):
        public_ip['sku'] = {'name': sku}
    return public_ip


def build_nic_resource(_, name, location, tags, vm_name, subnet_id, private_ip_address=None,
                       nsg_id=None, public_ip_id=None, application_security_groups=None, accelerated_networking=None,
                       count=None):
    private_ip_allocation = 'Static' if private_ip_address else 'Dynamic'
    ip_config_properties = {
        'privateIPAllocationMethod': private_ip_allocation,
        'subnet': {'id': subnet_id}
    }

    if private_ip_address:
        ip_config_properties['privateIPAddress'] = private_ip_address

    if public_ip_id:
        ip_config_properties['publicIPAddress'] = {'id': public_ip_id}
        if count:
            ip_config_properties['publicIPAddress']['id'] = "[concat('{}', copyIndex())]".format(public_ip_id)

    ipconfig_name = 'ipconfig{}'.format(vm_name)
    nic_properties = {
        'ipConfigurations': [
            {
                'name': ipconfig_name,
                'properties': ip_config_properties
            }
        ]
    }
    if count:
        nic_properties['ipConfigurations'][0]['name'] = "[concat('{}', copyIndex())]".format(ipconfig_name)

    if nsg_id:
        nic_properties['networkSecurityGroup'] = {'id': nsg_id}

    api_version = '2015-06-15'
    if application_security_groups:
        asg_ids = [{'id': x.id} for x in application_security_groups]
        nic_properties['ipConfigurations'][0]['properties']['applicationSecurityGroups'] = asg_ids
        api_version = '2017-09-01'

    if accelerated_networking is not None:
        nic_properties['enableAcceleratedNetworking'] = accelerated_networking
        api_version = '2016-09-01' if api_version < '2016-09-01' else api_version

    nic = {
        'apiVersion': api_version,
        'type': 'Microsoft.Network/networkInterfaces',
        'name': name,
        'location': location,
        'tags': tags,
        'dependsOn': [],
        'properties': nic_properties
    }

    if count:
        nic['name'] = "[concat('{}', copyIndex())]".format(name)
        nic['copy'] = {
            'name': 'niccopy',
            'mode': 'parallel',
            'count': count
        }

    return nic


def build_nsg_resource(_, name, location, tags, nsg_rule):
    nsg = {
        'type': 'Microsoft.Network/networkSecurityGroups',
        'name': name,
        'apiVersion': '2015-06-15',
        'location': location,
        'tags': tags,
        'dependsOn': []
    }

    if nsg_rule != 'NONE':
        rule_name = 'rdp' if nsg_rule == 'RDP' else 'default-allow-ssh'
        rule_dest_port = '3389' if nsg_rule == 'RDP' else '22'

        nsg_properties = {
            'securityRules': [
                {
                    'name': rule_name,
                    'properties': {
                        'protocol': 'Tcp',
                        'sourcePortRange': '*',
                        'destinationPortRange': rule_dest_port,
                        'sourceAddressPrefix': '*',
                        'destinationAddressPrefix': '*',
                        'access': 'Allow',
                        'priority': 1000,
                        'direction': 'Inbound'
                    }
                }
            ]
        }

        nsg['properties'] = nsg_properties

    return nsg


def build_vnet_resource(_, name, location, tags, vnet_prefix=None, subnet=None,
                        subnet_prefix=None, dns_servers=None):
    vnet = {
        'name': name,
        'type': 'Microsoft.Network/virtualNetworks',
        'location': location,
        'apiVersion': '2015-06-15',
        'dependsOn': [],
        'tags': tags,
        'properties': {
            'addressSpace': {'addressPrefixes': [vnet_prefix]},
        }
    }
    if dns_servers:
        vnet['properties']['dhcpOptions'] = {
            'dnsServers': dns_servers
        }
    if subnet:
        vnet['properties']['subnets'] = [{
            'name': subnet,
            'properties': {
                'addressPrefix': subnet_prefix
            }
        }]
    return vnet


def build_msi_role_assignment(vm_vmss_name, vm_vmss_resource_id, role_definition_id,
                              role_assignment_guid, identity_scope, is_vm=True):
    from msrestazure.tools import parse_resource_id
    result = parse_resource_id(identity_scope)
    if result.get('type'):  # is a resource id?
        name = '{}/Microsoft.Authorization/{}'.format(result['name'], role_assignment_guid)
        assignment_type = '{}/{}/providers/roleAssignments'.format(result['namespace'], result['type'])
    else:
        name = role_assignment_guid
        assignment_type = 'Microsoft.Authorization/roleAssignments'

    # pylint: disable=line-too-long
    msi_rp_api_version = '2019-07-01'
    return {
        'name': name,
        'type': assignment_type,
        'apiVersion': '2015-07-01',  # the minimum api-version to create the assignment
        'dependsOn': [
            'Microsoft.Compute/{}/{}'.format('virtualMachines' if is_vm else 'virtualMachineScaleSets', vm_vmss_name)
        ],
        'properties': {
            'roleDefinitionId': role_definition_id,
            'principalId': "[reference('{}', '{}', 'Full').identity.principalId]".format(
                vm_vmss_resource_id, msi_rp_api_version),
            'scope': identity_scope
        }
    }


def build_vm_resource(  # pylint: disable=too-many-locals, too-many-statements, too-many-branches
        cmd, name, location, tags, size, storage_profile, nics, admin_username,
        availability_set_id=None, admin_password=None, ssh_key_values=None, ssh_key_path=None,
        image_reference=None, os_disk_name=None, custom_image_os_type=None, authentication_type=None,
        os_publisher=None, os_offer=None, os_sku=None, os_version=None, os_vhd_uri=None,
        attach_os_disk=None, os_disk_size_gb=None, custom_data=None, secrets=None, license_type=None, zone=None,
        disk_info=None, boot_diagnostics_storage_uri=None, ultra_ssd_enabled=None, proximity_placement_group=None,
        computer_name=None, dedicated_host=None, priority=None, max_price=None, eviction_policy=None,
        enable_agent=None, vmss=None, os_disk_encryption_set=None, data_disk_encryption_sets=None, specialized=None,
        encryption_at_host=None, dedicated_host_group=None, enable_auto_update=None, patch_mode=None,
        enable_hotpatching=None, platform_fault_domain=None, security_type=None, enable_secure_boot=None,
        enable_vtpm=None, count=None, edge_zone=None, os_disk_delete_option=None, user_data=None):

    os_caching = disk_info['os'].get('caching')

    def _build_os_profile():

        special_chars = '`~!@#$%^&*()=+_[]{}\\|;:\'\",<>/?'

        # _computer_name is used to avoid shadow names
        _computer_name = computer_name or ''.join(filter(lambda x: x not in special_chars, name))

        os_profile = {
            # Use name as computer_name if it's not provided. Remove special characters from name.
            'computerName': _computer_name,
            'adminUsername': admin_username
        }

        if count:
            os_profile['computerName'] = "[concat('{}', copyIndex())]".format(_computer_name)

        if admin_password:
            os_profile['adminPassword'] = "[parameters('adminPassword')]"

        if custom_data:
            os_profile['customData'] = b64encode(custom_data)

        if ssh_key_values and ssh_key_path:
            os_profile['linuxConfiguration'] = {
                'disablePasswordAuthentication': authentication_type == 'ssh',
                'ssh': {
                    'publicKeys': [
                        {
                            'keyData': ssh_key_value,
                            'path': ssh_key_path
                        } for ssh_key_value in ssh_key_values
                    ]
                }
            }

        if enable_agent is not None:
            if custom_image_os_type.lower() == 'linux':
                if 'linuxConfiguration' not in os_profile:
                    os_profile['linuxConfiguration'] = {}
                os_profile['linuxConfiguration']['provisionVMAgent'] = enable_agent
            elif custom_image_os_type.lower() == 'windows':
                if 'windowsConfiguration' not in os_profile:
                    os_profile['windowsConfiguration'] = {}
                os_profile['windowsConfiguration']['provisionVMAgent'] = enable_agent

        if secrets:
            os_profile['secrets'] = secrets

        if enable_auto_update is not None and custom_image_os_type.lower() == 'windows':
            os_profile['windowsConfiguration']['enableAutomaticUpdates'] = enable_auto_update

        # Windows patch settings
        if patch_mode is not None and custom_image_os_type.lower() == 'windows':
            if patch_mode.lower() not in ['automaticbyos', 'automaticbyplatform', 'manual']:
                raise ValidationError(
                    'Invalid value of --patch-mode for Windows VM. Valid values are AutomaticByOS, '
                    'AutomaticByPlatform, Manual.')
            os_profile['windowsConfiguration']['patchSettings'] = {
                'patchMode': patch_mode,
                'enableHotpatching': enable_hotpatching
            }

        # Linux patch settings
        if patch_mode is not None and custom_image_os_type.lower() == 'linux':
            if patch_mode.lower() not in ['automaticbyplatform', 'imagedefault']:
                raise ValidationError(
                    'Invalid value of --patch-mode for Linux VM. Valid values are AutomaticByPlatform, ImageDefault.')
            os_profile['linuxConfiguration']['patchSettings'] = {
                'patchMode': patch_mode
            }

        return os_profile

    def _build_storage_profile():

        storage_profiles = {
            'SACustomImage': {
                'osDisk': {
                    'createOption': 'fromImage',
                    'name': os_disk_name,
                    'caching': os_caching,
                    'osType': custom_image_os_type,
                    'image': {'uri': image_reference},
                    'vhd': {'uri': os_vhd_uri}
                }
            },
            'SAPirImage': {
                'osDisk': {
                    'createOption': 'fromImage',
                    'name': os_disk_name,
                    'caching': os_caching,
                    'vhd': {'uri': os_vhd_uri}
                },
                'imageReference': {
                    'publisher': os_publisher,
                    'offer': os_offer,
                    'sku': os_sku,
                    'version': os_version
                }
            },
            'SASpecializedOSDisk': {
                'osDisk': {
                    'createOption': 'attach',
                    'osType': custom_image_os_type,
                    'name': os_disk_name,
                    'vhd': {'uri': attach_os_disk}
                }
            },
            'ManagedPirImage': {
                'osDisk': {
                    'createOption': 'fromImage',
                    'name': os_disk_name,
                    'caching': os_caching,
                    'managedDisk': {
                        'storageAccountType': disk_info['os'].get('storageAccountType'),
                    }
                },
                'imageReference': {
                    'publisher': os_publisher,
                    'offer': os_offer,
                    'sku': os_sku,
                    'version': os_version
                }
            },
            'ManagedCustomImage': {
                'osDisk': {
                    'createOption': 'fromImage',
                    'name': os_disk_name,
                    'caching': os_caching,
                    'managedDisk': {
                        'storageAccountType': disk_info['os'].get('storageAccountType'),
                    }
                },
                "imageReference": {
                    'id': image_reference
                }
            },
            'ManagedSpecializedOSDisk': {
                'osDisk': {
                    'createOption': 'attach',
                    'osType': custom_image_os_type,
                    'managedDisk': {
                        'id': attach_os_disk
                    }
                }
            }
        }
        if os_disk_encryption_set is not None:
            storage_profiles['ManagedPirImage']['osDisk']['managedDisk']['diskEncryptionSet'] = {
                'id': os_disk_encryption_set,
            }
            storage_profiles['ManagedCustomImage']['osDisk']['managedDisk']['diskEncryptionSet'] = {
                'id': os_disk_encryption_set,
            }
        profile = storage_profiles[storage_profile.name]
        if os_disk_size_gb:
            profile['osDisk']['diskSizeGb'] = os_disk_size_gb
        if disk_info['os'].get('writeAcceleratorEnabled') is not None:
            profile['osDisk']['writeAcceleratorEnabled'] = disk_info['os']['writeAcceleratorEnabled']
        if os_disk_delete_option is not None:
            profile['osDisk']['deleteOption'] = os_disk_delete_option
        data_disks = [v for k, v in disk_info.items() if k != 'os']
        if data_disk_encryption_sets:
            if len(data_disk_encryption_sets) != len(data_disks):
                raise CLIError(
                    'usage error: Number of --data-disk-encryption-sets mismatches with number of data disks.')
            for i, data_disk in enumerate(data_disks):
                data_disk['managedDisk']['diskEncryptionSet'] = {'id': data_disk_encryption_sets[i]}
        if data_disks:
            profile['dataDisks'] = data_disks

        if disk_info['os'].get('diffDiskSettings'):
            profile['osDisk']['diffDiskSettings'] = disk_info['os']['diffDiskSettings']

        return profile

    vm_properties = {'hardwareProfile': {'vmSize': size}, 'networkProfile': {'networkInterfaces': nics},
                     'storageProfile': _build_storage_profile()}

    if availability_set_id:
        vm_properties['availabilitySet'] = {'id': availability_set_id}

    # vmss is ID
    if vmss is not None:
        vm_properties['virtualMachineScaleSet'] = {'id': vmss}

    if not attach_os_disk and not specialized:
        vm_properties['osProfile'] = _build_os_profile()

    if license_type:
        vm_properties['licenseType'] = license_type

    if boot_diagnostics_storage_uri:
        vm_properties['diagnosticsProfile'] = {
            'bootDiagnostics': {
                "enabled": True,
                "storageUri": boot_diagnostics_storage_uri
            }
        }

    if ultra_ssd_enabled is not None:
        vm_properties['additionalCapabilities'] = {'ultraSSDEnabled': ultra_ssd_enabled}

    if proximity_placement_group:
        vm_properties['proximityPlacementGroup'] = {'id': proximity_placement_group}

    if dedicated_host:
        vm_properties['host'] = {'id': dedicated_host}

    if dedicated_host_group:
        vm_properties['hostGroup'] = {'id': dedicated_host_group}

    if priority is not None:
        vm_properties['priority'] = priority

    if eviction_policy is not None:
        vm_properties['evictionPolicy'] = eviction_policy

    if max_price is not None:
        vm_properties['billingProfile'] = {'maxPrice': max_price}

    vm_properties['securityProfile'] = {}

    if encryption_at_host is not None:
        vm_properties['securityProfile']['encryptionAtHost'] = encryption_at_host

    if security_type is not None:
        vm_properties['securityProfile']['securityType'] = security_type

    if enable_secure_boot is not None or enable_vtpm is not None:
        vm_properties['securityProfile']['uefiSettings'] = {
            'secureBootEnabled': enable_secure_boot,
            'vTpmEnabled': enable_vtpm
        }

    # Compatibility of various API versions
    if vm_properties['securityProfile'] == {}:
        del vm_properties['securityProfile']

    if platform_fault_domain is not None:
        vm_properties['platformFaultDomain'] = platform_fault_domain

    if user_data:
        vm_properties['userData'] = b64encode(user_data)

    vm = {
        'apiVersion': cmd.get_api_version(ResourceType.MGMT_COMPUTE, operation_group='virtual_machines'),
        'type': 'Microsoft.Compute/virtualMachines',
        'name': name,
        'location': location,
        'tags': tags,
        'dependsOn': [],
        'properties': vm_properties,
    }

    if zone:
        vm['zones'] = zone

    if count:
        vm['copy'] = {
            'name': 'vmcopy',
            'mode': 'parallel',
            'count': count
        }
        vm['name'] = "[concat('{}', copyIndex())]".format(name)

    if edge_zone:
        vm['extendedLocation'] = edge_zone

    return vm


def _build_frontend_ip_config(name, public_ip_id=None, private_ip_address=None,
                              private_ip_allocation=None, subnet_id=None):
    frontend_ip_config = {
        'name': name
    }

    if public_ip_id:
        frontend_ip_config.update({
            'properties': {
                'publicIPAddress': {
                    'id': public_ip_id
                }
            }
        })
    else:
        frontend_ip_config.update({
            'properties': {
                'privateIPAllocationMethod': private_ip_allocation,
                'privateIPAddress': private_ip_address,
                'subnet': {
                    'id': subnet_id
                }
            }
        })
    return frontend_ip_config


def build_application_gateway_resource(_, name, location, tags, backend_pool_name, backend_port, frontend_ip_name,
                                       public_ip_id, subnet_id, gateway_subnet_id,
                                       private_ip_address, private_ip_allocation, sku, capacity):
    frontend_ip_config = _build_frontend_ip_config(frontend_ip_name, public_ip_id,
                                                   private_ip_address, private_ip_allocation,
                                                   subnet_id)

    def _ag_subresource_id(_type, name):
        return "[concat(variables('appGwID'), '/{}/{}')]".format(_type, name)

    frontend_ip_config_id = _ag_subresource_id('frontendIPConfigurations', frontend_ip_name)
    frontend_port_id = _ag_subresource_id('frontendPorts', 'appGwFrontendPort')
    http_listener_id = _ag_subresource_id('httpListeners', 'appGwHttpListener')
    backend_address_pool_id = _ag_subresource_id('backendAddressPools', backend_pool_name)
    backend_http_settings_id = _ag_subresource_id(
        'backendHttpSettingsCollection', 'appGwBackendHttpSettings')

    ag_properties = {
        'backendAddressPools': [
            {
                'name': backend_pool_name
            }
        ],
        'backendHttpSettingsCollection': [
            {
                'name': 'appGwBackendHttpSettings',
                'properties': {
                    'Port': backend_port,
                    'Protocol': 'Http',
                    'CookieBasedAffinity': 'Disabled'
                }
            }
        ],
        'frontendIPConfigurations': [frontend_ip_config],
        'frontendPorts': [
            {
                'name': 'appGwFrontendPort',
                'properties': {
                    'Port': 80
                }
            }
        ],
        'gatewayIPConfigurations': [
            {
                'name': 'appGwIpConfig',
                'properties': {
                    'subnet': {'id': gateway_subnet_id}
                }
            }
        ],
        'httpListeners': [
            {
                'name': 'appGwHttpListener',
                'properties': {
                    'FrontendIPConfiguration': {'Id': frontend_ip_config_id},
                    'FrontendPort': {'Id': frontend_port_id},
                    'Protocol': 'Http',
                    'SslCertificate': None
                }
            }
        ],
        'sku': {
            'name': sku,
            'tier': sku.split('_')[0],
            'capacity': capacity
        },
        'requestRoutingRules': [
            {
                'Name': 'rule1',
                'properties': {
                    'RuleType': 'Basic',
                    'httpListener': {'id': http_listener_id},
                    'backendAddressPool': {'id': backend_address_pool_id},
                    'backendHttpSettings': {'id': backend_http_settings_id}
                }
            }
        ]
    }

    ag = {
        'type': 'Microsoft.Network/applicationGateways',
        'name': name,
        'location': location,
        'tags': tags,
        'apiVersion': '2015-06-15',
        'dependsOn': [],
        'properties': ag_properties
    }
    return ag


def build_load_balancer_resource(cmd, name, location, tags, backend_pool_name, nat_pool_name,
                                 backend_port, frontend_ip_name, public_ip_id, subnet_id, private_ip_address,
                                 private_ip_allocation, sku, instance_count, disable_overprovision):
    lb_id = "resourceId('Microsoft.Network/loadBalancers', '{}')".format(name)

    frontend_ip_config = _build_frontend_ip_config(frontend_ip_name, public_ip_id,
                                                   private_ip_address, private_ip_allocation,
                                                   subnet_id)

    lb_properties = {
        'backendAddressPools': [
            {
                'name': backend_pool_name
            }
        ],
        'inboundNatPools': [
            {
                'name': nat_pool_name,
                'properties': {
                    'frontendIPConfiguration': {
                        'id': "[concat({}, '/frontendIPConfigurations/', '{}')]".format(
                            lb_id, frontend_ip_name)
                    },
                    'protocol': 'tcp',
                    'frontendPortRangeStart': '50000',
                    # keep 50119 as minimum for backward compat, and ensure over-provision is taken care of
                    'frontendPortRangeEnd': str(max(50119,
                                                    49999 + instance_count * (1 if disable_overprovision else 2))),
                    'backendPort': backend_port
                }
            }
        ],
        'frontendIPConfigurations': [frontend_ip_config]
    }
    lb = {
        'type': 'Microsoft.Network/loadBalancers',
        'name': name,
        'location': location,
        'tags': tags,
        'apiVersion': get_target_network_api(cmd.cli_ctx),
        'dependsOn': [],
        'properties': lb_properties
    }
    if sku and cmd.supported_api_version(ResourceType.MGMT_NETWORK, min_api='2017-08-01'):
        lb['sku'] = {'name': sku}
        # LB rule is the way to enable SNAT so outbound connections are possible
        if sku.lower() == 'standard':
            lb_properties['loadBalancingRules'] = [{
                "name": "LBRule",
                "properties": {
                    "frontendIPConfiguration": {
                        'id': "[concat({}, '/frontendIPConfigurations/', '{}')]".format(lb_id, frontend_ip_name)
                    },
                    "backendAddressPool": {
                        "id": "[concat({}, '/backendAddressPools/', '{}')]".format(lb_id, backend_pool_name)
                    },
                    "protocol": "tcp",
                    "frontendPort": 80,
                    "backendPort": 80,
                    "enableFloatingIP": False,
                    "idleTimeoutInMinutes": 5,
                }
            }]
    return lb


def build_vmss_storage_account_pool_resource(_, loop_name, location, tags, storage_sku):

    storage_resource = {
        'type': 'Microsoft.Storage/storageAccounts',
        'name': "[variables('storageAccountNames')[copyIndex()]]",
        'location': location,
        'tags': tags,
        'apiVersion': '2015-06-15',
        'copy': {
            'name': loop_name,
            'count': 5
        },
        'properties': {
            'accountType': storage_sku
        }
    }
    return storage_resource


# pylint: disable=too-many-locals, too-many-branches, too-many-statements, too-many-lines
def build_vmss_resource(cmd, name, computer_name_prefix, location, tags, overprovision, upgrade_policy_mode,
                        vm_sku, instance_count, ip_config_name, nic_name, subnet_id,
                        public_ip_per_vm, vm_domain_name, dns_servers, nsg, accelerated_networking,
                        admin_username, authentication_type, storage_profile, os_disk_name, disk_info,
                        os_type, image=None, admin_password=None, ssh_key_values=None,
                        ssh_key_path=None, os_publisher=None, os_offer=None, os_sku=None, os_version=None,
                        backend_address_pool_id=None, inbound_nat_pool_id=None, health_probe=None,
                        single_placement_group=None, platform_fault_domain_count=None, custom_data=None,
                        secrets=None, license_type=None, zones=None, priority=None, eviction_policy=None,
                        application_security_groups=None, ultra_ssd_enabled=None, proximity_placement_group=None,
                        terminate_notification_time=None, max_price=None, scale_in_policy=None,
                        os_disk_encryption_set=None, data_disk_encryption_sets=None,
                        data_disk_iops=None, data_disk_mbps=None, automatic_repairs_grace_period=None,
                        specialized=None, os_disk_size_gb=None, encryption_at_host=None, host_group=None,
                        max_batch_instance_percent=None, max_unhealthy_instance_percent=None,
                        max_unhealthy_upgraded_instance_percent=None, pause_time_between_batches=None,
                        enable_cross_zone_upgrade=None, prioritize_unhealthy_instances=None, edge_zone=None,
<<<<<<< HEAD
                        orchestration_mode=None, network_api_version=None):
=======
                        user_data=None):
>>>>>>> efb2f359

    # Build IP configuration
    ip_configuration = {}
    ip_config_properties = {}

    if subnet_id:
        ip_config_properties['subnet'] = {'id': subnet_id}

    if public_ip_per_vm:
        ip_config_properties['publicipaddressconfiguration'] = {
            'name': 'instancepublicip',
            'properties': {
                'idleTimeoutInMinutes': 10,
            }
        }
        if vm_domain_name:
            ip_config_properties['publicipaddressconfiguration']['properties']['dnsSettings'] = {
                'domainNameLabel': vm_domain_name
            }

    if backend_address_pool_id:
        key = 'loadBalancerBackendAddressPools' if 'loadBalancers' in backend_address_pool_id \
            else 'ApplicationGatewayBackendAddressPools'
        ip_config_properties[key] = [
            {'id': backend_address_pool_id}
        ]

    if inbound_nat_pool_id:
        ip_config_properties['loadBalancerInboundNatPools'] = [
            {'id': inbound_nat_pool_id}
        ]

    if application_security_groups and cmd.supported_api_version(min_api='2018-06-01',
                                                                 operation_group='virtual_machine_scale_sets'):
        ip_config_properties['applicationSecurityGroups'] = [{'id': x.id} for x in application_security_groups]

    if ip_config_properties:
        ip_configuration = {
            'name': ip_config_name,
            'properties': ip_config_properties
        }

    # Build storage profile
    storage_properties = {}
    if disk_info:
        os_caching = disk_info['os'].get('caching')

    if storage_profile in [StorageProfile.SACustomImage, StorageProfile.SAPirImage]:
        storage_properties['osDisk'] = {
            'name': os_disk_name,
            'caching': os_caching,
            'createOption': 'FromImage',
        }

        if storage_profile == StorageProfile.SACustomImage:
            storage_properties['osDisk'].update({
                'osType': os_type,
                'image': {
                    'uri': image
                }
            })
        else:
            storage_properties['osDisk']['vhdContainers'] = "[variables('vhdContainers')]"

        if os_disk_size_gb is not None:
            storage_properties['osDisk']['diskSizeGB'] = os_disk_size_gb
    elif storage_profile in [StorageProfile.ManagedPirImage, StorageProfile.ManagedCustomImage]:
        storage_properties['osDisk'] = {
            'createOption': 'FromImage',
            'caching': os_caching,
            'managedDisk': {'storageAccountType': disk_info['os'].get('storageAccountType')}
        }
        if os_disk_encryption_set is not None:
            storage_properties['osDisk']['managedDisk']['diskEncryptionSet'] = {
                'id': os_disk_encryption_set
            }
        if disk_info and disk_info['os'].get('diffDiskSettings'):
            storage_properties['osDisk']['diffDiskSettings'] = disk_info['os']['diffDiskSettings']

        if os_disk_size_gb is not None:
            storage_properties['osDisk']['diskSizeGB'] = os_disk_size_gb

    if storage_profile in [StorageProfile.SAPirImage, StorageProfile.ManagedPirImage]:
        storage_properties['imageReference'] = {
            'publisher': os_publisher,
            'offer': os_offer,
            'sku': os_sku,
            'version': os_version
        }
    if storage_profile == StorageProfile.ManagedCustomImage:
        storage_properties['imageReference'] = {
            'id': image
        }

    if disk_info:
        data_disks = [v for k, v in disk_info.items() if k != 'os']
    else:
        data_disks = []

    if data_disk_encryption_sets:
        if len(data_disk_encryption_sets) != len(data_disks):
            raise CLIError(
                'usage error: Number of --data-disk-encryption-sets mismatches with number of data disks.')
        for i, data_disk in enumerate(data_disks):
            data_disk['managedDisk']['diskEncryptionSet'] = {'id': data_disk_encryption_sets[i]}
    if data_disk_iops:
        if len(data_disk_iops) != len(data_disks):
            raise CLIError('usage error: Number of --data-disk-iops mismatches with number of data disks.')
        for i, data_disk in enumerate(data_disks):
            data_disk['diskIOPSReadWrite'] = data_disk_iops[i]
    if data_disk_mbps:
        if len(data_disk_mbps) != len(data_disks):
            raise CLIError('usage error: Number of --data-disk-mbps mismatches with number of data disks.')
        for i, data_disk in enumerate(data_disks):
            data_disk['diskMBpsReadWrite'] = data_disk_mbps[i]
    if data_disks:
        storage_properties['dataDisks'] = data_disks

    # Build OS Profile
    os_profile = {}
    if computer_name_prefix:
        os_profile['computerNamePrefix'] = computer_name_prefix

    if admin_username:
        os_profile['adminUsername'] = admin_username

    if admin_password:
        os_profile['adminPassword'] = "[parameters('adminPassword')]"

    if ssh_key_values and ssh_key_path:
        os_profile['linuxConfiguration'] = {
            'disablePasswordAuthentication': authentication_type == 'ssh',
            'ssh': {
                'publicKeys': [
                    {
                        'path': ssh_key_path,
                        'keyData': ssh_key_value
                    } for ssh_key_value in ssh_key_values
                ]
            }
        }

    if custom_data:
        os_profile['customData'] = b64encode(custom_data)

    if secrets:
        os_profile['secrets'] = secrets

    # Build VMSS
    nic_config = {}
    nic_config_properties = {}

    if ip_configuration:
        nic_config_properties['ipConfigurations'] = [ip_configuration]

    if cmd.supported_api_version(min_api='2017-03-30', operation_group='virtual_machine_scale_sets'):
        if dns_servers:
            nic_config_properties['dnsSettings'] = {'dnsServers': dns_servers}

        if accelerated_networking:
            nic_config_properties['enableAcceleratedNetworking'] = True

    if nsg:
        nic_config_properties['networkSecurityGroup'] = {'id': nsg}

    if nic_config_properties:
        nic_config_properties['primary'] = 'true'
        nic_config = {
            'name': nic_name,
            'properties': nic_config_properties
        }

    vmss_properties = {}
    network_profile = {}
    virtual_machine_profile = {}
    if nic_config:
        network_profile['networkInterfaceConfigurations'] = [nic_config]

    if overprovision is not None:
        vmss_properties['overprovision'] = overprovision

    if storage_properties:
        virtual_machine_profile['storageProfile'] = storage_properties

    if not specialized and os_profile:
        virtual_machine_profile['osProfile'] = os_profile

    if upgrade_policy_mode:
        vmss_properties['upgradePolicy'] = {
            'mode': upgrade_policy_mode
        }
    if upgrade_policy_mode and cmd.supported_api_version(min_api='2020-12-01',
                                                         operation_group='virtual_machine_scale_sets'):
        vmss_properties['upgradePolicy']['rollingUpgradePolicy'] = {}
        rolling_upgrade_policy = vmss_properties['upgradePolicy']['rollingUpgradePolicy']

        if max_batch_instance_percent is not None:
            rolling_upgrade_policy['maxBatchInstancePercent'] = max_batch_instance_percent

        if max_unhealthy_instance_percent is not None:
            rolling_upgrade_policy['maxUnhealthyInstancePercent'] = max_unhealthy_instance_percent

        if max_unhealthy_upgraded_instance_percent is not None:
            rolling_upgrade_policy['maxUnhealthyUpgradedInstancePercent'] = max_unhealthy_upgraded_instance_percent

        if pause_time_between_batches is not None:
            rolling_upgrade_policy['pauseTimeBetweenBatches'] = pause_time_between_batches

        if enable_cross_zone_upgrade is not None:
            rolling_upgrade_policy['enableCrossZoneUpgrade'] = enable_cross_zone_upgrade

        if prioritize_unhealthy_instances is not None:
            rolling_upgrade_policy['prioritizeUnhealthyInstances'] = prioritize_unhealthy_instances

        if not rolling_upgrade_policy:
            del rolling_upgrade_policy

    if license_type:
        virtual_machine_profile['licenseType'] = license_type

    if health_probe and cmd.supported_api_version(min_api='2017-03-30', operation_group='virtual_machine_scale_sets'):
        network_profile['healthProbe'] = {'id': health_probe}

    if network_api_version and \
            cmd.supported_api_version(min_api='2021-03-01', operation_group='virtual_machine_scale_sets'):
        network_profile['networkApiVersion'] = network_api_version

    if cmd.supported_api_version(min_api='2016-04-30-preview', operation_group='virtual_machine_scale_sets'):
        vmss_properties['singlePlacementGroup'] = single_placement_group

    if priority and cmd.supported_api_version(min_api='2017-12-01', operation_group='virtual_machine_scale_sets'):
        virtual_machine_profile['priority'] = priority

    if eviction_policy and cmd.supported_api_version(min_api='2017-12-01',
                                                     operation_group='virtual_machine_scale_sets'):
        virtual_machine_profile['evictionPolicy'] = eviction_policy

    if max_price is not None and cmd.supported_api_version(
            min_api='2019-03-01', operation_group='virtual_machine_scale_sets'):
        virtual_machine_profile['billingProfile'] = {'maxPrice': max_price}

    if platform_fault_domain_count is not None and cmd.supported_api_version(
            min_api='2017-12-01', operation_group='virtual_machine_scale_sets'):
        vmss_properties['platformFaultDomainCount'] = platform_fault_domain_count

    if ultra_ssd_enabled is not None:
        if cmd.supported_api_version(min_api='2019-03-01', operation_group='virtual_machine_scale_sets'):
            vmss_properties['additionalCapabilities'] = {'ultraSSDEnabled': ultra_ssd_enabled}
        else:
            virtual_machine_profile['additionalCapabilities'] = {'ultraSSDEnabled': ultra_ssd_enabled}

    if proximity_placement_group:
        vmss_properties['proximityPlacementGroup'] = {'id': proximity_placement_group}

    if terminate_notification_time is not None:
        scheduled_events_profile = {
            'terminateNotificationProfile': {
                'notBeforeTimeout': terminate_notification_time,
                'enable': 'true'
            }
        }
        virtual_machine_profile['scheduledEventsProfile'] = scheduled_events_profile

    if automatic_repairs_grace_period is not None:
        automatic_repairs_policy = {
            'enabled': 'true',
            'gracePeriod': automatic_repairs_grace_period
        }
        vmss_properties['automaticRepairsPolicy'] = automatic_repairs_policy

    if scale_in_policy:
        vmss_properties['scaleInPolicy'] = {'rules': scale_in_policy}

    if encryption_at_host:
        virtual_machine_profile['securityProfile'] = {'encryptionAtHost': encryption_at_host}

    if user_data:
        vmss_properties['virtualMachineProfile']['userData'] = b64encode(user_data)

    if host_group:
        vmss_properties['hostGroup'] = {'id': host_group}

    if network_profile:
        virtual_machine_profile['networkProfile'] = network_profile

    if virtual_machine_profile:
        vmss_properties['virtualMachineProfile'] = virtual_machine_profile

    if orchestration_mode:
        vmss_properties['orchestrationMode'] = orchestration_mode

    vmss = {
        'type': 'Microsoft.Compute/virtualMachineScaleSets',
        'name': name,
        'location': location,
        'tags': tags,
        'apiVersion': cmd.get_api_version(ResourceType.MGMT_COMPUTE, operation_group='virtual_machine_scale_sets'),
        'dependsOn': [],
        'properties': vmss_properties
    }

    if vm_sku:
        vmss['sku'] = {
            'name': vm_sku,
            'capacity': instance_count
        }

    if vmss_properties:
        vmss['properties'] = vmss_properties

    if zones:
        vmss['zones'] = zones

    if edge_zone:
        vmss['extendedLocation'] = edge_zone

    return vmss


def build_av_set_resource(cmd, name, location, tags, platform_update_domain_count,
                          platform_fault_domain_count, unmanaged, proximity_placement_group=None):
    av_set = {
        'type': 'Microsoft.Compute/availabilitySets',
        'name': name,
        'location': location,
        'tags': tags,
        'apiVersion': cmd.get_api_version(ResourceType.MGMT_COMPUTE, operation_group='availability_sets'),
        "properties": {
            'platformFaultDomainCount': platform_fault_domain_count,
        }
    }

    if cmd.supported_api_version(min_api='2016-04-30-preview', operation_group='availability_sets'):
        av_set['sku'] = {
            'name': 'Classic' if unmanaged else 'Aligned'
        }

    # server defaults the UD to 5 unless set otherwise
    if platform_update_domain_count is not None:
        av_set['properties']['platformUpdateDomainCount'] = platform_update_domain_count

    if proximity_placement_group:
        av_set['properties']['proximityPlacementGroup'] = {'id': proximity_placement_group}

    return av_set


def build_vm_linux_log_analytics_workspace_agent(_, vm_name, location):
    '''
    This is used for log analytics workspace
    '''
    mmaExtension_resource = {
        'type': 'Microsoft.Compute/virtualMachines/extensions',
        'apiVersion': '2018-10-01',
        'properties': {
            'publisher': 'Microsoft.EnterpriseCloud.Monitoring',
            'type': 'OmsAgentForLinux',
            'typeHandlerVersion': '1.0',
            'autoUpgradeMinorVersion': 'true',
            'settings': {
                'workspaceId': "[reference(parameters('workspaceId'), '2015-11-01-preview').customerId]",
                'stopOnMultipleConnections': 'true'
            },
            'protectedSettings': {
                'workspaceKey': "[listKeys(parameters('workspaceId'), '2015-11-01-preview').primarySharedKey]"
            }
        }
    }

    mmaExtension_resource['name'] = vm_name + '/OmsAgentForLinux'
    mmaExtension_resource['location'] = location
    mmaExtension_resource['dependsOn'] = ['Microsoft.Compute/virtualMachines/' + vm_name]
    return mmaExtension_resource


def build_vm_windows_log_analytics_workspace_agent(_, vm_name, location):
    '''
    This function is used for log analytics workspace.
    '''
    mmaExtension_resource = {
        'type': 'Microsoft.Compute/virtualMachines/extensions',
        'apiVersion': '2018-10-01',
        'properties': {
            'publisher': 'Microsoft.EnterpriseCloud.Monitoring',
            'type': 'MicrosoftMonitoringAgent',
            'typeHandlerVersion': '1.0',
            'autoUpgradeMinorVersion': 'true',
            'settings': {
                'workspaceId': "[reference(parameters('workspaceId'), '2015-11-01-preview').customerId]",
                'stopOnMultipleConnections': 'true'
            },
            'protectedSettings': {
                'workspaceKey': "[listKeys(parameters('workspaceId'), '2015-11-01-preview').primarySharedKey]"
            }
        }
    }

    mmaExtension_resource['name'] = vm_name + '/MicrosoftMonitoringAgent'
    mmaExtension_resource['location'] = location
    mmaExtension_resource['dependsOn'] = ['Microsoft.Compute/virtualMachines/' + vm_name]
    return mmaExtension_resource<|MERGE_RESOLUTION|>--- conflicted
+++ resolved
@@ -776,11 +776,7 @@
                         max_batch_instance_percent=None, max_unhealthy_instance_percent=None,
                         max_unhealthy_upgraded_instance_percent=None, pause_time_between_batches=None,
                         enable_cross_zone_upgrade=None, prioritize_unhealthy_instances=None, edge_zone=None,
-<<<<<<< HEAD
-                        orchestration_mode=None, network_api_version=None):
-=======
-                        user_data=None):
->>>>>>> efb2f359
+                        orchestration_mode=None, user_data=None, network_api_version=None):
 
     # Build IP configuration
     ip_configuration = {}
