--- conflicted
+++ resolved
@@ -695,12 +695,9 @@
                    default=False, action='store_true')
         c.argument('html', help="Ignore app detection and deploy as an html app", default=False, action='store_true')
         c.argument('app_service_environment', options_list=['--app-service-environment', '-e'], help='name or resource ID of the (pre-existing) App Service Environment to deploy to. Requires an Isolated V2 sku [I1v2, I2v2, I3v2]')
-<<<<<<< HEAD
         c.argument('basic_auth', type=str, help='Enable or disable basic auth.')
-=======
         c.argument('track_status', help="If true, web app startup status during deployment will be tracked for linux web apps.",
                    arg_type=get_three_state_flag())
->>>>>>> 1d2878f6
 
     with self.argument_context('webapp ssh') as c:
         c.argument('port', options_list=['--port', '-p'],
