--- conflicted
+++ resolved
@@ -159,11 +159,7 @@
       - -g -n --image --enable-agent --enable-auto-update --patch-mode --enable-hotpatching
         --admin-username --admin-password --nsg-rule
       User-Agent:
-<<<<<<< HEAD
-      - AZURECLI/2.19.1 azsdk-python-azure-mgmt-network/18.0.0 Python/3.7.4 (Windows-10-10.0.19041-SP0)
-=======
       - AZURECLI/2.20.0 azsdk-python-azure-mgmt-network/17.1.0 Python/3.7.4 (Windows-10-10.0.19041-SP0)
->>>>>>> 764a9663
     method: GET
     uri: https://management.azure.com/subscriptions/00000000-0000-0000-0000-000000000000/resourceGroups/cli_test_vm_auto_update_000001/providers/Microsoft.Network/virtualNetworks?api-version=2018-01-01
   response:
