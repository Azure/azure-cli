--- conflicted
+++ resolved
@@ -2,18 +2,14 @@
 import argparse
 
 from azure.mgmt.network.models import IPAllocationMethod
-<<<<<<< HEAD
-from azure.cli.command_modules.network._actions import LBDNSNameAction, PublicIpDnsNameAction
-from azure.cli.command_modules.network._validators import process_nic_namespace
-from azure.cli.commands.parameters import (location_type, get_resource_name_completion_list, register_id_parameter)
-=======
 from azure.cli.command_modules.network._validators import \
     (process_nic_namespace, process_network_lb_create_namespace, process_public_ip_create_namespace,
      validate_public_ip_type)
 from azure.cli.commands.template_create import register_folded_cli_argument
 from azure.cli.commands.arm import is_valid_resource_id
-from azure.cli.commands.parameters import (location_type, get_resource_name_completion_list)
->>>>>>> 1ed3da2f
+from azure.cli.commands.parameters import (location_type,
+                                           get_resource_name_completion_list,
+                                           register_id_parameter)
 from azure.cli.commands import register_cli_argument, CliArgumentType
 
 # BASIC PARAMETER CONFIGURATION
@@ -140,32 +136,13 @@
              'subnet list'):
     register_id_parameter('network vnet ' + name, 'resource_group_name', 'virtual_network_name')
 
-<<<<<<< HEAD
-# VNET subnet
-register_cli_argument('network vnet subnet', 'subnet_name', options_list=('--name', '-n'), help='the subnet name')
-=======
 register_cli_argument('network vnet subnet', 'subnet_name', arg_type=subnet_name_type, options_list=('--name', '-n'))
->>>>>>> 1ed3da2f
 register_cli_argument('network vnet subnet', 'address_prefix', metavar='PREFIX', help='the address prefix in CIDR format.')
 register_cli_argument('network vnet subnet', 'virtual_network_name', virtual_network_name_type)
 for name in ('delete',
              'show'):
     register_id_parameter('network vnet subnet ' + name, 'resource_group_name', 'virtual_network_name', 'subnet_name')
 
-<<<<<<< HEAD
-# LoadBalancer
-register_cli_argument('network lb', 'load_balancer_name', name_arg_type, completer=get_resource_name_completion_list('Microsoft.Network/loadBalancers'))
-
-register_cli_argument('network lb create', 'dns_name_for_public_ip', CliArgumentType(action=LBDNSNameAction))
-register_cli_argument('network lb create', 'dns_name_type', CliArgumentType(help=argparse.SUPPRESS))
-register_cli_argument('network lb create', 'private_ip_address_allocation', CliArgumentType(help='', choices=choices_ip_allocation_method, type=str.lower))
-register_cli_argument('network lb create', 'public_ip_address_allocation', CliArgumentType(help='', choices=choices_ip_allocation_method, type=str.lower))
-register_cli_argument('network lb create', 'public_ip_address_type', CliArgumentType(help='', choices=['new', 'existing', 'none'], type=str.lower))
-register_cli_argument('network lb create', 'subnet_name', CliArgumentType(options_list=('--subnet-name',)))
-for name in ('delete',
-             'show'):
-    register_id_parameter('network lb ' + name, 'resource_group_name', 'load_balancer_name')
-=======
 register_cli_argument('network lb', 'item', help=argparse.SUPPRESS, default=None)
 register_cli_argument('network lb', 'lb', help=argparse.SUPPRESS, default=None)
 register_cli_argument('network lb', 'load_balancer_name', load_balancer_name_type)
@@ -209,7 +186,11 @@
 
 register_cli_argument('network lb rule', 'probe_name', help='The name of the health probe associated with the rule.')
 register_cli_argument('network lb rule', 'load_distribution', help='Affinity rule settings.', choices=['default', 'sourceip', 'sourceipprotocol'], type=str.lower)
->>>>>>> 1ed3da2f
+
+register_cli_argument('network nsg create', 'name', name_arg_type)
+for name in ('delete',
+             'show'):
+    register_id_parameter('network lb ' + name, 'resource_group_name', 'load_balancer_name')
 
 # VPN gateway
 register_cli_argument('network vpn-gateway', 'virtual_network_gateway_name', CliArgumentType(options_list=('--name', '-n'), completer=get_resource_name_completion_list('Microsoft.Network/virtualNetworkGateways')))
