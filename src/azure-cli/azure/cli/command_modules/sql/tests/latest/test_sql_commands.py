--- conflicted
+++ resolved
@@ -6629,7 +6629,6 @@
         self.cmd('sql mi link list -g {rg} --instance-name {mi}',
                     checks=[JMESPathCheck('length(@)', 0)]).get_output_in_json
 
-<<<<<<< HEAD
 
 class SqlManagedInstanceRestoreCrossSubscriptionScenarioTest(ScenarioTest):
     @ManagedInstancePreparer()
@@ -6655,7 +6654,8 @@
                 self.check('resourceGroup', '{rg}'),
                 self.check('name', '{database_name}'),
                 self.check('status', 'Online')])
-=======
+
+
 class SqlManagedInstanceDatabaseRecoverTest(ScenarioTest):
     def test_sql_midb_recover(self):
         self.kwargs.update({
@@ -6679,5 +6679,4 @@
         })
         self.cmd('sql midb recover -g {rg} --mi {mi} -n recovered_db -r {recoverable_db}',
                 checks=[
-                    JMESPathCheck('name', "recovered_db")])
->>>>>>> 13bc89ac
+                    JMESPathCheck('name', "recovered_db")])