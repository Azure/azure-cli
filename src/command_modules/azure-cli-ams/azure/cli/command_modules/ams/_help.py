--- conflicted
+++ resolved
@@ -282,14 +282,11 @@
     short-summary: Create a streaming endpoint.
 """
 
-<<<<<<< HEAD
 helps['ams streaming endpoint akamai'] = """
     type: group
     short-summary: Manage AkamaiAccessControl objects to be used on streaming endpoints.
 """
 
-=======
->>>>>>> 9003b4a7
 helps['ams streaming endpoint akamai add'] = """
     type: command
     short-summary: Add an AkamaiAccessControl to an existing streaming endpoint.
