# --------------------------------------------------------------------------------------------
# Copyright (c) Microsoft Corporation. All rights reserved.
# Licensed under the MIT License. See License.txt in the project root for license information.
# --------------------------------------------------------------------------------------------
# pylint: disable=line-too-long

import os
import json
from pprint import pformat
import configparser

from azure.cli.core.profiles import API_PROFILES
from azure.cli.core._config import GLOBAL_CONFIG_DIR
from azure.cli.core.util import urlretrieve

from knack.log import get_logger
from knack.util import CLIError

logger = get_logger(__name__)

CLOUD_CONFIG_FILE = os.path.join(GLOBAL_CONFIG_DIR, 'clouds.config')

# Add names of clouds that don't allow telemetry data collection here such as some air-gapped clouds.
CLOUDS_FORBIDDING_TELEMETRY = ['USSec', 'USNat']

# Add names of clouds that don't allow Aladdin requests for command recommendations here
CLOUDS_FORBIDDING_ALADDIN_REQUEST = ['USSec', 'USNat']


class CloudNotRegisteredException(Exception):
    def __init__(self, cloud_name):
        super(CloudNotRegisteredException, self).__init__(cloud_name)
        self.cloud_name = cloud_name

    def __str__(self):
        return "The cloud '{}' is not registered.".format(self.cloud_name)


class CloudAlreadyRegisteredException(Exception):
    def __init__(self, cloud_name):
        super(CloudAlreadyRegisteredException, self).__init__(cloud_name)
        self.cloud_name = cloud_name

    def __str__(self):
        return "The cloud '{}' is already registered.".format(self.cloud_name)


class CannotUnregisterCloudException(Exception):
    pass


class CloudEndpointNotSetException(CLIError):
    pass


class CloudSuffixNotSetException(CLIError):
    pass


class CloudEndpoints:  # pylint: disable=too-few-public-methods,too-many-instance-attributes

    def __init__(self,  # pylint: disable=unused-argument
                 management=None,
                 resource_manager=None,
                 sql_management=None,
                 batch_resource_id=None,
                 gallery=None,
                 active_directory=None,
                 active_directory_resource_id=None,
                 active_directory_graph_resource_id=None,
                 microsoft_graph_resource_id=None,
                 active_directory_data_lake_resource_id=None,
                 vm_image_alias_doc=None,
                 media_resource_id=None,
                 ossrdbms_resource_id=None,
                 log_analytics_resource_id=None,
                 app_insights_resource_id=None,
                 app_insights_telemetry_channel_resource_id=None,
                 synapse_analytics_resource_id=None,
                 attestation_resource_id=None,
                 portal=None,
                 **kwargs):  # To support init with __dict__ for deserialization
        # Attribute names are significant. They are used when storing/retrieving clouds from config
        self.management = management
        self.resource_manager = resource_manager
        self.sql_management = sql_management
        self.batch_resource_id = batch_resource_id
        self.gallery = gallery
        self.active_directory = active_directory
        self.active_directory_resource_id = active_directory_resource_id
        self.active_directory_graph_resource_id = active_directory_graph_resource_id
        self.microsoft_graph_resource_id = microsoft_graph_resource_id
        self.active_directory_data_lake_resource_id = active_directory_data_lake_resource_id
        self.vm_image_alias_doc = vm_image_alias_doc
        self.media_resource_id = media_resource_id
        self.ossrdbms_resource_id = ossrdbms_resource_id
        self.log_analytics_resource_id = log_analytics_resource_id
        self.app_insights_resource_id = app_insights_resource_id
        self.app_insights_telemetry_channel_resource_id = app_insights_telemetry_channel_resource_id
        self.synapse_analytics_resource_id = synapse_analytics_resource_id
        self.attestation_resource_id = attestation_resource_id
        self.portal = portal

    def has_endpoint_set(self, endpoint_name):
        try:
            # Can't simply use hasattr here as we override __getattribute__ below.
            # Python 3 hasattr() only returns False if an AttributeError is raised but we raise
            # CloudEndpointNotSetException. This exception is not a subclass of AttributeError.
            getattr(self, endpoint_name)
            return True
        except Exception:  # pylint: disable=broad-except
            return False

    def __getattribute__(self, name):
        val = object.__getattribute__(self, name)
        if val is None:
            raise CloudEndpointNotSetException("The endpoint '{}' for this cloud "
                                               "is not set but is used.\n"
                                               "{} may be corrupt or invalid.\nResolve the error or delete this file "
                                               "and try again.".format(name, CLOUD_CONFIG_FILE))
        return val


class CloudSuffixes:  # pylint: disable=too-few-public-methods,too-many-instance-attributes

    def __init__(self,  # pylint: disable=unused-argument
                 storage_endpoint=None,
                 storage_sync_endpoint=None,
                 keyvault_dns=None,
                 mhsm_dns=None,
                 sql_server_hostname=None,
                 azure_datalake_store_file_system_endpoint=None,
                 azure_datalake_analytics_catalog_and_job_endpoint=None,
                 acr_login_server_endpoint=None,
                 mysql_server_endpoint=None,
                 postgresql_server_endpoint=None,
                 mariadb_server_endpoint=None,
                 synapse_analytics_endpoint=None,
                 attestation_endpoint=None,
                 **kwargs):  # To support init with __dict__ for deserialization
        # Attribute names are significant. They are used when storing/retrieving clouds from config
        self.storage_endpoint = storage_endpoint
        self.storage_sync_endpoint = storage_sync_endpoint
        self.keyvault_dns = keyvault_dns
        self.mhsm_dns = mhsm_dns
        self.sql_server_hostname = sql_server_hostname
        self.mysql_server_endpoint = mysql_server_endpoint
        self.postgresql_server_endpoint = postgresql_server_endpoint
        self.mariadb_server_endpoint = mariadb_server_endpoint
        self.azure_datalake_store_file_system_endpoint = azure_datalake_store_file_system_endpoint
        self.azure_datalake_analytics_catalog_and_job_endpoint = azure_datalake_analytics_catalog_and_job_endpoint
        self.acr_login_server_endpoint = acr_login_server_endpoint
        self.synapse_analytics_endpoint = synapse_analytics_endpoint
        self.attestation_endpoint = attestation_endpoint

    def __getattribute__(self, name):
        val = object.__getattribute__(self, name)
        if val is None:
            raise CloudSuffixNotSetException("The suffix '{}' for this cloud "
                                             "is not set but is used.\n"
                                             "{} may be corrupt or invalid.\nResolve the error or delete this file "
                                             "and try again.".format(name, CLOUD_CONFIG_FILE))
        return val


def _get_database_server_endpoint(sql_server_hostname, cloud_name):
    def _concat_db_server_endpoint(db_prefix):
        if cloud_name == 'AzureCloud':
            return db_prefix + '.database.azure.com'
        if not sql_server_hostname:
            return None
        return db_prefix + sql_server_hostname
    return _concat_db_server_endpoint


def _get_endpoint_fallback_value(cloud_name):
    def _get_cloud_endpoint_fallback_value(endpoint_name):
        endpoint_mapper = {c.name: c.endpoints.__dict__.get(endpoint_name, None) for c in HARD_CODED_CLOUD_LIST}
        return endpoint_mapper.get(cloud_name, None)
    return _get_cloud_endpoint_fallback_value


def _get_suffix_fallback_value(cloud_name):
    def _get_cloud_suffix_fallback_value(suffix_name):
        suffix_mapper = {c.name: c.suffixes.__dict__.get(suffix_name, None) for c in HARD_CODED_CLOUD_LIST}
        return suffix_mapper.get(cloud_name, None)
    return _get_cloud_suffix_fallback_value


def _convert_arm_to_cli(arm_cloud_metadata_dict):
    cli_cloud_metadata_dict = {}
    for cloud in arm_cloud_metadata_dict:
        cli_cloud_metadata_dict[cloud['name']] = _arm_to_cli_mapper(cloud)
    if 'AzureCloud' in cli_cloud_metadata_dict:
        cli_cloud_metadata_dict['AzureCloud'].endpoints.active_directory = 'https://login.microsoftonline.com'  # change once active_directory is fixed in ARM for the public cloud
    return cli_cloud_metadata_dict


def _add_starting_dot(suffix):
    return suffix if not suffix or suffix.startswith('.') else '.' + suffix


def _get_arm_endpoint(arm_dict, is_suffix=False):
    def _get_processed_arm_endpoint(name, add_dot=False, fallback_value=None):
        if is_suffix:
            return (_add_starting_dot(arm_dict['suffixes'][name]) if add_dot else arm_dict['suffixes'][name]) if name in arm_dict['suffixes'] else fallback_value
        return arm_dict[name] if name in arm_dict else fallback_value
    return _get_processed_arm_endpoint


def _arm_to_cli_mapper(arm_dict):
    get_endpoint = _get_arm_endpoint(arm_dict)
    get_suffix = _get_arm_endpoint(arm_dict, is_suffix=True)

    sql_server_hostname = get_suffix('sqlServerHostname', add_dot=True)
    get_db_server_endpoint = _get_database_server_endpoint(sql_server_hostname, arm_dict['name'])

    get_suffix_fallback_value = _get_suffix_fallback_value(arm_dict['name'])
    get_endpoint_fallback_value = _get_endpoint_fallback_value(arm_dict['name'])

    return Cloud(
        arm_dict['name'],
        endpoints=CloudEndpoints(
            management=arm_dict['authentication']['audiences'][0],
            resource_manager=get_endpoint('resourceManager'),
            sql_management=get_endpoint('sqlManagement'),
            batch_resource_id=get_endpoint('batch'),
            gallery=get_endpoint('gallery'),
            active_directory=arm_dict['authentication']['loginEndpoint'],
            active_directory_resource_id=arm_dict['authentication']['audiences'][0],
<<<<<<< HEAD
            active_directory_graph_resource_id=get_endpoint('graphAudience'),
            microsoft_graph_resource_id=get_endpoint('microsoftGraphResourceId', fallback_value=get_endpoint_fallback_value('microsoft_graph_resource_id')),  # change once microsoft_graph_resource_id is fixed in ARM
            vm_image_alias_doc=get_endpoint('vmImageAliasDoc'),
            media_resource_id=get_endpoint('media'),
            ossrdbms_resource_id=get_endpoint('ossrdbmsResourceId', fallback_value=get_endpoint_fallback_value('ossrdbms_resource_id')),  # change once ossrdbms_resource_id is available via ARM
            active_directory_data_lake_resource_id=get_endpoint('activeDirectoryDataLake'),
            app_insights_resource_id=get_endpoint('appInsightsResourceId', fallback_value=get_endpoint_fallback_value('app_insights_resource_id')),
            log_analytics_resource_id=get_endpoint('logAnalyticsResourceId', fallback_value=get_endpoint_fallback_value('log_analytics_resource_id')),
            synapse_analytics_resource_id=get_endpoint('synapseAnalyticsResourceId', fallback_value=get_endpoint_fallback_value('synapse_analytics_resource_id')),
            app_insights_telemetry_channel_resource_id=get_endpoint('appInsightsTelemetryChannelResourceId', fallback_value=get_endpoint_fallback_value('app_insights_telemetry_channel_resource_id')),
            attestation_resource_id=get_endpoint('attestationResourceId', fallback_value=get_endpoint_fallback_value('attestation_resource_id'))),
=======
            active_directory_graph_resource_id=arm_dict['graphAudience'],
            microsoft_graph_resource_id=_get_microsoft_graph_resource_id(arm_dict['name']),  # change once microsoft_graph_resource_id is fixed in ARM
            vm_image_alias_doc=arm_dict['vmImageAliasDoc'],
            media_resource_id=arm_dict['media'],
            ossrdbms_resource_id=_get_ossrdbms_resource_id(arm_dict['name']),  # change once ossrdbms_resource_id is available via ARM
            active_directory_data_lake_resource_id=arm_dict['activeDirectoryDataLake'] if 'activeDirectoryDataLake' in arm_dict else None,
            app_insights_resource_id=get_endpoint('appInsightsResourceId', fallback_value=_get_app_insights_resource_id(arm_dict['name'])),
            log_analytics_resource_id=get_endpoint('logAnalyticsResourceId', fallback_value=_get_log_analytics_resource_id(arm_dict['name'])),
            synapse_analytics_resource_id=get_endpoint('synapseAnalyticsResourceId', fallback_value=_get_synapse_analytics_resource_id(arm_dict['name'])),
            app_insights_telemetry_channel_resource_id=get_endpoint('appInsightsTelemetryChannelResourceId', fallback_value=_get_app_insights_telemetry_channel_resource_id(arm_dict['name'])),
            attestation_resource_id=get_endpoint('attestationResourceId', fallback_value=_get_attestation_resource_id(arm_dict['name'])),
            portal=arm_dict['portal'] if 'portal' in arm_dict else None),
>>>>>>> 26fea089
        suffixes=CloudSuffixes(
            storage_endpoint=get_suffix('storage'),
            storage_sync_endpoint=get_suffix('storageSyncEndpointSuffix', fallback_value=get_suffix_fallback_value('storage_sync_endpoint')),
            keyvault_dns=get_suffix('keyVaultDns', add_dot=True),
            mhsm_dns=get_suffix('mhsmDns', add_dot=True, fallback_value=get_suffix_fallback_value('mhsm_dns')),
            sql_server_hostname=sql_server_hostname,
            mysql_server_endpoint=get_suffix('mysqlServerEndpoint', add_dot=True, fallback_value=get_db_server_endpoint('.mysql')),
            postgresql_server_endpoint=get_suffix('postgresqlServerEndpoint', add_dot=True, fallback_value=get_db_server_endpoint('.postgres')),
            mariadb_server_endpoint=get_suffix('mariadbServerEndpoint', add_dot=True, fallback_value=get_db_server_endpoint('.mariadb')),
            azure_datalake_store_file_system_endpoint=get_suffix('azureDataLakeStoreFileSystem'),
            azure_datalake_analytics_catalog_and_job_endpoint=get_suffix('azureDataLakeAnalyticsCatalogAndJob'),
            synapse_analytics_endpoint=get_suffix('synapseAnalytics', add_dot=True, fallback_value=get_suffix_fallback_value('synapse_analytics_endpoint')),
            acr_login_server_endpoint=get_suffix('acrLoginServer', add_dot=True),
            attestation_endpoint=get_suffix('attestationEndpoint', add_dot=True, fallback_value=get_suffix_fallback_value('attestation_endpoint'))))


class Cloud:  # pylint: disable=too-few-public-methods
    """ Represents an Azure Cloud instance """

    def __init__(self,
                 name,
                 endpoints=None,
                 suffixes=None,
                 profile=None,
                 is_active=False):
        self.name = name
        self.endpoints = endpoints or CloudEndpoints()
        self.suffixes = suffixes or CloudSuffixes()
        self.profile = profile
        self.is_active = is_active

    def __str__(self):
        o = {
            'profile': self.profile,
            'name': self.name,
            'is_active': self.is_active,
            'endpoints': vars(self.endpoints),
            'suffixes': vars(self.suffixes),
        }
        return pformat(o)

    def to_json(self):
        return {'name': self.name, "endpoints": self.endpoints.__dict__, "suffixes": self.suffixes.__dict__}

    @classmethod
    def from_json(cls, json_str):
        return cls(json_str['name'],
                   endpoints=CloudEndpoints(**json_str['endpoints']),
                   suffixes=CloudSuffixes(**json_str['suffixes']))


AZURE_PUBLIC_CLOUD = Cloud(
    'AzureCloud',
    endpoints=CloudEndpoints(
        management='https://management.core.windows.net/',
        resource_manager='https://management.azure.com/',
        sql_management='https://management.core.windows.net:8443/',
        batch_resource_id='https://batch.core.windows.net/',
        gallery='https://gallery.azure.com/',
        active_directory='https://login.microsoftonline.com',
        active_directory_resource_id='https://management.core.windows.net/',
        active_directory_graph_resource_id='https://graph.windows.net/',
        microsoft_graph_resource_id='https://graph.microsoft.com/',
        active_directory_data_lake_resource_id='https://datalake.azure.net/',
        vm_image_alias_doc='https://raw.githubusercontent.com/Azure/azure-rest-api-specs/master/arm-compute/quickstart-templates/aliases.json',
        media_resource_id='https://rest.media.azure.net',
        ossrdbms_resource_id='https://ossrdbms-aad.database.windows.net',
        app_insights_resource_id='https://api.applicationinsights.io',
        log_analytics_resource_id='https://api.loganalytics.io',
        app_insights_telemetry_channel_resource_id='https://dc.applicationinsights.azure.com/v2/track',
        synapse_analytics_resource_id='https://dev.azuresynapse.net',
        attestation_resource_id='https://attest.azure.net',
        portal='https://portal.azure.com'),
    suffixes=CloudSuffixes(
        storage_endpoint='core.windows.net',
        storage_sync_endpoint='afs.azure.net',
        keyvault_dns='.vault.azure.net',
        mhsm_dns='.managedhsm.azure.net',
        sql_server_hostname='.database.windows.net',
        mysql_server_endpoint='.mysql.database.azure.com',
        postgresql_server_endpoint='.postgres.database.azure.com',
        mariadb_server_endpoint='.mariadb.database.azure.com',
        azure_datalake_store_file_system_endpoint='azuredatalakestore.net',
        azure_datalake_analytics_catalog_and_job_endpoint='azuredatalakeanalytics.net',
        acr_login_server_endpoint='.azurecr.io',
        synapse_analytics_endpoint='.dev.azuresynapse.net',
        attestation_endpoint='.attest.azure.net'))

AZURE_CHINA_CLOUD = Cloud(
    'AzureChinaCloud',
    endpoints=CloudEndpoints(
        management='https://management.core.chinacloudapi.cn/',
        resource_manager='https://management.chinacloudapi.cn',
        sql_management='https://management.core.chinacloudapi.cn:8443/',
        batch_resource_id='https://batch.chinacloudapi.cn/',
        gallery='https://gallery.chinacloudapi.cn/',
        active_directory='https://login.chinacloudapi.cn',
        active_directory_resource_id='https://management.core.chinacloudapi.cn/',
        active_directory_graph_resource_id='https://graph.chinacloudapi.cn/',
        microsoft_graph_resource_id='https://microsoftgraph.chinacloudapi.cn',
        vm_image_alias_doc='https://raw.githubusercontent.com/Azure/azure-rest-api-specs/master/arm-compute/quickstart-templates/aliases.json',
        media_resource_id='https://rest.media.chinacloudapi.cn',
        ossrdbms_resource_id='https://ossrdbms-aad.database.chinacloudapi.cn',
        app_insights_resource_id='https://api.applicationinsights.azure.cn',
        log_analytics_resource_id='https://api.loganalytics.azure.cn',
        app_insights_telemetry_channel_resource_id='https://dc.applicationinsights.azure.cn/v2/track',
        synapse_analytics_resource_id='https://dev.azuresynapse.net',
        portal='https://portal.azure.cn'),
    suffixes=CloudSuffixes(
        storage_endpoint='core.chinacloudapi.cn',
        keyvault_dns='.vault.azure.cn',
        mhsm_dns='.managedhsm.azure.cn',
        sql_server_hostname='.database.chinacloudapi.cn',
        mysql_server_endpoint='.mysql.database.chinacloudapi.cn',
        postgresql_server_endpoint='.postgres.database.chinacloudapi.cn',
        mariadb_server_endpoint='.mariadb.database.chinacloudapi.cn',
        acr_login_server_endpoint='.azurecr.cn',
        synapse_analytics_endpoint='.dev.azuresynapse.azure.cn'))

AZURE_US_GOV_CLOUD = Cloud(
    'AzureUSGovernment',
    endpoints=CloudEndpoints(
        management='https://management.core.usgovcloudapi.net/',
        resource_manager='https://management.usgovcloudapi.net/',
        sql_management='https://management.core.usgovcloudapi.net:8443/',
        batch_resource_id='https://batch.core.usgovcloudapi.net/',
        gallery='https://gallery.usgovcloudapi.net/',
        active_directory='https://login.microsoftonline.us',
        active_directory_resource_id='https://management.core.usgovcloudapi.net/',
        active_directory_graph_resource_id='https://graph.windows.net/',
        microsoft_graph_resource_id='https://graph.microsoft.us/',
        vm_image_alias_doc='https://raw.githubusercontent.com/Azure/azure-rest-api-specs/master/arm-compute/quickstart-templates/aliases.json',
        media_resource_id='https://rest.media.usgovcloudapi.net',
        ossrdbms_resource_id='https://ossrdbms-aad.database.usgovcloudapi.net',
        app_insights_resource_id='https://api.applicationinsights.us',
        log_analytics_resource_id='https://api.loganalytics.us',
        app_insights_telemetry_channel_resource_id='https://dc.applicationinsights.us/v2/track',
        portal='https://portal.azure.us'),
    suffixes=CloudSuffixes(
        storage_endpoint='core.usgovcloudapi.net',
        storage_sync_endpoint='afs.azure.us',
        keyvault_dns='.vault.usgovcloudapi.net',
        mhsm_dns='.managedhsm.usgovcloudapi.net',
        sql_server_hostname='.database.usgovcloudapi.net',
        mysql_server_endpoint='.mysql.database.usgovcloudapi.net',
        postgresql_server_endpoint='.postgres.database.usgovcloudapi.net',
        mariadb_server_endpoint='.mariadb.database.usgovcloudapi.net',
        acr_login_server_endpoint='.azurecr.us'))

AZURE_GERMAN_CLOUD = Cloud(
    'AzureGermanCloud',
    endpoints=CloudEndpoints(
        management='https://management.core.cloudapi.de/',
        resource_manager='https://management.microsoftazure.de',
        sql_management='https://management.core.cloudapi.de:8443/',
        batch_resource_id='https://batch.cloudapi.de/',
        gallery='https://gallery.cloudapi.de/',
        active_directory='https://login.microsoftonline.de',
        active_directory_resource_id='https://management.core.cloudapi.de/',
        active_directory_graph_resource_id='https://graph.cloudapi.de/',
        microsoft_graph_resource_id='https://graph.microsoft.de',
        vm_image_alias_doc='https://raw.githubusercontent.com/Azure/azure-rest-api-specs/master/arm-compute/quickstart-templates/aliases.json',
        media_resource_id='https://rest.media.cloudapi.de',
        ossrdbms_resource_id='https://ossrdbms-aad.database.cloudapi.de',
        portal='https://portal.microsoftazure.de'),
    suffixes=CloudSuffixes(
        storage_endpoint='core.cloudapi.de',
        keyvault_dns='.vault.microsoftazure.de',
        mhsm_dns='.managedhsm.microsoftazure.de',
        sql_server_hostname='.database.cloudapi.de',
        mysql_server_endpoint='.mysql.database.cloudapi.de',
        postgresql_server_endpoint='.postgres.database.cloudapi.de',
        mariadb_server_endpoint='.mariadb.database.cloudapi.de'))

HARD_CODED_CLOUD_LIST = [AZURE_PUBLIC_CLOUD, AZURE_CHINA_CLOUD, AZURE_US_GOV_CLOUD, AZURE_GERMAN_CLOUD]


def get_known_clouds(refresh=False):
    if 'ARM_CLOUD_METADATA_URL' in os.environ:
        from azure.cli.core._session import CLOUD_ENDPOINTS
        endpoints_file = os.path.join(GLOBAL_CONFIG_DIR, 'cloudEndpoints.json')
        CLOUD_ENDPOINTS.load(endpoints_file)
        if refresh:
            CLOUD_ENDPOINTS['clouds'] = {}
        clouds = []
        if CLOUD_ENDPOINTS['clouds']:
            try:
                clouds = [Cloud.from_json(c) for c in CLOUD_ENDPOINTS['clouds']]
                logger.info("Cloud endpoints loaded from local file: %s", endpoints_file)
            except Exception as ex:  # pylint: disable=broad-except
                logger.info("Failed to parse cloud endpoints from local file. CLI will clean it and reload from ARM_CLOUD_METADATA_URL. %s", str(ex))
                CLOUD_ENDPOINTS['clouds'] = {}

        if not CLOUD_ENDPOINTS['clouds']:
            try:
                arm_cloud_dict = json.loads(urlretrieve(os.getenv('ARM_CLOUD_METADATA_URL')))
                cli_cloud_dict = _convert_arm_to_cli(arm_cloud_dict)
                if 'AzureCloud' in cli_cloud_dict:
                    cli_cloud_dict['AzureCloud'].endpoints.active_directory = 'https://login.microsoftonline.com'  # change once active_directory is fixed in ARM for the public cloud
                clouds = list(cli_cloud_dict.values())
                CLOUD_ENDPOINTS['clouds'] = [c.to_json() for c in clouds]
                logger.info("Cloud endpoints loaded from ARM_CLOUD_METADATA_URL: %s", os.getenv('ARM_CLOUD_METADATA_URL'))
            except Exception as ex:  # pylint: disable=broad-except
                logger.warning('Failed to load cloud metadata from the url specified by ARM_CLOUD_METADATA_URL')
                raise ex
        if not clouds:
            raise CLIError("No clouds available. Please ensure ARM_CLOUD_METADATA_URL is valid.")
        return clouds
    return HARD_CODED_CLOUD_LIST


KNOWN_CLOUDS = get_known_clouds()


def refresh_known_clouds():
    global KNOWN_CLOUDS  # pylint:disable=global-statement
    KNOWN_CLOUDS = get_known_clouds(refresh=True)


def _set_active_cloud(cli_ctx, cloud_name):
    cli_ctx.config.set_value('cloud', 'name', cloud_name)
    cli_ctx.cloud = get_cloud(cli_ctx, cloud_name)


def get_active_cloud_name(cli_ctx):
    try:
        return cli_ctx.config.get('cloud', 'name')
    except (configparser.NoOptionError, configparser.NoSectionError):
        default_cloud_name = get_default_cloud_name()
        _set_active_cloud(cli_ctx, default_cloud_name)
        return default_cloud_name


def get_default_cloud_name():
    """ Pick AzureCloud as the default cloud if it is available, otherwise pick the first in the list"""
    if AZURE_PUBLIC_CLOUD.name.lower() in [c.name.lower() for c in KNOWN_CLOUDS]:
        return AZURE_PUBLIC_CLOUD.name
    return KNOWN_CLOUDS[0].name


def _get_cloud(cli_ctx, cloud_name):
    return next((x for x in get_clouds(cli_ctx) if x.name == cloud_name), None)


def cloud_is_registered(cli_ctx, cloud_name):
    return bool(_get_cloud(cli_ctx, cloud_name))


def get_custom_clouds(cli_ctx):
    known_cloud_names = [c.name for c in KNOWN_CLOUDS]
    return [c for c in get_clouds(cli_ctx) if c.name not in known_cloud_names]


def _get_cloud_name(cli_ctx, cloud_name):
    return next((x.name for x in get_clouds(cli_ctx) if x.name.lower() == cloud_name.lower()), cloud_name)


def get_clouds(cli_ctx):
    clouds = []
    config = configparser.ConfigParser()
    # Start off with known clouds and apply config file on top of current config
    for c in KNOWN_CLOUDS:
        _config_add_cloud(config, c)
    try:
        config.read(CLOUD_CONFIG_FILE)
    except configparser.MissingSectionHeaderError:
        os.remove(CLOUD_CONFIG_FILE)
        logger.warning("'%s' is in bad format and has been removed.", CLOUD_CONFIG_FILE)
    for section in config.sections():
        c = Cloud(section)
        for option in config.options(section):
            if option == 'profile':
                c.profile = config.get(section, option)
            if option.startswith('endpoint_'):
                setattr(c.endpoints, option.replace('endpoint_', ''), config.get(section, option))
            elif option.startswith('suffix_'):
                setattr(c.suffixes, option.replace('suffix_', ''), config.get(section, option))
        if c.profile is None:
            # If profile isn't set, use latest
            setattr(c, 'profile', 'latest')
        if c.profile not in API_PROFILES:
            raise CLIError('Profile {} does not exist or is not supported.'.format(c.profile))
        if not c.endpoints.has_endpoint_set('management') and \
                c.endpoints.has_endpoint_set('resource_manager'):
            # If management endpoint not set, use resource manager endpoint
            c.endpoints.management = c.endpoints.resource_manager
        clouds.append(c)
    active_cloud_name = get_active_cloud_name(cli_ctx)
    for c in clouds:
        if c.name == active_cloud_name:
            c.is_active = True
            break
    return clouds


def get_cloud(cli_ctx, cloud_name):
    cloud = _get_cloud(cli_ctx, cloud_name)
    if not cloud:
        raise CloudNotRegisteredException(cloud_name)
    return cloud


def get_active_cloud(cli_ctx=None):
    if not cli_ctx:
        from azure.cli.core import get_default_cli
        cli_ctx = get_default_cli()
    try:
        return get_cloud(cli_ctx, get_active_cloud_name(cli_ctx))
    except CloudNotRegisteredException as err:
        logger.warning(err)
        default_cloud_name = get_default_cloud_name()
        logger.warning("Resetting active cloud to'%s'.", default_cloud_name)
        _set_active_cloud(cli_ctx, default_cloud_name)
        return get_cloud(cli_ctx, default_cloud_name)


def get_cloud_subscription(cloud_name):
    config = configparser.ConfigParser()
    config.read(CLOUD_CONFIG_FILE)
    try:
        return config.get(cloud_name, 'subscription')
    except (configparser.NoOptionError, configparser.NoSectionError):
        return None


def set_cloud_subscription(cli_ctx, cloud_name, subscription):
    if not _get_cloud(cli_ctx, cloud_name):
        raise CloudNotRegisteredException(cloud_name)
    config = configparser.ConfigParser()
    config.read(CLOUD_CONFIG_FILE)
    if subscription:
        try:
            config.add_section(cloud_name)
        except configparser.DuplicateSectionError:
            pass
        config.set(cloud_name, 'subscription', subscription)
    else:
        try:
            config.remove_option(cloud_name, 'subscription')
        except configparser.NoSectionError:
            pass
    if not os.path.isdir(GLOBAL_CONFIG_DIR):
        os.makedirs(GLOBAL_CONFIG_DIR)
    with open(CLOUD_CONFIG_FILE, 'w') as configfile:
        config.write(configfile)


def _set_active_subscription(cli_ctx, cloud_name):
    from azure.cli.core._profile import (Profile, _ENVIRONMENT_NAME, _SUBSCRIPTION_ID,
                                         _STATE, _SUBSCRIPTION_NAME)
    profile = Profile(cli_ctx=cli_ctx)
    subscription_to_use = get_cloud_subscription(cloud_name) or \
                          next((s[_SUBSCRIPTION_ID] for s in profile.load_cached_subscriptions()  # noqa
                                if s[_STATE] == 'Enabled'),
                               None)
    if subscription_to_use:
        try:
            profile.set_active_subscription(subscription_to_use)
            sub = profile.get_subscription(subscription_to_use)
            logger.warning("Active subscription switched to '%s (%s)'.",
                           sub[_SUBSCRIPTION_NAME], sub[_SUBSCRIPTION_ID])
        except CLIError as e:
            logger.warning(e)
            logger.warning("Unable to automatically switch the active subscription. "
                           "Use 'az account set'.")
    else:
        logger.warning("Use 'az login' to log in to this cloud.")
        logger.warning("Use 'az account set' to set the active subscription.")


def switch_active_cloud(cli_ctx, cloud_name):
    if cli_ctx.cloud.name == cloud_name:
        return
    if not _get_cloud(cli_ctx, cloud_name):
        raise CloudNotRegisteredException(cloud_name)
    _set_active_cloud(cli_ctx, cloud_name)
    logger.warning("Switched active cloud to '%s'.", cloud_name)
    _set_active_subscription(cli_ctx, cloud_name)


def _config_add_cloud(config, cloud, overwrite=False):
    """ Add a cloud to a config object """
    try:
        config.add_section(cloud.name)
    except configparser.DuplicateSectionError:
        if not overwrite:
            raise CloudAlreadyRegisteredException(cloud.name)
    if cloud.profile:
        config.set(cloud.name, 'profile', cloud.profile)
    for k, v in cloud.endpoints.__dict__.items():
        if v is not None:
            config.set(cloud.name, 'endpoint_{}'.format(k), v)
    for k, v in cloud.suffixes.__dict__.items():
        if v is not None:
            config.set(cloud.name, 'suffix_{}'.format(k), v)


def _save_cloud(cloud, overwrite=False):
    config = configparser.ConfigParser()
    config.read(CLOUD_CONFIG_FILE)
    _config_add_cloud(config, cloud, overwrite=overwrite)
    if not os.path.isdir(GLOBAL_CONFIG_DIR):
        os.makedirs(GLOBAL_CONFIG_DIR)
    with open(CLOUD_CONFIG_FILE, 'w') as configfile:
        config.write(configfile)


def add_cloud(cli_ctx, cloud):
    if _get_cloud(cli_ctx, cloud.name):
        raise CloudAlreadyRegisteredException(cloud.name)
    _save_cloud(cloud)


def update_cloud(cli_ctx, cloud):
    if not _get_cloud(cli_ctx, cloud.name):
        raise CloudNotRegisteredException(cloud.name)
    _save_cloud(cloud, overwrite=True)


def remove_cloud(cli_ctx, cloud_name):
    if not _get_cloud(cli_ctx, cloud_name):
        raise CloudNotRegisteredException(cloud_name)
    if cloud_name == cli_ctx.cloud.name:
        raise CannotUnregisterCloudException("The cloud '{}' cannot be unregistered "
                                             "as it's currently active.".format(cloud_name))
    is_known_cloud = next((x for x in KNOWN_CLOUDS if x.name == cloud_name), None)
    if is_known_cloud:
        raise CannotUnregisterCloudException("The cloud '{}' cannot be unregistered "
                                             "as it's not a custom cloud.".format(cloud_name))
    config = configparser.ConfigParser()
    config.read(CLOUD_CONFIG_FILE)
    config.remove_section(cloud_name)
    with open(CLOUD_CONFIG_FILE, 'w') as configfile:
        config.write(configfile)


def cloud_forbid_telemetry(cli_ctx):
    return get_active_cloud_name(cli_ctx) in CLOUDS_FORBIDDING_TELEMETRY<|MERGE_RESOLUTION|>--- conflicted
+++ resolved
@@ -220,7 +220,7 @@
 
     return Cloud(
         arm_dict['name'],
-        endpoints=CloudEndpoints(
+        endpoints=CloudEndpoints(  # please add fallback_value if the endpoint is not added to https://management.azure.com/metadata/endpoints?api-version=2019-05-01 yet
             management=arm_dict['authentication']['audiences'][0],
             resource_manager=get_endpoint('resourceManager'),
             sql_management=get_endpoint('sqlManagement'),
@@ -228,7 +228,6 @@
             gallery=get_endpoint('gallery'),
             active_directory=arm_dict['authentication']['loginEndpoint'],
             active_directory_resource_id=arm_dict['authentication']['audiences'][0],
-<<<<<<< HEAD
             active_directory_graph_resource_id=get_endpoint('graphAudience'),
             microsoft_graph_resource_id=get_endpoint('microsoftGraphResourceId', fallback_value=get_endpoint_fallback_value('microsoft_graph_resource_id')),  # change once microsoft_graph_resource_id is fixed in ARM
             vm_image_alias_doc=get_endpoint('vmImageAliasDoc'),
@@ -239,21 +238,8 @@
             log_analytics_resource_id=get_endpoint('logAnalyticsResourceId', fallback_value=get_endpoint_fallback_value('log_analytics_resource_id')),
             synapse_analytics_resource_id=get_endpoint('synapseAnalyticsResourceId', fallback_value=get_endpoint_fallback_value('synapse_analytics_resource_id')),
             app_insights_telemetry_channel_resource_id=get_endpoint('appInsightsTelemetryChannelResourceId', fallback_value=get_endpoint_fallback_value('app_insights_telemetry_channel_resource_id')),
-            attestation_resource_id=get_endpoint('attestationResourceId', fallback_value=get_endpoint_fallback_value('attestation_resource_id'))),
-=======
-            active_directory_graph_resource_id=arm_dict['graphAudience'],
-            microsoft_graph_resource_id=_get_microsoft_graph_resource_id(arm_dict['name']),  # change once microsoft_graph_resource_id is fixed in ARM
-            vm_image_alias_doc=arm_dict['vmImageAliasDoc'],
-            media_resource_id=arm_dict['media'],
-            ossrdbms_resource_id=_get_ossrdbms_resource_id(arm_dict['name']),  # change once ossrdbms_resource_id is available via ARM
-            active_directory_data_lake_resource_id=arm_dict['activeDirectoryDataLake'] if 'activeDirectoryDataLake' in arm_dict else None,
-            app_insights_resource_id=get_endpoint('appInsightsResourceId', fallback_value=_get_app_insights_resource_id(arm_dict['name'])),
-            log_analytics_resource_id=get_endpoint('logAnalyticsResourceId', fallback_value=_get_log_analytics_resource_id(arm_dict['name'])),
-            synapse_analytics_resource_id=get_endpoint('synapseAnalyticsResourceId', fallback_value=_get_synapse_analytics_resource_id(arm_dict['name'])),
-            app_insights_telemetry_channel_resource_id=get_endpoint('appInsightsTelemetryChannelResourceId', fallback_value=_get_app_insights_telemetry_channel_resource_id(arm_dict['name'])),
-            attestation_resource_id=get_endpoint('attestationResourceId', fallback_value=_get_attestation_resource_id(arm_dict['name'])),
-            portal=arm_dict['portal'] if 'portal' in arm_dict else None),
->>>>>>> 26fea089
+            attestation_resource_id=get_endpoint('attestationResourceId', fallback_value=get_endpoint_fallback_value('attestation_resource_id')),
+            portal=get_endpoint('portal')),
         suffixes=CloudSuffixes(
             storage_endpoint=get_suffix('storage'),
             storage_sync_endpoint=get_suffix('storageSyncEndpointSuffix', fallback_value=get_suffix_fallback_value('storage_sync_endpoint')),
