# --------------------------------------------------------------------------------------------
# Copyright (c) Microsoft Corporation. All rights reserved.
# Licensed under the MIT License. See License.txt in the project root for license information.
# --------------------------------------------------------------------------------------------

import time
import os

from azure_devtools.scenario_tests import AllowLargeResponse, live_only

from azure.cli.core.util import CLIError
from azure.cli.core.mock import DummyCli
from azure.cli.testsdk.base import execute
from azure.cli.testsdk.exceptions import CliTestError
from azure.cli.testsdk import (
    JMESPathCheck,
    JMESPathCheckExists,
    JMESPathCheckGreaterThan,
    NoneCheck,
    ResourceGroupPreparer,
    ScenarioTest,
    StorageAccountPreparer,
    LiveScenarioTest,
    record_only)
from azure.cli.testsdk.preparers import (
    AbstractPreparer,
    SingleValueReplacer)
from azure.cli.command_modules.sql.custom import (
    ClientAuthenticationType,
    ClientType,
    ComputeModelType)
from datetime import datetime, timedelta
from time import sleep

# Constants
server_name_prefix = 'clitestserver'
server_name_max_length = 62
managed_instance_name_prefix = 'clitestmi'
instance_pool_name_prefix = 'clitestip'
managed_instance_name_max_length = 20


class SqlServerPreparer(AbstractPreparer, SingleValueReplacer):
    def __init__(self, name_prefix=server_name_prefix, parameter_name='server', location='westus',
                 admin_user='admin123', admin_password='SecretPassword123',
                 resource_group_parameter_name='resource_group', skip_delete=True):
        super(SqlServerPreparer, self).__init__(name_prefix, server_name_max_length)
        self.location = location
        self.parameter_name = parameter_name
        self.admin_user = admin_user
        self.admin_password = admin_password
        self.resource_group_parameter_name = resource_group_parameter_name
        self.skip_delete = skip_delete

    def create_resource(self, name, **kwargs):
        group = self._get_resource_group(**kwargs)
        template = 'az sql server create -l {} -g {} -n {} -u {} -p {}'
        execute(DummyCli(), template.format(self.location, group, name, self.admin_user, self.admin_password))
        return {self.parameter_name: name}

    def remove_resource(self, name, **kwargs):
        if not self.skip_delete:
            group = self._get_resource_group(**kwargs)
            execute(DummyCli(), 'az sql server delete -g {} -n {} --yes --no-wait'.format(group, name))

    def _get_resource_group(self, **kwargs):
        try:
            return kwargs.get(self.resource_group_parameter_name)
        except KeyError:
            template = 'To create a sql server account a resource group is required. Please add ' \
                       'decorator @{} in front of this storage account preparer.'
            raise CliTestError(template.format(ResourceGroupPreparer.__name__,
                                               self.resource_group_parameter_name))


class SqlServerMgmtScenarioTest(ScenarioTest):
    @ResourceGroupPreparer(parameter_name='resource_group_1', location='westeurope')
    @ResourceGroupPreparer(parameter_name='resource_group_2', location='westeurope')
    def test_sql_server_mgmt(self, resource_group_1, resource_group_2, resource_group_location):
        server_name_1 = self.create_random_name(server_name_prefix, server_name_max_length)
        server_name_2 = self.create_random_name(server_name_prefix, server_name_max_length)
        admin_login = 'admin123'
        admin_passwords = ['SecretPassword123', 'SecretPassword456']

        # test create sql server with minimal required parameters
        server_1 = self.cmd('sql server create -g {} --name {} '
                            '--admin-user {} --admin-password {}'
                            .format(resource_group_1, server_name_1, admin_login, admin_passwords[0]),
                            checks=[
                                JMESPathCheck('name', server_name_1),
                                JMESPathCheck('location', resource_group_location),
                                JMESPathCheck('resourceGroup', resource_group_1),
                                JMESPathCheck('administratorLogin', admin_login),
                                JMESPathCheck('identity', None)]).get_output_in_json()

        # test list sql server should be 1
        self.cmd('sql server list -g {}'.format(resource_group_1), checks=[JMESPathCheck('length(@)', 1)])

        # test update sql server
        self.cmd('sql server update -g {} --name {} --admin-password {} -i'
                 .format(resource_group_1, server_name_1, admin_passwords[1]),
                 checks=[
                     JMESPathCheck('name', server_name_1),
                     JMESPathCheck('resourceGroup', resource_group_1),
                     JMESPathCheck('administratorLogin', admin_login),
                     JMESPathCheck('identity.type', 'SystemAssigned')])

        # test update without identity parameter, validate identity still exists
        # also use --id instead of -g/-n
        self.cmd('sql server update --id {} --admin-password {}'
                 .format(server_1['id'], admin_passwords[0]),
                 checks=[
                     JMESPathCheck('name', server_name_1),
                     JMESPathCheck('resourceGroup', resource_group_1),
                     JMESPathCheck('administratorLogin', admin_login),
                     JMESPathCheck('identity.type', 'SystemAssigned')])

        # test create another sql server, with identity this time
        self.cmd('sql server create -g {} --name {} -l {} -i '
                 '--admin-user {} --admin-password {}'
                 .format(resource_group_2, server_name_2, resource_group_location, admin_login, admin_passwords[0]),
                 checks=[
                     JMESPathCheck('name', server_name_2),
                     JMESPathCheck('location', resource_group_location),
                     JMESPathCheck('resourceGroup', resource_group_2),
                     JMESPathCheck('administratorLogin', admin_login),
                     JMESPathCheck('identity.type', 'SystemAssigned')])

        # test list sql server in that group should be 1
        self.cmd('sql server list -g {}'.format(resource_group_2), checks=[JMESPathCheck('length(@)', 1)])

        # test list sql server in the subscription should be at least 2
        self.cmd('sql server list', checks=[JMESPathCheckGreaterThan('length(@)', 1)])

        # test show sql server
        self.cmd('sql server show -g {} --name {}'
                 .format(resource_group_1, server_name_1),
                 checks=[
                     JMESPathCheck('name', server_name_1),
                     JMESPathCheck('resourceGroup', resource_group_1),
                     JMESPathCheck('administratorLogin', admin_login)])

        self.cmd('sql server show --id {}'
                 .format(server_1['id']),
                 checks=[
                     JMESPathCheck('name', server_name_1),
                     JMESPathCheck('resourceGroup', resource_group_1),
                     JMESPathCheck('administratorLogin', admin_login)])

        self.cmd('sql server list-usages -g {} -n {}'
                 .format(resource_group_1, server_name_1),
                 checks=[JMESPathCheck('[0].resourceName', server_name_1)])

        # test delete sql server
        self.cmd('sql server delete --id {} --yes'
                 .format(server_1['id']), checks=NoneCheck())
        self.cmd('sql server delete -g {} --name {} --yes'
                 .format(resource_group_2, server_name_2), checks=NoneCheck())

        # test list sql server should be 0
        self.cmd('sql server list -g {}'.format(resource_group_1), checks=[NoneCheck()])

    @ResourceGroupPreparer(parameter_name='resource_group_1', location='westeurope')
    def test_sql_server_public_network_access_create_mgmt(self, resource_group_1, resource_group_location):
        server_name_1 = self.create_random_name(server_name_prefix, server_name_max_length)
        server_name_2 = self.create_random_name(server_name_prefix, server_name_max_length)
        server_name_3 = self.create_random_name(server_name_prefix, server_name_max_length)
        admin_login = 'admin123'
        admin_passwords = ['SecretPassword123', 'SecretPassword456']

        # test create sql server with no enable-public-network passed in, verify publicNetworkAccess == Enabled
        self.cmd('sql server create -g {} --name {} '
                 '--admin-user {} --admin-password {}'
                 .format(resource_group_1, server_name_1, admin_login, admin_passwords[0]),
                 checks=[
                     JMESPathCheck('name', server_name_1),
                     JMESPathCheck('location', resource_group_location),
                     JMESPathCheck('resourceGroup', resource_group_1),
                     JMESPathCheck('administratorLogin', admin_login),
                     JMESPathCheck('publicNetworkAccess', 'Enabled')])

        # test create sql server with enable-public-network == true passed in, verify publicNetworkAccess == Enabled
        self.cmd('sql server create -g {} --name {} '
                 '--admin-user {} --admin-password {} --enable-public-network {}'
                 .format(resource_group_1, server_name_2, admin_login, admin_passwords[0], 'true'),
                 checks=[
                     JMESPathCheck('name', server_name_2),
                     JMESPathCheck('location', resource_group_location),
                     JMESPathCheck('resourceGroup', resource_group_1),
                     JMESPathCheck('administratorLogin', admin_login),
                     JMESPathCheck('publicNetworkAccess', 'Enabled')])

        # test create sql server with enable-public-network == false passed in, verify publicNetworkAccess == Disabled
        self.cmd('sql server create -g {} --name {} '
                 '--admin-user {} --admin-password {} -e {}'
                 .format(resource_group_1, server_name_3, admin_login, admin_passwords[0], 'false'),
                 checks=[
                     JMESPathCheck('name', server_name_3),
                     JMESPathCheck('location', resource_group_location),
                     JMESPathCheck('resourceGroup', resource_group_1),
                     JMESPathCheck('administratorLogin', admin_login),
                     JMESPathCheck('publicNetworkAccess', 'Disabled')])

        # test get sql server to verify publicNetworkAccess == 'Disabled' for the above server as expected
        self.cmd('sql server show -g {} --name {}'
                 .format(resource_group_1, server_name_3),
                 checks=[
                     JMESPathCheck('name', server_name_3),
                     JMESPathCheck('resourceGroup', resource_group_1),
                     JMESPathCheck('administratorLogin', admin_login),
                     JMESPathCheck('publicNetworkAccess', 'Disabled')])

    @ResourceGroupPreparer(parameter_name='resource_group', location='westeurope')
    def test_sql_server_public_network_access_update_mgmt(self, resource_group, resource_group_location):
        server_name = self.create_random_name(server_name_prefix, server_name_max_length)
        admin_login = 'admin123'
        admin_passwords = ['SecretPassword123', 'SecretPassword456']

        # test create sql server with no enable-public-network passed in, verify publicNetworkAccess == Enabled
        self.cmd('sql server create -g {} --name {} --admin-user {} --admin-password {}'
                 .format(resource_group, server_name, admin_login, admin_passwords[0]),
                 checks=[
                     JMESPathCheck('name', server_name),
                     JMESPathCheck('location', resource_group_location),
                     JMESPathCheck('resourceGroup', resource_group),
                     JMESPathCheck('administratorLogin', admin_login),
                     JMESPathCheck('publicNetworkAccess', 'Enabled')])

        # test update sql server with enable-public-network == false passed in, verify publicNetworkAccess == Disabled
        self.cmd('sql server update -g {} -n {} --enable-public-network {}'
                 .format(resource_group, server_name, 'false'),
                 checks=[
                     JMESPathCheck('name', server_name),
                     JMESPathCheck('publicNetworkAccess', 'Disabled')])

        # test update sql server with no enable-public-network passed in, verify publicNetworkAccess == Disabled
        self.cmd('sql server update -g {} -n {} -i'
                 .format(resource_group, server_name),
                 checks=[
                     JMESPathCheck('name', server_name),
                     JMESPathCheck('identity.type', 'SystemAssigned'),
                     JMESPathCheck('publicNetworkAccess', 'Disabled')])

        # test update sql server with enable-public-network == true passed in, verify publicNetworkAccess == Enabled
        self.cmd('sql server update -g {} -n {} -e {}'
                 .format(resource_group, server_name, 'true'),
                 checks=[
                     JMESPathCheck('name', server_name),
                     JMESPathCheck('publicNetworkAccess', 'Enabled')])


class SqlServerFirewallMgmtScenarioTest(ScenarioTest):
    @ResourceGroupPreparer()
    @SqlServerPreparer()
    def test_sql_firewall_mgmt(self, resource_group, resource_group_location, server):
        firewall_rule_1 = 'rule1'
        start_ip_address_1 = '0.0.0.0'
        end_ip_address_1 = '255.255.255.255'
        firewall_rule_2 = 'rule2'
        start_ip_address_2 = '123.123.123.123'
        end_ip_address_2 = '123.123.123.124'
        # allow_all_azure_ips_rule = 'AllowAllAzureIPs'
        # allow_all_azure_ips_address = '0.0.0.0'

        # test sql server firewall-rule create
        fw_rule_1 = self.cmd('sql server firewall-rule create --name {} -g {} --server {} '
                             '--start-ip-address {} --end-ip-address {}'
                             .format(firewall_rule_1, resource_group, server,
                                     start_ip_address_1, end_ip_address_1),
                             checks=[
                                 JMESPathCheck('name', firewall_rule_1),
                                 JMESPathCheck('resourceGroup', resource_group),
                                 JMESPathCheck('startIpAddress', start_ip_address_1),
                                 JMESPathCheck('endIpAddress', end_ip_address_1)]).get_output_in_json()

        # test sql server firewall-rule show by group/server/name
        self.cmd('sql server firewall-rule show --name {} -g {} --server {}'
                 .format(firewall_rule_1, resource_group, server),
                 checks=[
                     JMESPathCheck('name', firewall_rule_1),
                     JMESPathCheck('resourceGroup', resource_group),
                     JMESPathCheck('startIpAddress', start_ip_address_1),
                     JMESPathCheck('endIpAddress', end_ip_address_1)])

        # test sql server firewall-rule show by id
        self.cmd('sql server firewall-rule show --id {}'
                 .format(fw_rule_1['id']),
                 checks=[
                     JMESPathCheck('name', firewall_rule_1),
                     JMESPathCheck('resourceGroup', resource_group),
                     JMESPathCheck('startIpAddress', start_ip_address_1),
                     JMESPathCheck('endIpAddress', end_ip_address_1)])

        # test sql server firewall-rule update by group/server/name
        self.cmd('sql server firewall-rule update --name {} -g {} --server {} '
                 '--start-ip-address {} --end-ip-address {}'
                 .format(firewall_rule_1, resource_group, server,
                         start_ip_address_2, end_ip_address_2),
                 checks=[
                     JMESPathCheck('name', firewall_rule_1),
                     JMESPathCheck('resourceGroup', resource_group),
                     JMESPathCheck('startIpAddress', start_ip_address_2),
                     JMESPathCheck('endIpAddress', end_ip_address_2)])

        # test sql server firewall-rule update by id
        self.cmd('sql server firewall-rule update --id {} '
                 '--start-ip-address {}'
                 .format(fw_rule_1['id'], start_ip_address_1),
                 checks=[
                     JMESPathCheck('name', firewall_rule_1),
                     JMESPathCheck('resourceGroup', resource_group),
                     JMESPathCheck('startIpAddress', start_ip_address_1),
                     JMESPathCheck('endIpAddress', end_ip_address_2)])

        self.cmd('sql server firewall-rule update --name {} -g {} --server {} '
                 '--end-ip-address {}'
                 .format(firewall_rule_1, resource_group, server,
                         end_ip_address_1),
                 checks=[
                     JMESPathCheck('name', firewall_rule_1),
                     JMESPathCheck('resourceGroup', resource_group),
                     JMESPathCheck('startIpAddress', start_ip_address_1),
                     JMESPathCheck('endIpAddress', end_ip_address_1)])

        # test sql server firewall-rule create another rule
        self.cmd('sql server firewall-rule create --name {} -g {} --server {} '
                 '--start-ip-address {} --end-ip-address {}'
                 .format(firewall_rule_2, resource_group, server,
                         start_ip_address_2, end_ip_address_2),
                 checks=[
                     JMESPathCheck('name', firewall_rule_2),
                     JMESPathCheck('resourceGroup', resource_group),
                     JMESPathCheck('startIpAddress', start_ip_address_2),
                     JMESPathCheck('endIpAddress', end_ip_address_2)])

        # test sql server firewall-rule list
        self.cmd('sql server firewall-rule list -g {} --server {}'
                 .format(resource_group, server), checks=[JMESPathCheck('length(@)', 2)])

        # # test sql server firewall-rule create azure ip rule
        # self.cmd('sql server firewall-rule allow-all-azure-ips -g {} --server {} '
        #          .format(resource_group, server), checks=[
        #                      JMESPathCheck('name', allow_all_azure_ips_rule),
        #                      JMESPathCheck('resourceGroup', resource_group),
        #                      JMESPathCheck('startIpAddress', allow_all_azure_ips_address),
        #                      JMESPathCheck('endIpAddress', allow_all_azure_ips_address)])

        # # test sql server firewall-rule list
        # self.cmd('sql server firewall-rule list -g {} --server {}'
        #          .format(resource_group, server), checks=[JMESPathCheck('length(@)', 3)])

        # test sql server firewall-rule delete
        self.cmd('sql server firewall-rule delete --id {}'
                 .format(fw_rule_1['id']), checks=NoneCheck())
        self.cmd('sql server firewall-rule list -g {} --server {}'
                 .format(resource_group, server), checks=[JMESPathCheck('length(@)', 1)])

        self.cmd('sql server firewall-rule delete --name {} -g {} --server {}'
                 .format(firewall_rule_2, resource_group, server), checks=NoneCheck())
        self.cmd('sql server firewall-rule list -g {} --server {}'
                 .format(resource_group, server), checks=[NoneCheck()])


class SqlServerDbMgmtScenarioTest(ScenarioTest):
    @ResourceGroupPreparer(location='eastus2')
    @SqlServerPreparer(location='eastus2')
    def test_sql_db_mgmt(self, resource_group, resource_group_location, server):
        database_name = "cliautomationdb01"
        database_name_2 = "cliautomationdb02"
        database_name_3 = "cliautomationdb03"
        update_service_objective = 'P1'
        update_storage = '10GB'
        update_storage_bytes = str(10 * 1024 * 1024 * 1024)
        read_scale_disabled = 'Disabled'
        read_scale_enabled = 'Enabled'

        # test sql db commands
        db1 = self.cmd('sql db create -g {} --server {} --name {} --read-scale {}'
                       .format(resource_group, server, database_name, read_scale_disabled),
                       checks=[
                           JMESPathCheck('resourceGroup', resource_group),
                           JMESPathCheck('name', database_name),
                           JMESPathCheck('location', resource_group_location),
                           JMESPathCheck('elasticPoolId', None),
                           JMESPathCheck('status', 'Online'),
                           JMESPathCheck('zoneRedundant', False),
                           JMESPathCheck('readScale', 'Disabled'),
                           JMESPathCheck('readReplicaCount', '0')]).get_output_in_json()

        self.cmd('sql db list -g {} --server {}'
                 .format(resource_group, server),
                 checks=[
                     JMESPathCheck('length(@)', 2),
                     JMESPathCheck('sort([].name)', sorted([database_name, 'master'])),
                     JMESPathCheck('[0].resourceGroup', resource_group),
                     JMESPathCheck('[1].resourceGroup', resource_group)])

        self.cmd('sql db list-usages -g {} --server {} --name {}'
                 .format(resource_group, server, database_name),
                 checks=[JMESPathCheck('[0].resourceName', database_name)])

        # Show by group/server/name
        self.cmd('sql db show -g {} --server {} --name {}'
                 .format(resource_group, server, database_name),
                 checks=[
                     JMESPathCheck('name', database_name),
                     JMESPathCheck('resourceGroup', resource_group)])

        # Show by id
        self.cmd('sql db show --id {}'
                 .format(db1['id']),
                 checks=[
                     JMESPathCheck('name', database_name),
                     JMESPathCheck('resourceGroup', resource_group)])

        # Update by group/server/name
        self.cmd('sql db update -g {} -s {} -n {} --service-objective {} --max-size {} --read-scale {}'
                 ' --set tags.key1=value1'
                 .format(resource_group, server, database_name,
                         update_service_objective, update_storage,
                         read_scale_enabled),
                 checks=[
                     JMESPathCheck('resourceGroup', resource_group),
                     JMESPathCheck('name', database_name),
                     JMESPathCheck('requestedServiceObjectiveName', update_service_objective),
                     JMESPathCheck('maxSizeBytes', update_storage_bytes),
                     JMESPathCheck('tags.key1', 'value1'),
                     JMESPathCheck('readScale', 'Enabled'),
                     JMESPathCheck('readReplicaCount', '1')])

        # Update by id
        self.cmd('sql db update --id {} --set tags.key2=value2'
                 .format(db1['id']),
                 checks=[
                     JMESPathCheck('resourceGroup', resource_group),
                     JMESPathCheck('name', database_name),
                     JMESPathCheck('requestedServiceObjectiveName', update_service_objective),
                     JMESPathCheck('maxSizeBytes', update_storage_bytes),
                     JMESPathCheck('tags.key2', 'value2')])

        # Rename by group/server/name
        db2 = self.cmd('sql db rename -g {} -s {} -n {} --new-name {}'
                       .format(resource_group, server, database_name, database_name_2),
                       checks=[
                           JMESPathCheck('resourceGroup', resource_group),
                           JMESPathCheck('name', database_name_2)]).get_output_in_json()

        # Rename by id
        db3 = self.cmd('sql db rename --id {} --new-name {}'
                       .format(db2['id'], database_name_3),
                       checks=[
                           JMESPathCheck('resourceGroup', resource_group),
                           JMESPathCheck('name', database_name_3)]).get_output_in_json()

        # Delete by group/server/name
        self.cmd('sql db delete -g {} --server {} --name {} --yes'
                 .format(resource_group, server, database_name_3),
                 checks=[NoneCheck()])

        # Delete by id
        self.cmd('sql db delete --id {} --yes'
                 .format(db3['id']),
                 checks=[NoneCheck()])

    @ResourceGroupPreparer(location='westus2')
    @SqlServerPreparer(location='westus2')
    @AllowLargeResponse()
    def test_sql_db_vcore_mgmt(self, resource_group, resource_group_location, server):
        database_name = "cliautomationdb01"

        # Create database with vcore edition
        vcore_edition = 'GeneralPurpose'
        self.cmd('sql db create -g {} --server {} --name {} --edition {}'
                 .format(resource_group, server, database_name, vcore_edition),
                 checks=[
                     JMESPathCheck('resourceGroup', resource_group),
                     JMESPathCheck('name', database_name),
                     JMESPathCheck('edition', vcore_edition),
                     JMESPathCheck('sku.tier', vcore_edition)])

        # Update database to dtu edition
        dtu_edition = 'Standard'
        dtu_capacity = 10
        self.cmd('sql db update -g {} --server {} --name {} --edition {} --capacity {} --max-size 250GB'
                 .format(resource_group, server, database_name, dtu_edition, dtu_capacity),
                 checks=[
                     JMESPathCheck('resourceGroup', resource_group),
                     JMESPathCheck('name', database_name),
                     JMESPathCheck('edition', dtu_edition),
                     JMESPathCheck('sku.tier', dtu_edition),
                     JMESPathCheck('sku.capacity', dtu_capacity)])

        # Update database back to vcore edition
        vcore_family = 'Gen5'
        vcore_capacity = 4
        self.cmd('sql db update -g {} --server {} --name {} -e {} -c {} -f {}'
                 .format(resource_group, server, database_name, vcore_edition,
                         vcore_capacity, vcore_family),
                 checks=[
                     JMESPathCheck('resourceGroup', resource_group),
                     JMESPathCheck('name', database_name),
                     JMESPathCheck('edition', vcore_edition),
                     JMESPathCheck('sku.tier', vcore_edition),
                     JMESPathCheck('sku.capacity', vcore_capacity),
                     JMESPathCheck('sku.family', vcore_family)])

        # Update only family
        vcore_family_updated = 'Gen4'
        self.cmd('sql db update -g {} -s {} -n {} --family {}'
                 .format(resource_group, server, database_name, vcore_family_updated),
                 checks=[
                     JMESPathCheck('resourceGroup', resource_group),
                     JMESPathCheck('name', database_name),
                     JMESPathCheck('edition', vcore_edition),
                     JMESPathCheck('sku.tier', vcore_edition),
                     JMESPathCheck('sku.capacity', vcore_capacity),
                     JMESPathCheck('sku.family', vcore_family_updated)])

        # Update only capacity
        vcore_capacity_updated = 8
        self.cmd('sql db update -g {} -s {} -n {} --capacity {}'
                 .format(resource_group, server, database_name, vcore_capacity_updated),
                 checks=[
                     JMESPathCheck('resourceGroup', resource_group),
                     JMESPathCheck('name', database_name),
                     JMESPathCheck('edition', vcore_edition),
                     JMESPathCheck('sku.tier', vcore_edition),
                     JMESPathCheck('sku.capacity', vcore_capacity_updated),
                     JMESPathCheck('sku.family', vcore_family_updated)])

        # Update only edition
        vcore_edition_updated = 'BusinessCritical'
        self.cmd('sql db update -g {} -s {} -n {} --tier {}'
                 .format(resource_group, server, database_name, vcore_edition_updated),
                 checks=[
                     JMESPathCheck('resourceGroup', resource_group),
                     JMESPathCheck('name', database_name),
                     JMESPathCheck('edition', vcore_edition_updated),
                     JMESPathCheck('sku.tier', vcore_edition_updated),
                     JMESPathCheck('sku.capacity', vcore_capacity_updated),
                     JMESPathCheck('sku.family', vcore_family_updated)])

        # Create database with vcore edition and all sku properties specified
        database_name_2 = 'cliautomationdb02'
        vcore_edition = 'GeneralPurpose'
        self.cmd('sql db create -g {} --server {} --name {} -e {} -c {} -f {}'
                 .format(resource_group, server, database_name_2,
                         vcore_edition_updated, vcore_capacity_updated,
                         vcore_family_updated),
                 checks=[
                     JMESPathCheck('resourceGroup', resource_group),
                     JMESPathCheck('name', database_name_2),
                     JMESPathCheck('edition', vcore_edition_updated),
                     JMESPathCheck('sku.tier', vcore_edition_updated),
                     JMESPathCheck('sku.capacity', vcore_capacity_updated),
                     JMESPathCheck('sku.family', vcore_family_updated)])

    @ResourceGroupPreparer(name_prefix='clitest-sql', location='eastus2')
    @SqlServerPreparer(name_prefix='clitest-sql', location='eastus2')
    @AllowLargeResponse()
    def test_sql_db_read_replica_mgmt(self, resource_group, resource_group_location, server):
        database_name = "cliautomationdb01"

        # Create database with Hyperscale edition
        edition = 'Hyperscale'
        family = 'Gen5'
        capacity = 2
        self.cmd('sql db create -g {} --server {} --name {} --edition {} --family {} --capacity {}'
                 .format(resource_group, server, database_name, edition, family, capacity),
                 checks=[
                     JMESPathCheck('resourceGroup', resource_group),
                     JMESPathCheck('name', database_name),
                     JMESPathCheck('edition', edition),
                     JMESPathCheck('sku.tier', edition),
                     JMESPathCheck('readScale', 'Enabled'),
                     JMESPathCheck('readReplicaCount', '1')])

        # Increase read replicas
        self.cmd('sql db update -g {} --server {} --name {} --read-replicas {}'
                 .format(resource_group, server, database_name, 3),
                 checks=[
                     JMESPathCheck('readScale', 'Enabled'),
                     JMESPathCheck('readReplicaCount', '3')])

        # Decrease read replicas
        self.cmd('sql db update -g {} --server {} --name {} --read-replicas {}'
                 .format(resource_group, server, database_name, 0),
                 checks=[
                     JMESPathCheck('readScale', 'Disabled'),
                     JMESPathCheck('readReplicaCount', '0')])


class SqlServerServerlessDbMgmtScenarioTest(ScenarioTest):
    @ResourceGroupPreparer(location='westus2')
    @SqlServerPreparer(location='westus2')
    @AllowLargeResponse()
    def test_sql_db_serverless_mgmt(self, resource_group, resource_group_location, server):
        database_name = "cliautomationdb01"
        compute_model_serverless = ComputeModelType.serverless
        compute_model_provisioned = ComputeModelType.provisioned

        # Create database with vcore edition
        vcore_edition = 'GeneralPurpose'
        self.cmd('sql db create -g {} --server {} --name {} --edition {}'
                 .format(resource_group, server, database_name, vcore_edition),
                 checks=[
                     JMESPathCheck('resourceGroup', resource_group),
                     JMESPathCheck('name', database_name),
                     JMESPathCheck('edition', vcore_edition),
                     JMESPathCheck('sku.tier', vcore_edition)])

        # Update database to serverless offering
        self.cmd('sql db update -g {} --server {} --name {} --compute-model {}'
                 .format(resource_group, server, database_name, compute_model_serverless),
                 checks=[
                     JMESPathCheck('resourceGroup', resource_group),
                     JMESPathCheck('name', database_name),
                     JMESPathCheck('edition', vcore_edition),
                     JMESPathCheck('sku.tier', vcore_edition),
                     JMESPathCheck('sku.name', 'GP_S_Gen5')])

        # Update auto pause delay and min capacity
        auto_pause_delay = 120
        min_capacity = 1.0
        self.cmd('sql db update -g {} -s {} -n {} --auto-pause-delay {} --min-capacity {}'
                 .format(resource_group, server, database_name, auto_pause_delay, min_capacity),
                 checks=[
                     JMESPathCheck('resourceGroup', resource_group),
                     JMESPathCheck('name', database_name),
                     JMESPathCheck('edition', vcore_edition),
                     JMESPathCheck('sku.tier', vcore_edition),
                     JMESPathCheck('autoPauseDelay', auto_pause_delay),
                     JMESPathCheck('minCapacity', min_capacity)])

        # Update only vCores
        vCores = 8
        self.cmd('sql db update -g {} -s {} -n {} -c {}'
                 .format(resource_group, server, database_name, vCores),
                 checks=[
                     JMESPathCheck('resourceGroup', resource_group),
                     JMESPathCheck('name', database_name),
                     JMESPathCheck('edition', vcore_edition),
                     JMESPathCheck('sku.tier', vcore_edition),
                     JMESPathCheck('sku.capacity', vCores)])

        # Update back to provisioned database offering
        self.cmd('sql db update -g {} --server {} --name {} --compute-model {}'
                 .format(resource_group, server, database_name, compute_model_provisioned),
                 checks=[
                     JMESPathCheck('resourceGroup', resource_group),
                     JMESPathCheck('name', database_name),
                     JMESPathCheck('edition', vcore_edition),
                     JMESPathCheck('sku.tier', vcore_edition),
                     JMESPathCheck('sku.name', 'GP_Gen5')])

        # Create database with vcore edition with everything specified for Serverless
        database_name_2 = 'cliautomationdb02'
        vcore_edition = 'GeneralPurpose'
        vcore_family = 'Gen5'
        vcore_capacity = 4
        auto_pause_delay = 120
        min_capacity = 1.0

        self.cmd('sql db create -g {} --server {} --name {} -e {} -c {} -f {} --compute-model {} --auto-pause-delay {} --min-capacity {}'
                 .format(resource_group, server, database_name_2,
                         vcore_edition, vcore_capacity,
                         vcore_family, compute_model_serverless, auto_pause_delay, min_capacity),
                 checks=[
                     JMESPathCheck('resourceGroup', resource_group),
                     JMESPathCheck('name', database_name_2),
                     JMESPathCheck('edition', vcore_edition),
                     JMESPathCheck('sku.tier', vcore_edition),
                     JMESPathCheck('sku.capacity', vcore_capacity),
                     JMESPathCheck('sku.family', vcore_family),
                     JMESPathCheck('sku.name', 'GP_S_Gen5'),
                     JMESPathCheck('autoPauseDelay', auto_pause_delay),
                     JMESPathCheck('minCapacity', min_capacity)])


class SqlServerDbOperationMgmtScenarioTest(ScenarioTest):
    @ResourceGroupPreparer(location='southeastasia')
    @SqlServerPreparer(location='southeastasia')
    def test_sql_db_operation_mgmt(self, resource_group, resource_group_location, server):
        database_name = "cliautomationdb01"
        update_service_objective = 'GP_Gen5_8'

        # Create db
        self.cmd('sql db create -g {} -s {} -n {}'
                 .format(resource_group, server, database_name),
                 checks=[
                     JMESPathCheck('resourceGroup', resource_group),
                     JMESPathCheck('name', database_name),
                     JMESPathCheck('status', 'Online')])

        # Update DB with --no-wait
        self.cmd('sql db update -g {} -s {} -n {} --service-objective {} --no-wait'
                 .format(resource_group, server, database_name, update_service_objective))

        # List operations
        ops = list(
            self.cmd('sql db op list -g {} -s {} -d {}'
                     .format(resource_group, server, database_name),
                     checks=[
                         JMESPathCheck('length(@)', 1),
                         JMESPathCheck('[0].resourceGroup', resource_group),
                         JMESPathCheck('[0].databaseName', database_name)
                     ])
                .get_output_in_json())

        # Cancel operation
        self.cmd('sql db op cancel -g {} -s {} -d {} -n {}'
                 .format(resource_group, server, database_name, ops[0]['name']))


class SqlServerDbLongTermRetentionScenarioTest(ScenarioTest):
    @record_only()
    def test_sql_db_long_term_retention(
            self):

        self.kwargs.update({
            'rg': 'myResourceGroup',
            'loc': 'eastus',
            'server_name': 'mysqlserver-x',
            'database_name': 'testLtr',
            'weekly_retention': 'P1W',
            'monthly_retention': 'P1M',
            'yearly_retention': 'P2M',
            'week_of_year': 12
        })

        # test update long term retention on live database
        self.cmd(
            'sql db ltr-policy set -g {rg} -s {server_name} -n {database_name} --weekly-retention {weekly_retention} --monthly-retention {monthly_retention} --yearly-retention {yearly_retention} --week-of-year {week_of_year}',
            checks=[
                self.check('resourceGroup', '{rg}'),
                self.check('weeklyRetention', '{weekly_retention}'),
                self.check('monthlyRetention', '{monthly_retention}'),
                self.check('yearlyRetention', '{yearly_retention}')])

        # test get long term retention policy on live database
        self.cmd(
            'sql db ltr-policy show -g {rg} -s {server_name} -n {database_name}',
            checks=[
                self.check('resourceGroup', '{rg}'),
                self.check('weeklyRetention', '{weekly_retention}'),
                self.check('monthlyRetention', '{monthly_retention}'),
                self.check('yearlyRetention', '{yearly_retention}')])

        # test list long term retention backups for location
        # with resource group
        self.cmd(
            'sql db ltr-backup list -l {loc} -g {rg}',
            checks=[
                self.greater_than('length(@)', 0)])
        # without resource group
        self.cmd(
            'sql db ltr-backup list -l {loc}',
            checks=[
                self.greater_than('length(@)', 0)])

        # test list long term retention backups for instance
        # with resource group
        self.cmd(
            'sql db ltr-backup list -l {loc} -s {server_name} -g {rg}',
            checks=[
                self.greater_than('length(@)', 0)])

        # without resource group
        self.cmd(
            'sql db ltr-backup list -l {loc} -s {server_name}',
            checks=[
                self.greater_than('length(@)', 0)])

        # test list long term retention backups for database
        # with resource group
        self.cmd(
            'sql db ltr-backup list -l {loc} -s {server_name} -d {database_name} -g {rg}',
            checks=[
                self.greater_than('length(@)', 0)])

        # without resource group
        self.cmd(
            'sql db ltr-backup list -l {loc} -s {server_name} -d {database_name}',
            checks=[
                self.greater_than('length(@)', 0)])

        # setup for test show long term retention backup
        backup = self.cmd(
            'sql db ltr-backup list -l {loc} -s {server_name} -d {database_name} --latest True').get_output_in_json()

        self.kwargs.update({
            'backup_name': backup[0]['name'],
            'backup_id': backup[0]['id']
        })

        # test show long term retention backup
        self.cmd(
            'sql db ltr-backup show -l {loc} -s {server_name} -d {database_name} -n {backup_name}',
            checks=[
                self.check('resourceGroup', '{rg}'),
                self.check('serverName', '{server_name}'),
                self.check('databaseName', '{database_name}'),
                self.check('name', '{backup_name}')])

        # test restore managed database from LTR backup
        self.kwargs.update({
            'dest_database_name': 'restore-dest-cli'
        })

        self.cmd(
            'sql db ltr-backup restore --backup-id \'{backup_id}\' --dest-database {dest_database_name} --dest-server {server_name} --dest-resource-group {rg}',
            checks=[
                self.check('name', '{dest_database_name}')])

        # test delete long term retention backup
        self.cmd(
            'sql db ltr-backup delete -l {loc} -s {server_name} -d {database_name} -n \'{backup_name}\' --yes',
            checks=[NoneCheck()])


class SqlManagedInstanceOperationMgmtScenarioTest(ScenarioTest):

    def test_sql_mi_operation_mgmt(self):
        managed_instance_name = self.create_random_name(managed_instance_name_prefix, managed_instance_name_max_length)
        admin_login = 'admin123'
        admin_password = 'SecretPassword123'

        license_type = 'LicenseIncluded'
        loc = 'westeurope'
        v_cores = 8
        storage_size_in_gb = '128'
        edition = 'GeneralPurpose'
        family = 'Gen5'
        resource_group = "toki"
        user = admin_login

        self.kwargs.update({
            'loc': loc,
            'resource_group': resource_group,
            'vnet_name': 'vcCliTestVnet1',
            'subnet_name': 'vcCliTestSubnet1',
            'route_table_name': 'vcCliTestRouteTable1',
            'route_name_default': 'default',
            'route_name_subnet_to_vnet_local': 'subnet_to_vnet_local',
            'managed_instance_name': self.create_random_name(managed_instance_name_prefix, managed_instance_name_max_length),
            'admin_login': 'admin123',
            'admin_password': 'SecretPassword123',
            'license_type': 'LicenseIncluded',
            'v_cores': 8,
            'storage_size_in_gb': '128',
            'edition': 'GeneralPurpose',
            'family': 'Gen5',
            'collation': "Serbian_Cyrillic_100_CS_AS",
            'proxy_override': "Proxy",
            'delegations': "Microsoft.Sql/managedInstances"
        })

        # Create and prepare VNet and subnet for new virtual cluster
        self.cmd('network route-table create -g {resource_group} -n {route_table_name} -l {loc}')
        self.cmd('network route-table show -g {resource_group} -n {route_table_name}')
        self.cmd('network route-table route create -g {resource_group} --route-table-name {route_table_name} -n {route_name_default} --next-hop-type Internet --address-prefix 0.0.0.0/0')
        self.cmd('network route-table route create -g {resource_group} --route-table-name {route_table_name} -n {route_name_subnet_to_vnet_local} --next-hop-type VnetLocal --address-prefix 10.0.0.0/24')
        self.cmd('network vnet update -g {resource_group} -n {vnet_name} --address-prefix 10.0.0.0/16')
        self.cmd('network vnet subnet update -g {resource_group} --vnet-name {vnet_name} -n {subnet_name} --address-prefix 10.0.0.0/24 --route-table {route_table_name}')
        self.cmd('network vnet subnet update -g {resource_group} --vnet-name {vnet_name} -n {subnet_name} --delegations {delegations} ')
        subnet = self.cmd('network vnet subnet show -g {resource_group} --vnet-name {vnet_name} -n {subnet_name}').get_output_in_json()

        print('Creating subnet...\n')

        self.kwargs.update({
            'subnet_id': subnet['id']
        })

        print('Creating MI...\n')

        # Create sql managed_instance
        self.cmd('sql mi create -g {} -n {} -l {} '
                 '-u {} -p {} --subnet {} --license-type {} --capacity {} --storage {} --edition {} --family {}'
                 .format(resource_group, managed_instance_name, loc, user, admin_password, subnet['id'], license_type, v_cores, storage_size_in_gb, edition, family),
                 checks=[
                     JMESPathCheck('name', managed_instance_name),
                     JMESPathCheck('resourceGroup', resource_group),
                     JMESPathCheck('administratorLogin', user),
                     JMESPathCheck('vCores', v_cores),
                     JMESPathCheck('storageSizeInGb', storage_size_in_gb),
                     JMESPathCheck('licenseType', license_type),
                     JMESPathCheck('sku.tier', edition),
                     JMESPathCheck('sku.family', family),
                     JMESPathCheck('sku.capacity', v_cores),
                     JMESPathCheck('identity', None)]).get_output_in_json()

        edition_updated = 'BusinessCritical'

        print('Updating MI...\n')

        # Update sql managed_instance
        self.cmd('sql mi update -g {} -n {} --edition {} --no-wait'
                 .format(resource_group, managed_instance_name, edition_updated))

        print('Listing all operations...\n')

        # List operations
        ops = list(
            self.cmd('sql mi op list -g {} --mi {}'
                     .format(resource_group, managed_instance_name),
                     checks=[
                         JMESPathCheck('length(@)', 2),
                         JMESPathCheck('[0].resourceGroup', resource_group),
                         JMESPathCheck('[0].managedInstanceName', managed_instance_name)
                     ])
                .get_output_in_json())

        print('Canceling operation...\n')

        # Cancel operation
        self.cmd('sql mi op cancel -g {} --mi {} -n {}'
                 .format(resource_group, managed_instance_name, ops[1]['name']))


class SqlServerConnectionPolicyScenarioTest(ScenarioTest):
    @ResourceGroupPreparer()
    @SqlServerPreparer()
    def test_sql_server_connection_policy(self, resource_group, resource_group_location, server):
        # Show
        self.cmd('sql server conn-policy show -g {} -s {}'
                 .format(resource_group, server),
                 checks=[JMESPathCheck('connectionType', 'Default')])

        # Update
        for type in ('Proxy', 'Default', 'Redirect'):
            self.cmd('sql server conn-policy update -g {} -s {} -t {}'
                     .format(resource_group, server, type),
                     checks=[JMESPathCheck('connectionType', type)])


class AzureActiveDirectoryAdministratorScenarioTest(ScenarioTest):
    @ResourceGroupPreparer(location='westeurope')
    @SqlServerPreparer(location='westeurope')
    def test_aad_admin(self, resource_group, server):

        self.kwargs.update({
            'rg': resource_group,
            'sn': server,
            'oid': '5e90ef3b-9b42-4777-819b-25c36961ea4d',
            'oid2': 'e4d43337-d52c-4a0c-b581-09055e0359a0',
            'user': 'DSEngAll',
            'user2': 'TestUser'
        })

        print('Arguments are updated with login and sid data')

        self.cmd('sql server ad-admin create -s {sn} -g {rg} -i {oid} -u {user}',
                 checks=[
                     self.check('login', '{user}'),
                     self.check('sid', '{oid}')])

        self.cmd('sql server ad-admin list -s {sn} -g {rg}',
                 checks=[
                     self.check('[0].login', '{user}'),
                     self.check('[0].sid', '{oid}')])

        self.cmd('sql server ad-admin update -s {sn} -g {rg} -u {user2} -i {oid2}',
                 checks=[
                     self.check('login', '{user2}'),
                     self.check('sid', '{oid2}')])

        self.cmd('sql server ad-admin delete -s {sn} -g {rg}')

        self.cmd('sql server ad-admin list -s {sn} -g {rg}',
                 checks=[
                     self.check('[0].login', None),
                     self.check('[0].sid', None)])


class SqlServerDbCopyScenarioTest(ScenarioTest):
    @ResourceGroupPreparer(parameter_name='resource_group_1', location='westeurope')
    @ResourceGroupPreparer(parameter_name='resource_group_2', location='westeurope')
    @SqlServerPreparer(parameter_name='server1', resource_group_parameter_name='resource_group_1', location='westeurope')
    @SqlServerPreparer(parameter_name='server2', resource_group_parameter_name='resource_group_2', location='westeurope')
    @AllowLargeResponse()
    def test_sql_db_copy(self, resource_group_1, resource_group_2,
                         resource_group_location,
                         server1, server2):
        database_name = "cliautomationdb01"
        database_copy_name = "cliautomationdb02"
        service_objective = 'GP_Gen5_8'

        # create database
        self.cmd('sql db create -g {} --server {} --name {}'
                 .format(resource_group_1, server1, database_name),
                 checks=[
                     JMESPathCheck('resourceGroup', resource_group_1),
                     JMESPathCheck('name', database_name),
                     JMESPathCheck('location', resource_group_location),
                     JMESPathCheck('elasticPoolId', None),
                     JMESPathCheck('status', 'Online')])

        # copy database to same server (min parameters)
        self.cmd('sql db copy -g {} --server {} --name {} '
                 '--dest-name {}'
                 .format(resource_group_1, server1, database_name, database_copy_name),
                 checks=[
                     JMESPathCheck('resourceGroup', resource_group_1),
                     JMESPathCheck('name', database_copy_name)
                 ])

        # copy database to same server (min parameters, plus service_objective)
        self.cmd('sql db copy -g {} --server {} --name {} '
                 '--dest-name {} --service-objective {}'
                 .format(resource_group_1, server1, database_name, database_copy_name, service_objective),
                 checks=[
                     JMESPathCheck('resourceGroup', resource_group_1),
                     JMESPathCheck('name', database_copy_name),
                     JMESPathCheck('requestedServiceObjectiveName', service_objective),
                 ])

        # copy database to elastic pool in other server (max parameters, other than
        # service_objective)
        pool_name = 'pool1'
        pool_edition = 'GeneralPurpose'
        self.cmd('sql elastic-pool create -g {} --server {} --name {} '
                 ' --edition {}'
                 .format(resource_group_2, server2, pool_name, pool_edition))

        self.cmd('sql db copy -g {} --server {} --name {} '
                 '--dest-name {} --dest-resource-group {} --dest-server {} '
                 '--elastic-pool {}'
                 .format(resource_group_1, server1, database_name, database_copy_name,
                         resource_group_2, server2, pool_name),
                 checks=[
                     JMESPathCheck('resourceGroup', resource_group_2),
                     JMESPathCheck('name', database_copy_name),
                     JMESPathCheck('elasticPoolName', pool_name)
                 ])


def _get_earliest_restore_date(db):
    return datetime.strptime(db['earliestRestoreDate'], "%Y-%m-%dT%H:%M:%S.%f+00:00")


def _get_earliest_restore_date_for_deleted_db(deleted_db):
    return datetime.strptime(deleted_db['earliestRestoreDate'], "%Y-%m-%dT%H:%M:%S+00:00")


def _get_deleted_date(deleted_db):
    return datetime.strptime(deleted_db['deletionDate'], "%Y-%m-%dT%H:%M:%S.%f+00:00")


def _create_db_wait_for_first_backup(test, resource_group, server, database_name):
    # create db
    db = test.cmd('sql db create -g {} --server {} --name {}'
                  .format(resource_group, server, database_name),
                  checks=[
                      JMESPathCheck('resourceGroup', resource_group),
                      JMESPathCheck('name', database_name),
                      JMESPathCheck('status', 'Online')]).get_output_in_json()

    # Wait until earliestRestoreDate is in the past. When run live, this will take at least
    # 10 minutes. Unforunately there's no way to speed this up.
    earliest_restore_date = _get_earliest_restore_date(db)

    if datetime.utcnow() <= earliest_restore_date:
        print('Waiting until earliest restore date', earliest_restore_date)

    while datetime.utcnow() <= earliest_restore_date:
        sleep(10)  # seconds

    return db


def _wait_until_first_backup_midb(self):

    earliest_restore_date_string = None

    while earliest_restore_date_string is None:
        db = self.cmd('sql midb show -g {rg} --mi {managed_instance_name} -n {database_name}',
                      checks=[self.greater_than('length(@)', 0)])

        earliest_restore_date_string = db.json_value['earliestRestorePoint']


class SqlServerDbRestoreScenarioTest(ScenarioTest):
    @ResourceGroupPreparer(location='westeurope')
    @SqlServerPreparer(location='westeurope')
    @AllowLargeResponse()
    def test_sql_db_restore(self, resource_group, resource_group_location, server):
        database_name = 'cliautomationdb01'

        # Standalone db
        restore_service_objective = 'S1'
        restore_edition = 'Standard'
        restore_standalone_database_name = 'cliautomationdb01restore1'

        restore_pool_database_name = 'cliautomationdb01restore2'
        elastic_pool = 'cliautomationpool1'

        # create elastic pool
        self.cmd('sql elastic-pool create -g {} -s {} -n {}'
                 .format(resource_group, server, elastic_pool))

        # Create database and wait for first backup to exist
        _create_db_wait_for_first_backup(self, resource_group, server, database_name)

        # Restore to standalone db
        self.cmd('sql db restore -g {} -s {} -n {} -t {} --dest-name {}'
                 ' --service-objective {} --edition {}'
                 .format(resource_group, server, database_name, datetime.utcnow().isoformat(),
                         restore_standalone_database_name, restore_service_objective,
                         restore_edition),
                 checks=[
                     JMESPathCheck('resourceGroup', resource_group),
                     JMESPathCheck('name', restore_standalone_database_name),
                     JMESPathCheck('requestedServiceObjectiveName',
                                   restore_service_objective),
                     JMESPathCheck('status', 'Online')])

        # Restore to db into pool. Note that 'elasticPoolName' is populated
        # in transform func which only runs after `show`/`list` commands.
        self.cmd('sql db restore -g {} -s {} -n {} -t {} --dest-name {}'
                 ' --elastic-pool {}'
                 .format(resource_group, server, database_name, datetime.utcnow().isoformat(),
                         restore_pool_database_name, elastic_pool),
                 checks=[
                     JMESPathCheck('resourceGroup', resource_group),
                     JMESPathCheck('name', restore_pool_database_name),
                     JMESPathCheck('status', 'Online')])

        self.cmd('sql db show -g {} -s {} -n {}'
                 .format(resource_group, server, restore_pool_database_name),
                 checks=[
                     JMESPathCheck('resourceGroup', resource_group),
                     JMESPathCheck('name', restore_pool_database_name),
                     JMESPathCheck('status', 'Online'),
                     JMESPathCheck('elasticPoolName', elastic_pool)])


class SqlServerDbRestoreDeletedScenarioTest(ScenarioTest):
    @ResourceGroupPreparer(location='westeurope')
    @SqlServerPreparer(location='westeurope')
    @AllowLargeResponse()
    def test_sql_db_restore_deleted(self, resource_group, resource_group_location, server):
        database_name = 'cliautomationdb01'

        # Standalone db
        restore_service_objective = 'S1'
        restore_edition = 'Standard'
        restore_database_name1 = 'cliautomationdb01restore1'
        restore_database_name2 = 'cliautomationdb01restore2'

        # Create database and wait for first backup to exist
        _create_db_wait_for_first_backup(self, resource_group, server, database_name)

        # Delete database
        self.cmd('sql db delete -g {} -s {} -n {} --yes'.format(resource_group, server, database_name))

        # Wait for deleted database to become visible. When run live, this will take around
        # 5-10 minutes. Unforunately there's no way to speed this up. Use timeout to ensure
        # test doesn't loop forever if there's a bug.
        start_time = datetime.now()
        timeout = timedelta(0, 15 * 60)  # 15 minutes timeout

        while True:
            deleted_dbs = list(self.cmd('sql db list-deleted -g {} -s {}'.format(resource_group, server)).get_output_in_json())

            if deleted_dbs:
                # Deleted db found, stop polling
                break

            # Deleted db not found, sleep (if running live) and then poll again.
            if self.is_live:
                self.assertTrue(datetime.now() < start_time + timeout, 'Deleted db not found before timeout expired.')
                sleep(10)  # seconds

        deleted_db = deleted_dbs[0]

        # Restore deleted to latest point in time
        self.cmd('sql db restore -g {} -s {} -n {} --deleted-time {} --dest-name {}'
                 ' --service-objective {} --edition {}'
                 .format(resource_group, server, database_name, _get_deleted_date(deleted_db).isoformat(),
                         restore_database_name1, restore_service_objective,
                         restore_edition),
                 checks=[
                     JMESPathCheck('resourceGroup', resource_group),
                     JMESPathCheck('name', restore_database_name1),
                     JMESPathCheck('requestedServiceObjectiveName',
                                   restore_service_objective),
                     JMESPathCheck('status', 'Online')])

        # Restore deleted to earlier point in time
        self.cmd('sql db restore -g {} -s {} -n {} -t {} --deleted-time {} --dest-name {}'
                 .format(resource_group, server, database_name, _get_earliest_restore_date_for_deleted_db(deleted_db).isoformat(),
                         _get_deleted_date(deleted_db).isoformat(), restore_database_name2),
                 checks=[
                     JMESPathCheck('resourceGroup', resource_group),
                     JMESPathCheck('name', restore_database_name2),
                     JMESPathCheck('status', 'Online')])


class SqlServerDbSecurityScenarioTest(ScenarioTest):
    def _get_storage_endpoint(self, storage_account, resource_group):
        return self.cmd('storage account show -g {} -n {}'
                        ' --query primaryEndpoints.blob'
                        .format(resource_group, storage_account)).get_output_in_json()

    def _get_storage_key(self, storage_account, resource_group):
        return self.cmd('storage account keys list -g {} -n {} --query [0].value'
                        .format(resource_group, storage_account)).get_output_in_json()

    @ResourceGroupPreparer(location='westeurope')
    @ResourceGroupPreparer(parameter_name='resource_group_2')
    @SqlServerPreparer(location='westeurope')
    @StorageAccountPreparer(location='westus')
    @StorageAccountPreparer(parameter_name='storage_account_2',
                            resource_group_parameter_name='resource_group_2')
    def test_sql_db_security_mgmt(self, resource_group, resource_group_2,
                                  resource_group_location, server,
                                  storage_account, storage_account_2):
        database_name = "cliautomationdb01"

        # get storage account endpoint and key
        storage_endpoint = self._get_storage_endpoint(storage_account, resource_group)
        key = self._get_storage_key(storage_account, resource_group)

        # create db
        self.cmd('sql db create -g {} -s {} -n {}'
                 .format(resource_group, server, database_name),
                 checks=[
                     JMESPathCheck('resourceGroup', resource_group),
                     JMESPathCheck('name', database_name),
                     JMESPathCheck('status', 'Online')])

        # get audit policy
        self.cmd('sql db audit-policy show -g {} -s {} -n {}'
                 .format(resource_group, server, database_name),
                 checks=[JMESPathCheck('resourceGroup', resource_group)])

        # update audit policy - enable
        state_enabled = 'Enabled'
        retention_days = 30
        audit_actions_input = 'DATABASE_LOGOUT_GROUP DATABASE_ROLE_MEMBER_CHANGE_GROUP'
        audit_actions_expected = ['DATABASE_LOGOUT_GROUP',
                                  'DATABASE_ROLE_MEMBER_CHANGE_GROUP']

        self.cmd('sql db audit-policy update -g {} -s {} -n {}'
                 ' --state {} --storage-key {} --storage-endpoint={}'
                 ' --retention-days={} --actions {}'
                 .format(resource_group, server, database_name, state_enabled, key,
                         storage_endpoint, retention_days, audit_actions_input),
                 checks=[
                     JMESPathCheck('resourceGroup', resource_group),
                     JMESPathCheck('state', state_enabled),
                     JMESPathCheck('storageAccountAccessKey', 'None'),  # service doesn't return it
                     JMESPathCheck('storageEndpoint', storage_endpoint),
                     JMESPathCheck('retentionDays', retention_days),
                     JMESPathCheck('auditActionsAndGroups', audit_actions_expected)])

        # update audit policy - specify storage account and resource group. use secondary key
        storage_endpoint_2 = self._get_storage_endpoint(storage_account_2, resource_group_2)
        self.cmd('sql db audit-policy update -g {} -s {} -n {} --storage-account {}'
                 .format(resource_group, server, database_name, storage_account_2),
                 checks=[
                     JMESPathCheck('resourceGroup', resource_group),
                     JMESPathCheck('state', state_enabled),
                     JMESPathCheck('storageAccountAccessKey', 'None'),  # service doesn't return it
                     JMESPathCheck('storageEndpoint', storage_endpoint_2),
                     JMESPathCheck('retentionDays', retention_days),
                     JMESPathCheck('auditActionsAndGroups', audit_actions_expected)])

        # update audit policy - disable
        state_disabled = 'Disabled'
        self.cmd('sql db audit-policy update -g {} -s {} -n {} --state {}'
                 .format(resource_group, server, database_name, state_disabled),
                 checks=[
                     JMESPathCheck('resourceGroup', resource_group),
                     JMESPathCheck('state', state_disabled),
                     JMESPathCheck('storageAccountAccessKey', 'None'),  # service doesn't return it
                     JMESPathCheck('storageEndpoint', storage_endpoint_2),
                     JMESPathCheck('retentionDays', retention_days),
                     JMESPathCheck('auditActionsAndGroups', audit_actions_expected)])

        # get threat detection policy
        self.cmd('sql db threat-policy show -g {} -s {} -n {}'
                 .format(resource_group, server, database_name),
                 checks=[JMESPathCheck('resourceGroup', resource_group)])

        # update threat detection policy - enable
        disabled_alerts_input = 'Sql_Injection_Vulnerability Access_Anomaly'
        disabled_alerts_expected = 'Sql_Injection_Vulnerability;Access_Anomaly'
        email_addresses_input = 'test1@example.com test2@example.com'
        email_addresses_expected = 'test1@example.com;test2@example.com'
        email_account_admins = 'Enabled'

        self.cmd('sql db threat-policy update -g {} -s {} -n {}'
                 ' --state {} --storage-key {} --storage-endpoint {}'
                 ' --retention-days {} --email-addresses {} --disabled-alerts {}'
                 ' --email-account-admins {}'
                 .format(resource_group, server, database_name, state_enabled, key,
                         storage_endpoint, retention_days, email_addresses_input,
                         disabled_alerts_input, email_account_admins),
                 checks=[
                     JMESPathCheck('resourceGroup', resource_group),
                     JMESPathCheck('state', state_enabled),
                     JMESPathCheck('storageAccountAccessKey', key),
                     JMESPathCheck('storageEndpoint', storage_endpoint),
                     JMESPathCheck('retentionDays', retention_days),
                     JMESPathCheck('emailAddresses', email_addresses_expected),
                     JMESPathCheck('disabledAlerts', disabled_alerts_expected),
                     JMESPathCheck('emailAccountAdmins', email_account_admins)])

        # update threat policy - specify storage account and resource group. use secondary key
        key_2 = self._get_storage_key(storage_account_2, resource_group_2)
        self.cmd('sql db threat-policy update -g {} -s {} -n {} --storage-account {}'
                 .format(resource_group, server, database_name, storage_account_2),
                 checks=[
                     JMESPathCheck('resourceGroup', resource_group),
                     JMESPathCheck('state', state_enabled),
                     JMESPathCheck('storageAccountAccessKey', key_2),
                     JMESPathCheck('storageEndpoint', storage_endpoint_2),
                     JMESPathCheck('retentionDays', retention_days),
                     JMESPathCheck('emailAddresses', email_addresses_expected),
                     JMESPathCheck('disabledAlerts', disabled_alerts_expected),
                     JMESPathCheck('emailAccountAdmins', email_account_admins)])

        # update threat policy - disable
        self.cmd('sql db audit-policy update -g {} -s {} -n {} --state {}'
                 .format(resource_group, server, database_name, state_disabled),
                 checks=[
                     JMESPathCheck('resourceGroup', resource_group),
                     JMESPathCheck('state', state_disabled),
                     JMESPathCheck('storageAccountAccessKey', 'None'),  # service doesn't return it
                     JMESPathCheck('storageEndpoint', storage_endpoint_2),
                     JMESPathCheck('retentionDays', retention_days),
                     JMESPathCheck('auditActionsAndGroups', audit_actions_expected)])


class SqlServerSecurityScenarioTest(ScenarioTest):
    def _get_storage_endpoint(self, storage_account, resource_group):
        return self.cmd('storage account show -g {} -n {}'
                        ' --query primaryEndpoints.blob'
                        .format(resource_group, storage_account)).get_output_in_json()

    def _get_storage_key(self, storage_account, resource_group):
        return self.cmd('storage account keys list -g {} -n {} --query [0].value'
                        .format(resource_group, storage_account)).get_output_in_json()

    @ResourceGroupPreparer(location='westeurope')
    @ResourceGroupPreparer(parameter_name='resource_group_2')
    @SqlServerPreparer(location='westeurope')
    @StorageAccountPreparer(location='westus')
    @StorageAccountPreparer(parameter_name='storage_account_2',
                            resource_group_parameter_name='resource_group_2')
    def test_sql_server_security_mgmt(self, resource_group, resource_group_2,
                                      resource_group_location, server,
                                      storage_account, storage_account_2):

        # get storage account endpoint and key
        storage_endpoint = self._get_storage_endpoint(storage_account, resource_group)
        key = self._get_storage_key(storage_account, resource_group)

        # get audit policy
        self.cmd('sql server audit-policy show -g {} -n {}'
                 .format(resource_group, server),
                 checks=[JMESPathCheck('resourceGroup', resource_group)])

        # update audit policy - enable
        state_enabled = 'Enabled'
        retention_days = 30
        audit_actions_input = 'DATABASE_LOGOUT_GROUP DATABASE_ROLE_MEMBER_CHANGE_GROUP'
        audit_actions_expected = ['DATABASE_LOGOUT_GROUP',
                                  'DATABASE_ROLE_MEMBER_CHANGE_GROUP']

        self.cmd('sql server audit-policy update -g {} -n {}'
                 ' --state {} --storage-key {} --storage-endpoint={}'
                 ' --retention-days={} --actions {}'
                 .format(resource_group, server, state_enabled, key,
                         storage_endpoint, retention_days, audit_actions_input),
                 checks=[
                     JMESPathCheck('resourceGroup', resource_group),
                     JMESPathCheck('state', state_enabled),
                     JMESPathCheck('storageAccountAccessKey', 'None'),  # service return null
                     JMESPathCheck('storageEndpoint', storage_endpoint),
                     JMESPathCheck('retentionDays', retention_days),
                     JMESPathCheck('auditActionsAndGroups', audit_actions_expected)])

        # update audit policy - specify storage account and resource group. use secondary key
        storage_endpoint_2 = self._get_storage_endpoint(storage_account_2, resource_group_2)
        self.cmd('sql server audit-policy update -g {} -n {} --storage-account {}'
                 .format(resource_group, server, storage_account_2),
                 checks=[
                     JMESPathCheck('resourceGroup', resource_group),
                     JMESPathCheck('state', state_enabled),
                     JMESPathCheck('storageAccountAccessKey', 'None'),  # service return null
                     JMESPathCheck('storageEndpoint', storage_endpoint_2),
                     JMESPathCheck('retentionDays', retention_days),
                     JMESPathCheck('auditActionsAndGroups', audit_actions_expected)])

        # update audit policy - disable
        state_disabled = 'Disabled'
        self.cmd('sql server audit-policy update -g {} -n {} --state {}'
                 .format(resource_group, server, state_disabled),
                 checks=[
                     JMESPathCheck('resourceGroup', resource_group),
                     JMESPathCheck('state', state_disabled),
                     JMESPathCheck('storageAccountAccessKey', 'None'),  # service return null
                     JMESPathCheck('storageEndpoint', storage_endpoint_2),
                     JMESPathCheck('retentionDays', retention_days),
                     JMESPathCheck('auditActionsAndGroups', audit_actions_expected)])


class SqlServerDwMgmtScenarioTest(ScenarioTest):
    # pylint: disable=too-many-instance-attributes
    @ResourceGroupPreparer(location='westeurope')
    @SqlServerPreparer(location='westeurope')
    @AllowLargeResponse()
    def test_sql_dw_mgmt(self, resource_group, resource_group_location, server):
        database_name = "cliautomationdb01"

        update_service_objective = 'DW200c'
        update_storage = '20TB'
        update_storage_bytes = str(20 * 1024 * 1024 * 1024 * 1024)

        # test sql db commands
        dw = self.cmd('sql dw create -g {} --server {} --name {}'
                      .format(resource_group, server, database_name),
                      checks=[
                          JMESPathCheck('resourceGroup', resource_group),
                          JMESPathCheck('name', database_name),
                          JMESPathCheck('location', resource_group_location),
                          JMESPathCheck('edition', 'DataWarehouse'),
                          JMESPathCheck('sku.tier', 'DataWarehouse'),
                          JMESPathCheck('status', 'Online')]).get_output_in_json()

        # Sanity check that the default max size is not equal to the size that we will update to
        # later. That way we know that update is actually updating the size.
        self.assertNotEqual(dw['maxSizeBytes'], update_storage_bytes,
                            'Initial max size in bytes is equal to the value we want to update to later,'
                            ' so we will not be able to verify that update max size is actually updating.')

        # DataWarehouse is a little quirky and is considered to be both a database and its
        # separate own type of thing. (Why? Because it has the same REST endpoint as regular
        # database, so it must be a database. However it has only a subset of supported operations,
        # so to clarify which operations are supported by dw we group them under `sql dw`.) So the
        # dw shows up under both `db list` and `dw list`.
        self.cmd('sql db list -g {} --server {}'
                 .format(resource_group, server),
                 checks=[
                     JMESPathCheck('length(@)', 2),  # includes dw and master
                     JMESPathCheck('sort([].name)', sorted([database_name, 'master'])),
                     JMESPathCheck('[0].resourceGroup', resource_group),
                     JMESPathCheck('[1].resourceGroup', resource_group)])

        self.cmd('sql dw list -g {} --server {}'
                 .format(resource_group, server),
                 checks=[
                     JMESPathCheck('length(@)', 1),
                     JMESPathCheck('[0].name', database_name),
                     JMESPathCheck('[0].resourceGroup', resource_group)])

        self.cmd('sql db show -g {} --server {} --name {}'
                 .format(resource_group, server, database_name),
                 checks=[
                     JMESPathCheck('name', database_name),
                     JMESPathCheck('resourceGroup', resource_group)])

        # pause/resume
        self.cmd('sql dw pause -g {} --server {} --name {}'
                 .format(resource_group, server, database_name),
                 checks=[NoneCheck()])

        self.cmd('sql dw show --id {}'
                 .format(dw['id']),
                 checks=[
                     JMESPathCheck('name', database_name),
                     JMESPathCheck('resourceGroup', resource_group),
                     JMESPathCheck('status', 'Paused')])

        self.cmd('sql dw resume -g {} --server {} --name {}'
                 .format(resource_group, server, database_name),
                 checks=[NoneCheck()])

        self.cmd('sql dw show --id {}'
                 .format(dw['id']),
                 checks=[
                     JMESPathCheck('name', database_name),
                     JMESPathCheck('resourceGroup', resource_group),
                     JMESPathCheck('status', 'Online')])

        # Update DW storage
        self.cmd('sql dw update -g {} -s {} -n {} --max-size {}'
                 ' --set tags.key1=value1'
                 .format(resource_group, server, database_name, update_storage),
                 checks=[
                     JMESPathCheck('resourceGroup', resource_group),
                     JMESPathCheck('name', database_name),
                     JMESPathCheck('maxSizeBytes', update_storage_bytes),
                     JMESPathCheck('tags.key1', 'value1')])

        # Update DW service objective
        self.cmd('sql dw update --id {} --service-objective {}'
                 .format(dw['id'], update_service_objective),
                 checks=[
                     JMESPathCheck('resourceGroup', resource_group),
                     JMESPathCheck('name', database_name),
                     JMESPathCheck('requestedServiceObjectiveName', update_service_objective),
                     JMESPathCheck('maxSizeBytes', update_storage_bytes),
                     JMESPathCheck('tags.key1', 'value1')])

        # Delete DW
        self.cmd('sql dw delete -g {} --server {} --name {} --yes'
                 .format(resource_group, server, database_name),
                 checks=[NoneCheck()])

        self.cmd('sql dw delete --id {} --yes'
                 .format(dw['id']),
                 checks=[NoneCheck()])


class SqlServerDnsAliasMgmtScenarioTest(ScenarioTest):

    # create 2 servers in the same resource group, and 1 server in a different resource group
    @ResourceGroupPreparer(parameter_name="resource_group_1",
                           parameter_name_for_location="resource_group_location_1")
    @ResourceGroupPreparer(parameter_name="resource_group_2",
                           parameter_name_for_location="resource_group_location_2")
    @SqlServerPreparer(parameter_name="server_name_1",
                       resource_group_parameter_name="resource_group_1")
    @SqlServerPreparer(parameter_name="server_name_2",
                       resource_group_parameter_name="resource_group_1")
    @SqlServerPreparer(parameter_name="server_name_3",
                       resource_group_parameter_name="resource_group_2")
    def test_sql_server_dns_alias_mgmt(self,
                                       resource_group_1, resource_group_location_1,
                                       resource_group_2, resource_group_location_2,
                                       server_name_1, server_name_2, server_name_3):
        # helper class so that it's clear which servers are in which groups
        class ServerInfo(object):  # pylint: disable=too-few-public-methods
            def __init__(self, name, group, location):
                self.name = name
                self.group = group
                self.location = location

        s1 = ServerInfo(server_name_1, resource_group_1, resource_group_location_1)
        s2 = ServerInfo(server_name_2, resource_group_1, resource_group_location_1)
        s3 = ServerInfo(server_name_3, resource_group_2, resource_group_location_2)

        alias_name = 'alias1'

        # verify setup
        for s in (s1, s2, s3):
            self.cmd('sql server show -g {} -n {}'
                     .format(s.group, s.name),
                     checks=[
                         JMESPathCheck('name', s.name),
                         JMESPathCheck('resourceGroup', s.group)])

        # Create server dns alias
        self.cmd('sql server dns-alias create -n {} -s {} -g {}'
                 .format(alias_name, s1.name, s1.group),
                 checks=[
                     JMESPathCheck('name', alias_name),
                     JMESPathCheck('resourceGroup', s1.group)
                 ])

        # Check that alias is created on a right server
        self.cmd('sql server dns-alias list -s {} -g {}'
                 .format(s1.name, s1.group),
                 checks=[
                     JMESPathCheck('length(@)', 1),
                     JMESPathCheck('[0].name', alias_name)
                 ])

        # Repoint alias to the server within the same resource group
        self.cmd('sql server dns-alias set -n {} --original-server {} -s {} -g {}'
                 .format(alias_name, s1.name, s2.name, s2.group),
                 checks=[NoneCheck()])

        # List the aliases on old server to check if alias is not pointing there
        self.cmd('sql server dns-alias list -s {} -g {}'
                 .format(s1.name, s1.group),
                 checks=[
                     JMESPathCheck('length(@)', 0)
                 ])

        # Check if alias is pointing to new server
        self.cmd('sql server dns-alias list -s {} -g {}'
                 .format(s2.name, s2.group),
                 checks=[
                     JMESPathCheck('length(@)', 1),
                     JMESPathCheck('[0].name', alias_name)
                 ])

        # Repoint alias to the same server (to check that operation is idempotent)
        self.cmd('sql server dns-alias set -n {} --original-server {} -s {} -g {}'
                 .format(alias_name, s1.name, s2.name, s2.group),
                 checks=[NoneCheck()])

        # Check if alias is pointing to the right server
        self.cmd('sql server dns-alias list -s {} -g {}'
                 .format(s2.name, s2.group),
                 checks=[
                     JMESPathCheck('length(@)', 1),
                     JMESPathCheck('[0].name', alias_name)
                 ])

        # Repoint alias to the server within the same resource group
        self.cmd('sql server dns-alias set -n {} --original-server {} --original-resource-group {} -s {} -g {}'
                 .format(alias_name, s2.name, s2.group, s3.name, s3.group),
                 checks=[NoneCheck()])

        # List the aliases on old server to check if alias is not pointing there
        self.cmd('sql server dns-alias list -s {} -g {}'
                 .format(s2.name, s2.group),
                 checks=[
                     JMESPathCheck('length(@)', 0)
                 ])

        # Check if alias is pointing to new server
        self.cmd('sql server dns-alias list -s {} -g {}'
                 .format(s3.name, s3.group),
                 checks=[
                     JMESPathCheck('length(@)', 1),
                     JMESPathCheck('[0].name', alias_name)
                 ])

        # Drop alias
        self.cmd('sql server dns-alias delete -n {} -s {} -g {}'
                 .format(alias_name, s3.name, s3.group),
                 checks=[NoneCheck()])

        # Verify that alias got dropped correctly
        self.cmd('sql server dns-alias list -s {} -g {}'
                 .format(s3.name, s3.group),
                 checks=[
                     JMESPathCheck('length(@)', 0)
                 ])


class SqlServerDbReplicaMgmtScenarioTest(ScenarioTest):
    # create 2 servers in the same resource group, and 1 server in a different resource group
    @ResourceGroupPreparer(parameter_name="resource_group_1",
                           parameter_name_for_location="resource_group_location_1",
                           location='westeurope')
    @ResourceGroupPreparer(parameter_name="resource_group_2",
                           parameter_name_for_location="resource_group_location_2",
                           location='westeurope')
    @SqlServerPreparer(parameter_name="server_name_1",
                       resource_group_parameter_name="resource_group_1",
                       location='westeurope')
    @SqlServerPreparer(parameter_name="server_name_2",
                       resource_group_parameter_name="resource_group_1",
                       location='westeurope')
    @SqlServerPreparer(parameter_name="server_name_3",
                       resource_group_parameter_name="resource_group_2",
                       location='westeurope')
    @AllowLargeResponse()
    def test_sql_db_replica_mgmt(self,
                                 resource_group_1, resource_group_location_1,
                                 resource_group_2, resource_group_location_2,
                                 server_name_1, server_name_2, server_name_3):

        database_name = "cliautomationdb01"
        service_objective = 'GP_Gen5_8'

        # helper class so that it's clear which servers are in which groups
        class ServerInfo(object):  # pylint: disable=too-few-public-methods
            def __init__(self, name, group, location):
                self.name = name
                self.group = group
                self.location = location

        s1 = ServerInfo(server_name_1, resource_group_1, resource_group_location_1)
        s2 = ServerInfo(server_name_2, resource_group_1, resource_group_location_1)
        s3 = ServerInfo(server_name_3, resource_group_2, resource_group_location_2)

        # verify setup
        for s in (s1, s2, s3):
            self.cmd('sql server show -g {} -n {}'
                     .format(s.group, s.name),
                     checks=[
                         JMESPathCheck('name', s.name),
                         JMESPathCheck('resourceGroup', s.group)])

        # create db in first server
        self.cmd('sql db create -g {} -s {} -n {}'
                 .format(s1.group, s1.name, database_name),
                 checks=[
                     JMESPathCheck('name', database_name),
                     JMESPathCheck('resourceGroup', s1.group)])

        # create replica in second server with min params
        # partner resouce group unspecified because s1.group == s2.group
        self.cmd('sql db replica create -g {} -s {} -n {} --partner-server {}'
                 .format(s1.group, s1.name, database_name,
                         s2.name),
                 checks=[
                     JMESPathCheck('name', database_name),
                     JMESPathCheck('resourceGroup', s2.group)])

        # check that the replica was created in the correct server
        self.cmd('sql db show -g {} -s {} -n {}'
                 .format(s2.group, s2.name, database_name),
                 checks=[
                     JMESPathCheck('name', database_name),
                     JMESPathCheck('resourceGroup', s2.group)])

        # Delete replica in second server and recreate with explicit service objective
        self.cmd('sql db delete -g {} -s {} -n {} --yes'
                 .format(s2.group, s2.name, database_name))

        self.cmd('sql db replica create -g {} -s {} -n {} --partner-server {} '
                 ' --service-objective {}'
                 .format(s1.group, s1.name, database_name,
                         s2.name, service_objective),
                 checks=[
                     JMESPathCheck('name', database_name),
                     JMESPathCheck('resourceGroup', s2.group),
                     JMESPathCheck('requestedServiceObjectiveName', service_objective)])

        # Create replica in pool in third server with max params (except service objective)
        pool_name = 'pool1'
        pool_edition = 'GeneralPurpose'
        self.cmd('sql elastic-pool create -g {} --server {} --name {} '
                 ' --edition {}'
                 .format(s3.group, s3.name, pool_name, pool_edition))

        self.cmd('sql db replica create -g {} -s {} -n {} --partner-server {}'
                 ' --partner-resource-group {} --elastic-pool {}'
                 .format(s1.group, s1.name, database_name,
                         s3.name, s3.group, pool_name),
                 checks=[
                     JMESPathCheck('name', database_name),
                     JMESPathCheck('resourceGroup', s3.group),
                     JMESPathCheck('elasticPoolName', pool_name)])

        # check that the replica was created in the correct server
        self.cmd('sql db show -g {} -s {} -n {}'
                 .format(s3.group, s3.name, database_name),
                 checks=[
                     JMESPathCheck('name', database_name),
                     JMESPathCheck('resourceGroup', s3.group)])

        # list replica links on s1 - it should link to s2 and s3
        self.cmd('sql db replica list-links -g {} -s {} -n {}'
                 .format(s1.group, s1.name, database_name),
                 checks=[JMESPathCheck('length(@)', 2)])

        # list replica links on s3 - it should link only to s1
        self.cmd('sql db replica list-links -g {} -s {} -n {}'
                 .format(s3.group, s3.name, database_name),
                 checks=[
                     JMESPathCheck('length(@)', 1),
                     JMESPathCheck('[0].role', 'Secondary'),
                     JMESPathCheck('[0].partnerRole', 'Primary')])

        # Failover to s3.
        self.cmd('sql db replica set-primary -g {} -s {} -n {}'
                 .format(s3.group, s3.name, database_name),
                 checks=[NoneCheck()])

        # list replica links on s3 - it should link to s1 and s2
        self.cmd('sql db replica list-links -g {} -s {} -n {}'
                 .format(s3.group, s3.name, database_name),
                 checks=[JMESPathCheck('length(@)', 2)])

        # Stop replication from s3 to s2 twice. Second time should be no-op.
        for _ in range(2):
            # Delete link
            self.cmd('sql db replica delete-link -g {} -s {} -n {} --partner-resource-group {}'
                     ' --partner-server {} --yes'
                     .format(s3.group, s3.name, database_name, s2.group, s2.name),
                     checks=[NoneCheck()])

            # Verify link was deleted. s3 should still be the primary.
            self.cmd('sql db replica list-links -g {} -s {} -n {}'
                     .format(s3.group, s3.name, database_name),
                     checks=[
                         JMESPathCheck('length(@)', 1),
                         JMESPathCheck('[0].role', 'Primary'),
                         JMESPathCheck('[0].partnerRole', 'Secondary')])

        # Failover to s3 again (should be no-op, it's already primary)
        self.cmd('sql db replica set-primary -g {} -s {} -n {} --allow-data-loss'
                 .format(s3.group, s3.name, database_name),
                 checks=[NoneCheck()])

        # s3 should still be the primary.
        self.cmd('sql db replica list-links -g {} -s {} -n {}'
                 .format(s3.group, s3.name, database_name),
                 checks=[
                     JMESPathCheck('length(@)', 1),
                     JMESPathCheck('[0].role', 'Primary'),
                     JMESPathCheck('[0].partnerRole', 'Secondary')])

        # Force failover back to s1
        self.cmd('sql db replica set-primary -g {} -s {} -n {} --allow-data-loss'
                 .format(s1.group, s1.name, database_name),
                 checks=[NoneCheck()])


class SqlElasticPoolsMgmtScenarioTest(ScenarioTest):
    def __init__(self, method_name):
        super(SqlElasticPoolsMgmtScenarioTest, self).__init__(method_name)
        self.pool_name = "cliautomationpool01"

    def verify_activities(self, activities, resource_group, server):
        if isinstance(activities, list.__class__):
            raise AssertionError("Actual value '{}' expected to be list class."
                                 .format(activities))

        for activity in activities:
            if isinstance(activity, dict.__class__):
                raise AssertionError("Actual value '{}' expected to be dict class"
                                     .format(activities))
            if activity['resourceGroup'] != resource_group:
                raise AssertionError("Actual value '{}' != Expected value {}"
                                     .format(activity['resourceGroup'], resource_group))
            elif activity['serverName'] != server:
                raise AssertionError("Actual value '{}' != Expected value {}"
                                     .format(activity['serverName'], server))
            elif activity['currentElasticPoolName'] != self.pool_name:
                raise AssertionError("Actual value '{}' != Expected value {}"
                                     .format(activity['currentElasticPoolName'], self.pool_name))
        return True

    @ResourceGroupPreparer(location='eastus2')
    @SqlServerPreparer(location='eastus2')
    @AllowLargeResponse()
    def test_sql_elastic_pools_mgmt(self, resource_group, resource_group_location, server):
        database_name = "cliautomationdb02"
        pool_name2 = "cliautomationpool02"
        edition = 'Standard'

        dtu = 1200
        db_dtu_min = 10
        db_dtu_max = 50
        storage = '1200GB'
        storage_mb = 1228800

        updated_dtu = 50
        updated_db_dtu_min = 10
        updated_db_dtu_max = 50
        updated_storage = '50GB'
        updated_storage_mb = 51200

        db_service_objective = 'S1'

        # test sql elastic-pool commands
        elastic_pool_1 = self.cmd('sql elastic-pool create -g {} --server {} --name {} '
                                  '--dtu {} --edition {} --db-dtu-min {} --db-dtu-max {} '
                                  '--storage {}'
                                  .format(resource_group, server, self.pool_name, dtu,
                                          edition, db_dtu_min, db_dtu_max, storage),
                                  checks=[
                                      JMESPathCheck('resourceGroup', resource_group),
                                      JMESPathCheck('name', self.pool_name),
                                      JMESPathCheck('location', resource_group_location),
                                      JMESPathCheck('state', 'Ready'),
                                      JMESPathCheck('dtu', dtu),
                                      JMESPathCheck('sku.capacity', dtu),
                                      JMESPathCheck('databaseDtuMin', db_dtu_min),
                                      JMESPathCheck('databaseDtuMax', db_dtu_max),
                                      JMESPathCheck('perDatabaseSettings.minCapacity', db_dtu_min),
                                      JMESPathCheck('perDatabaseSettings.maxCapacity', db_dtu_max),
                                      JMESPathCheck('edition', edition),
                                      JMESPathCheck('sku.tier', edition)]).get_output_in_json()

        self.cmd('sql elastic-pool show -g {} --server {} --name {}'
                 .format(resource_group, server, self.pool_name),
                 checks=[
                     JMESPathCheck('resourceGroup', resource_group),
                     JMESPathCheck('name', self.pool_name),
                     JMESPathCheck('state', 'Ready'),
                     JMESPathCheck('databaseDtuMin', db_dtu_min),
                     JMESPathCheck('databaseDtuMax', db_dtu_max),
                     JMESPathCheck('edition', edition),
                     JMESPathCheck('storageMb', storage_mb),
                     JMESPathCheck('zoneRedundant', False)])

        self.cmd('sql elastic-pool show --id {}'
                 .format(elastic_pool_1['id']),
                 checks=[
                     JMESPathCheck('resourceGroup', resource_group),
                     JMESPathCheck('name', self.pool_name),
                     JMESPathCheck('state', 'Ready'),
                     JMESPathCheck('databaseDtuMin', db_dtu_min),
                     JMESPathCheck('databaseDtuMax', db_dtu_max),
                     JMESPathCheck('edition', edition),
                     JMESPathCheck('storageMb', storage_mb)])

        self.cmd('sql elastic-pool list -g {} --server {}'
                 .format(resource_group, server),
                 checks=[
                     JMESPathCheck('[0].resourceGroup', resource_group),
                     JMESPathCheck('[0].name', self.pool_name),
                     JMESPathCheck('[0].state', 'Ready'),
                     JMESPathCheck('[0].databaseDtuMin', db_dtu_min),
                     JMESPathCheck('[0].databaseDtuMax', db_dtu_max),
                     JMESPathCheck('[0].edition', edition),
                     JMESPathCheck('[0].storageMb', storage_mb)])

        self.cmd('sql elastic-pool update -g {} --server {} --name {} '
                 '--dtu {} --storage {} --set tags.key1=value1'
                 .format(resource_group, server, self.pool_name,
                         updated_dtu, updated_storage),
                 checks=[
                     JMESPathCheck('resourceGroup', resource_group),
                     JMESPathCheck('name', self.pool_name),
                     JMESPathCheck('state', 'Ready'),
                     JMESPathCheck('dtu', updated_dtu),
                     JMESPathCheck('sku.capacity', updated_dtu),
                     JMESPathCheck('edition', edition),
                     JMESPathCheck('sku.tier', edition),
                     JMESPathCheck('databaseDtuMin', db_dtu_min),
                     JMESPathCheck('databaseDtuMax', db_dtu_max),
                     JMESPathCheck('perDatabaseSettings.minCapacity', db_dtu_min),
                     JMESPathCheck('perDatabaseSettings.maxCapacity', db_dtu_max),
                     JMESPathCheck('storageMb', updated_storage_mb),
                     JMESPathCheck('maxSizeBytes', updated_storage_mb * 1024 * 1024),
                     JMESPathCheck('tags.key1', 'value1')])

        self.cmd('sql elastic-pool update --id {} '
                 '--dtu {} --db-dtu-min {} --db-dtu-max {} --storage {}'
                 .format(elastic_pool_1['id'], dtu,
                         updated_db_dtu_min, updated_db_dtu_max,
                         storage),
                 checks=[
                     JMESPathCheck('resourceGroup', resource_group),
                     JMESPathCheck('name', self.pool_name),
                     JMESPathCheck('state', 'Ready'),
                     JMESPathCheck('dtu', dtu),
                     JMESPathCheck('sku.capacity', dtu),
                     JMESPathCheck('databaseDtuMin', updated_db_dtu_min),
                     JMESPathCheck('databaseDtuMax', updated_db_dtu_max),
                     JMESPathCheck('perDatabaseSettings.minCapacity', updated_db_dtu_min),
                     JMESPathCheck('perDatabaseSettings.maxCapacity', updated_db_dtu_max),
                     JMESPathCheck('storageMb', storage_mb),
                     JMESPathCheck('maxSizeBytes', storage_mb * 1024 * 1024),
                     JMESPathCheck('tags.key1', 'value1')])

        self.cmd('sql elastic-pool update -g {} --server {} --name {} '
                 '--remove tags.key1'
                 .format(resource_group, server, self.pool_name),
                 checks=[
                     JMESPathCheck('resourceGroup', resource_group),
                     JMESPathCheck('name', self.pool_name),
                     JMESPathCheck('state', 'Ready'),
                     JMESPathCheck('tags', {})])

        # create a second pool with minimal params
        elastic_pool_2 = self.cmd('sql elastic-pool create -g {} --server {} --name {} '
                                  .format(resource_group, server, pool_name2),
                                  checks=[
                                      JMESPathCheck('resourceGroup', resource_group),
                                      JMESPathCheck('name', pool_name2),
                                      JMESPathCheck('location', resource_group_location),
                                      JMESPathCheck('state', 'Ready')]).get_output_in_json()

        self.cmd('sql elastic-pool list -g {} -s {}'.format(resource_group, server),
                 checks=[JMESPathCheck('length(@)', 2)])

        # Create a database directly in an Azure sql elastic pool.
        # Note that 'elasticPoolName' is populated in transform
        # func which only runs after `show`/`list` commands.
        self.cmd('sql db create -g {} --server {} --name {} '
                 '--elastic-pool {}'
                 .format(resource_group, server, database_name, self.pool_name),
                 checks=[
                     JMESPathCheck('resourceGroup', resource_group),
                     JMESPathCheck('name', database_name),
                     JMESPathCheck('elasticPoolId', elastic_pool_1['id']),
                     JMESPathCheck('requestedServiceObjectiveName', 'ElasticPool'),
                     JMESPathCheck('status', 'Online')])

        self.cmd('sql db show -g {} --server {} --name {}'
                 .format(resource_group, server, database_name),
                 checks=[JMESPathCheck('elasticPoolName', self.pool_name)])

        # Move database to second pool by specifying pool name.
        # Also specify service objective just for fun.
        # Note that 'elasticPoolName' is populated in transform
        # func which only runs after `show`/`list` commands.
        self.cmd('sql db update -g {} -s {} -n {} --elastic-pool {}'
                 ' --service-objective ElasticPool'
                 .format(resource_group, server, database_name, pool_name2),
                 checks=[
                     JMESPathCheck('resourceGroup', resource_group),
                     JMESPathCheck('name', database_name),
                     JMESPathCheck('elasticPoolId', elastic_pool_2['id']),
                     JMESPathCheck('requestedServiceObjectiveName', 'ElasticPool'),
                     JMESPathCheck('status', 'Online')])

        self.cmd('sql db show -g {} --server {} --name {}'
                 .format(resource_group, server, database_name),
                 checks=[JMESPathCheck('elasticPoolName', pool_name2)])

        # Remove database from pool
        self.cmd('sql db update -g {} -s {} -n {} --service-objective {}'
                 .format(resource_group, server, database_name, db_service_objective),
                 checks=[
                     JMESPathCheck('resourceGroup', resource_group),
                     JMESPathCheck('name', database_name),
                     JMESPathCheck('elasticPoolId', None),
                     JMESPathCheck('requestedServiceObjectiveName', db_service_objective),
                     JMESPathCheck('status', 'Online')])

        # Move database back into pool by specifying pool id.
        # Note that 'elasticPoolName' is populated in transform
        # func which only runs after `show`/`list` commands.
        self.cmd('sql db update -g {} -s {} -n {} --elastic-pool {}'
                 ' --service-objective ElasticPool'
                 .format(resource_group, server, database_name, elastic_pool_1['id']),
                 checks=[
                     JMESPathCheck('resourceGroup', resource_group),
                     JMESPathCheck('name', database_name),
                     JMESPathCheck('elasticPoolId', elastic_pool_1['id']),
                     JMESPathCheck('requestedServiceObjectiveName', 'ElasticPool'),
                     JMESPathCheck('status', 'Online')])

        self.cmd('sql db show -g {} -s {} -n {}'
                 .format(resource_group, server, database_name),
                 checks=[
                     JMESPathCheck('resourceGroup', resource_group),
                     JMESPathCheck('name', database_name),
                     JMESPathCheck('elasticPoolId', elastic_pool_1['id']),
                     JMESPathCheck('elasticPoolName', self.pool_name),
                     JMESPathCheck('requestedServiceObjectiveName', 'ElasticPool'),
                     JMESPathCheck('status', 'Online')])

        # List databases in a pool
        self.cmd('sql elastic-pool list-dbs -g {} -s {} -n {}'
                 .format(resource_group, server, self.pool_name),
                 checks=[
                     JMESPathCheck('length(@)', 1),
                     JMESPathCheck('[0].resourceGroup', resource_group),
                     JMESPathCheck('[0].name', database_name),
                     JMESPathCheck('[0].elasticPoolName', self.pool_name)])

        # List databases in a pool - alternative command
        self.cmd('sql db list -g {} -s {} --elastic-pool {}'
                 .format(resource_group, server, self.pool_name),
                 checks=[
                     JMESPathCheck('length(@)', 1),
                     JMESPathCheck('[0].resourceGroup', resource_group),
                     JMESPathCheck('[0].name', database_name),
                     JMESPathCheck('[0].elasticPoolName', self.pool_name)])

        # delete sql server database
        self.cmd('sql db delete -g {} --server {} --name {} --yes'
                 .format(resource_group, server, database_name),
                 checks=[NoneCheck()])

        # delete sql elastic pool
        self.cmd('sql elastic-pool delete -g {} --server {} --name {}'
                 .format(resource_group, server, self.pool_name),
                 checks=[NoneCheck()])

        # delete sql elastic pool by id
        self.cmd('sql elastic-pool delete --id {}'
                 .format(elastic_pool_1['id']),
                 checks=[NoneCheck()])

    @ResourceGroupPreparer(location='westus2')
    @SqlServerPreparer(location='westus2')
    @AllowLargeResponse()
    def test_sql_elastic_pools_vcore_mgmt(self, resource_group, resource_group_location, server):
        pool_name = "cliautomationpool1"

        # Create pool with vcore edition
        vcore_edition = 'GeneralPurpose'
        self.cmd('sql elastic-pool create -g {} --server {} --name {} --edition {}'
                 .format(resource_group, server, pool_name, vcore_edition),
                 checks=[
                     JMESPathCheck('resourceGroup', resource_group),
                     JMESPathCheck('name', pool_name),
                     JMESPathCheck('edition', vcore_edition),
                     JMESPathCheck('sku.tier', vcore_edition)])

        # Update pool to dtu edition
        dtu_edition = 'Standard'
        dtu_capacity = 100
        db_dtu_max = 10
        self.cmd('sql elastic-pool update -g {} --server {} --name {} --edition {} --capacity {} --max-size 250GB '
                 '--db-max-dtu {}'
                 .format(resource_group, server, pool_name, dtu_edition, dtu_capacity, db_dtu_max),
                 checks=[
                     JMESPathCheck('resourceGroup', resource_group),
                     JMESPathCheck('name', pool_name),
                     JMESPathCheck('edition', dtu_edition),
                     JMESPathCheck('sku.tier', dtu_edition),
                     JMESPathCheck('dtu', dtu_capacity),
                     JMESPathCheck('sku.capacity', dtu_capacity),
                     JMESPathCheck('databaseDtuMax', db_dtu_max),
                     JMESPathCheck('perDatabaseSettings.maxCapacity', db_dtu_max)])

        # Update pool back to vcore edition
        vcore_family = 'Gen5'
        vcore_capacity = 4
        self.cmd('sql elastic-pool update -g {} --server {} --name {} -e {} -c {} -f {} '
                 '--db-max-capacity 2'
                 .format(resource_group, server, pool_name, vcore_edition,
                         vcore_capacity, vcore_family),
                 checks=[
                     JMESPathCheck('resourceGroup', resource_group),
                     JMESPathCheck('name', pool_name),
                     JMESPathCheck('edition', vcore_edition),
                     JMESPathCheck('sku.tier', vcore_edition),
                     JMESPathCheck('dtu', None),
                     JMESPathCheck('sku.capacity', vcore_capacity),
                     JMESPathCheck('sku.family', vcore_family),
                     JMESPathCheck('databaseDtuMin', None),
                     JMESPathCheck('databaseDtuMax', None),
                     JMESPathCheck('perDatabaseSettings.maxCapacity', 2)])

        # Update only family
        vcore_family_updated = 'Gen4'
        self.cmd('sql elastic-pool update -g {} -s {} -n {} --family {}'
                 .format(resource_group, server, pool_name, vcore_family_updated),
                 checks=[
                     JMESPathCheck('resourceGroup', resource_group),
                     JMESPathCheck('name', pool_name),
                     JMESPathCheck('edition', vcore_edition),
                     JMESPathCheck('sku.tier', vcore_edition),
                     JMESPathCheck('dtu', None),
                     JMESPathCheck('sku.capacity', vcore_capacity),
                     JMESPathCheck('sku.family', vcore_family_updated),
                     JMESPathCheck('databaseDtuMin', None),
                     JMESPathCheck('databaseDtuMax', None),
                     JMESPathCheck('perDatabaseSettings.maxCapacity', 2)])

        # Update only capacity
        vcore_capacity_updated = 8
        self.cmd('sql elastic-pool update -g {} -s {} -n {} --capacity {}'
                 .format(resource_group, server, pool_name, vcore_capacity_updated),
                 checks=[
                     JMESPathCheck('resourceGroup', resource_group),
                     JMESPathCheck('name', pool_name),
                     JMESPathCheck('edition', vcore_edition),
                     JMESPathCheck('sku.tier', vcore_edition),
                     JMESPathCheck('dtu', None),
                     JMESPathCheck('sku.capacity', vcore_capacity_updated),
                     JMESPathCheck('sku.family', vcore_family_updated),
                     JMESPathCheck('databaseDtuMin', None),
                     JMESPathCheck('databaseDtuMax', None),
                     JMESPathCheck('perDatabaseSettings.maxCapacity', 2)])

        # Update only edition
        vcore_edition_updated = 'BusinessCritical'
        self.cmd('sql elastic-pool update -g {} -s {} -n {} --tier {}'
                 .format(resource_group, server, pool_name, vcore_edition_updated),
                 checks=[
                     JMESPathCheck('resourceGroup', resource_group),
                     JMESPathCheck('name', pool_name),
                     JMESPathCheck('edition', vcore_edition_updated),
                     JMESPathCheck('sku.tier', vcore_edition_updated),
                     JMESPathCheck('dtu', None),
                     JMESPathCheck('sku.capacity', vcore_capacity_updated),
                     JMESPathCheck('sku.family', vcore_family_updated),
                     JMESPathCheck('databaseDtuMin', None),
                     JMESPathCheck('databaseDtuMax', None),
                     JMESPathCheck('perDatabaseSettings.maxCapacity', 2)])

        # Update only db min & max cap
        db_min_capacity_updated = 0.5
        db_max_capacity_updated = 1
        self.cmd('sql elastic-pool update -g {} -s {} -n {} --db-max-capacity {} --db-min-capacity {}'
                 .format(resource_group, server, pool_name, db_max_capacity_updated, db_min_capacity_updated),
                 checks=[
                     JMESPathCheck('resourceGroup', resource_group),
                     JMESPathCheck('name', pool_name),
                     JMESPathCheck('edition', vcore_edition_updated),
                     JMESPathCheck('sku.tier', vcore_edition_updated),
                     JMESPathCheck('dtu', None),
                     JMESPathCheck('sku.capacity', vcore_capacity_updated),
                     JMESPathCheck('sku.family', vcore_family_updated),
                     JMESPathCheck('databaseDtuMin', None),
                     JMESPathCheck('databaseDtuMax', None),
                     JMESPathCheck('perDatabaseSettings.minCapacity', db_min_capacity_updated),
                     JMESPathCheck('perDatabaseSettings.maxCapacity', db_max_capacity_updated)])

        # Create pool with vcore edition and all sku properties specified
        pool_name_2 = 'cliautomationpool2'
        vcore_edition = 'GeneralPurpose'
        self.cmd('sql elastic-pool create -g {} --server {} --name {} -e {} -c {} -f {}'
                 .format(resource_group, server, pool_name_2,
                         vcore_edition_updated, vcore_capacity_updated,
                         vcore_family_updated),
                 checks=[
                     JMESPathCheck('resourceGroup', resource_group),
                     JMESPathCheck('name', pool_name_2),
                     JMESPathCheck('edition', vcore_edition_updated),
                     JMESPathCheck('sku.tier', vcore_edition_updated),
                     JMESPathCheck('dtu', None),
                     JMESPathCheck('sku.capacity', vcore_capacity_updated),
                     JMESPathCheck('sku.family', vcore_family_updated),
                     JMESPathCheck('databaseDtuMin', None),
                     JMESPathCheck('databaseDtuMax', None)])


class SqlElasticPoolOperationMgmtScenarioTest(ScenarioTest):
    def __init__(self, method_name):
        super(SqlElasticPoolOperationMgmtScenarioTest, self).__init__(method_name)
        self.pool_name = "operationtestep1"

    @ResourceGroupPreparer(location='southeastasia')
    @SqlServerPreparer(location='southeastasia')
    @AllowLargeResponse()
    def test_sql_elastic_pool_operation_mgmt(self, resource_group, resource_group_location, server):
        edition = 'Premium'
        dtu = 125
        db_dtu_min = 0
        db_dtu_max = 50
        storage = '50GB'
        storage_mb = 51200

        update_dtu = 250
        update_db_dtu_min = 50
        update_db_dtu_max = 250

        # Create elastic pool
        self.cmd('sql elastic-pool create -g {} --server {} --name {} '
                 '--dtu {} --edition {} --db-dtu-min {} --db-dtu-max {} --storage {}'
                 .format(resource_group, server, self.pool_name, dtu, edition, db_dtu_min, db_dtu_max, storage),
                 checks=[
                     JMESPathCheck('resourceGroup', resource_group),
                     JMESPathCheck('name', self.pool_name),
                     JMESPathCheck('edition', edition),
                     JMESPathCheck('sku.tier', edition),
                     JMESPathCheck('state', 'Ready'),
                     JMESPathCheck('dtu', dtu),
                     JMESPathCheck('sku.capacity', dtu),
                     JMESPathCheck('databaseDtuMin', db_dtu_min),
                     JMESPathCheck('databaseDtuMax', db_dtu_max),
                     JMESPathCheck('perDatabaseSettings.minCapacity', db_dtu_min),
                     JMESPathCheck('perDatabaseSettings.maxCapacity', db_dtu_max),
                     JMESPathCheck('storageMb', storage_mb),
                     JMESPathCheck('maxSizeBytes', storage_mb * 1024 * 1024)])

        # Update elastic pool
        self.cmd('sql elastic-pool update -g {} --server {} --name {} '
                 '--dtu {} --db-dtu-min {} --db-dtu-max {}'
                 .format(resource_group, server, self.pool_name, update_dtu, update_db_dtu_min, update_db_dtu_max))

        # List operations on the elastic pool
        ops = list(self.cmd('sql elastic-pool op list -g {} --server {} --elastic-pool {}'
                            .format(resource_group, server, self.pool_name)).get_output_in_json())

        # Cancel operation
        try:
            self.cmd('sql elastic-pool op cancel -g {} --server {} --elastic-pool {} --name {}'
                     .format(resource_group, server, self.pool_name, ops[0]['name']))
        except Exception as e:
            expectedmessage = "Cannot cancel management operation {} in current state.".format(ops[0]['name'])
            if expectedmessage in str(e):
                pass


class SqlServerCapabilityScenarioTest(ScenarioTest):
    @AllowLargeResponse()
    def test_sql_capabilities(self):
        location = 'westeurope'
        # New capabilities are added quite frequently and the state of each capability depends
        # on your subscription. So it's not a good idea to make strict checks against exactly
        # which capabilities are returned. The idea is to just check the overall structure.

        db_max_size_length_jmespath = 'length([].supportedServiceLevelObjectives[].supportedMaxSizes[])'

        # Get all db capabilities
        self.cmd('sql db list-editions -l {}'.format(location),
                 checks=[
                     # At least system, standard, and premium edition exist
                     JMESPathCheckExists("[?name == 'System']"),
                     JMESPathCheckExists("[?name == 'Standard']"),
                     JMESPathCheckExists("[?name == 'Premium']"),
                     # At least s0 and p1 service objectives exist
                     JMESPathCheckExists("[].supportedServiceLevelObjectives[] | [?name == 'S0']"),
                     JMESPathCheckExists("[].supportedServiceLevelObjectives[] | [?name == 'P1']"),
                     # Max size data is omitted
                     JMESPathCheck(db_max_size_length_jmespath, 0)])

        # Get all available db capabilities
        self.cmd('sql db list-editions -l {} --available'.format(location),
                 checks=[
                     # System edition is not available
                     JMESPathCheck("length([?name == 'System'])", 0),
                     # At least standard and premium edition exist
                     JMESPathCheckExists("[?name == 'Standard']"),
                     JMESPathCheckExists("[?name == 'Premium']"),
                     # At least s0 and p1 service objectives exist
                     JMESPathCheckExists("[].supportedServiceLevelObjectives[] | [?name == 'S0']"),
                     JMESPathCheckExists("[].supportedServiceLevelObjectives[] | [?name == 'P1']"),
                     # Max size data is omitted
                     JMESPathCheck(db_max_size_length_jmespath, 0)])

        # Get all db capabilities with size data
        self.cmd('sql db list-editions -l {} --show-details max-size'.format(location),
                 checks=[
                     # Max size data is included
                     JMESPathCheckGreaterThan(db_max_size_length_jmespath, 0)])

        # Search for db edition - note that it's case insensitive
        self.cmd('sql db list-editions -l {} --edition standard'.format(location),
                 checks=[
                     # Standard edition exists, other editions don't
                     JMESPathCheckExists("[?name == 'Standard']"),
                     JMESPathCheck("length([?name != 'Standard'])", 0)])

        # Search for dtus
        self.cmd('sql db list-editions -l {} --dtu 100'.format(location),
                 checks=[
                     # All results have 100 dtu
                     JMESPathCheckGreaterThan('length([].supportedServiceLevelObjectives[?performanceLevel.value == `100`][])', 0),
                     JMESPathCheck('length([].supportedServiceLevelObjectives[?performanceLevel.value != `100`][])', 0),
                     JMESPathCheck('length([].supportedServiceLevelObjectives[?performanceLevel.unit != `DTU`][])', 0)])

        # Search for vcores
        self.cmd('sql db list-editions -l {} --vcore 2'.format(location),
                 checks=[
                     # All results have 2 vcores
                     JMESPathCheckGreaterThan('length([].supportedServiceLevelObjectives[?performanceLevel.value == `2`][])', 0),
                     JMESPathCheck('length([].supportedServiceLevelObjectives[?performanceLevel.value != `2`][])', 0),
                     JMESPathCheck('length([].supportedServiceLevelObjectives[?performanceLevel.unit != `VCores`][])', 0)])

        # Search for db service objective - note that it's case insensitive
        # Checked items:
        #   * Standard edition exists, other editions don't
        #   * S0 service objective exists, others don't exist
        self.cmd('sql db list-editions -l {} --edition standard --service-objective s0'.format(location),
                 checks=[JMESPathCheckExists("[?name == 'Standard']"),
                         JMESPathCheck("length([?name != 'Standard'])", 0),
                         JMESPathCheckExists("[].supportedServiceLevelObjectives[] | [?name == 'S0']"),
                         JMESPathCheck("length([].supportedServiceLevelObjectives[] | [?name != 'S0'])", 0)])

        pool_max_size_length_jmespath = 'length([].supportedElasticPoolPerformanceLevels[].supportedMaxSizes[])'
        pool_db_max_dtu_length_jmespath = 'length([].supportedElasticPoolPerformanceLevels[].supportedPerDatabaseMaxPerformanceLevels[])'
        pool_db_min_dtu_length_jmespath = ('length([].supportedElasticPoolPerformanceLevels[].supportedPerDatabaseMaxPerformanceLevels[]'
                                           '.supportedPerDatabaseMinPerformanceLevels[])')
        pool_db_max_size_length_jmespath = 'length([].supportedElasticPoolPerformanceLevels[].supportedPerDatabaseMaxSizes[])'

        # Get all elastic pool capabilities
        self.cmd('sql elastic-pool list-editions -l {}'.format(location),
                 checks=[JMESPathCheckExists("[?name == 'Standard']"),  # At least standard and premium edition exist
                         JMESPathCheckExists("[?name == 'Premium']"),
                         JMESPathCheck(pool_max_size_length_jmespath, 0),  # Optional details are omitted
                         JMESPathCheck(pool_db_max_dtu_length_jmespath, 0),
                         JMESPathCheck(pool_db_min_dtu_length_jmespath, 0),
                         JMESPathCheck(pool_db_max_size_length_jmespath, 0)])

        # Search for elastic pool edition - note that it's case insensitive
        self.cmd('sql elastic-pool list-editions -l {} --edition standard'.format(location),
                 checks=[JMESPathCheckExists("[?name == 'Standard']"),  # Standard edition exists, other editions don't
                         JMESPathCheck("length([?name != 'Standard'])", 0)])

        # Search for dtus
        self.cmd('sql elastic-pool list-editions -l {} --dtu 100'.format(location),
                 checks=[
                     # All results have 100 dtu
                     JMESPathCheckGreaterThan('length([].supportedElasticPoolPerformanceLevels[?performanceLevel.value == `100`][])', 0),
                     JMESPathCheck('length([].supportedElasticPoolPerformanceLevels[?performanceLevel.value != `100`][])', 0),
                     JMESPathCheck('length([].supportedServiceLevelObjectives[?performanceLevel.unit != `DTU`][])', 0)])

        # Search for vcores
        self.cmd('sql elastic-pool list-editions -l {} --vcore 2'.format(location),
                 checks=[
                     # All results have 2 vcores
                     JMESPathCheckGreaterThan('length([].supportedElasticPoolPerformanceLevels[?performanceLevel.value == `2`][])', 0),
                     JMESPathCheck('length([].supportedElasticPoolPerformanceLevels[?performanceLevel.value != `2`][])', 0),
                     JMESPathCheck('length([].supportedServiceLevelObjectives[?performanceLevel.unit != `VCores`][])', 0)])

        # Get all db capabilities with pool max size
        self.cmd('sql elastic-pool list-editions -l {} --show-details max-size'.format(location),
                 checks=[JMESPathCheckGreaterThan(pool_max_size_length_jmespath, 0),
                         JMESPathCheck(pool_db_max_dtu_length_jmespath, 0),
                         JMESPathCheck(pool_db_min_dtu_length_jmespath, 0),
                         JMESPathCheck(pool_db_max_size_length_jmespath, 0)])

        # Get all db capabilities with per db max size
        self.cmd('sql elastic-pool list-editions -l {} --show-details db-max-size'.format(location),
                 checks=[JMESPathCheck(pool_max_size_length_jmespath, 0),
                         JMESPathCheck(pool_db_max_dtu_length_jmespath, 0),
                         JMESPathCheck(pool_db_min_dtu_length_jmespath, 0),
                         JMESPathCheckGreaterThan(pool_db_max_size_length_jmespath, 0)])

        # Get all db capabilities with per db max dtu
        self.cmd('sql elastic-pool list-editions -l {} --edition standard --show-details db-max-dtu'.format(location),
                 checks=[JMESPathCheck(pool_max_size_length_jmespath, 0),
                         JMESPathCheckGreaterThan(pool_db_max_dtu_length_jmespath, 0),
                         JMESPathCheck(pool_db_min_dtu_length_jmespath, 0),
                         JMESPathCheck(pool_db_max_size_length_jmespath, 0)])

        # Get all db capabilities with per db min dtu (which is nested under per db max dtu)
        self.cmd('sql elastic-pool list-editions -l {} --edition standard --show-details db-min-dtu'.format(location),
                 checks=[JMESPathCheck(pool_max_size_length_jmespath, 0),
                         JMESPathCheckGreaterThan(pool_db_max_dtu_length_jmespath, 0),
                         JMESPathCheckGreaterThan(pool_db_min_dtu_length_jmespath, 0),
                         JMESPathCheck(pool_db_max_size_length_jmespath, 0)])

        # Get all db capabilities with everything
        self.cmd('sql elastic-pool list-editions -l {} --edition standard --show-details db-min-dtu db-max-dtu '
                 'db-max-size max-size'.format(location),
                 checks=[JMESPathCheckGreaterThan(pool_max_size_length_jmespath, 0),
                         JMESPathCheckGreaterThan(pool_db_max_dtu_length_jmespath, 0),
                         JMESPathCheckGreaterThan(pool_db_min_dtu_length_jmespath, 0),
                         JMESPathCheckGreaterThan(pool_db_max_size_length_jmespath, 0)])


class SqlServerImportExportMgmtScenarioTest(ScenarioTest):
    @ResourceGroupPreparer()
    @SqlServerPreparer()
    @StorageAccountPreparer()
    def test_sql_db_import_export_mgmt(self, resource_group, resource_group_location, server, storage_account):
        location_long_name = 'westeurope'
        admin_login = 'admin123'
        admin_password = 'SecretPassword123'
        db_name = 'cliautomationdb01'
        db_name2 = 'cliautomationdb02'
        db_name3 = 'cliautomationdb03'
        blob = 'testbacpac.bacpac'
        blob2 = 'testbacpac2.bacpac'

        container = 'bacpacs'

        firewall_rule_1 = 'allowAllIps'
        start_ip_address_1 = '0.0.0.0'
        end_ip_address_1 = '0.0.0.0'

        # create server firewall rule
        self.cmd('sql server firewall-rule create --name {} -g {} --server {} '
                 '--start-ip-address {} --end-ip-address {}'
                 .format(firewall_rule_1, resource_group, server,
                         start_ip_address_1, end_ip_address_1),
                 checks=[JMESPathCheck('name', firewall_rule_1),
                         JMESPathCheck('resourceGroup', resource_group),
                         JMESPathCheck('startIpAddress', start_ip_address_1),
                         JMESPathCheck('endIpAddress', end_ip_address_1)])

        # create dbs
        self.cmd('sql db create -g {} --server {} --name {}'
                 .format(resource_group, server, db_name),
                 checks=[JMESPathCheck('resourceGroup', resource_group),
                         JMESPathCheck('name', db_name),
                         JMESPathCheck('location', location_long_name),
                         JMESPathCheck('elasticPoolId', None),
                         JMESPathCheck('status', 'Online')])

        self.cmd('sql db create -g {} --server {} --name {}'
                 .format(resource_group, server, db_name2),
                 checks=[JMESPathCheck('resourceGroup', resource_group),
                         JMESPathCheck('name', db_name2),
                         JMESPathCheck('location', location_long_name),
                         JMESPathCheck('elasticPoolId', None),
                         JMESPathCheck('status', 'Online')])

        self.cmd('sql db create -g {} --server {} --name {}'
                 .format(resource_group, server, db_name3),
                 checks=[JMESPathCheck('resourceGroup', resource_group),
                         JMESPathCheck('name', db_name3),
                         JMESPathCheck('location', location_long_name),
                         JMESPathCheck('elasticPoolId', None),
                         JMESPathCheck('status', 'Online')])

        # get storage account endpoint
        storage_endpoint = self.cmd('storage account show -g {} -n {}'
                                    ' --query primaryEndpoints.blob'
                                    .format(resource_group, storage_account)).get_output_in_json()
        bacpacUri = '{}{}/{}'.format(storage_endpoint, container, blob)
        bacpacUri2 = '{}{}/{}'.format(storage_endpoint, container, blob2)

        # get storage account key
        storageKey = self.cmd('storage account keys list -g {} -n {} --query [0].value'
                              .format(resource_group, storage_account)).get_output_in_json()

        # Set Expiry
        expiryString = '9999-12-25T00:00:00Z'

        # Get sas key
        sasKey = self.cmd('storage blob generate-sas --account-name {} -c {} -n {} --permissions rw --expiry {}'.format(
            storage_account, container, blob2, expiryString)).get_output_in_json()

        # create storage account blob container
        self.cmd('storage container create -n {} --account-name {} --account-key {} '
                 .format(container, storage_account, storageKey),
                 checks=[JMESPathCheck('created', True)])

        # export database to blob container using both keys
        self.cmd('sql db export -s {} -n {} -g {} -p {} -u {}'
                 ' --storage-key {} --storage-key-type StorageAccessKey'
                 ' --storage-uri {}'
                 .format(server, db_name, resource_group, admin_password, admin_login, storageKey, bacpacUri),
                 checks=[JMESPathCheck('blobUri', bacpacUri),
                         JMESPathCheck('databaseName', db_name),
                         JMESPathCheck('requestType', 'Export'),
                         JMESPathCheck('resourceGroup', resource_group),
                         JMESPathCheck('serverName', server),
                         JMESPathCheck('status', 'Completed')])

        self.cmd('sql db export -s {} -n {} -g {} -p {} -u {}'
                 ' --storage-key {} --storage-key-type SharedAccessKey'
                 ' --storage-uri {}'
                 .format(server, db_name, resource_group, admin_password, admin_login, sasKey, bacpacUri2),
                 checks=[JMESPathCheck('blobUri', bacpacUri2),
                         JMESPathCheck('databaseName', db_name),
                         JMESPathCheck('requestType', 'Export'),
                         JMESPathCheck('resourceGroup', resource_group),
                         JMESPathCheck('serverName', server),
                         JMESPathCheck('status', 'Completed')])

        # import bacpac to second database using Storage Key
        self.cmd('sql db import -s {} -n {} -g {} -p {} -u {}'
                 ' --storage-key {} --storage-key-type StorageAccessKey'
                 ' --storage-uri {}'
                 .format(server, db_name2, resource_group, admin_password, admin_login, storageKey, bacpacUri),
                 checks=[JMESPathCheck('blobUri', bacpacUri),
                         JMESPathCheck('databaseName', db_name2),
                         JMESPathCheck('name', 'import'),
                         JMESPathCheck('requestType', 'Import'),
                         JMESPathCheck('resourceGroup', resource_group),
                         JMESPathCheck('serverName', server),
                         JMESPathCheck('status', 'Completed')])

        # import bacpac to third database using SAS key
        self.cmd('sql db import -s {} -n {} -g {} -p {} -u {}'
                 ' --storage-key {} --storage-key-type SharedAccessKey'
                 ' --storage-uri {}'
                 .format(server, db_name3, resource_group, admin_password, admin_login, sasKey, bacpacUri2),
                 checks=[JMESPathCheck('blobUri', bacpacUri2),
                         JMESPathCheck('databaseName', db_name3),
                         JMESPathCheck('name', 'import'),
                         JMESPathCheck('requestType', 'Import'),
                         JMESPathCheck('resourceGroup', resource_group),
                         JMESPathCheck('serverName', server),
                         JMESPathCheck('status', 'Completed')])


class SqlServerConnectionStringScenarioTest(ScenarioTest):
    def test_sql_db_conn_str(self):
        # ADO.NET, username/password
        conn_str = self.cmd('sql db show-connection-string -s myserver -n mydb -c ado.net').get_output_in_json()
        self.assertEqual(conn_str, 'Server=tcp:myserver.database.windows.net,1433;Database=mydb;User ID=<username>;Password=<password>;Encrypt=true;Connection Timeout=30;')

        # ADO.NET, ADPassword
        conn_str = self.cmd('sql db show-connection-string -s myserver -n mydb -c ado.net -a ADPassword').get_output_in_json()
        self.assertEqual(conn_str, 'Server=tcp:myserver.database.windows.net,1433;Database=mydb;User ID=<username>;Password=<password>;Encrypt=true;Connection Timeout=30;Authentication="Active Directory Password"')

        # ADO.NET, ADIntegrated
        conn_str = self.cmd('sql db show-connection-string -s myserver -n mydb -c ado.net -a ADIntegrated').get_output_in_json()
        self.assertEqual(conn_str, 'Server=tcp:myserver.database.windows.net,1433;Database=mydb;Encrypt=true;Connection Timeout=30;Authentication="Active Directory Integrated"')

        # SqlCmd, username/password
        conn_str = self.cmd('sql db show-connection-string -s myserver -n mydb -c sqlcmd').get_output_in_json()
        self.assertEqual(conn_str, 'sqlcmd -S tcp:myserver.database.windows.net,1433 -d mydb -U <username> -P <password> -N -l 30')

        # SqlCmd, ADPassword
        conn_str = self.cmd('sql db show-connection-string -s myserver -n mydb -c sqlcmd -a ADPassword').get_output_in_json()
        self.assertEqual(conn_str, 'sqlcmd -S tcp:myserver.database.windows.net,1433 -d mydb -U <username> -P <password> -G -N -l 30')

        # SqlCmd, ADIntegrated
        conn_str = self.cmd('sql db show-connection-string -s myserver -n mydb -c sqlcmd -a ADIntegrated').get_output_in_json()
        self.assertEqual(conn_str, 'sqlcmd -S tcp:myserver.database.windows.net,1433 -d mydb -G -N -l 30')

        # JDBC, user name/password
        conn_str = self.cmd('sql db show-connection-string -s myserver -n mydb -c jdbc').get_output_in_json()
        self.assertEqual(conn_str, 'jdbc:sqlserver://myserver.database.windows.net:1433;database=mydb;user=<username>@myserver;password=<password>;encrypt=true;trustServerCertificate=false;hostNameInCertificate=*.database.windows.net;loginTimeout=30')

        # JDBC, ADPassword
        conn_str = self.cmd('sql db show-connection-string -s myserver -n mydb -c jdbc -a ADPassword').get_output_in_json()
        self.assertEqual(conn_str, 'jdbc:sqlserver://myserver.database.windows.net:1433;database=mydb;user=<username>;password=<password>;encrypt=true;trustServerCertificate=false;hostNameInCertificate=*.database.windows.net;loginTimeout=30;authentication=ActiveDirectoryPassword')

        # JDBC, ADIntegrated
        conn_str = self.cmd('sql db show-connection-string -s myserver -n mydb -c jdbc -a ADIntegrated').get_output_in_json()
        self.assertEqual(conn_str, 'jdbc:sqlserver://myserver.database.windows.net:1433;database=mydb;encrypt=true;trustServerCertificate=false;hostNameInCertificate=*.database.windows.net;loginTimeout=30;authentication=ActiveDirectoryIntegrated')

        # PHP PDO, user name/password
        conn_str = self.cmd('sql db show-connection-string -s myserver -n mydb -c php_pdo').get_output_in_json()
        self.assertEqual(conn_str, '$conn = new PDO("sqlsrv:server = tcp:myserver.database.windows.net,1433; Database = mydb; LoginTimeout = 30; Encrypt = 1; TrustServerCertificate = 0;", "<username>", "<password>");')

        # PHP PDO, ADPassword
        self.cmd('sql db show-connection-string -s myserver -n mydb -c php_pdo -a ADPassword', expect_failure=True)

        # PHP PDO, ADIntegrated
        self.cmd('sql db show-connection-string -s myserver -n mydb -c php_pdo -a ADIntegrated', expect_failure=True)

        # PHP, user name/password
        conn_str = self.cmd('sql db show-connection-string -s myserver -n mydb -c php').get_output_in_json()
        self.assertEqual(conn_str, '$connectionOptions = array("UID"=>"<username>@myserver", "PWD"=>"<password>", "Database"=>mydb, "LoginTimeout" => 30, "Encrypt" => 1, "TrustServerCertificate" => 0); $serverName = "tcp:myserver.database.windows.net,1433"; $conn = sqlsrv_connect($serverName, $connectionOptions);')

        # PHP, ADPassword
        self.cmd('sql db show-connection-string -s myserver -n mydb -c php -a ADPassword', expect_failure=True)

        # PHP, ADIntegrated
        self.cmd('sql db show-connection-string -s myserver -n mydb -c php -a ADIntegrated', expect_failure=True)

        # ODBC, user name/password
        conn_str = self.cmd('sql db show-connection-string -s myserver -n mydb -c odbc').get_output_in_json()
        self.assertEqual(conn_str, 'Driver={ODBC Driver 13 for SQL Server};Server=tcp:myserver.database.windows.net,1433;Database=mydb;Uid=<username>@myserver;Pwd=<password>;Encrypt=yes;TrustServerCertificate=no;')

        # ODBC, ADPassword
        conn_str = self.cmd('sql db show-connection-string -s myserver -n mydb -c odbc -a ADPassword').get_output_in_json()
        self.assertEqual(conn_str, 'Driver={ODBC Driver 13 for SQL Server};Server=tcp:myserver.database.windows.net,1433;Database=mydb;Uid=<username>@myserver;Pwd=<password>;Encrypt=yes;TrustServerCertificate=no;Authentication=ActiveDirectoryPassword')

        # ODBC, ADIntegrated
        conn_str = self.cmd('sql db show-connection-string -s myserver -n mydb -c odbc -a ADIntegrated').get_output_in_json()
        self.assertEqual(conn_str, 'Driver={ODBC Driver 13 for SQL Server};Server=tcp:myserver.database.windows.net,1433;Database=mydb;Encrypt=yes;TrustServerCertificate=no;Authentication=ActiveDirectoryIntegrated')


class SqlTransparentDataEncryptionScenarioTest(ScenarioTest):
    def wait_for_encryption_scan(self, resource_group, sn, db_name):
        active_scan = True
        retry_attempts = 5
        while active_scan:
            tdeactivity = self.cmd('sql db tde list-activity -g {} -s {} -d {}'
                                   .format(resource_group, sn, db_name)).get_output_in_json()

            # if tdeactivity is an empty array, there is no ongoing encryption scan
            active_scan = (len(tdeactivity) > 0)
            time.sleep(10)
            retry_attempts -= 1
            if retry_attempts <= 0:
                raise CliTestError("Encryption scan still ongoing: {}.".format(tdeactivity))

    @ResourceGroupPreparer()
    @SqlServerPreparer()
    def test_sql_tde(self, resource_group, server):
        sn = server
        db_name = self.create_random_name("sqltdedb", 20)

        # create database
        self.cmd('sql db create -g {} --server {} --name {}'
                 .format(resource_group, sn, db_name))

        # validate encryption is on by default
        self.cmd('sql db tde show -g {} -s {} -d {}'
                 .format(resource_group, sn, db_name),
                 checks=[JMESPathCheck('status', 'Enabled')])

        self.wait_for_encryption_scan(resource_group, sn, db_name)

        # disable encryption
        self.cmd('sql db tde set -g {} -s {} -d {} --status Disabled'
                 .format(resource_group, sn, db_name),
                 checks=[JMESPathCheck('status', 'Disabled')])

        self.wait_for_encryption_scan(resource_group, sn, db_name)

        # validate encryption is disabled
        self.cmd('sql db tde show -g {} -s {} -d {}'
                 .format(resource_group, sn, db_name),
                 checks=[JMESPathCheck('status', 'Disabled')])

        # enable encryption
        self.cmd('sql db tde set -g {} -s {} -d {} --status Enabled'
                 .format(resource_group, sn, db_name),
                 checks=[JMESPathCheck('status', 'Enabled')])

        self.wait_for_encryption_scan(resource_group, sn, db_name)

        # validate encryption is enabled
        self.cmd('sql db tde show -g {} -s {} -d {}'
                 .format(resource_group, sn, db_name),
                 checks=[JMESPathCheck('status', 'Enabled')])

    @ResourceGroupPreparer()
    @SqlServerPreparer()
    def test_sql_tdebyok(self, resource_group, server):
        resource_prefix = 'sqltdebyok'

        # add identity to server
        server_resp = self.cmd('sql server update -g {} -n {} -i'
                               .format(resource_group, server)).get_output_in_json()
        server_identity = server_resp['identity']['principalId']

        # create db
        db_name = self.create_random_name(resource_prefix, 20)
        self.cmd('sql db create -g {} --server {} --name {}'
                 .format(resource_group, server, db_name))

        # create vault and acl server identity
        vault_name = self.create_random_name(resource_prefix, 24)
        self.cmd('keyvault create -g {} -n {} --enable-soft-delete true'
                 .format(resource_group, vault_name))
        self.cmd('keyvault set-policy -g {} -n {} --object-id {} --key-permissions wrapKey unwrapKey get list'
                 .format(resource_group, vault_name, server_identity))

        # create key
        key_name = self.create_random_name(resource_prefix, 32)
        key_resp = self.cmd('keyvault key create -n {} -p software --vault-name {}'
                            .format(key_name, vault_name)).get_output_in_json()
        kid = key_resp['key']['kid']

        # add server key
        server_key_resp = self.cmd('sql server key create -g {} -s {} -k {}'
                                   .format(resource_group, server, kid),
                                   checks=[
                                       JMESPathCheck('uri', kid),
                                       JMESPathCheck('serverKeyType', 'AzureKeyVault')])
        server_key_name = server_key_resp.get_output_in_json()['name']

        # validate show key
        self.cmd('sql server key show -g {} -s {} -k {}'
                 .format(resource_group, server, kid),
                 checks=[
                     JMESPathCheck('uri', kid),
                     JMESPathCheck('serverKeyType', 'AzureKeyVault'),
                     JMESPathCheck('name', server_key_name)])

        # validate list key (should return 2 items)
        self.cmd('sql server key list -g {} -s {}'
                 .format(resource_group, server),
                 checks=[JMESPathCheck('length(@)', 2)])

        # validate encryption protector is service managed via show
        self.cmd('sql server tde-key show -g {} -s {}'
                 .format(resource_group, server),
                 checks=[
                     JMESPathCheck('serverKeyType', 'ServiceManaged'),
                     JMESPathCheck('serverKeyName', 'ServiceManaged')])

        # update encryption protector to akv key
        self.cmd('sql server tde-key set -g {} -s {} -t AzureKeyVault -k {}'
                 .format(resource_group, server, kid),
                 checks=[
                     JMESPathCheck('serverKeyType', 'AzureKeyVault'),
                     JMESPathCheck('serverKeyName', server_key_name),
                     JMESPathCheck('uri', kid)])

        # validate encryption protector is akv via show
        self.cmd('sql server tde-key show -g {} -s {}'
                 .format(resource_group, server),
                 checks=[
                     JMESPathCheck('serverKeyType', 'AzureKeyVault'),
                     JMESPathCheck('serverKeyName', server_key_name),
                     JMESPathCheck('uri', kid)])

        # update encryption protector to service managed
        self.cmd('sql server tde-key set -g {} -s {} -t ServiceManaged'
                 .format(resource_group, server),
                 checks=[
                     JMESPathCheck('serverKeyType', 'ServiceManaged'),
                     JMESPathCheck('serverKeyName', 'ServiceManaged')])

        # validate encryption protector is service managed via show
        self.cmd('sql server tde-key show -g {} -s {}'
                 .format(resource_group, server),
                 checks=[
                     JMESPathCheck('serverKeyType', 'ServiceManaged'),
                     JMESPathCheck('serverKeyName', 'ServiceManaged')])

        # delete server key
        self.cmd('sql server key delete -g {} -s {} -k {}'
                 .format(resource_group, server, kid))

        # wait for key to be deleted
        time.sleep(10)

        # validate deleted server key via list (should return 1 item)
        self.cmd('sql server key list -g {} -s {}'
                 .format(resource_group, server),
                 checks=[JMESPathCheck('length(@)', 1)])


class SqlServerVnetMgmtScenarioTest(ScenarioTest):
    @ResourceGroupPreparer(location='eastus')
    @SqlServerPreparer(location='eastus')
    def test_sql_vnet_mgmt(self, resource_group, resource_group_location, server):
        vnet_rule_1 = 'rule1'
        vnet_rule_2 = 'rule2'

        # Create vnet's - vnet1 and vnet2

        vnetName1 = 'vnet1'
        vnetName2 = 'vnet2'
        subnetName = 'subnet1'
        addressPrefix = '10.0.1.0/24'
        endpoint = 'Microsoft.Sql'

        # Vnet 1 without service endpoints to test ignore-missing-vnet-service-endpoint feature
        self.cmd('network vnet create -g {} -n {}'.format(resource_group, vnetName1))
        self.cmd('network vnet subnet create -g {} --vnet-name {} -n {} --address-prefix {}'
                 .format(resource_group, vnetName1, subnetName, addressPrefix))

        vnet1 = self.cmd('network vnet subnet show -n {} --vnet-name {} -g {}'
                         .format(subnetName, vnetName1, resource_group)).get_output_in_json()
        vnet_id_1 = vnet1['id']

        # Vnet 2
        self.cmd('network vnet create -g {} -n {}'.format(resource_group, vnetName2))
        self.cmd('network vnet subnet create -g {} --vnet-name {} -n {} --address-prefix {} --service-endpoints {}'
                 .format(resource_group, vnetName2, subnetName, addressPrefix, endpoint),
                 checks=JMESPathCheck('serviceEndpoints[0].service', 'Microsoft.Sql'))

        vnet2 = self.cmd('network vnet subnet show -n {} --vnet-name {} -g {}'
                         .format(subnetName, vnetName2, resource_group)).get_output_in_json()
        vnet_id_2 = vnet2['id']

        # test sql server vnet-rule create using subnet name and vnet name and ignore-missing-vnet-service-endpoint flag
        self.cmd('sql server vnet-rule create --name {} -g {} --server {} --subnet {} --vnet-name {} -i'
                 .format(vnet_rule_1, resource_group, server, subnetName, vnetName1))

        # test sql server vnet-rule show rule 1
        self.cmd('sql server vnet-rule show --name {} -g {} --server {}'
                 .format(vnet_rule_1, resource_group, server),
                 checks=[
                     JMESPathCheck('name', vnet_rule_1),
                     JMESPathCheck('resourceGroup', resource_group),
                     JMESPathCheck('ignoreMissingVnetServiceEndpoint', True)])

        # test sql server vnet-rule create using subnet id
        self.cmd('sql server vnet-rule create --name {} -g {} --server {} --subnet {}'
                 .format(vnet_rule_2, resource_group, server, vnet_id_2),
                 checks=[
                     JMESPathCheck('name', vnet_rule_2),
                     JMESPathCheck('resourceGroup', resource_group),
                     JMESPathCheck('virtualNetworkSubnetId', vnet_id_2),
                     JMESPathCheck('ignoreMissingVnetServiceEndpoint', False)])

        # test sql server vnet-rule update rule 1 with vnet 2
        self.cmd('sql server vnet-rule update --name {} -g {} --server {} --subnet {}'
                 .format(vnet_rule_1, resource_group, server, vnet_id_2),
                 checks=[
                     JMESPathCheck('name', vnet_rule_1),
                     JMESPathCheck('resourceGroup', resource_group),
                     JMESPathCheck('virtualNetworkSubnetId', vnet_id_2),
                     JMESPathCheck('ignoreMissingVnetServiceEndpoint', False)])

        # test sql server vnet-rule update rule 2 with vnet 1 and ignore-missing-vnet-service-endpoint flag
        self.cmd('sql server vnet-rule update --name {} -g {} --server {} --subnet {} -i'
                 .format(vnet_rule_2, resource_group, server, vnet_id_1),
                 checks=[JMESPathCheck('name', vnet_rule_2),
                         JMESPathCheck('resourceGroup', resource_group),
                         JMESPathCheck('virtualNetworkSubnetId', vnet_id_1),
                         JMESPathCheck('ignoreMissingVnetServiceEndpoint', True)])

        # test sql server vnet-rule list
        self.cmd('sql server vnet-rule list -g {} --server {}'.format(resource_group, server),
                 checks=[JMESPathCheck('length(@)', 2)])

        # test sql server vnet-rule delete rule 1
        self.cmd('sql server vnet-rule delete --name {} -g {} --server {}'.format(vnet_rule_1, resource_group, server),
                 checks=NoneCheck())

        # test sql server vnet-rule delete rule 2
        self.cmd('sql server vnet-rule delete --name {} -g {} --server {}'.format(vnet_rule_2, resource_group, server),
                 checks=NoneCheck())


class SqlSubscriptionUsagesScenarioTest(ScenarioTest):
    def test_sql_subscription_usages(self):
        self.cmd('sql list-usages -l westus',
                 checks=[JMESPathCheckGreaterThan('length(@)', 0)])

        self.cmd('sql show-usage -l westus -u ServerQuota',
                 checks=[
                     JMESPathCheck('name', 'ServerQuota'),
                     JMESPathCheckGreaterThan('limit', 0)])


class SqlZoneResilienceScenarioTest(ScenarioTest):
    @ResourceGroupPreparer(location='centralus')
    @SqlServerPreparer(location='centralus')
    @AllowLargeResponse()
    def test_sql_zone_resilient_database(self, resource_group, resource_group_location, server):
        database_name = "createUnzonedUpdateToZonedDb"
        database_name_2 = "createZonedUpdateToUnzonedDb"
        database_name_3 = "updateNoParamForUnzonedDb"
        database_name_4 = "updateNoParamForZonedDb"

        # Test creating database with zone resilience set to false.  Expect regular database created.
        self.cmd('sql db create -g {} --server {} --name {} --edition {} --zone-redundant {}'
                 .format(resource_group, server, database_name, "Premium", False),
                 checks=[
                     JMESPathCheck('resourceGroup', resource_group),
                     JMESPathCheck('name', database_name),
                     JMESPathCheck('location', resource_group_location),
                     JMESPathCheck('elasticPoolId', None),
                     JMESPathCheck('edition', 'Premium'),
                     JMESPathCheck('sku.tier', 'Premium'),
                     JMESPathCheck('zoneRedundant', False)])

        # Test running update on regular database with zone resilience set to true.  Expect zone resilience to update to true.
        self.cmd('sql db update -g {} -s {} -n {} --service-objective {} --zone-redundant'
                 .format(resource_group, server, database_name, 'P1'),
                 checks=[
                     JMESPathCheck('resourceGroup', resource_group),
                     JMESPathCheck('name', database_name),
                     JMESPathCheck('elasticPoolId', None),
                     JMESPathCheck('status', 'Online'),
                     JMESPathCheck('requestedServiceObjectiveName', 'P1'),
                     JMESPathCheck('zoneRedundant', True)])

        # Test creating database with zone resilience set to true.  Expect zone resilient database created.
        self.cmd('sql db create -g {} --server {} --name {} --edition {} --z'
                 .format(resource_group, server, database_name_2, "Premium"),
                 checks=[
                     JMESPathCheck('resourceGroup', resource_group),
                     JMESPathCheck('name', database_name_2),
                     JMESPathCheck('location', resource_group_location),
                     JMESPathCheck('elasticPoolId', None),
                     JMESPathCheck('edition', 'Premium'),
                     JMESPathCheck('sku.tier', 'Premium'),
                     JMESPathCheck('zoneRedundant', True)])

        # Test running update on zoned database with zone resilience set to false.  Expect zone resilience to update to false
        self.cmd('sql db update -g {} -s {} -n {} --service-objective {} --z {}'
                 .format(resource_group, server, database_name_2, 'P1', False),
                 checks=[
                     JMESPathCheck('resourceGroup', resource_group),
                     JMESPathCheck('name', database_name_2),
                     JMESPathCheck('elasticPoolId', None),
                     JMESPathCheck('status', 'Online'),
                     JMESPathCheck('requestedServiceObjectiveName', 'P1'),
                     JMESPathCheck('zoneRedundant', False)])

        # Create database with no zone resilience set.  Expect regular database created.
        self.cmd('sql db create -g {} --server {} --name {} --edition {}'
                 .format(resource_group, server, database_name_3, "Premium"),
                 checks=[
                     JMESPathCheck('resourceGroup', resource_group),
                     JMESPathCheck('name', database_name_3),
                     JMESPathCheck('location', resource_group_location),
                     JMESPathCheck('elasticPoolId', None),
                     JMESPathCheck('edition', 'Premium'),
                     JMESPathCheck('sku.tier', 'Premium'),
                     JMESPathCheck('zoneRedundant', False)])

        # Test running update on regular database with no zone resilience set.  Expect zone resilience to stay false.
        self.cmd('sql db update -g {} -s {} -n {} --service-objective {}'
                 .format(resource_group, server, database_name_3, 'P2'),
                 checks=[
                     JMESPathCheck('resourceGroup', resource_group),
                     JMESPathCheck('name', database_name_3),
                     JMESPathCheck('elasticPoolId', None),
                     JMESPathCheck('status', 'Online'),
                     JMESPathCheck('requestedServiceObjectiveName', 'P2'),
                     JMESPathCheck('zoneRedundant', False)])

        # Create database with zone resilience set.  Expect zone resilient database created.
        self.cmd('sql db create -g {} --server {} --name {} --edition {} --zone-redundant'
                 .format(resource_group, server, database_name_4, "Premium"),
                 checks=[
                     JMESPathCheck('resourceGroup', resource_group),
                     JMESPathCheck('name', database_name_4),
                     JMESPathCheck('location', resource_group_location),
                     JMESPathCheck('elasticPoolId', None),
                     JMESPathCheck('edition', 'Premium'),
                     JMESPathCheck('sku.tier', 'Premium'),
                     JMESPathCheck('zoneRedundant', True)])

        # Test running update on zoned database with no zone resilience set.  Expect zone resilience to stay true.
        self.cmd('sql db update -g {} -s {} -n {} --service-objective {}'
                 .format(resource_group, server, database_name_4, 'P2'),
                 checks=[
                     JMESPathCheck('resourceGroup', resource_group),
                     JMESPathCheck('name', database_name_4),
                     JMESPathCheck('elasticPoolId', None),
                     JMESPathCheck('status', 'Online'),
                     JMESPathCheck('requestedServiceObjectiveName', 'P2'),
                     JMESPathCheck('zoneRedundant', True)])

    @ResourceGroupPreparer(location='centralus')
    @SqlServerPreparer(location='centralus')
    @AllowLargeResponse()
    def test_sql_zone_resilient_pool(self, resource_group, resource_group_location, server):
        pool_name = "createUnzonedUpdateToZonedPool"
        pool_name_2 = "createZonedUpdateToUnzonedPool"
        pool_name_3 = "updateNoParamForUnzonedPool"
        pool_name_4 = "updateNoParamForZonedPool"

        # Test creating pool with zone resilience set to false.  Expect regular pool created.
        self.cmd('sql elastic-pool create -g {} --server {} --name {} --edition {} --z {}'
                 .format(resource_group, server, pool_name, "Premium", False))

        self.cmd('sql elastic-pool show -g {} --server {} --name {}'
                 .format(resource_group, server, pool_name),
                 checks=[
                     JMESPathCheck('resourceGroup', resource_group),
                     JMESPathCheck('name', pool_name),
                     JMESPathCheck('state', 'Ready'),
                     JMESPathCheck('edition', 'Premium'),
                     JMESPathCheck('zoneRedundant', False)])

        # Test running update on regular pool with zone resilience set to true.  Expect zone resilience to update to true
        self.cmd('sql elastic-pool update -g {} -s {} -n {} --z'
                 .format(resource_group, server, pool_name))

        self.cmd('sql elastic-pool show -g {} --server {} --name {}'
                 .format(resource_group, server, pool_name),
                 checks=[
                     JMESPathCheck('resourceGroup', resource_group),
                     JMESPathCheck('name', pool_name),
                     JMESPathCheck('zoneRedundant', True)])

        # Test creating pool with zone resilience set to true.  Expect zone resilient pool created.
        self.cmd('sql elastic-pool create -g {} --server {} --name {} --edition {} --zone-redundant'
                 .format(resource_group, server, pool_name_2, "Premium"))

        self.cmd('sql elastic-pool show -g {} --server {} --name {}'
                 .format(resource_group, server, pool_name_2),
                 checks=[
                     JMESPathCheck('resourceGroup', resource_group),
                     JMESPathCheck('name', pool_name_2),
                     JMESPathCheck('state', 'Ready'),
                     JMESPathCheck('edition', 'Premium'),
                     JMESPathCheck('zoneRedundant', True)])

        # Test running update on zoned pool with zone resilience set to false.  Expect zone resilience to update to false
        self.cmd('sql elastic-pool update -g {} -s {} -n {} --zone-redundant {}'
                 .format(resource_group, server, pool_name_2, False))

        self.cmd('sql elastic-pool show -g {} --server {} --name {}'
                 .format(resource_group, server, pool_name_2),
                 checks=[
                     JMESPathCheck('resourceGroup', resource_group),
                     JMESPathCheck('name', pool_name_2),
                     JMESPathCheck('zoneRedundant', False)])

        # Create pool with no zone resilience set.  Expect regular pool created.
        self.cmd('sql elastic-pool create -g {} --server {} --name {} --edition {}'
                 .format(resource_group, server, pool_name_3, "Premium"))

        self.cmd('sql elastic-pool show -g {} --server {} --name {}'
                 .format(resource_group, server, pool_name_3),
                 checks=[
                     JMESPathCheck('resourceGroup', resource_group),
                     JMESPathCheck('name', pool_name_3),
                     JMESPathCheck('state', 'Ready'),
                     JMESPathCheck('edition', 'Premium'),
                     JMESPathCheck('zoneRedundant', False)])

        # Test running update on regular pool with no zone resilience set.  Expect zone resilience to stay false
        self.cmd('sql elastic-pool update -g {} -s {} -n {} --dtu {}'
                 .format(resource_group, server, pool_name_3, 250))

        self.cmd('sql elastic-pool show -g {} --server {} --name {}'
                 .format(resource_group, server, pool_name_3),
                 checks=[
                     JMESPathCheck('resourceGroup', resource_group),
                     JMESPathCheck('name', pool_name_3),
                     JMESPathCheck('dtu', 250),
                     JMESPathCheck('zoneRedundant', False)])

        # Create pool with zone resilience set.  Expect zone resilient pool created.
        self.cmd('sql elastic-pool create -g {} --server {} --name {} --edition {} --zone-redundant'
                 .format(resource_group, server, pool_name_4, "Premium"))

        self.cmd('sql elastic-pool show -g {} --server {} --name {}'
                 .format(resource_group, server, pool_name_4),
                 checks=[
                     JMESPathCheck('resourceGroup', resource_group),
                     JMESPathCheck('name', pool_name_4),
                     JMESPathCheck('state', 'Ready'),
                     JMESPathCheck('edition', 'Premium'),
                     JMESPathCheck('zoneRedundant', True)])

        # Test running update on zoned pool with no zone resilience set.  Expect zone resilience to stay true
        self.cmd('sql elastic-pool update -g {} -s {} -n {} --dtu {}'
                 .format(resource_group, server, pool_name_4, 250))

        self.cmd('sql elastic-pool show -g {} --server {} --name {}'
                 .format(resource_group, server, pool_name_4),
                 checks=[
                     JMESPathCheck('resourceGroup', resource_group),
                     JMESPathCheck('name', pool_name_4),
                     JMESPathCheck('dtu', 250),
                     JMESPathCheck('zoneRedundant', True)])


class SqlManagedInstanceMgmtScenarioTest(ScenarioTest):

    @AllowLargeResponse()
    def test_sql_managed_instance_mgmt(self):
        managed_instance_name_1 = self.create_random_name(managed_instance_name_prefix, managed_instance_name_max_length)
        managed_instance_name_2 = self.create_random_name(managed_instance_name_prefix, managed_instance_name_max_length)
        admin_login = 'admin123'
        admin_passwords = ['SecretPassword123', 'SecretPassword456']
        families = ['Gen5']

        subnet = '/subscriptions/8fb1ad69-28b1-4046-b50f-43999c131722/resourceGroups/toki/providers/Microsoft.Network/virtualNetworks/vcCliTestVnet1/subnets/vcCliTestSubnet1'

        license_type = 'LicenseIncluded'
        loc = 'westeurope'
        v_cores = 8
        storage_size_in_gb = '128'
        edition = 'GeneralPurpose'
        resource_group_1 = "toki"
        collation = "Serbian_Cyrillic_100_CS_AS"
        proxy_override = "Proxy"
        proxy_override_update = "Redirect"
        public_data_endpoint_enabled_update = "False"
        timezone_id = "Central European Standard Time"
        tls1_2 = "1.2"
        tls1_1 = "1.1"
        tag1 = "tagName1=tagValue1"
        tag2 = "tagName2=tagValue2"
        backup_storage_redundancy = "Local"
        backup_storage_redundancy_internal = "LRS"

        user = admin_login

        # test create sql managed_instance
        managed_instance_1 = self.cmd('sql mi create -g {} -n {} -l {} '
                                      '-u {} -p {} --subnet {} --license-type {} --capacity {} --storage {} --edition {} --family {} --collation {} --proxy-override {} --public-data-endpoint-enabled --timezone-id "{}" --minimal-tls-version {} --tags {} {} --backup-storage-redundancy {}'
                                      .format(resource_group_1, managed_instance_name_1, loc, user, admin_passwords[0], subnet, license_type, v_cores, storage_size_in_gb, edition, families[0], collation, proxy_override, timezone_id, tls1_2, tag1, tag2, backup_storage_redundancy),
                                      checks=[
                                          JMESPathCheck('name', managed_instance_name_1),
                                          JMESPathCheck('resourceGroup', resource_group_1),
                                          JMESPathCheck('administratorLogin', user),
                                          JMESPathCheck('vCores', v_cores),
                                          JMESPathCheck('storageSizeInGb', storage_size_in_gb),
                                          JMESPathCheck('licenseType', license_type),
                                          JMESPathCheck('sku.tier', edition),
                                          JMESPathCheck('sku.family', families[0]),
                                          JMESPathCheck('sku.capacity', v_cores),
                                          JMESPathCheck('identity', None),
                                          JMESPathCheck('collation', collation),
                                          JMESPathCheck('proxyOverride', proxy_override),
                                          JMESPathCheck('publicDataEndpointEnabled', 'True'),
                                          JMESPathCheck('timezoneId', timezone_id),
                                          JMESPathCheck('minimalTlsVersion', tls1_2),
                                          JMESPathCheck('tags', "{'tagName1': 'tagValue1', 'tagName2': 'tagValue2'}"),
                                          JMESPathCheck('storageAccountType', backup_storage_redundancy_internal),]).get_output_in_json()

        # test show sql managed instance 1
        self.cmd('sql mi show -g {} -n {}'
                 .format(resource_group_1, managed_instance_name_1),
                 checks=[
                     JMESPathCheck('name', managed_instance_name_1),
                     JMESPathCheck('resourceGroup', resource_group_1),
                     JMESPathCheck('administratorLogin', user)])

        # test show sql managed instance 1 using id
        self.cmd('sql mi show --id {}'
                 .format(managed_instance_1['id']),
                 checks=[
                     JMESPathCheck('name', managed_instance_name_1),
                     JMESPathCheck('resourceGroup', resource_group_1),
                     JMESPathCheck('administratorLogin', user)])

        # test update sql managed_instance
        self.cmd('sql mi update -g {} -n {} --admin-password {} -i'
                 .format(resource_group_1, managed_instance_name_1, admin_passwords[1]),
                 checks=[
                     JMESPathCheck('name', managed_instance_name_1),
                     JMESPathCheck('resourceGroup', resource_group_1),
                     JMESPathCheck('administratorLogin', user)
                     # remove this check since there is an issue and the fix is being deployed currently
                     # JMESPathCheck('identity.type', 'SystemAssigned')
                    ])

        # test update without identity parameter, validate identity still exists
        # also use --id instead of -g/-n
        self.cmd('sql mi update --id {} --admin-password {}'
                 .format(managed_instance_1['id'], admin_passwords[0]),
                 checks=[
                     JMESPathCheck('name', managed_instance_name_1),
                     JMESPathCheck('resourceGroup', resource_group_1),
                     JMESPathCheck('administratorLogin', user)
                     # remove this check since there is an issue and the fix is being deployed currently
                     # JMESPathCheck('identity.type', 'SystemAssigned')
                    ])

        # test update proxyOverride and publicDataEndpointEnabled
        # test is currently removed due to long execution time due to waiting for SqlAliasStateMachine completion to complete
        # self.cmd('sql mi update -g {} -n {} --proxy-override {} --public-data-endpoint-enabled {}'
        #         .format(resource_group_1, managed_instance_name_1, proxy_override_update, public_data_endpoint_enabled_update),
        #         checks=[
        #             JMESPathCheck('name', managed_instance_name_1),
        #            JMESPathCheck('resourceGroup', resource_group_1),
        #             JMESPathCheck('proxyOverride', proxy_override_update),
        #             JMESPathCheck('publicDataEndpointEnabled', public_data_endpoint_enabled_update)])

        # test update minimalTlsVersion
        self.cmd('sql mi update -g {} -n {} --minimal-tls-version {}'
                 .format(resource_group_1, managed_instance_name_1, tls1_1),
                 checks=[
                     JMESPathCheck('name', managed_instance_name_1),
                     JMESPathCheck('resourceGroup', resource_group_1),
                     JMESPathCheck('minimalTlsVersion', tls1_1)])

        # test update managed instance tags
        tag3 = "tagName3=tagValue3"
        self.cmd('sql mi update -g {} -n {} --set tags.{}'
                 .format(resource_group_1, managed_instance_name_1, tag3),
                 checks=[
                     JMESPathCheck('name', managed_instance_name_1),
                     JMESPathCheck('resourceGroup', resource_group_1),
                     JMESPathCheck('tags', "{'tagName1': 'tagValue1', 'tagName2': 'tagValue2', 'tagName3': 'tagValue3'}")])

        # test remove managed instance tags
        self.cmd('sql mi update -g {} -n {} --remove tags.tagName1'
                 .format(resource_group_1, managed_instance_name_1),
                 checks=[
                     JMESPathCheck('name', managed_instance_name_1),
                     JMESPathCheck('resourceGroup', resource_group_1),
                     JMESPathCheck('tags', "{'tagName2': 'tagValue2', 'tagName3': 'tagValue3'}")])

        # test override managed instance tags
        self.cmd('sql mi update -g {} -n {} --tags {}'
                 .format(resource_group_1, managed_instance_name_1, tag1),
                 checks=[
                     JMESPathCheck('name', managed_instance_name_1),
                     JMESPathCheck('resourceGroup', resource_group_1),
                     JMESPathCheck('tags', "{'tagName1': 'tagValue1'}")])

        # test clear managed instance tags by passing ""
        self.cmd('sql mi update -g {} -n {} --tags ""'
                 .format(resource_group_1, managed_instance_name_1),
                 checks=[
                     JMESPathCheck('name', managed_instance_name_1),
                     JMESPathCheck('resourceGroup', resource_group_1),
                     JMESPathCheck('tags', {})])

        # test list sql managed_instance in the subscription should be at least 1
        self.cmd('sql mi list', checks=[JMESPathCheckGreaterThan('length(@)', 0)])

        # test delete sql managed instance
        self.cmd('sql mi delete --id {} --yes'
                 .format(managed_instance_1['id']), checks=NoneCheck())

        # test show sql managed instance doesn't return anything
        self.cmd('sql mi show -g {} -n {}'
                 .format(resource_group_1, managed_instance_name_1),
                 expect_failure=True)

class SqlManagedInstanceMgmtScenarioIdentityTest(ScenarioTest):

    @AllowLargeResponse()
    def test_sql_managed_instance_create_identity_mgmt(self):

        managed_instance_name = self.create_random_name(managed_instance_name_prefix, managed_instance_name_max_length)
        admin_login = 'admin123'
        admin_passwords = ['SecretPassword123', 'SecretPassword456']
        families = ['Gen5']

        subnet = '/subscriptions/8fb1ad69-28b1-4046-b50f-43999c131722/resourceGroups/toki/providers/Microsoft.Network/virtualNetworks/vcCliTestVnet1/subnets/vcCliTestSubnet1'

        license_type = 'LicenseIncluded'
        loc = 'westeurope'
        v_cores = 8
        storage_size_in_gb = '128'
        edition = 'GeneralPurpose'
        resource_group_1 = "toki"
        collation = "Serbian_Cyrillic_100_CS_AS"
        proxy_override = "Proxy"

        user = admin_login

        # test create another sql managed instance, with identity this time
        self.cmd('sql mi create -g {} -n {} -l {} -i '
                 '--admin-user {} --admin-password {} --subnet {} --license-type {} --capacity {} --storage {} --edition {} --family {} --collation {} --proxy-override {} --public-data-endpoint-enabled'
                 .format(resource_group_1, managed_instance_name, loc, user, admin_passwords[0], subnet, license_type, v_cores, storage_size_in_gb, edition, families[0], collation, proxy_override),
                 checks=[
                     JMESPathCheck('name', managed_instance_name),
                     JMESPathCheck('resourceGroup', resource_group_1),
                     JMESPathCheck('administratorLogin', user),
                     JMESPathCheck('vCores', v_cores),
                     JMESPathCheck('storageSizeInGb', storage_size_in_gb),
                     JMESPathCheck('licenseType', license_type),
                     JMESPathCheck('sku.tier', edition),
                     JMESPathCheck('sku.family', families[0]),
                     JMESPathCheck('sku.capacity', v_cores),
                     JMESPathCheck('identity.type', 'SystemAssigned'),
                     JMESPathCheck('collation', collation),
                     JMESPathCheck('proxyOverride', proxy_override),
                     JMESPathCheck('publicDataEndpointEnabled', 'True')])

        # test show sql managed instance 2
        self.cmd('sql mi show -g {} -n {}'
                 .format(resource_group_1, managed_instance_name),
                 checks=[
                     JMESPathCheck('name', managed_instance_name),
                     JMESPathCheck('resourceGroup', resource_group_1),
                     JMESPathCheck('administratorLogin', user)])

        self.cmd('sql mi delete -g {} -n {} --yes'
                 .format(resource_group_1, managed_instance_name), checks=NoneCheck())

        # test show sql managed instance doesn't return anything
        self.cmd('sql mi show -g {} -n {}'
                 .format(resource_group_1, managed_instance_name),
                 expect_failure=True)


class SqlManagedInstancePoolScenarioTest(ScenarioTest):
    @record_only()
    def test_sql_instance_pool(self):

        print("Starting instance pool tests")
        instance_pool_name_1 = self.create_random_name(instance_pool_name_prefix, managed_instance_name_max_length)
        instance_pool_name_2 = self.create_random_name(instance_pool_name_prefix, managed_instance_name_max_length)
        license_type = 'LicenseIncluded'
        location = 'northcentralus'
        v_cores = 8
        edition = 'GeneralPurpose'
        family = 'Gen5'
        resource_group = 'billingPools'
        vnet_name = 'vnet-billingPool1'
        subnet_name = 'InstancePool'
        subnet = self.cmd('network vnet subnet show -g {} --vnet-name {} -n {}'.format(resource_group, vnet_name, subnet_name)).get_output_in_json()['id']
        num_pools = len(self.cmd('sql instance-pool list -g {}'.format(resource_group)).get_output_in_json())

        # test create sql managed_instance
        self.cmd(
            'sql instance-pool create -g {} -n {} -l {} '
            '--subnet {} --license-type {} --capacity {} -e {} -f {}'.format(
                resource_group, instance_pool_name_1, location, subnet, license_type, v_cores, edition, family), checks=[
                JMESPathCheck('name', instance_pool_name_1),
                JMESPathCheck('resourceGroup', resource_group),
                JMESPathCheck('vCores', v_cores),
                JMESPathCheck('licenseType', license_type),
                JMESPathCheck('sku.tier', edition),
                JMESPathCheck('sku.family', family)])

        # test show sql instance pool
        self.cmd('sql instance-pool show -g {} -n {}'
                 .format(resource_group, instance_pool_name_1),
                 checks=[
                     JMESPathCheck('name', instance_pool_name_1),
                     JMESPathCheck('resourceGroup', resource_group)])

        # test updating tags of an instance pool
        tag1 = "bar=foo"
        tag2 = "foo=bar"
        self.cmd('sql instance-pool update -g {} -n {} --tags {} {}'
                 .format(resource_group, instance_pool_name_1, tag1, tag2),
                 checks=[
                     JMESPathCheck('name', instance_pool_name_1),
                     JMESPathCheck('resourceGroup', resource_group),
                     JMESPathCheck('tags', "{'bar': 'foo', 'foo': 'bar'}")])

        # test updating instance pool to clear tags by passing ""
        self.cmd('sql instance-pool update -g {} -n {} --tags ""'
                 .format(resource_group, instance_pool_name_1),
                 checks=[
                     JMESPathCheck('name', instance_pool_name_1),
                     JMESPathCheck('resourceGroup', resource_group),
                     JMESPathCheck('tags', {})])

        # Instance Pool 2
        self.cmd(
            'sql instance-pool create -g {} -n {} -l {} '
            '--subnet {} --license-type {} --capacity {} -e {} -f {}'.format(
                resource_group, instance_pool_name_2, location, subnet, license_type, v_cores, edition, family), checks=[
                JMESPathCheck('name', instance_pool_name_2),
                JMESPathCheck('resourceGroup', resource_group),
                JMESPathCheck('vCores', v_cores),
                JMESPathCheck('licenseType', license_type),
                JMESPathCheck('sku.tier', edition),
                JMESPathCheck('sku.family', family)])

        # test show sql instance pool
        self.cmd('sql instance-pool show -g {} -n {}'
                 .format(resource_group, instance_pool_name_2),
                 checks=[
                     JMESPathCheck('name', instance_pool_name_2),
                     JMESPathCheck('resourceGroup', resource_group)])

        # test updating tags of an instance pool
        tag1 = "bar=foo"
        tag2 = "foo=bar"
        self.cmd('sql instance-pool update -g {} -n {} --tags {} {}'
                 .format(resource_group, instance_pool_name_2, tag1, tag2),
                 checks=[
                     JMESPathCheck('name', instance_pool_name_2),
                     JMESPathCheck('resourceGroup', resource_group),
                     JMESPathCheck('tags', "{'bar': 'foo', 'foo': 'bar'}")])

        # test updating instance pool to clear tags by passing ""
        self.cmd('sql instance-pool update -g {} -n {} --tags ""'
                 .format(resource_group, instance_pool_name_2),
                 checks=[
                     JMESPathCheck('name', instance_pool_name_2),
                     JMESPathCheck('resourceGroup', resource_group),
                     JMESPathCheck('tags', {})])

        self.cmd('sql instance-pool list -g {}'
                 .format(resource_group),
                 checks=[
                     JMESPathCheck('length(@)', num_pools + 2)])

        # test delete sql managed instance
        self.cmd('sql instance-pool delete -g {} -n {} --yes'
                 .format(resource_group, instance_pool_name_1), checks=NoneCheck())

        # test show sql managed instance doesn't return anything
        self.cmd('sql instance-pool show -g {} -n {}'
                 .format(resource_group, instance_pool_name_1),
                 expect_failure=True)

        # test delete sql managed instance
        self.cmd('sql instance-pool delete -g {} -n {} --yes --no-wait'
                 .format(resource_group, instance_pool_name_2), checks=NoneCheck())


class SqlManagedInstanceTransparentDataEncryptionScenarioTest(ScenarioTest):

    # Remove when issue #9393 is fixed.
    @live_only()
    @ResourceGroupPreparer(random_name_length=17, name_prefix='clitest')
    def test_sql_mi_tdebyok(self, resource_group, resource_group_location):

        resource_prefix = 'sqltdebyok'

        self.kwargs.update({
            'loc': resource_group_location,
            'vnet_name': 'vcCliTestVnet',
            'subnet_name': 'vcCliTestSubnet',
            'route_table_name': 'vcCliTestRouteTable',
            'route_name_default': 'default',
            'route_name_subnet_to_vnet_local': 'subnet_to_vnet_local',
            'managed_instance_name': self.create_random_name(managed_instance_name_prefix, managed_instance_name_max_length),
            'database_name': self.create_random_name(resource_prefix, 20),
            'vault_name': self.create_random_name(resource_prefix, 24),
            'admin_login': 'admin123',
            'admin_password': 'SecretPassword123',
            'license_type': 'LicenseIncluded',
            'v_cores': 8,
            'storage_size_in_gb': '32',
            'edition': 'GeneralPurpose',
            'family': 'Gen5',
            'collation': "Serbian_Cyrillic_100_CS_AS",
            'proxy_override': "Proxy"
        })

        # Create and prepare VNet and subnet for new virtual cluster
        self.cmd('network route-table create -g {rg} -n {route_table_name}')
        self.cmd('network route-table route create -g {rg} --route-table-name {route_table_name} -n {route_name_default} --next-hop-type Internet --address-prefix 0.0.0.0/0')
        self.cmd('network route-table route create -g {rg} --route-table-name {route_table_name} -n {route_name_subnet_to_vnet_local} --next-hop-type VnetLocal --address-prefix 10.0.0.0/24')
        self.cmd('network vnet create -g {rg} -n {vnet_name} --location {loc} --address-prefix 10.0.0.0/16')
        self.cmd('network vnet subnet create -g {rg} --vnet-name {vnet_name} -n {subnet_name} --address-prefix 10.0.0.0/24 --route-table {route_table_name}')
        subnet = self.cmd('network vnet subnet show -g {rg} --vnet-name {vnet_name} -n {subnet_name}').get_output_in_json()

        self.kwargs.update({
            'subnet_id': subnet['id']
        })

        # create sql managed_instance
        managed_instance = self.cmd('sql mi create -g {rg} -n {managed_instance_name} -l {loc} '
                                    '-u {admin_login} -p {admin_password} --subnet {subnet_id} --license-type {license_type} '
                                    '--capacity {v_cores} --storage {storage_size_in_gb} --edition {edition} --family {family} '
                                    '--collation {collation} --proxy-override {proxy_override} --public-data-endpoint-enabled --assign-identity',
                                    checks=[
                                        self.check('name', '{managed_instance_name}'),
                                        self.check('resourceGroup', '{rg}'),
                                        self.check('administratorLogin', '{admin_login}'),
                                        self.check('vCores', '{v_cores}'),
                                        self.check('storageSizeInGb', '{storage_size_in_gb}'),
                                        self.check('licenseType', '{license_type}'),
                                        self.check('sku.tier', '{edition}'),
                                        self.check('sku.family', '{family}'),
                                        self.check('sku.capacity', '{v_cores}'),
                                        self.check('collation', '{collation}'),
                                        self.check('proxyOverride', '{proxy_override}'),
                                        self.check('publicDataEndpointEnabled', 'True')]).get_output_in_json()

        # create database
        self.cmd('sql midb create -g {rg} --mi {managed_instance_name} -n {database_name} --collation {collation}',
                 checks=[
                     self.check('resourceGroup', '{rg}'),
                     self.check('name', '{database_name}'),
                     self.check('location', '{loc}'),
                     self.check('collation', '{collation}'),
                     self.check('status', 'Online')])

        self.kwargs.update({
            'mi_identity': managed_instance['identity']['principalId'],
            'vault_name': self.create_random_name(resource_prefix, 24),
            'key_name': self.create_random_name(resource_prefix, 32),
        })

        # create vault and acl server identity

        self.cmd('keyvault create -g {rg} -n {vault_name} --enable-soft-delete true')
        self.cmd('keyvault set-policy -g {rg} -n {vault_name} --object-id {mi_identity} --key-permissions wrapKey unwrapKey get list')

        # create key
        key_resp = self.cmd('keyvault key create -n {key_name} -p software --vault-name {vault_name}').get_output_in_json()

        self.kwargs.update({
            'kid': key_resp['key']['kid'],
        })

        # add server key
        server_key_resp = self.cmd('sql mi key create -g {rg} --mi {managed_instance_name} -k {kid}',
                                   checks=[
                                       self.check('uri', '{kid}'),
                                       self.check('serverKeyType', 'AzureKeyVault')])

        self.kwargs.update({
            'server_key_name': server_key_resp.get_output_in_json()['name'],
        })

        # validate show key
        self.cmd('sql mi key show -g {rg} --mi {managed_instance_name} -k {kid}',
                 checks=[
                     self.check('uri', '{kid}'),
                     self.check('serverKeyType', 'AzureKeyVault'),
                     self.check('name', '{server_key_name}')])

        # validate list key (should return 2 items)
        self.cmd('sql mi key list -g {rg} --mi {managed_instance_name}',
                 checks=[JMESPathCheck('length(@)', 2)])

        # validate encryption protector is service managed via show
        self.cmd('sql mi tde-key show -g {rg} --mi {managed_instance_name}',
                 checks=[
                     self.check('serverKeyType', 'ServiceManaged'),
                     self.check('serverKeyName', 'ServiceManaged')])

        # update encryption protector to akv key
        self.cmd('sql mi tde-key set -g {rg} --mi {managed_instance_name} -t AzureKeyVault -k {kid}',
                 checks=[
                     self.check('serverKeyType', 'AzureKeyVault'),
                     self.check('serverKeyName', '{server_key_name}'),
                     self.check('uri', '{kid}')])

        # validate encryption protector is akv via show
        self.cmd('sql mi tde-key show -g {rg} --mi {managed_instance_name}',
                 checks=[
                     self.check('serverKeyType', 'AzureKeyVault'),
                     self.check('serverKeyName', '{server_key_name}'),
                     self.check('uri', '{kid}')])

        # update encryption protector to service managed
        self.cmd('sql mi tde-key set -g {rg} --mi {managed_instance_name} -t ServiceManaged',
                 checks=[
                     self.check('serverKeyType', 'ServiceManaged'),
                     self.check('serverKeyName', 'ServiceManaged')])

        # validate encryption protector is service managed via show
        self.cmd('sql mi tde-key show -g {rg} --mi {managed_instance_name}',
                 checks=[
                     self.check('serverKeyType', 'ServiceManaged'),
                     self.check('serverKeyName', 'ServiceManaged')])


class SqlManagedInstanceDbShortTermRetentionScenarioTest(ScenarioTest):
    @ResourceGroupPreparer(random_name_length=17, name_prefix='clitest')
    def test_sql_managed_db_short_retention(self, resource_group, resource_group_location):

        resource_prefix = 'MIDBShortTermRetention'

        self.kwargs.update({
            'loc': "westeurope",
            'vnet_name': 'MIVirtualNetwork',
            'subnet_name': 'ManagedInsanceSubnet',
            'route_table_name': 'vcCliTestRouteTable',
            'route_name_internet': 'vcCliTestRouteInternet',
            'route_name_vnetlocal': 'vcCliTestRouteVnetLoc',
            'managed_instance_name': self.create_random_name(managed_instance_name_prefix, managed_instance_name_max_length),
            'database_name': self.create_random_name(resource_prefix, 50),
            'vault_name': self.create_random_name(resource_prefix, 50),
            'admin_login': 'admin123',
            'admin_password': 'SecretPassword123',
            'license_type': 'LicenseIncluded',
            'v_cores': 8,
            'storage_size_in_gb': '32',
            'edition': 'GeneralPurpose',
            'family': 'Gen5',
            'collation': "Serbian_Cyrillic_100_CS_AS",
            'proxy_override': "Proxy",
            'retention_days_inc': 14,
            'retention_days_dec': 7,
            'rg': 'v-urmila'
        })

        self.kwargs.update({
            'subnet_id': '/subscriptions/a8c9a924-06c0-4bde-9788-e7b1370969e1/resourceGroups/v-urmila/providers/Microsoft.Network/virtualNetworks/MIVirtualNetwork/subnets/ManagedInsanceSubnet'
        })

        # create sql managed_instance
        self.cmd('sql mi create -g {rg} -n {managed_instance_name} -l {loc} '
                 '-u {admin_login} -p {admin_password} --subnet {subnet_id} --license-type {license_type} '
                 '--capacity {v_cores} --storage {storage_size_in_gb} --edition {edition} --family {family} '
                 '--collation {collation} --proxy-override {proxy_override} --public-data-endpoint-enabled --assign-identity',
                 checks=[
                     self.check('name', '{managed_instance_name}'),
                     self.check('resourceGroup', '{rg}'),
                     self.check('administratorLogin', '{admin_login}'),
                     self.check('vCores', '{v_cores}'),
                     self.check('storageSizeInGb', '{storage_size_in_gb}'),
                     self.check('licenseType', '{license_type}'),
                     self.check('sku.tier', '{edition}'),
                     self.check('sku.family', '{family}'),
                     self.check('sku.capacity', '{v_cores}'),
                     self.check('collation', '{collation}'),
                     self.check('proxyOverride', '{proxy_override}'),
                     self.check('publicDataEndpointEnabled', 'True')]).get_output_in_json()

        # create database
        self.cmd('sql midb create -g {rg} --mi {managed_instance_name} -n {database_name} --collation {collation}',
                 checks=[
                     self.check('resourceGroup', '{rg}'),
                     self.check('name', '{database_name}'),
                     self.check('location', '{loc}'),
                     self.check('collation', '{collation}'),
                     self.check('status', 'Online')])

        # test update short term retention on live database
        self.cmd('sql midb short-term-retention-policy set -g {rg} --mi {managed_instance_name} -n {database_name} --retention-days {retention_days_inc}',
                 checks=[
                     self.check('resourceGroup', '{rg}'),
                     self.check('retentionDays', '{retention_days_inc}')])

        # test get short term retention on live database
        self.cmd('sql midb short-term-retention-policy show -g {rg} --mi {managed_instance_name} -n {database_name}',
                 checks=[
                     self.check('resourceGroup', '{rg}'),
                     self.check('retentionDays', '{retention_days_inc}')])

        # Wait for first backup before dropping
        _wait_until_first_backup_midb(self)

        # Delete by group/server/name
        self.cmd('sql midb delete -g {rg} --managed-instance {managed_instance_name} -n {database_name} --yes',
                 checks=[NoneCheck()])

        # Get deleted database
        deleted_databases = self.cmd('sql midb list-deleted -g {rg} --managed-instance {managed_instance_name}',
                                     checks=[
                                         self.greater_than('length(@)', 0)])

        self.kwargs.update({
            'deleted_time': _get_deleted_date(deleted_databases.json_value[0]).isoformat()
        })

        # test update short term retention on deleted database
        self.cmd('sql midb short-term-retention-policy set -g {rg} --mi {managed_instance_name} -n {database_name} --retention-days {retention_days_dec} --deleted-time {deleted_time}',
                 checks=[
                     self.check('resourceGroup', '{rg}'),
                     self.check('retentionDays', '{retention_days_dec}')])

        # test get short term retention on deleted database
        self.cmd('sql midb short-term-retention-policy show -g {rg} --mi {managed_instance_name} -n {database_name} --deleted-time {deleted_time}',
                 checks=[
                     self.check('resourceGroup', '{rg}'),
                     self.check('retentionDays', '{retention_days_dec}')])


class SqlManagedInstanceDbLongTermRetentionScenarioTest(ScenarioTest):
    def test_sql_managed_db_long_term_retention(
            self):

        self.kwargs.update({
            'rg': 'v-urmila',
            'loc': 'westeurope',
            'managed_instance_name': 'v-urmila-mi-test',
            'database_name': 'ReportServer',
            'weekly_retention': 'P1W',
            'monthly_retention': 'P1M',
            'yearly_retention': 'P2M',
            'week_of_year': 12
        })

        # test update long term retention on live database
        self.cmd(
            'sql midb ltr-policy set -g {rg} --mi {managed_instance_name} -n {database_name} --weekly-retention {weekly_retention} --monthly-retention {monthly_retention} --yearly-retention {yearly_retention} --week-of-year {week_of_year}',
            checks=[
                self.check('resourceGroup', '{rg}'),
                self.check('weeklyRetention', '{weekly_retention}'),
                self.check('monthlyRetention', '{monthly_retention}'),
                self.check('yearlyRetention', '{yearly_retention}')])

        # test get long term retention policy on live database
        self.cmd(
            'sql midb ltr-policy show -g {rg} --mi {managed_instance_name} -n {database_name}',
            checks=[
                self.check('resourceGroup', '{rg}'),
                self.check('weeklyRetention', '{weekly_retention}'),
                self.check('monthlyRetention', '{monthly_retention}'),
                self.check('yearlyRetention', '{yearly_retention}')])

        # test list long term retention backups for location
        # with resource group
        self.cmd(
            'sql midb ltr-backup list -l {loc} -g {rg}',
            checks=[
                self.check('length(@)', 4)])

        # without resource group
        self.cmd(
            'sql midb ltr-backup list -l {loc}',
            checks=[
                self.check('length(@)', 4)])

        # test list long term retention backups for instance
        # with resource group
        self.cmd(
            'sql midb ltr-backup list -l {loc} --mi {managed_instance_name} -g {rg}',
            checks=[
                self.check('length(@)', 4)])

        # without resource group
        self.cmd(
            'sql midb ltr-backup list -l {loc} --mi {managed_instance_name}',
            checks=[
                self.check('length(@)', 4)])

        # test list long term retention backups for database
        # with resource group
        self.cmd(
            'sql midb ltr-backup list -l {loc} --mi {managed_instance_name} -d {database_name} -g {rg}',
            checks=[
                self.check('length(@)', 2)])

        # without resource group
        self.cmd(
            'sql midb ltr-backup list -l {loc} --mi {managed_instance_name} -d {database_name}',
            checks=[
                self.check('length(@)', 2)])

        # setup for test show long term retention backup
        backup = self.cmd(
            'sql midb ltr-backup list -l {loc} --mi {managed_instance_name} -d {database_name} --latest').get_output_in_json()

        self.kwargs.update({
            'backup_name': backup[0]['name'],
            'backup_id': backup[0]['id']
        })

        # test show long term retention backup
        self.cmd(
            'sql midb ltr-backup show -l {loc} --mi {managed_instance_name} -d {database_name} -n {backup_name}',
            checks=[
                self.check('resourceGroup', '{rg}'),
                self.check('managedInstanceName', '{managed_instance_name}'),
                self.check('databaseName', '{database_name}'),
                self.check('name', '{backup_name}')])

        self.cmd(
            'sql midb ltr-backup show --id {backup_id}',
            checks=[
                self.check('resourceGroup', '{rg}'),
                self.check('managedInstanceName', '{managed_instance_name}'),
                self.check('databaseName', '{database_name}'),
                self.check('name', '{backup_name}')])

        # test restore managed database from LTR backup
        self.kwargs.update({
<<<<<<< HEAD
            'dest_database_name': 'cli-restore-ltr-backup-test2'
=======
            'dest_database_name': 'cli-restore-ltr-backup-test'
>>>>>>> 09445737
        })

        self.cmd(
            'sql midb ltr-backup restore --backup-id \'{backup_id}\' --dest-database {dest_database_name} --dest-mi {managed_instance_name} --dest-resource-group {rg}',
            checks=[
                self.check('name', '{dest_database_name}')])

        # test delete long term retention backup
        self.cmd(
            'sql midb ltr-backup delete -l {loc} --mi {managed_instance_name} -d {database_name} -n \'{backup_name}\' --yes',
            checks=[NoneCheck()])


class SqlManagedInstanceRestoreDeletedDbScenarioTest(ScenarioTest):
    @ResourceGroupPreparer(random_name_length=17, name_prefix='clitest')
    def test_sql_managed_deleted_db_restore(self, resource_group, resource_group_location):

        resource_prefix = 'MIRestoreDeletedDB'

        self.kwargs.update({
<<<<<<< HEAD
            'loc': 'westeurope',
            'rg': 'DejanDuVnetRG',
            'vnet_name': 'vcCliTestVnetRestoreDel',
            'subnet_name': 'vcCliTestSubnetRestoreDel',
            'route_table_name': 'vcCliTestRouteTableRestoreDel',
=======
            'loc': "westeurope",
            'vnet_name': 'MIVirtualNetwork',
            'subnet_name': 'ManagedInsanceSubnet',
            'route_table_name': 'vcCliTestRouteTable',
>>>>>>> 09445737
            'route_name_internet': 'vcCliTestRouteInternet',
            'route_name_vnetlocal': 'vcCliTestRouteVnetLoc',
            'managed_instance_name': self.create_random_name(managed_instance_name_prefix, managed_instance_name_max_length),
            'database_name': self.create_random_name(resource_prefix, 50),
            'restored_database_name': self.create_random_name(resource_prefix, 50),
            'vault_name': self.create_random_name(resource_prefix, 50),
            'admin_login': 'admin123',
            'admin_password': 'SecretPassword123',
            'license_type': 'LicenseIncluded',
            'v_cores': 8,
            'storage_size_in_gb': '32',
            'edition': 'GeneralPurpose',
            'family': 'Gen5',
            'collation': "Serbian_Cyrillic_100_CS_AS",
            'proxy_override': "Proxy",
            'retention_days_inc': 14,
            'retention_days_dec': 7,
            'rg': 'v-urmila'
        })

<<<<<<< HEAD
        # Create and prepare VNet and subnet for new virtual cluster
        self.cmd('network route-table create -g {rg} -n {route_table_name} -l {loc}')
        self.cmd('network route-table route create -g {rg} --route-table-name {route_table_name} -n {route_name_internet} --next-hop-type Internet --address-prefix 0.0.0.0/0')
        self.cmd('network route-table route create -g {rg} --route-table-name {route_table_name} -n {route_name_vnetlocal} --next-hop-type VnetLocal --address-prefix 10.0.0.0/24')
        self.cmd('network vnet update -g {rg} -n {vnet_name} --address-prefix 10.0.0.0/16')
        self.cmd('network vnet subnet update -g {rg} --vnet-name {vnet_name} -n {subnet_name} --address-prefix 10.0.0.0/24 --route-table {route_table_name}')
        subnet = self.cmd('network vnet subnet show -g {rg} --vnet-name {vnet_name} -n {subnet_name}').get_output_in_json()

=======
>>>>>>> 09445737
        self.kwargs.update({
            'subnet_id': '/subscriptions/a8c9a924-06c0-4bde-9788-e7b1370969e1/resourceGroups/v-urmila/providers/Microsoft.Network/virtualNetworks/MIVirtualNetwork/subnets/ManagedInsanceSubnet'
        })

        # create sql managed_instance
        self.cmd('sql mi create -g {rg} -n {managed_instance_name} -l {loc} '
                 '-u {admin_login} -p {admin_password} --subnet {subnet_id} --license-type {license_type} '
                 '--capacity {v_cores} --storage {storage_size_in_gb} --edition {edition} --family {family} '
                 '--collation {collation} --proxy-override {proxy_override} --public-data-endpoint-enabled --assign-identity',
                 checks=[
                     self.check('name', '{managed_instance_name}'),
                     self.check('resourceGroup', '{rg}'),
                     self.check('administratorLogin', '{admin_login}'),
                     self.check('vCores', '{v_cores}'),
                     self.check('storageSizeInGb', '{storage_size_in_gb}'),
                     self.check('licenseType', '{license_type}'),
                     self.check('sku.tier', '{edition}'),
                     self.check('sku.family', '{family}'),
                     self.check('sku.capacity', '{v_cores}'),
                     self.check('collation', '{collation}'),
                     self.check('proxyOverride', '{proxy_override}'),
                     self.check('publicDataEndpointEnabled', 'True')]).get_output_in_json()

        # create database
        self.cmd('sql midb create -g {rg} --mi {managed_instance_name} -n {database_name} --collation {collation}',
                 checks=[
                     self.check('resourceGroup', '{rg}'),
                     self.check('name', '{database_name}'),
                     self.check('location', '{loc}'),
                     self.check('collation', '{collation}'),
                     self.check('status', 'Online')])

        # Wait for first backup before dropping
        _wait_until_first_backup_midb(self)

        # Delete by group/server/name
        self.cmd('sql midb delete -g {rg} --managed-instance {managed_instance_name} -n {database_name} --yes',
                 checks=[NoneCheck()])

        # Get deleted database
        deleted_databases = self.cmd('sql midb list-deleted -g {rg} --managed-instance {managed_instance_name}',
                                     checks=[
                                         self.greater_than('length(@)', 0)])

        self.kwargs.update({
            'deleted_time': _get_deleted_date(deleted_databases.json_value[0]).isoformat()
        })

        # test restore deleted database
        self.cmd('sql midb restore -g {rg} --mi {managed_instance_name} -n {database_name} --dest-name {restored_database_name} --deleted-time {deleted_time} --time {deleted_time}',
                 checks=[
                     self.check('resourceGroup', '{rg}'),
                     self.check('name', '{restored_database_name}'),
                     self.check('status', 'Online')])


class SqlManagedInstanceDbMgmtScenarioTest(ScenarioTest):

    def test_sql_managed_db_mgmt(self):
        database_name = "cliautomationdb01"
        database_name_restored = "restoredcliautomationdb01"

        managed_instance_name_1 = self.create_random_name(managed_instance_name_prefix, managed_instance_name_max_length)
        admin_login = 'admin123'
        admin_passwords = ['SecretPassword123', 'SecretPassword456']

<<<<<<< HEAD
        subnet = '/subscriptions/8fb1ad69-28b1-4046-b50f-43999c131722/resourceGroups/toki/providers/Microsoft.Network/virtualNetworks/vcCliTestVnet1/subnets/vcCliTestSubnet1'
=======
        is_playback = os.path.exists(self.recording_file)
        if is_playback:
            subnet = '/subscriptions/00000000-0000-0000-0000-000000000000/resourceGroups/v-urmila/providers/Microsoft.Network/virtualNetworks/MIVirtualNetwork/subnets/ManagedInsanceSubnet'
        else:
            subnet = '/subscriptions/a8c9a924-06c0-4bde-9788-e7b1370969e1/resourceGroups/v-urmila/providers/Microsoft.Network/virtualNetworks/MIVirtualNetwork/subnets/ManagedInsanceSubnet'
>>>>>>> 09445737

        license_type = 'LicenseIncluded'
        loc = 'westeurope'
        v_cores = 4
        storage_size_in_gb = '128'
        edition = 'GeneralPurpose'
        family = 'Gen5'
<<<<<<< HEAD
        resource_group_1 = "toki"
=======
        resource_group_1 = "v-urmila"
>>>>>>> 09445737
        collation = "Latin1_General_100_CS_AS_SC"
        user = admin_login

        # Prepare managed instance for test
        managed_instance_1 = self.cmd('sql mi create -g {} -n {} -l {} '
                                      '-u {} -p {} --subnet {} --license-type {} --capacity {} --storage {} --edition {} --family {}'
                                      .format(resource_group_1, managed_instance_name_1, loc, user, admin_passwords[0], subnet, license_type, v_cores, storage_size_in_gb, edition, family),
                                      checks=[
                                          JMESPathCheck('name', managed_instance_name_1),
                                          JMESPathCheck('resourceGroup', resource_group_1),
                                          JMESPathCheck('administratorLogin', user),
                                          JMESPathCheck('vCores', v_cores),
                                          JMESPathCheck('storageSizeInGb', storage_size_in_gb),
                                          JMESPathCheck('licenseType', license_type),
                                          JMESPathCheck('sku.tier', edition),
                                          JMESPathCheck('sku.family', family),
                                          JMESPathCheck('sku.capacity', v_cores),
                                          JMESPathCheck('identity', None)]).get_output_in_json()

        # test sql db commands
        db1 = self.cmd('sql midb create -g {} --mi {} -n {} --collation {}'
                       .format(resource_group_1, managed_instance_name_1, database_name, collation),
                       checks=[
                           JMESPathCheck('resourceGroup', resource_group_1),
                           JMESPathCheck('name', database_name),
                           JMESPathCheck('location', loc),
                           JMESPathCheck('collation', collation),
                           JMESPathCheck('status', 'Online')]).get_output_in_json()

        time.sleep(300)  # Sleeping 5 minutes should be enough for the restore to be possible (Skipped under playback mode)

        # test sql db restore command
        db1 = self.cmd('sql midb restore -g {} --mi {} -n {} --dest-name {} --time {}'
                       .format(resource_group_1, managed_instance_name_1, database_name, database_name_restored, datetime.utcnow().isoformat()),
                       checks=[
                           JMESPathCheck('resourceGroup', resource_group_1),
                           JMESPathCheck('name', database_name_restored),
                           JMESPathCheck('location', loc),
                           JMESPathCheck('status', 'Online')]).get_output_in_json()

        self.cmd('sql midb list -g {} --managed-instance {}'
                 .format(resource_group_1, managed_instance_name_1),
                 checks=[JMESPathCheck('length(@)', 2)])

        # Show by group/managed_instance/database-name
        self.cmd('sql midb show -g {} --managed-instance {} -n {}'
                 .format(resource_group_1, managed_instance_name_1, database_name),
                 checks=[
                     JMESPathCheck('name', database_name),
                     JMESPathCheck('resourceGroup', resource_group_1),
                     JMESPathCheck('location', loc),
                     JMESPathCheck('collation', collation),
                     JMESPathCheck('status', 'Online')])

        # Show by id
        self.cmd('sql midb show --id {}'
                 .format(db1['id']),
                 checks=[
                     JMESPathCheck('name', database_name_restored),
                     JMESPathCheck('resourceGroup', resource_group_1),
                     JMESPathCheck('location', loc),
                     JMESPathCheck('collation', collation),
                     JMESPathCheck('status', 'Online')])

        # Delete by group/server/name
        self.cmd('sql midb delete -g {} --managed-instance {} -n {} --yes'
                 .format(resource_group_1, managed_instance_name_1, database_name),
                 checks=[NoneCheck()])

        # test show sql managed db doesn't return anything
        self.cmd('sql midb show -g {} --managed-instance {} -n {}'
                 .format(resource_group_1, managed_instance_name_1, database_name),
                 expect_failure=True)

        self.cmd('sql mi delete --id {} --yes'
                 .format(managed_instance_1['id']), checks=NoneCheck())


class SqlManagedInstanceAzureActiveDirectoryAdministratorScenarioTest(ScenarioTest):

    # Remove when issue #9393 is fixed.
    @live_only()
    def test_sql_mi_aad_admin(self):

        print('Test is started...\n')

        self.kwargs.update({
            'loc': 'westeurope',
            'vnet_name': 'vcCliTestVnetAad',
            'subnet_name': 'vcCliTestSubnetAad',
            'route_table_name': 'vcCliTestRouteTableAad',
            'route_name_internet': 'vcCliTestRouteInternet',
            'route_name_vnetlocal': 'vcCliTestRouteVnetLoc',
            'managed_instance_name': self.create_random_name(managed_instance_name_prefix, managed_instance_name_max_length),
            'admin_login': 'admin123',
            'admin_password': 'SecretPassword123',
            'license_type': 'LicenseIncluded',
            'v_cores': 8,
            'storage_size_in_gb': '32',
            'edition': 'GeneralPurpose',
            'family': 'Gen5',
            'collation': "Serbian_Cyrillic_100_CS_AS",
            'proxy_override': "Proxy",
            'rg': 'DejanDuVnetRG'
        })

        # Create and prepare VNet and subnet for new virtual cluster
        self.cmd('network route-table create -g {rg} -n {route_table_name} -l {loc}')
        self.cmd('network route-table route create -g {rg} --route-table-name {route_table_name} -n {route_name_internet} --next-hop-type Internet --address-prefix 0.0.0.0/0')
        self.cmd('network route-table route create -g {rg} --route-table-name {route_table_name} -n {route_name_vnetlocal} --next-hop-type VnetLocal --address-prefix 10.0.0.0/24')
        self.cmd('network vnet update -g {rg} -n {vnet_name} --address-prefix 10.0.0.0/16')
        self.cmd('network vnet subnet update -g {rg} --vnet-name {vnet_name} -n {subnet_name} --address-prefix 10.0.0.0/24 --route-table {route_table_name}')
        subnet = self.cmd('network vnet subnet show -g {rg} --vnet-name {vnet_name} -n {subnet_name}').get_output_in_json()

        print('Vnet is created...\n')

        self.kwargs.update({
            'subnet_id': subnet['id']
        })

        # create sql managed_instance
        self.cmd('sql mi create -g {rg} -n {managed_instance_name} -l {loc} '
                 '-u {admin_login} -p {admin_password} --subnet {subnet_id} --license-type {license_type} '
                 '--capacity {v_cores} --storage {storage_size_in_gb} --edition {edition} --family {family} '
                 '--collation {collation} --proxy-override {proxy_override} --public-data-endpoint-enabled',
                 checks=[
                     self.check('name', '{managed_instance_name}'),
                     self.check('resourceGroup', '{rg}'),
                     self.check('administratorLogin', '{admin_login}'),
                     self.check('vCores', '{v_cores}'),
                     self.check('storageSizeInGb', '{storage_size_in_gb}'),
                     self.check('licenseType', '{license_type}'),
                     self.check('sku.tier', '{edition}'),
                     self.check('sku.family', '{family}'),
                     self.check('sku.capacity', '{v_cores}'),
                     self.check('identity', None),
                     self.check('collation', '{collation}'),
                     self.check('proxyOverride', '{proxy_override}'),
                     self.check('publicDataEndpointEnabled', 'True')])

        print('Managed instance is created...\n')

        self.kwargs.update({
            'oid': '5e90ef3b-9b42-4777-819b-25c36961ea4d',
            'oid2': 'e4d43337-d52c-4a0c-b581-09055e0359a0',
            'user': 'DSEngAll',
            'user2': 'TestUser'
        })

        print('Arguments are updated with login and sid data')

        self.cmd('sql mi ad-admin create --mi {managed_instance_name} -g {rg} -i {oid} -u {user}',
                 checks=[
                     self.check('login', '{user}'),
                     self.check('sid', '{oid}')])

        print('Aad admin is set...\n')

        self.cmd('sql mi ad-admin list --mi {managed_instance_name} -g {rg}',
                 checks=[
                     self.check('[0].login', '{user}'),
                     self.check('[0].sid', '{oid}')])

        print('Get aad admin...\n')

        self.cmd('sql mi ad-admin update --mi {managed_instance_name} -g {rg} -u {user2} -i {oid2}',
                 checks=[
                     self.check('login', '{user2}'),
                     self.check('sid', '{oid2}')])

        print('Aad admin is updated...\n')

        self.cmd('sql mi ad-admin delete --mi {managed_instance_name} -g {rg}')

        print('Aad admin is deleted...\n')

        self.cmd('sql mi ad-admin list --mi {managed_instance_name} -g {rg}',
                 checks=[
                     self.check('login', None)])

        print('Test is finished...\n')


class SqlFailoverGroupMgmtScenarioTest(ScenarioTest):
    # create 2 servers in the same resource group, and 1 server in a different resource group
    @ResourceGroupPreparer(parameter_name="resource_group_1",
                           parameter_name_for_location="resource_group_location_1")
    @ResourceGroupPreparer(parameter_name="resource_group_2",
                           parameter_name_for_location="resource_group_location_2")
    @SqlServerPreparer(parameter_name="server_name_1",
                       resource_group_parameter_name="resource_group_1",
                       location='westeurope')
    @SqlServerPreparer(parameter_name="server_name_2",
                       resource_group_parameter_name="resource_group_2", location='eastus')
    def test_sql_failover_group_mgmt(self,
                                     resource_group_1, resource_group_location_1,
                                     resource_group_2, resource_group_location_2,
                                     server_name_1, server_name_2):
        # helper class so that it's clear which servers are in which groups
        class ServerInfo(object):  # pylint disable=too-few-public-methods
            def __init__(self, name, group, location):
                self.name = name
                self.group = group
                self.location = location

        from azure.cli.core.commands.client_factory import get_subscription_id

        s1 = ServerInfo(server_name_1, resource_group_1, resource_group_location_1)
        s2 = ServerInfo(server_name_2, resource_group_2, resource_group_location_2)

        failover_group_name = "fgclitest1657"

        database_name = "db1"

        server2_id = "/subscriptions/{}/resourceGroups/{}/providers/Microsoft.Sql/servers/{}".format(
            get_subscription_id(self.cli_ctx),
            resource_group_2,
            server_name_2)

        # Create database on primary server
        self.cmd('sql db create -g {} --server {} --name {}'
                 .format(s1.group, s1.name, database_name),
                 checks=[
                     JMESPathCheck('resourceGroup', s1.group),
                     JMESPathCheck('name', database_name)
                 ])

        # Create Failover Group
        self.cmd('sql failover-group create -n {} -g {} -s {} --partner-resource-group {} --partner-server {} --failover-policy Automatic --grace-period 2'
                 .format(failover_group_name, s1.group, s1.name, s2.group, s2.name),
                 checks=[
                     JMESPathCheck('name', failover_group_name),
                     JMESPathCheck('resourceGroup', s1.group),
                     JMESPathCheck('partnerServers[0].id', server2_id),
                     JMESPathCheck('readWriteEndpoint.failoverPolicy', 'Automatic'),
                     JMESPathCheck('readWriteEndpoint.failoverWithDataLossGracePeriodMinutes', 120),
                     JMESPathCheck('readOnlyEndpoint.failoverPolicy', 'Disabled'),
                     JMESPathCheck('length(databases)', 0)
                 ])

        # List of all failover groups on the primary server
        self.cmd('sql failover-group list -g {} -s {}'
                 .format(s1.group, s1.name),
                 checks=[
                     JMESPathCheck('length(@)', 1),
                     JMESPathCheck('[0].name', failover_group_name),
                     JMESPathCheck('[0].replicationRole', 'Primary')
                 ])

        # Get Failover Group on a partner server and check if role is secondary
        self.cmd('sql failover-group show -g {} -s {} -n {}'
                 .format(s2.group, s2.name, failover_group_name),
                 checks=[
                     JMESPathCheck('name', failover_group_name),
                     JMESPathCheck('readWriteEndpoint.failoverPolicy', 'Automatic'),
                     JMESPathCheck('readWriteEndpoint.failoverWithDataLossGracePeriodMinutes', 120),
                     JMESPathCheck('readOnlyEndpoint.failoverPolicy', 'Disabled'),
                     JMESPathCheck('replicationRole', 'Secondary'),
                     JMESPathCheck('length(databases)', 0)
                 ])

        # Update Failover Group
        self.cmd('sql failover-group update -g {} -s {} -n {} --grace-period 3 --add-db {}'
                 .format(s1.group, s1.name, failover_group_name, database_name),
                 checks=[
                     JMESPathCheck('readWriteEndpoint.failoverPolicy', 'Automatic'),
                     JMESPathCheck('readWriteEndpoint.failoverWithDataLossGracePeriodMinutes', 180),
                     JMESPathCheck('readOnlyEndpoint.failoverPolicy', 'Disabled'),
                     JMESPathCheck('length(databases)', 1)
                 ])

        # Check if properties got propagated to secondary server
        self.cmd('sql failover-group show -g {} -s {} -n {}'
                 .format(s2.group, s2.name, failover_group_name),
                 checks=[
                     JMESPathCheck('name', failover_group_name),
                     JMESPathCheck('readWriteEndpoint.failoverPolicy', 'Automatic'),
                     JMESPathCheck('readWriteEndpoint.failoverWithDataLossGracePeriodMinutes', 180),
                     JMESPathCheck('readOnlyEndpoint.failoverPolicy', 'Disabled'),
                     JMESPathCheck('replicationRole', 'Secondary'),
                     JMESPathCheck('length(databases)', 1)
                 ])

        # Check if database is created on partner side
        self.cmd('sql db list -g {} -s {}'
                 .format(s2.group, s2.name),
                 checks=[
                     JMESPathCheck('length(@)', 2)
                 ])

        # Update Failover Group failover policy to Manual
        self.cmd('sql failover-group update -g {} -s {} -n {} --failover-policy Manual'
                 .format(s1.group, s1.name, failover_group_name),
                 checks=[
                     JMESPathCheck('readWriteEndpoint.failoverPolicy', 'Manual'),
                     JMESPathCheck('readOnlyEndpoint.failoverPolicy', 'Disabled'),
                     JMESPathCheck('length(databases)', 1)
                 ])

        # Failover Failover Group
        self.cmd('sql failover-group set-primary -g {} -s {} -n {}'
                 .format(s2.group, s2.name, failover_group_name))

        # The failover operation is completed when new primary is promoted to primary role
        # But there is a async part to make old primary a new secondary
        # And we have to wait for this to complete if we are recording the test
        if self.in_recording:
            time.sleep(30)

        # Check the roles of failover groups to confirm failover happened
        self.cmd('sql failover-group show -g {} -s {} -n {}'
                 .format(s2.group, s2.name, failover_group_name),
                 checks=[
                     JMESPathCheck('replicationRole', 'Primary')
                 ])

        self.cmd('sql failover-group show -g {} -s {} -n {}'
                 .format(s1.group, s1.name, failover_group_name),
                 checks=[
                     JMESPathCheck('replicationRole', 'Secondary')
                 ])

        # Fail back to original server
        self.cmd('sql failover-group set-primary --allow-data-loss -g {} -s {} -n {}'
                 .format(s1.group, s1.name, failover_group_name))

        # The failover operation is completed when new primary is promoted to primary role
        # But there is a async part to make old primary a new secondary
        # And we have to wait for this to complete if we are recording the test
        if self.in_recording:
            time.sleep(30)

        # Check the roles of failover groups to confirm failover happened
        self.cmd('sql failover-group show -g {} -s {} -n {}'
                 .format(s2.group, s2.name, failover_group_name),
                 checks=[
                     JMESPathCheck('replicationRole', 'Secondary')
                 ])

        self.cmd('sql failover-group show -g {} -s {} -n {}'
                 .format(s1.group, s1.name, failover_group_name),
                 checks=[
                     JMESPathCheck('replicationRole', 'Primary')
                 ])

        # Do no-op failover to the same server
        self.cmd('sql failover-group set-primary -g {} -s {} -n {}'
                 .format(s1.group, s1.name, failover_group_name))

        # Check the roles of failover groups to confirm failover didn't happen
        self.cmd('sql failover-group show -g {} -s {} -n {}'
                 .format(s2.group, s2.name, failover_group_name),
                 checks=[
                     JMESPathCheck('replicationRole', 'Secondary')
                 ])

        self.cmd('sql failover-group show -g {} -s {} -n {}'
                 .format(s1.group, s1.name, failover_group_name),
                 checks=[
                     JMESPathCheck('replicationRole', 'Primary')
                 ])

        # Remove database from failover group
        self.cmd('sql failover-group update -g {} -s {} -n {} --remove-db {}'
                 .format(s1.group, s1.name, failover_group_name, database_name),
                 checks=[
                     JMESPathCheck('readWriteEndpoint.failoverPolicy', 'Manual'),
                     JMESPathCheck('readOnlyEndpoint.failoverPolicy', 'Disabled'),
                     JMESPathCheck('length(databases)', 0)
                 ])

        # Check if database got removed
        self.cmd('sql db show -g {} -s {} -n {}'
                 .format(s2.group, s2.name, database_name),
                 checks=[
                     JMESPathCheck('[0].failoverGroupId', 'None')
                 ])

        # Drop failover group
        self.cmd('sql failover-group delete -g {} -s {} -n {}'
                 .format(s1.group, s1.name, failover_group_name))

        # Check if failover group  really got dropped
        self.cmd('sql failover-group list -g {} -s {}'
                 .format(s1.group, s1.name),
                 checks=[
                     JMESPathCheck('length(@)', 0)
                 ])

        self.cmd('sql failover-group list -g {} -s {}'
                 .format(s2.group, s2.name),
                 checks=[
                     JMESPathCheck('length(@)', 0)
                 ])


class SqlVirtualClusterMgmtScenarioTest(ScenarioTest):

    def test_sql_virtual_cluster_mgmt(self):

        self.kwargs.update({
            'rg': 'DejanDuVnetRG',
            'loc': 'westeurope',
            'vnet_name': 'vcCliTestVnet7',
            'subnet_name': 'vcCliTestSubnet7',
            'route_table_name': 'vcCliTestRouteTable7',
            'route_name_internet': 'vcCliTestRouteInternet',
            'route_name_vnetlocal': 'vcCliTestRouteVnetLoc',
            'managed_instance_name': self.create_random_name(managed_instance_name_prefix, managed_instance_name_max_length),
            'admin_login': 'admin123',
            'admin_password': 'SecretPassword123',
            'license_type': 'LicenseIncluded',
            'v_cores': 8,
            'storage_size_in_gb': '32',
            'edition': 'GeneralPurpose',
            'family': 'Gen5',
            'collation': "Serbian_Cyrillic_100_CS_AS",
            'proxy_override': "Proxy",
            'delegations': "Microsoft.Sql/managedInstances"
        })

        # Create and prepare VNet and subnet for new virtual cluster
        self.cmd('network route-table create -g {rg} -n {route_table_name} -l {loc}')
        self.cmd('network route-table route create -g {rg} --route-table-name {route_table_name} -n {route_name_internet} --next-hop-type Internet --address-prefix 0.0.0.0/0')
        self.cmd('network route-table route create -g {rg} --route-table-name {route_table_name} -n {route_name_vnetlocal} --next-hop-type VnetLocal --address-prefix 10.0.0.0/24')
        self.cmd('network vnet update -g {rg} -n {vnet_name} --address-prefix 10.0.0.0/16')
        self.cmd('network vnet subnet update -g {rg} --vnet-name {vnet_name} -n {subnet_name} --address-prefix 10.0.0.0/24 --route-table {route_table_name}')
        self.cmd('network vnet subnet update -g {rg} --vnet-name {vnet_name} -n {subnet_name} --delegations {delegations} ')
        subnet = self.cmd('network vnet subnet show -g {rg} --vnet-name {vnet_name} -n {subnet_name}').get_output_in_json()

        self.kwargs.update({
            'subnet_id': subnet['id']
        })

        # create sql managed_instance
        self.cmd('sql mi create -g {rg} -n {managed_instance_name} -l {loc} '
                 '-u {admin_login} -p {admin_password} --subnet {subnet_id} --license-type {license_type} '
                 '--capacity {v_cores} --storage {storage_size_in_gb} --edition {edition} --family {family} '
                 '--collation {collation} --proxy-override {proxy_override} --public-data-endpoint-enabled',
                 checks=[
                     self.check('name', '{managed_instance_name}'),
                     self.check('resourceGroup', '{rg}'),
                     self.check('administratorLogin', '{admin_login}'),
                     self.check('vCores', '{v_cores}'),
                     self.check('storageSizeInGb', '{storage_size_in_gb}'),
                     self.check('licenseType', '{license_type}'),
                     self.check('sku.tier', '{edition}'),
                     self.check('sku.family', '{family}'),
                     self.check('sku.capacity', '{v_cores}'),
                     self.check('identity', None),
                     self.check('collation', '{collation}'),
                     self.check('proxyOverride', '{proxy_override}'),
                     self.check('publicDataEndpointEnabled', 'True')])

        # test list sql virtual cluster in the subscription, should be at least 1
        virtual_clusters = self.cmd('sql virtual-cluster list',
                                    checks=[
                                        self.greater_than('length(@)', 0),
                                        self.check('length([?subnetId == \'{subnet_id}\'])', 1),
                                        self.check('[?subnetId == \'{subnet_id}\'].location | [0]', '{loc}'),
                                        self.check('[?subnetId == \'{subnet_id}\'].resourceGroup | [0]', '{rg}')])

        # test list sql virtual cluster in the resource group, should be at least 1
        virtual_clusters = self.cmd('sql virtual-cluster list -g {rg}',
                                    checks=[
                                        self.greater_than('length(@)', 0),
                                        self.check('length([?subnetId == \'{subnet_id}\'])', 1),
                                        self.check('[?subnetId == \'{subnet_id}\'].location | [0]', '{loc}'),
                                        self.check('[?subnetId == \'{subnet_id}\'].resourceGroup | [0]', '{rg}')]).get_output_in_json()

        virtual_cluster = next(vc for vc in virtual_clusters if vc['subnetId'] == self._apply_kwargs('{subnet_id}'))

        self.kwargs.update({
            'vc_name': virtual_cluster['name']
        })

        # test show sql virtual cluster
        self.cmd('sql virtual-cluster show -g {rg} -n {vc_name}',
                 checks=[
                     self.check('location', '{loc}'),
                     self.check('name', '{vc_name}'),
                     self.check('resourceGroup', '{rg}'),
                     self.check('subnetId', '{subnet_id}')])

        # delete sql managed instance
        self.cmd('sql mi delete -g {rg} -n {managed_instance_name} --yes', checks=NoneCheck())

        # test delete sql virtual cluster
        self.cmd('sql virtual-cluster delete -g {rg} -n {vc_name}', checks=NoneCheck())

        # test show sql virtual cluster doesn't return anything
        self.cmd('sql virtual-cluster show -g {rg} -n {vc_name}', expect_failure=True)


class SqlInstanceFailoverGroupMgmtScenarioTest(ScenarioTest):
    def test_sql_instance_failover_group_mgmt(self):
        managed_instance_name_1 = "azureclitestbsr"
        managed_instance_name_2 = "azureclitestbsr-secondary"
        resource_group_name = "ps1308"
        failover_group_name = "fgtest2020a"
        mi1_location = "westeurope"
        mi2_location = "northeurope"

        # Create Failover Group
        self.cmd('sql instance-failover-group create -n {} -g {} --mi {} --partner-resource-group {} --partner-mi {} --failover-policy Automatic --grace-period 2'
                 .format(failover_group_name, resource_group_name, managed_instance_name_1, resource_group_name, managed_instance_name_2),
                 checks=[
                     JMESPathCheck('name', failover_group_name),
                     JMESPathCheck('resourceGroup', resource_group_name),
                     JMESPathCheck('readWriteEndpoint.failoverPolicy', 'Automatic'),
                     JMESPathCheck('readWriteEndpoint.failoverWithDataLossGracePeriodMinutes', 120)
                 ])

        # Get Instance Failover Group on a partner managed instance and check if role is secondary
        self.cmd('sql instance-failover-group show -g {} -l {} -n {}'
                 .format(resource_group_name, mi2_location, failover_group_name),
                 checks=[
                     JMESPathCheck('name', failover_group_name),
                     JMESPathCheck('readWriteEndpoint.failoverPolicy', 'Automatic'),
                     JMESPathCheck('readWriteEndpoint.failoverWithDataLossGracePeriodMinutes', 120),
                     JMESPathCheck('readOnlyEndpoint.failoverPolicy', 'Disabled'),
                     JMESPathCheck('replicationRole', 'Secondary')
                 ])

        # Update Failover Group
        self.cmd('sql instance-failover-group update -g {} -n {} -l {} --grace-period 3 '
                 .format(resource_group_name, failover_group_name, mi1_location),
                 checks=[
                     JMESPathCheck('readWriteEndpoint.failoverPolicy', 'Automatic'),
                     JMESPathCheck('readWriteEndpoint.failoverWithDataLossGracePeriodMinutes', 180),
                     JMESPathCheck('readOnlyEndpoint.failoverPolicy', 'Disabled')
                 ])

        # Check if properties got propagated to secondary server
        self.cmd('sql instance-failover-group show -g {} -l {} -n {}'
                 .format(resource_group_name, mi2_location, failover_group_name),
                 checks=[
                     JMESPathCheck('name', failover_group_name),
                     JMESPathCheck('readWriteEndpoint.failoverPolicy', 'Automatic'),
                     JMESPathCheck('readWriteEndpoint.failoverWithDataLossGracePeriodMinutes', 180),
                     JMESPathCheck('readOnlyEndpoint.failoverPolicy', 'Disabled'),
                     JMESPathCheck('replicationRole', 'Secondary')
                 ])

        # Update Failover Group failover policy to Manual
        self.cmd('sql instance-failover-group update -g {} -n {} -l {} --failover-policy Manual'
                 .format(resource_group_name, failover_group_name, mi1_location),
                 checks=[
                     JMESPathCheck('readWriteEndpoint.failoverPolicy', 'Manual'),
                     JMESPathCheck('readOnlyEndpoint.failoverPolicy', 'Disabled')
                 ])

        # Failover Failover Group
        self.cmd('sql instance-failover-group set-primary -g {} -n {} -l {} '
                 .format(resource_group_name, failover_group_name, mi2_location))

        # The failover operation is completed when new primary is promoted to primary role
        # But there is a async part to make old primary a new secondary
        # And we have to wait for this to complete if we are recording the test
        if self.in_recording:
            time.sleep(30)

        # Check the roles of failover groups to confirm failover happened
        self.cmd('sql instance-failover-group show -g {} -l {} -n {}'
                 .format(resource_group_name, mi2_location, failover_group_name),
                 checks=[
                     JMESPathCheck('replicationRole', 'Primary')
                 ])

        self.cmd('sql instance-failover-group show -g {} -l {} -n {}'
                 .format(resource_group_name, mi1_location, failover_group_name),
                 checks=[
                     JMESPathCheck('replicationRole', 'Secondary')
                 ])

        # Fail back to original server
        self.cmd('sql instance-failover-group set-primary --allow-data-loss -g {} -n {} -l {}'
                 .format(resource_group_name, failover_group_name, mi1_location))

        # The failover operation is completed when new primary is promoted to primary role
        # But there is a async part to make old primary a new secondary
        # And we have to wait for this to complete if we are recording the test
        if self.in_recording:
            time.sleep(30)

        # Check the roles of failover groups to confirm failover happened
        self.cmd('sql instance-failover-group show -g {} -l {} -n {}'
                 .format(resource_group_name, mi2_location, failover_group_name),
                 checks=[
                     JMESPathCheck('replicationRole', 'Secondary')
                 ])

        self.cmd('sql instance-failover-group show -g {} -l {} -n {}'
                 .format(resource_group_name, mi1_location, failover_group_name),
                 checks=[
                     JMESPathCheck('replicationRole', 'Primary')
                 ])

        # Do no-op failover to the same server
        self.cmd('sql instance-failover-group set-primary -g {} -n {} -l {}'
                 .format(resource_group_name, failover_group_name, mi1_location))

        # Check the roles of failover groups to confirm failover didn't happen
        self.cmd('sql instance-failover-group show -g {} -l {} -n {}'
                 .format(resource_group_name, mi2_location, failover_group_name),
                 checks=[
                     JMESPathCheck('replicationRole', 'Secondary')
                 ])

        self.cmd('sql instance-failover-group show -g {} -l {} -n {}'
                 .format(resource_group_name, mi1_location, failover_group_name),
                 checks=[
                     JMESPathCheck('replicationRole', 'Primary')
                 ])

        # Drop failover group
        self.cmd('sql instance-failover-group delete -g {} -l {} -n {}'
                 .format(resource_group_name, mi1_location, failover_group_name),
                 checks=NoneCheck())

        # Check if failover group  really got dropped
        self.cmd('sql instance-failover-group show -g {} -l {} -n {}'
                 .format(resource_group_name, mi1_location, failover_group_name),
                 expect_failure=True)

        self.cmd('sql instance-failover-group show -g {} -l {} -n {}'
                 .format(resource_group_name, mi2_location, failover_group_name),
                 expect_failure=True)


class SqlDbSensitivityClassificationsScenarioTest(ScenarioTest):
    def _get_storage_endpoint(self, storage_account, resource_group):
        return self.cmd('storage account show -g {} -n {}'
                        ' --query primaryEndpoints.blob'
                        .format(resource_group, storage_account)).get_output_in_json()

    def _get_storage_key(self, storage_account, resource_group):
        return self.cmd('storage account keys list -g {} -n {} --query [0].value'
                        .format(resource_group, storage_account)).get_output_in_json()

    @ResourceGroupPreparer(location='westeurope')
    @SqlServerPreparer(location='westeurope')
    @StorageAccountPreparer(location='westeurope')
    def test_sql_db_sensitivity_classifications(self, resource_group, resource_group_location, server, storage_account):
        from azure.mgmt.sql.models import SampleName

        database_name = "sensitivityclassificationsdb01"

        # create db
        self.cmd('sql db create -g {} -s {} -n {} --sample-name {}'
                 .format(resource_group, server, database_name, SampleName.adventure_works_lt),
                 checks=[
                     JMESPathCheck('resourceGroup', resource_group),
                     JMESPathCheck('name', database_name),
                     JMESPathCheck('status', 'Online')])

        # list current sensitivity classifications
        self.cmd('sql db classification list -g {} -s {} -n {}'
                 .format(resource_group, server, database_name),
                 checks=[
                     JMESPathCheck('length(@)', 0)])  # No classifications are set at the beginning

        # get storage account endpoint and key
        storage_endpoint = self._get_storage_endpoint(storage_account, resource_group)
        key = self._get_storage_key(storage_account, resource_group)

        # enable ADS - (required to use data classification)
        disabled_alerts_input = 'Sql_Injection_Vulnerability Access_Anomaly'
        disabled_alerts_expected = 'Sql_Injection_Vulnerability;Access_Anomaly'
        email_addresses_input = 'test1@example.com test2@example.com'
        email_addresses_expected = 'test1@example.com;test2@example.com'
        email_account_admins = 'Enabled'
        state_enabled = 'Enabled'
        retention_days = 30

        self.cmd('sql db threat-policy update -g {} -s {} -n {}'
                 ' --state {} --storage-key {} --storage-endpoint {}'
                 ' --retention-days {} --email-addresses {} --disabled-alerts {}'
                 ' --email-account-admins {}'
                 .format(resource_group, server, database_name, state_enabled, key,
                         storage_endpoint, retention_days, email_addresses_input,
                         disabled_alerts_input, email_account_admins),
                 checks=[
                     JMESPathCheck('resourceGroup', resource_group),
                     JMESPathCheck('state', state_enabled),
                     JMESPathCheck('storageAccountAccessKey', key),
                     JMESPathCheck('storageEndpoint', storage_endpoint),
                     JMESPathCheck('retentionDays', retention_days),
                     JMESPathCheck('emailAddresses', email_addresses_expected),
                     JMESPathCheck('disabledAlerts', disabled_alerts_expected),
                     JMESPathCheck('emailAccountAdmins', email_account_admins)])

        # list recommended sensitivity classifications
        expected_recommended_sensitivityclassifications_count = 15
        self.cmd('sql db classification recommendation list -g {} -s {} -n {}'
                 .format(resource_group, server, database_name),
                 checks=[
                     JMESPathCheck('length(@)', expected_recommended_sensitivityclassifications_count)])

        schema_name = 'SalesLT'
        table_name = 'Customer'
        column_name = 'FirstName'

        # disable the recommendation for SalesLT/Customer/FirstName
        self.cmd('sql db classification recommendation disable -g {} -s {} -n {} --schema {} --table {} --column {}'
                 .format(resource_group, server, database_name, schema_name, table_name, column_name))

        # list recommended sensitivity classifications
        self.cmd('sql db classification recommendation list -g {} -s {} -n {}'
                 .format(resource_group, server, database_name),
                 checks=[
                     JMESPathCheck('length(@)', expected_recommended_sensitivityclassifications_count - 1)])

        # re-enable the disabled recommendation
        self.cmd('sql db classification recommendation enable -g {} -s {} -n {} --schema {} --table {} --column {}'
                 .format(resource_group, server, database_name, schema_name, table_name, column_name))

        # lits recommended sensitivity classifications
        self.cmd('sql db classification recommendation list -g {} -s {} -n {}'
                 .format(resource_group, server, database_name),
                 checks=[
                     JMESPathCheck('length(@)', expected_recommended_sensitivityclassifications_count)])

        # update the sensitivity classification
        information_type = 'Name'
        label_name = 'Confidential - GDPR'
        information_type_id = '57845286-7598-22f5-9659-15b24aeb125e'
        label_id = 'bf91e08c-f4f0-478a-b016-25164b2a65ff'

        self.cmd('sql db classification update -g {} -s {} -n {} --schema {} --table {} --column {} --information-type {} --label "{}"'
                 .format(resource_group, server, database_name, schema_name, table_name, column_name, information_type, label_name),
                 checks=[
                     JMESPathCheck('informationType', information_type),
                     JMESPathCheck('labelName', label_name),
                     JMESPathCheck('informationTypeId', information_type_id),
                     JMESPathCheck('labelId', label_id)])

        # get the classified column
        self.cmd('sql db classification show -g {} -s {} -n {} --schema {} --table {} --column {}'
                 .format(resource_group, server, database_name, schema_name, table_name, column_name),
                 checks=[
                     JMESPathCheck('informationType', information_type),
                     JMESPathCheck('labelName', label_name),
                     JMESPathCheck('informationTypeId', information_type_id),
                     JMESPathCheck('labelId', label_id)])

        # list recommended classifications
        self.cmd('sql db classification recommendation list -g {} -s {} -n {}'
                 .format(resource_group, server, database_name),
                 checks=[
                     JMESPathCheck('length(@)', expected_recommended_sensitivityclassifications_count - 1)])

        # list current classifications
        self.cmd('sql db classification list -g {} -s {} -n {}'
                 .format(resource_group, server, database_name),
                 checks=[
                     JMESPathCheck('length(@)', 1)])

        # delete the label
        self.cmd('sql db classification delete -g {} -s {} -n {} --schema {} --table {} --column {}'
                 .format(resource_group, server, database_name, schema_name, table_name, column_name))

        # list current labels
        self.cmd('sql db classification list -g {} -s {} -n {}'
                 .format(resource_group, server, database_name),
                 checks=[
                     JMESPathCheck('length(@)', 0)])


class SqlServerMinimalTlsVersionScenarioTest(ScenarioTest):
    @ResourceGroupPreparer(location='eastus2euap')
    def test_sql_server_minimal_tls_version(self, resource_group):
        server_name_1 = self.create_random_name(server_name_prefix, server_name_max_length)
        admin_login = 'admin123'
        admin_passwords = ['SecretPassword123', 'SecretPassword456']
        resource_group_location = "eastus2euap"
        tls1_2 = "1.2"
        tls1_1 = "1.1"

        # test create sql server with minimal required parameters
        self.cmd('sql server create -g {} --name {} '
                 '--admin-user {} --admin-password {} --minimal-tls-version {}'
                 .format(resource_group, server_name_1, admin_login, admin_passwords[0], tls1_2),
                 checks=[
                     JMESPathCheck('name', server_name_1),
                     JMESPathCheck('location', resource_group_location),
                     JMESPathCheck('resourceGroup', resource_group),
                     JMESPathCheck('minimalTlsVersion', tls1_2)]).get_output_in_json()

        # test update sql server
        self.cmd('sql server update -g {} --name {} --minimal-tls-version {} -i'
                 .format(resource_group, server_name_1, tls1_1),
                 checks=[
                     JMESPathCheck('name', server_name_1),
                     JMESPathCheck('resourceGroup', resource_group),
                     JMESPathCheck('minimalTlsVersion', tls1_1)])


class SqlManagedInstanceFailoverScenarionTest(ScenarioTest):

    def test_sql_mi_failover_mgmt(self):

        managed_instance_name = self.create_random_name(managed_instance_name_prefix, managed_instance_name_max_length)
        admin_login = 'admin123'
        admin_password = 'SecretPassword123'

        license_type = 'LicenseIncluded'
        loc = 'westeurope'
        v_cores = 8
        storage_size_in_gb = '128'
        edition = 'GeneralPurpose'
        family = 'Gen5'
        resource_group = "DejanDuVnetRG"
        user = admin_login

        self.kwargs.update({
            'loc': loc,
            'resource_group': resource_group,
            'vnet_name': 'vcCliTestFailoverVnet3',
            'subnet_name': 'vcCliTestFailoverSubnet3',
            'route_table_name': 'vcCliTestFailoverRouteTable3',
            'route_name_default': 'default',
            'route_name_subnet_to_vnet_local': 'subnet_to_vnet_local',
            'managed_instance_name': managed_instance_name,
            'admin_login': 'admin123',
            'admin_password': 'SecretPassword123',
            'license_type': 'LicenseIncluded',
            'v_cores': 4,
            'storage_size_in_gb': '128',
            'edition': 'GeneralPurpose',
            'collation': "Serbian_Cyrillic_100_CS_AS",
            'proxy_override': "Proxy"
        })

        # Create and prepare VNet and subnet for new virtual cluster
        self.cmd('network route-table create -g {resource_group} -n {route_table_name} -l {loc}')
        self.cmd('network route-table show -g {resource_group} -n {route_table_name}')
        self.cmd('network route-table route create -g {resource_group} --route-table-name {route_table_name} -n {route_name_default} --next-hop-type Internet --address-prefix 0.0.0.0/0')
        self.cmd('network route-table route create -g {resource_group} --route-table-name {route_table_name} -n {route_name_subnet_to_vnet_local} --next-hop-type VnetLocal --address-prefix 10.0.0.0/24')
        self.cmd('network vnet update -g {resource_group} -n {vnet_name} --address-prefix 10.0.0.0/16')
        self.cmd('network vnet subnet update -g {resource_group} --vnet-name {vnet_name} -n {subnet_name} --address-prefix 10.0.0.0/24 --route-table {route_table_name} --delegations Microsoft.Sql/managedInstances',
                 checks=self.check('delegations[0].serviceName', 'Microsoft.Sql/managedInstances'))

        subnet = self.cmd('network vnet subnet show -g {resource_group} --vnet-name {vnet_name} -n {subnet_name}').get_output_in_json()

        self.kwargs.update({
            'subnet_id': subnet['id']
        })

        # Create sql managed_instance
        self.cmd('sql mi create -g {} -n {} -l {} '
                 '-u {} -p {} --subnet {} --license-type {} --capacity {} --storage {} --edition {} --family {}'
                 .format(resource_group, managed_instance_name, loc, user, admin_password, subnet['id'], license_type, v_cores, storage_size_in_gb, edition, family),
                 checks=[
                     JMESPathCheck('name', managed_instance_name),
                     JMESPathCheck('resourceGroup', resource_group),
                     JMESPathCheck('administratorLogin', user),
                     JMESPathCheck('vCores', v_cores),
                     JMESPathCheck('storageSizeInGb', storage_size_in_gb),
                     JMESPathCheck('licenseType', license_type),
                     JMESPathCheck('sku.tier', edition),
                     JMESPathCheck('sku.family', family),
                     JMESPathCheck('sku.capacity', v_cores),
                     JMESPathCheck('identity', None)]).get_output_in_json()

        # Failover managed instance primary replica
        self.cmd('sql mi failover -g {resource_group} -n {managed_instance_name}', checks=NoneCheck())<|MERGE_RESOLUTION|>--- conflicted
+++ resolved
@@ -3735,11 +3735,7 @@
 
         # test restore managed database from LTR backup
         self.kwargs.update({
-<<<<<<< HEAD
             'dest_database_name': 'cli-restore-ltr-backup-test2'
-=======
-            'dest_database_name': 'cli-restore-ltr-backup-test'
->>>>>>> 09445737
         })
 
         self.cmd(
@@ -3760,18 +3756,11 @@
         resource_prefix = 'MIRestoreDeletedDB'
 
         self.kwargs.update({
-<<<<<<< HEAD
             'loc': 'westeurope',
             'rg': 'DejanDuVnetRG',
             'vnet_name': 'vcCliTestVnetRestoreDel',
             'subnet_name': 'vcCliTestSubnetRestoreDel',
             'route_table_name': 'vcCliTestRouteTableRestoreDel',
-=======
-            'loc': "westeurope",
-            'vnet_name': 'MIVirtualNetwork',
-            'subnet_name': 'ManagedInsanceSubnet',
-            'route_table_name': 'vcCliTestRouteTable',
->>>>>>> 09445737
             'route_name_internet': 'vcCliTestRouteInternet',
             'route_name_vnetlocal': 'vcCliTestRouteVnetLoc',
             'managed_instance_name': self.create_random_name(managed_instance_name_prefix, managed_instance_name_max_length),
@@ -3792,7 +3781,6 @@
             'rg': 'v-urmila'
         })
 
-<<<<<<< HEAD
         # Create and prepare VNet and subnet for new virtual cluster
         self.cmd('network route-table create -g {rg} -n {route_table_name} -l {loc}')
         self.cmd('network route-table route create -g {rg} --route-table-name {route_table_name} -n {route_name_internet} --next-hop-type Internet --address-prefix 0.0.0.0/0')
@@ -3801,10 +3789,8 @@
         self.cmd('network vnet subnet update -g {rg} --vnet-name {vnet_name} -n {subnet_name} --address-prefix 10.0.0.0/24 --route-table {route_table_name}')
         subnet = self.cmd('network vnet subnet show -g {rg} --vnet-name {vnet_name} -n {subnet_name}').get_output_in_json()
 
-=======
->>>>>>> 09445737
         self.kwargs.update({
-            'subnet_id': '/subscriptions/a8c9a924-06c0-4bde-9788-e7b1370969e1/resourceGroups/v-urmila/providers/Microsoft.Network/virtualNetworks/MIVirtualNetwork/subnets/ManagedInsanceSubnet'
+            'subnet_id': subnet['id']
         })
 
         # create sql managed_instance
@@ -3869,15 +3855,7 @@
         admin_login = 'admin123'
         admin_passwords = ['SecretPassword123', 'SecretPassword456']
 
-<<<<<<< HEAD
         subnet = '/subscriptions/8fb1ad69-28b1-4046-b50f-43999c131722/resourceGroups/toki/providers/Microsoft.Network/virtualNetworks/vcCliTestVnet1/subnets/vcCliTestSubnet1'
-=======
-        is_playback = os.path.exists(self.recording_file)
-        if is_playback:
-            subnet = '/subscriptions/00000000-0000-0000-0000-000000000000/resourceGroups/v-urmila/providers/Microsoft.Network/virtualNetworks/MIVirtualNetwork/subnets/ManagedInsanceSubnet'
-        else:
-            subnet = '/subscriptions/a8c9a924-06c0-4bde-9788-e7b1370969e1/resourceGroups/v-urmila/providers/Microsoft.Network/virtualNetworks/MIVirtualNetwork/subnets/ManagedInsanceSubnet'
->>>>>>> 09445737
 
         license_type = 'LicenseIncluded'
         loc = 'westeurope'
@@ -3885,11 +3863,7 @@
         storage_size_in_gb = '128'
         edition = 'GeneralPurpose'
         family = 'Gen5'
-<<<<<<< HEAD
         resource_group_1 = "toki"
-=======
-        resource_group_1 = "v-urmila"
->>>>>>> 09445737
         collation = "Latin1_General_100_CS_AS_SC"
         user = admin_login
 
