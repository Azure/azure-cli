--- conflicted
+++ resolved
@@ -13,20 +13,12 @@
       ParameterSetName:
       - -n -g --backup-policy-type --locations
       User-Agent:
-<<<<<<< HEAD
-      - AZURECLI/2.45.0 azsdk-python-azure-mgmt-resource/21.1.0b1 Python/3.8.10 (Windows-10-10.0.22621-SP0)
-=======
       - AZURECLI/2.45.0 azsdk-python-azure-mgmt-resource/21.1.0b1 Python/3.10.10 (Windows-10-10.0.22621-SP0)
->>>>>>> 81f8e181
     method: GET
     uri: https://management.azure.com/subscriptions/00000000-0000-0000-0000-000000000000/resourcegroups/cli_test_cosmosdb_restore_using_create000001?api-version=2021-04-01
   response:
     body:
-<<<<<<< HEAD
-      string: '{"id":"/subscriptions/00000000-0000-0000-0000-000000000000/resourceGroups/cli_test_cosmosdb_restore_using_create000001","name":"cli_test_cosmosdb_restore_using_create000001","type":"Microsoft.Resources/resourceGroups","location":"westus","tags":{"product":"azurecli","cause":"automation","date":"2023-02-23T07:25:14Z"},"properties":{"provisioningState":"Succeeded"}}'
-=======
       string: '{"id":"/subscriptions/00000000-0000-0000-0000-000000000000/resourceGroups/cli_test_cosmosdb_restore_using_create000001","name":"cli_test_cosmosdb_restore_using_create000001","type":"Microsoft.Resources/resourceGroups","location":"westus","tags":{"product":"azurecli","cause":"automation","date":"2023-02-28T05:25:03Z"},"properties":{"provisioningState":"Succeeded"}}'
->>>>>>> 81f8e181
     headers:
       cache-control:
       - no-cache
@@ -35,11 +27,7 @@
       content-type:
       - application/json; charset=utf-8
       date:
-<<<<<<< HEAD
-      - Thu, 23 Feb 2023 07:25:20 GMT
-=======
       - Tue, 28 Feb 2023 05:25:04 GMT
->>>>>>> 81f8e181
       expires:
       - '-1'
       pragma:
@@ -74,36 +62,12 @@
       ParameterSetName:
       - -n -g --backup-policy-type --locations
       User-Agent:
-<<<<<<< HEAD
-      - AZURECLI/2.45.0 azsdk-python-mgmt-cosmosdb/9.0.0 Python/3.8.10 (Windows-10-10.0.22621-SP0)
-=======
-      - AZURECLI/2.45.0 azsdk-python-mgmt-cosmosdb/9.0.0 Python/3.10.10 (Windows-10-10.0.22621-SP0)
->>>>>>> 81f8e181
+      - AZURECLI/2.45.0 azsdk-python-mgmt-cosmosdb/9.0.0 Python/3.10.10 (Windows-10-10.0.22621-SP0)
     method: PUT
     uri: https://management.azure.com/subscriptions/00000000-0000-0000-0000-000000000000/resourceGroups/cli_test_cosmosdb_restore_using_create000001/providers/Microsoft.DocumentDB/databaseAccounts/cli000003?api-version=2022-11-15
   response:
     body:
       string: '{"id":"/subscriptions/00000000-0000-0000-0000-000000000000/resourceGroups/cli_test_cosmosdb_restore_using_create000001/providers/Microsoft.DocumentDB/databaseAccounts/cli000003","name":"cli000003","location":"West
-<<<<<<< HEAD
-        US","type":"Microsoft.DocumentDB/databaseAccounts","kind":"GlobalDocumentDB","tags":{},"systemData":{"createdAt":"2023-02-23T07:25:30.18577Z"},"properties":{"provisioningState":"Creating","publicNetworkAccess":"Enabled","enableAutomaticFailover":false,"enableMultipleWriteLocations":false,"enablePartitionKeyMonitor":false,"isVirtualNetworkFilterEnabled":false,"virtualNetworkRules":[],"EnabledApiTypes":"Sql","disableKeyBasedMetadataWriteAccess":false,"enableFreeTier":false,"enableAnalyticalStorage":false,"analyticalStorageConfiguration":{"schemaType":"WellDefined"},"instanceId":"8f6355e3-6d3d-4406-9d96-9d15eab1fe44","createMode":"Default","databaseAccountOfferType":"Standard","enableFullFidelityChangeFeed":false,"defaultIdentity":"","networkAclBypass":"None","disableLocalAuth":false,"enablePartitionMerge":false,"minimalTlsVersion":"Tls","consistencyPolicy":{"defaultConsistencyLevel":"Session","maxIntervalInSeconds":5,"maxStalenessPrefix":100},"configurationOverrides":{},"writeLocations":[{"id":"cli000003-westus","locationName":"West
-        US","provisioningState":"Creating","failoverPriority":0,"isZoneRedundant":false}],"readLocations":[{"id":"cli000003-westus","locationName":"West
-        US","provisioningState":"Creating","failoverPriority":0,"isZoneRedundant":false}],"locations":[{"id":"cli000003-westus","locationName":"West
-        US","provisioningState":"Creating","failoverPriority":0,"isZoneRedundant":false}],"failoverPolicies":[{"id":"cli000003-westus","locationName":"West
-        US","failoverPriority":0}],"cors":[],"capabilities":[],"ipRules":[],"backupPolicy":{"type":"Continuous"},"networkAclBypassResourceIds":[],"keysMetadata":{"primaryMasterKey":{"generationTime":"2023-02-23T07:25:30.18577Z"},"secondaryMasterKey":{"generationTime":"2023-02-23T07:25:30.18577Z"},"primaryReadonlyMasterKey":{"generationTime":"2023-02-23T07:25:30.18577Z"},"secondaryReadonlyMasterKey":{"generationTime":"2023-02-23T07:25:30.18577Z"}}},"identity":{"type":"None"}}'
-    headers:
-      azure-asyncoperation:
-      - https://management.azure.com/subscriptions/00000000-0000-0000-0000-000000000000/providers/Microsoft.DocumentDB/locations/westus/operationsStatus/22e1afcb-b046-420b-846d-e3b43a60be7d?api-version=2022-11-15
-      cache-control:
-      - no-store, no-cache
-      content-length:
-      - '2166'
-      content-type:
-      - application/json
-      date:
-      - Thu, 23 Feb 2023 07:25:33 GMT
-      location:
-      - https://management.azure.com/subscriptions/00000000-0000-0000-0000-000000000000/resourceGroups/cli_test_cosmosdb_restore_using_create000001/providers/Microsoft.DocumentDB/databaseAccounts/cli000003/operationResults/22e1afcb-b046-420b-846d-e3b43a60be7d?api-version=2022-11-15
-=======
         US","type":"Microsoft.DocumentDB/databaseAccounts","kind":"GlobalDocumentDB","tags":{},"systemData":{"createdAt":"2023-02-28T05:25:08.5665618Z"},"properties":{"provisioningState":"Creating","publicNetworkAccess":"Enabled","enableAutomaticFailover":false,"enableMultipleWriteLocations":false,"enablePartitionKeyMonitor":false,"isVirtualNetworkFilterEnabled":false,"virtualNetworkRules":[],"EnabledApiTypes":"Sql","disableKeyBasedMetadataWriteAccess":false,"enableFreeTier":false,"enableAnalyticalStorage":false,"analyticalStorageConfiguration":{"schemaType":"WellDefined"},"instanceId":"eb24ed2f-b5b6-4200-b082-34b323589fd2","createMode":"Default","databaseAccountOfferType":"Standard","defaultIdentity":"","networkAclBypass":"None","disableLocalAuth":false,"enablePartitionMerge":false,"minimalTlsVersion":"Tls","consistencyPolicy":{"defaultConsistencyLevel":"Session","maxIntervalInSeconds":5,"maxStalenessPrefix":100},"configurationOverrides":{},"writeLocations":[{"id":"cli000003-westus","locationName":"West
         US","provisioningState":"Creating","failoverPriority":0,"isZoneRedundant":false}],"readLocations":[{"id":"cli000003-westus","locationName":"West
         US","provisioningState":"Creating","failoverPriority":0,"isZoneRedundant":false}],"locations":[{"id":"cli000003-westus","locationName":"West
@@ -122,7 +86,6 @@
       - Tue, 28 Feb 2023 05:25:10 GMT
       location:
       - https://management.azure.com/subscriptions/00000000-0000-0000-0000-000000000000/resourceGroups/cli_test_cosmosdb_restore_using_create000001/providers/Microsoft.DocumentDB/databaseAccounts/cli000003/operationResults/67d37766-e085-4929-b6fc-c9038d9bd60a?api-version=2022-11-15
->>>>>>> 81f8e181
       pragma:
       - no-cache
       server:
@@ -138,11 +101,7 @@
       x-ms-gatewayversion:
       - version=2.14.0
       x-ms-ratelimit-remaining-subscription-writes:
-<<<<<<< HEAD
-      - '1199'
-=======
       - '1198'
->>>>>>> 81f8e181
     status:
       code: 200
       message: Ok
@@ -160,31 +119,21 @@
       ParameterSetName:
       - -n -g --backup-policy-type --locations
       User-Agent:
-<<<<<<< HEAD
-      - AZURECLI/2.45.0 azsdk-python-mgmt-cosmosdb/9.0.0 Python/3.8.10 (Windows-10-10.0.22621-SP0)
-    method: GET
-    uri: https://management.azure.com/subscriptions/00000000-0000-0000-0000-000000000000/providers/Microsoft.DocumentDB/locations/westus/operationsStatus/22e1afcb-b046-420b-846d-e3b43a60be7d?api-version=2022-11-15
-=======
       - AZURECLI/2.45.0 azsdk-python-mgmt-cosmosdb/9.0.0 Python/3.10.10 (Windows-10-10.0.22621-SP0)
     method: GET
     uri: https://management.azure.com/subscriptions/00000000-0000-0000-0000-000000000000/providers/Microsoft.DocumentDB/locations/westus/operationsStatus/67d37766-e085-4929-b6fc-c9038d9bd60a?api-version=2022-11-15
->>>>>>> 81f8e181
-  response:
-    body:
-      string: '{"status":"Dequeued"}'
-    headers:
-      cache-control:
-      - no-store, no-cache
-      content-length:
-      - '21'
-      content-type:
-      - application/json
-      date:
-<<<<<<< HEAD
-      - Thu, 23 Feb 2023 07:26:03 GMT
-=======
+  response:
+    body:
+      string: '{"status":"Dequeued"}'
+    headers:
+      cache-control:
+      - no-store, no-cache
+      content-length:
+      - '21'
+      content-type:
+      - application/json
+      date:
       - Tue, 28 Feb 2023 05:25:40 GMT
->>>>>>> 81f8e181
       pragma:
       - no-cache
       server:
@@ -216,31 +165,21 @@
       ParameterSetName:
       - -n -g --backup-policy-type --locations
       User-Agent:
-<<<<<<< HEAD
-      - AZURECLI/2.45.0 azsdk-python-mgmt-cosmosdb/9.0.0 Python/3.8.10 (Windows-10-10.0.22621-SP0)
-    method: GET
-    uri: https://management.azure.com/subscriptions/00000000-0000-0000-0000-000000000000/providers/Microsoft.DocumentDB/locations/westus/operationsStatus/22e1afcb-b046-420b-846d-e3b43a60be7d?api-version=2022-11-15
-=======
       - AZURECLI/2.45.0 azsdk-python-mgmt-cosmosdb/9.0.0 Python/3.10.10 (Windows-10-10.0.22621-SP0)
     method: GET
     uri: https://management.azure.com/subscriptions/00000000-0000-0000-0000-000000000000/providers/Microsoft.DocumentDB/locations/westus/operationsStatus/67d37766-e085-4929-b6fc-c9038d9bd60a?api-version=2022-11-15
->>>>>>> 81f8e181
-  response:
-    body:
-      string: '{"status":"Dequeued"}'
-    headers:
-      cache-control:
-      - no-store, no-cache
-      content-length:
-      - '21'
-      content-type:
-      - application/json
-      date:
-<<<<<<< HEAD
-      - Thu, 23 Feb 2023 07:26:35 GMT
-=======
+  response:
+    body:
+      string: '{"status":"Dequeued"}'
+    headers:
+      cache-control:
+      - no-store, no-cache
+      content-length:
+      - '21'
+      content-type:
+      - application/json
+      date:
       - Tue, 28 Feb 2023 05:26:10 GMT
->>>>>>> 81f8e181
       pragma:
       - no-cache
       server:
@@ -272,31 +211,21 @@
       ParameterSetName:
       - -n -g --backup-policy-type --locations
       User-Agent:
-<<<<<<< HEAD
-      - AZURECLI/2.45.0 azsdk-python-mgmt-cosmosdb/9.0.0 Python/3.8.10 (Windows-10-10.0.22621-SP0)
-    method: GET
-    uri: https://management.azure.com/subscriptions/00000000-0000-0000-0000-000000000000/providers/Microsoft.DocumentDB/locations/westus/operationsStatus/22e1afcb-b046-420b-846d-e3b43a60be7d?api-version=2022-11-15
-=======
       - AZURECLI/2.45.0 azsdk-python-mgmt-cosmosdb/9.0.0 Python/3.10.10 (Windows-10-10.0.22621-SP0)
     method: GET
     uri: https://management.azure.com/subscriptions/00000000-0000-0000-0000-000000000000/providers/Microsoft.DocumentDB/locations/westus/operationsStatus/67d37766-e085-4929-b6fc-c9038d9bd60a?api-version=2022-11-15
->>>>>>> 81f8e181
-  response:
-    body:
-      string: '{"status":"Dequeued"}'
-    headers:
-      cache-control:
-      - no-store, no-cache
-      content-length:
-      - '21'
-      content-type:
-      - application/json
-      date:
-<<<<<<< HEAD
-      - Thu, 23 Feb 2023 07:27:04 GMT
-=======
+  response:
+    body:
+      string: '{"status":"Dequeued"}'
+    headers:
+      cache-control:
+      - no-store, no-cache
+      content-length:
+      - '21'
+      content-type:
+      - application/json
+      date:
       - Tue, 28 Feb 2023 05:26:40 GMT
->>>>>>> 81f8e181
       pragma:
       - no-cache
       server:
@@ -328,31 +257,21 @@
       ParameterSetName:
       - -n -g --backup-policy-type --locations
       User-Agent:
-<<<<<<< HEAD
-      - AZURECLI/2.45.0 azsdk-python-mgmt-cosmosdb/9.0.0 Python/3.8.10 (Windows-10-10.0.22621-SP0)
-    method: GET
-    uri: https://management.azure.com/subscriptions/00000000-0000-0000-0000-000000000000/providers/Microsoft.DocumentDB/locations/westus/operationsStatus/22e1afcb-b046-420b-846d-e3b43a60be7d?api-version=2022-11-15
-=======
       - AZURECLI/2.45.0 azsdk-python-mgmt-cosmosdb/9.0.0 Python/3.10.10 (Windows-10-10.0.22621-SP0)
     method: GET
     uri: https://management.azure.com/subscriptions/00000000-0000-0000-0000-000000000000/providers/Microsoft.DocumentDB/locations/westus/operationsStatus/67d37766-e085-4929-b6fc-c9038d9bd60a?api-version=2022-11-15
->>>>>>> 81f8e181
-  response:
-    body:
-      string: '{"status":"Dequeued"}'
-    headers:
-      cache-control:
-      - no-store, no-cache
-      content-length:
-      - '21'
-      content-type:
-      - application/json
-      date:
-<<<<<<< HEAD
-      - Thu, 23 Feb 2023 07:27:35 GMT
-=======
+  response:
+    body:
+      string: '{"status":"Dequeued"}'
+    headers:
+      cache-control:
+      - no-store, no-cache
+      content-length:
+      - '21'
+      content-type:
+      - application/json
+      date:
       - Tue, 28 Feb 2023 05:27:10 GMT
->>>>>>> 81f8e181
       pragma:
       - no-cache
       server:
@@ -384,15 +303,9 @@
       ParameterSetName:
       - -n -g --backup-policy-type --locations
       User-Agent:
-<<<<<<< HEAD
-      - AZURECLI/2.45.0 azsdk-python-mgmt-cosmosdb/9.0.0 Python/3.8.10 (Windows-10-10.0.22621-SP0)
-    method: GET
-    uri: https://management.azure.com/subscriptions/00000000-0000-0000-0000-000000000000/providers/Microsoft.DocumentDB/locations/westus/operationsStatus/22e1afcb-b046-420b-846d-e3b43a60be7d?api-version=2022-11-15
-=======
       - AZURECLI/2.45.0 azsdk-python-mgmt-cosmosdb/9.0.0 Python/3.10.10 (Windows-10-10.0.22621-SP0)
     method: GET
     uri: https://management.azure.com/subscriptions/00000000-0000-0000-0000-000000000000/providers/Microsoft.DocumentDB/locations/westus/operationsStatus/67d37766-e085-4929-b6fc-c9038d9bd60a?api-version=2022-11-15
->>>>>>> 81f8e181
   response:
     body:
       string: '{"status":"Succeeded"}'
@@ -404,11 +317,7 @@
       content-type:
       - application/json
       date:
-<<<<<<< HEAD
-      - Thu, 23 Feb 2023 07:28:05 GMT
-=======
       - Tue, 28 Feb 2023 05:27:41 GMT
->>>>>>> 81f8e181
       pragma:
       - no-cache
       server:
@@ -440,46 +349,26 @@
       ParameterSetName:
       - -n -g --backup-policy-type --locations
       User-Agent:
-<<<<<<< HEAD
-      - AZURECLI/2.45.0 azsdk-python-mgmt-cosmosdb/9.0.0 Python/3.8.10 (Windows-10-10.0.22621-SP0)
-=======
-      - AZURECLI/2.45.0 azsdk-python-mgmt-cosmosdb/9.0.0 Python/3.10.10 (Windows-10-10.0.22621-SP0)
->>>>>>> 81f8e181
+      - AZURECLI/2.45.0 azsdk-python-mgmt-cosmosdb/9.0.0 Python/3.10.10 (Windows-10-10.0.22621-SP0)
     method: GET
     uri: https://management.azure.com/subscriptions/00000000-0000-0000-0000-000000000000/resourceGroups/cli_test_cosmosdb_restore_using_create000001/providers/Microsoft.DocumentDB/databaseAccounts/cli000003?api-version=2022-11-15
   response:
     body:
       string: '{"id":"/subscriptions/00000000-0000-0000-0000-000000000000/resourceGroups/cli_test_cosmosdb_restore_using_create000001/providers/Microsoft.DocumentDB/databaseAccounts/cli000003","name":"cli000003","location":"West
-<<<<<<< HEAD
-        US","type":"Microsoft.DocumentDB/databaseAccounts","kind":"GlobalDocumentDB","tags":{},"systemData":{"createdAt":"2023-02-23T07:27:21.0156526Z"},"properties":{"provisioningState":"Succeeded","documentEndpoint":"https://cli000003.documents.azure.com:443/","sqlEndpoint":"https://cli000003.documents.azure.com:443/","publicNetworkAccess":"Enabled","enableAutomaticFailover":false,"enableMultipleWriteLocations":false,"enablePartitionKeyMonitor":false,"isVirtualNetworkFilterEnabled":false,"virtualNetworkRules":[],"EnabledApiTypes":"Sql","disableKeyBasedMetadataWriteAccess":false,"enableFreeTier":false,"enableAnalyticalStorage":false,"analyticalStorageConfiguration":{"schemaType":"WellDefined"},"instanceId":"8f6355e3-6d3d-4406-9d96-9d15eab1fe44","createMode":"Default","databaseAccountOfferType":"Standard","enableFullFidelityChangeFeed":false,"defaultIdentity":"FirstPartyIdentity","networkAclBypass":"None","disableLocalAuth":false,"enablePartitionMerge":false,"minimalTlsVersion":"Tls","consistencyPolicy":{"defaultConsistencyLevel":"Session","maxIntervalInSeconds":5,"maxStalenessPrefix":100},"configurationOverrides":{},"writeLocations":[{"id":"cli000003-westus","locationName":"West
-        US","documentEndpoint":"https://cli000003-westus.documents.azure.com:443/","provisioningState":"Succeeded","failoverPriority":0,"isZoneRedundant":false}],"readLocations":[{"id":"cli000003-westus","locationName":"West
-        US","documentEndpoint":"https://cli000003-westus.documents.azure.com:443/","provisioningState":"Succeeded","failoverPriority":0,"isZoneRedundant":false}],"locations":[{"id":"cli000003-westus","locationName":"West
-        US","documentEndpoint":"https://cli000003-westus.documents.azure.com:443/","provisioningState":"Succeeded","failoverPriority":0,"isZoneRedundant":false}],"failoverPolicies":[{"id":"cli000003-westus","locationName":"West
-        US","failoverPriority":0}],"cors":[],"capabilities":[],"ipRules":[],"backupPolicy":{"type":"Continuous"},"networkAclBypassResourceIds":[],"keysMetadata":{"primaryMasterKey":{"generationTime":"2023-02-23T07:27:21.0156526Z"},"secondaryMasterKey":{"generationTime":"2023-02-23T07:27:21.0156526Z"},"primaryReadonlyMasterKey":{"generationTime":"2023-02-23T07:27:21.0156526Z"},"secondaryReadonlyMasterKey":{"generationTime":"2023-02-23T07:27:21.0156526Z"}}},"identity":{"type":"None"}}'
-=======
         US","type":"Microsoft.DocumentDB/databaseAccounts","kind":"GlobalDocumentDB","tags":{},"systemData":{"createdAt":"2023-02-28T05:27:00.0475882Z"},"properties":{"provisioningState":"Succeeded","documentEndpoint":"https://cli000003.documents.azure.com:443/","sqlEndpoint":"https://cli000003.documents.azure.com:443/","publicNetworkAccess":"Enabled","enableAutomaticFailover":false,"enableMultipleWriteLocations":false,"enablePartitionKeyMonitor":false,"isVirtualNetworkFilterEnabled":false,"virtualNetworkRules":[],"EnabledApiTypes":"Sql","disableKeyBasedMetadataWriteAccess":false,"enableFreeTier":false,"enableAnalyticalStorage":false,"analyticalStorageConfiguration":{"schemaType":"WellDefined"},"instanceId":"eb24ed2f-b5b6-4200-b082-34b323589fd2","createMode":"Default","databaseAccountOfferType":"Standard","defaultIdentity":"FirstPartyIdentity","networkAclBypass":"None","disableLocalAuth":false,"enablePartitionMerge":false,"minimalTlsVersion":"Tls","consistencyPolicy":{"defaultConsistencyLevel":"Session","maxIntervalInSeconds":5,"maxStalenessPrefix":100},"configurationOverrides":{},"writeLocations":[{"id":"cli000003-westus","locationName":"West
         US","documentEndpoint":"https://cli000003-westus.documents.azure.com:443/","provisioningState":"Succeeded","failoverPriority":0,"isZoneRedundant":false}],"readLocations":[{"id":"cli000003-westus","locationName":"West
         US","documentEndpoint":"https://cli000003-westus.documents.azure.com:443/","provisioningState":"Succeeded","failoverPriority":0,"isZoneRedundant":false}],"locations":[{"id":"cli000003-westus","locationName":"West
         US","documentEndpoint":"https://cli000003-westus.documents.azure.com:443/","provisioningState":"Succeeded","failoverPriority":0,"isZoneRedundant":false}],"failoverPolicies":[{"id":"cli000003-westus","locationName":"West
         US","failoverPriority":0}],"cors":[],"capabilities":[],"ipRules":[],"backupPolicy":{"type":"Continuous"},"networkAclBypassResourceIds":[],"keysMetadata":{"primaryMasterKey":{"generationTime":"2023-02-28T05:27:00.0475882Z"},"secondaryMasterKey":{"generationTime":"2023-02-28T05:27:00.0475882Z"},"primaryReadonlyMasterKey":{"generationTime":"2023-02-28T05:27:00.0475882Z"},"secondaryReadonlyMasterKey":{"generationTime":"2023-02-28T05:27:00.0475882Z"}}},"identity":{"type":"None"}}'
->>>>>>> 81f8e181
-    headers:
-      cache-control:
-      - no-store, no-cache
-      content-length:
-<<<<<<< HEAD
-      - '2534'
-      content-type:
-      - application/json
-      date:
-      - Thu, 23 Feb 2023 07:28:05 GMT
-=======
+    headers:
+      cache-control:
+      - no-store, no-cache
+      content-length:
       - '2497'
       content-type:
       - application/json
       date:
       - Tue, 28 Feb 2023 05:27:41 GMT
->>>>>>> 81f8e181
       pragma:
       - no-cache
       server:
@@ -511,46 +400,26 @@
       ParameterSetName:
       - -n -g --backup-policy-type --locations
       User-Agent:
-<<<<<<< HEAD
-      - AZURECLI/2.45.0 azsdk-python-mgmt-cosmosdb/9.0.0 Python/3.8.10 (Windows-10-10.0.22621-SP0)
-=======
-      - AZURECLI/2.45.0 azsdk-python-mgmt-cosmosdb/9.0.0 Python/3.10.10 (Windows-10-10.0.22621-SP0)
->>>>>>> 81f8e181
+      - AZURECLI/2.45.0 azsdk-python-mgmt-cosmosdb/9.0.0 Python/3.10.10 (Windows-10-10.0.22621-SP0)
     method: GET
     uri: https://management.azure.com/subscriptions/00000000-0000-0000-0000-000000000000/resourceGroups/cli_test_cosmosdb_restore_using_create000001/providers/Microsoft.DocumentDB/databaseAccounts/cli000003?api-version=2022-11-15
   response:
     body:
       string: '{"id":"/subscriptions/00000000-0000-0000-0000-000000000000/resourceGroups/cli_test_cosmosdb_restore_using_create000001/providers/Microsoft.DocumentDB/databaseAccounts/cli000003","name":"cli000003","location":"West
-<<<<<<< HEAD
-        US","type":"Microsoft.DocumentDB/databaseAccounts","kind":"GlobalDocumentDB","tags":{},"systemData":{"createdAt":"2023-02-23T07:27:21.0156526Z"},"properties":{"provisioningState":"Succeeded","documentEndpoint":"https://cli000003.documents.azure.com:443/","sqlEndpoint":"https://cli000003.documents.azure.com:443/","publicNetworkAccess":"Enabled","enableAutomaticFailover":false,"enableMultipleWriteLocations":false,"enablePartitionKeyMonitor":false,"isVirtualNetworkFilterEnabled":false,"virtualNetworkRules":[],"EnabledApiTypes":"Sql","disableKeyBasedMetadataWriteAccess":false,"enableFreeTier":false,"enableAnalyticalStorage":false,"analyticalStorageConfiguration":{"schemaType":"WellDefined"},"instanceId":"8f6355e3-6d3d-4406-9d96-9d15eab1fe44","createMode":"Default","databaseAccountOfferType":"Standard","enableFullFidelityChangeFeed":false,"defaultIdentity":"FirstPartyIdentity","networkAclBypass":"None","disableLocalAuth":false,"enablePartitionMerge":false,"minimalTlsVersion":"Tls","consistencyPolicy":{"defaultConsistencyLevel":"Session","maxIntervalInSeconds":5,"maxStalenessPrefix":100},"configurationOverrides":{},"writeLocations":[{"id":"cli000003-westus","locationName":"West
-        US","documentEndpoint":"https://cli000003-westus.documents.azure.com:443/","provisioningState":"Succeeded","failoverPriority":0,"isZoneRedundant":false}],"readLocations":[{"id":"cli000003-westus","locationName":"West
-        US","documentEndpoint":"https://cli000003-westus.documents.azure.com:443/","provisioningState":"Succeeded","failoverPriority":0,"isZoneRedundant":false}],"locations":[{"id":"cli000003-westus","locationName":"West
-        US","documentEndpoint":"https://cli000003-westus.documents.azure.com:443/","provisioningState":"Succeeded","failoverPriority":0,"isZoneRedundant":false}],"failoverPolicies":[{"id":"cli000003-westus","locationName":"West
-        US","failoverPriority":0}],"cors":[],"capabilities":[],"ipRules":[],"backupPolicy":{"type":"Continuous"},"networkAclBypassResourceIds":[],"keysMetadata":{"primaryMasterKey":{"generationTime":"2023-02-23T07:27:21.0156526Z"},"secondaryMasterKey":{"generationTime":"2023-02-23T07:27:21.0156526Z"},"primaryReadonlyMasterKey":{"generationTime":"2023-02-23T07:27:21.0156526Z"},"secondaryReadonlyMasterKey":{"generationTime":"2023-02-23T07:27:21.0156526Z"}}},"identity":{"type":"None"}}'
-=======
         US","type":"Microsoft.DocumentDB/databaseAccounts","kind":"GlobalDocumentDB","tags":{},"systemData":{"createdAt":"2023-02-28T05:27:00.0475882Z"},"properties":{"provisioningState":"Succeeded","documentEndpoint":"https://cli000003.documents.azure.com:443/","sqlEndpoint":"https://cli000003.documents.azure.com:443/","publicNetworkAccess":"Enabled","enableAutomaticFailover":false,"enableMultipleWriteLocations":false,"enablePartitionKeyMonitor":false,"isVirtualNetworkFilterEnabled":false,"virtualNetworkRules":[],"EnabledApiTypes":"Sql","disableKeyBasedMetadataWriteAccess":false,"enableFreeTier":false,"enableAnalyticalStorage":false,"analyticalStorageConfiguration":{"schemaType":"WellDefined"},"instanceId":"eb24ed2f-b5b6-4200-b082-34b323589fd2","createMode":"Default","databaseAccountOfferType":"Standard","defaultIdentity":"FirstPartyIdentity","networkAclBypass":"None","disableLocalAuth":false,"enablePartitionMerge":false,"minimalTlsVersion":"Tls","consistencyPolicy":{"defaultConsistencyLevel":"Session","maxIntervalInSeconds":5,"maxStalenessPrefix":100},"configurationOverrides":{},"writeLocations":[{"id":"cli000003-westus","locationName":"West
         US","documentEndpoint":"https://cli000003-westus.documents.azure.com:443/","provisioningState":"Succeeded","failoverPriority":0,"isZoneRedundant":false}],"readLocations":[{"id":"cli000003-westus","locationName":"West
         US","documentEndpoint":"https://cli000003-westus.documents.azure.com:443/","provisioningState":"Succeeded","failoverPriority":0,"isZoneRedundant":false}],"locations":[{"id":"cli000003-westus","locationName":"West
         US","documentEndpoint":"https://cli000003-westus.documents.azure.com:443/","provisioningState":"Succeeded","failoverPriority":0,"isZoneRedundant":false}],"failoverPolicies":[{"id":"cli000003-westus","locationName":"West
         US","failoverPriority":0}],"cors":[],"capabilities":[],"ipRules":[],"backupPolicy":{"type":"Continuous"},"networkAclBypassResourceIds":[],"keysMetadata":{"primaryMasterKey":{"generationTime":"2023-02-28T05:27:00.0475882Z"},"secondaryMasterKey":{"generationTime":"2023-02-28T05:27:00.0475882Z"},"primaryReadonlyMasterKey":{"generationTime":"2023-02-28T05:27:00.0475882Z"},"secondaryReadonlyMasterKey":{"generationTime":"2023-02-28T05:27:00.0475882Z"}}},"identity":{"type":"None"}}'
->>>>>>> 81f8e181
-    headers:
-      cache-control:
-      - no-store, no-cache
-      content-length:
-<<<<<<< HEAD
-      - '2534'
-      content-type:
-      - application/json
-      date:
-      - Thu, 23 Feb 2023 07:28:06 GMT
-=======
+    headers:
+      cache-control:
+      - no-store, no-cache
+      content-length:
       - '2497'
       content-type:
       - application/json
       date:
       - Tue, 28 Feb 2023 05:27:41 GMT
->>>>>>> 81f8e181
       pragma:
       - no-cache
       server:
@@ -582,46 +451,26 @@
       ParameterSetName:
       - -n -g
       User-Agent:
-<<<<<<< HEAD
-      - AZURECLI/2.45.0 azsdk-python-mgmt-cosmosdb/9.0.0 Python/3.8.10 (Windows-10-10.0.22621-SP0)
-=======
-      - AZURECLI/2.45.0 azsdk-python-mgmt-cosmosdb/9.0.0 Python/3.10.10 (Windows-10-10.0.22621-SP0)
->>>>>>> 81f8e181
+      - AZURECLI/2.45.0 azsdk-python-mgmt-cosmosdb/9.0.0 Python/3.10.10 (Windows-10-10.0.22621-SP0)
     method: GET
     uri: https://management.azure.com/subscriptions/00000000-0000-0000-0000-000000000000/resourceGroups/cli_test_cosmosdb_restore_using_create000001/providers/Microsoft.DocumentDB/databaseAccounts/cli000003?api-version=2022-11-15
   response:
     body:
       string: '{"id":"/subscriptions/00000000-0000-0000-0000-000000000000/resourceGroups/cli_test_cosmosdb_restore_using_create000001/providers/Microsoft.DocumentDB/databaseAccounts/cli000003","name":"cli000003","location":"West
-<<<<<<< HEAD
-        US","type":"Microsoft.DocumentDB/databaseAccounts","kind":"GlobalDocumentDB","tags":{},"systemData":{"createdAt":"2023-02-23T07:27:21.0156526Z"},"properties":{"provisioningState":"Succeeded","documentEndpoint":"https://cli000003.documents.azure.com:443/","sqlEndpoint":"https://cli000003.documents.azure.com:443/","publicNetworkAccess":"Enabled","enableAutomaticFailover":false,"enableMultipleWriteLocations":false,"enablePartitionKeyMonitor":false,"isVirtualNetworkFilterEnabled":false,"virtualNetworkRules":[],"EnabledApiTypes":"Sql","disableKeyBasedMetadataWriteAccess":false,"enableFreeTier":false,"enableAnalyticalStorage":false,"analyticalStorageConfiguration":{"schemaType":"WellDefined"},"instanceId":"8f6355e3-6d3d-4406-9d96-9d15eab1fe44","createMode":"Default","databaseAccountOfferType":"Standard","enableFullFidelityChangeFeed":false,"defaultIdentity":"FirstPartyIdentity","networkAclBypass":"None","disableLocalAuth":false,"enablePartitionMerge":false,"minimalTlsVersion":"Tls","consistencyPolicy":{"defaultConsistencyLevel":"Session","maxIntervalInSeconds":5,"maxStalenessPrefix":100},"configurationOverrides":{},"writeLocations":[{"id":"cli000003-westus","locationName":"West
-        US","documentEndpoint":"https://cli000003-westus.documents.azure.com:443/","provisioningState":"Succeeded","failoverPriority":0,"isZoneRedundant":false}],"readLocations":[{"id":"cli000003-westus","locationName":"West
-        US","documentEndpoint":"https://cli000003-westus.documents.azure.com:443/","provisioningState":"Succeeded","failoverPriority":0,"isZoneRedundant":false}],"locations":[{"id":"cli000003-westus","locationName":"West
-        US","documentEndpoint":"https://cli000003-westus.documents.azure.com:443/","provisioningState":"Succeeded","failoverPriority":0,"isZoneRedundant":false}],"failoverPolicies":[{"id":"cli000003-westus","locationName":"West
-        US","failoverPriority":0}],"cors":[],"capabilities":[],"ipRules":[],"backupPolicy":{"type":"Continuous"},"networkAclBypassResourceIds":[],"keysMetadata":{"primaryMasterKey":{"generationTime":"2023-02-23T07:27:21.0156526Z"},"secondaryMasterKey":{"generationTime":"2023-02-23T07:27:21.0156526Z"},"primaryReadonlyMasterKey":{"generationTime":"2023-02-23T07:27:21.0156526Z"},"secondaryReadonlyMasterKey":{"generationTime":"2023-02-23T07:27:21.0156526Z"}}},"identity":{"type":"None"}}'
-=======
         US","type":"Microsoft.DocumentDB/databaseAccounts","kind":"GlobalDocumentDB","tags":{},"systemData":{"createdAt":"2023-02-28T05:27:00.0475882Z"},"properties":{"provisioningState":"Succeeded","documentEndpoint":"https://cli000003.documents.azure.com:443/","sqlEndpoint":"https://cli000003.documents.azure.com:443/","publicNetworkAccess":"Enabled","enableAutomaticFailover":false,"enableMultipleWriteLocations":false,"enablePartitionKeyMonitor":false,"isVirtualNetworkFilterEnabled":false,"virtualNetworkRules":[],"EnabledApiTypes":"Sql","disableKeyBasedMetadataWriteAccess":false,"enableFreeTier":false,"enableAnalyticalStorage":false,"analyticalStorageConfiguration":{"schemaType":"WellDefined"},"instanceId":"eb24ed2f-b5b6-4200-b082-34b323589fd2","createMode":"Default","databaseAccountOfferType":"Standard","defaultIdentity":"FirstPartyIdentity","networkAclBypass":"None","disableLocalAuth":false,"enablePartitionMerge":false,"minimalTlsVersion":"Tls","consistencyPolicy":{"defaultConsistencyLevel":"Session","maxIntervalInSeconds":5,"maxStalenessPrefix":100},"configurationOverrides":{},"writeLocations":[{"id":"cli000003-westus","locationName":"West
         US","documentEndpoint":"https://cli000003-westus.documents.azure.com:443/","provisioningState":"Succeeded","failoverPriority":0,"isZoneRedundant":false}],"readLocations":[{"id":"cli000003-westus","locationName":"West
         US","documentEndpoint":"https://cli000003-westus.documents.azure.com:443/","provisioningState":"Succeeded","failoverPriority":0,"isZoneRedundant":false}],"locations":[{"id":"cli000003-westus","locationName":"West
         US","documentEndpoint":"https://cli000003-westus.documents.azure.com:443/","provisioningState":"Succeeded","failoverPriority":0,"isZoneRedundant":false}],"failoverPolicies":[{"id":"cli000003-westus","locationName":"West
         US","failoverPriority":0}],"cors":[],"capabilities":[],"ipRules":[],"backupPolicy":{"type":"Continuous"},"networkAclBypassResourceIds":[],"keysMetadata":{"primaryMasterKey":{"generationTime":"2023-02-28T05:27:00.0475882Z"},"secondaryMasterKey":{"generationTime":"2023-02-28T05:27:00.0475882Z"},"primaryReadonlyMasterKey":{"generationTime":"2023-02-28T05:27:00.0475882Z"},"secondaryReadonlyMasterKey":{"generationTime":"2023-02-28T05:27:00.0475882Z"}}},"identity":{"type":"None"}}'
->>>>>>> 81f8e181
-    headers:
-      cache-control:
-      - no-store, no-cache
-      content-length:
-<<<<<<< HEAD
-      - '2534'
-      content-type:
-      - application/json
-      date:
-      - Thu, 23 Feb 2023 07:28:07 GMT
-=======
+    headers:
+      cache-control:
+      - no-store, no-cache
+      content-length:
       - '2497'
       content-type:
       - application/json
       date:
       - Tue, 28 Feb 2023 05:27:42 GMT
->>>>>>> 81f8e181
       pragma:
       - no-cache
       server:
@@ -657,11 +506,7 @@
       ParameterSetName:
       - -g -a -n
       User-Agent:
-<<<<<<< HEAD
-      - AZURECLI/2.45.0 azsdk-python-mgmt-cosmosdb/9.0.0 Python/3.8.10 (Windows-10-10.0.22621-SP0)
-=======
-      - AZURECLI/2.45.0 azsdk-python-mgmt-cosmosdb/9.0.0 Python/3.10.10 (Windows-10-10.0.22621-SP0)
->>>>>>> 81f8e181
+      - AZURECLI/2.45.0 azsdk-python-mgmt-cosmosdb/9.0.0 Python/3.10.10 (Windows-10-10.0.22621-SP0)
     method: PUT
     uri: https://management.azure.com/subscriptions/00000000-0000-0000-0000-000000000000/resourceGroups/cli_test_cosmosdb_restore_using_create000001/providers/Microsoft.DocumentDB/databaseAccounts/cli000003/sqlDatabases/cli000005?api-version=2022-11-15
   response:
@@ -669,27 +514,17 @@
       string: '{"status":"Enqueued"}'
     headers:
       azure-asyncoperation:
-<<<<<<< HEAD
-      - https://management.azure.com/subscriptions/00000000-0000-0000-0000-000000000000/providers/Microsoft.DocumentDB/locations/westus/operationsStatus/cde24da1-faf0-4e0e-9904-68a84a169555?api-version=2022-11-15
-=======
       - https://management.azure.com/subscriptions/00000000-0000-0000-0000-000000000000/providers/Microsoft.DocumentDB/locations/westus/operationsStatus/6bac10d1-906b-44f9-ad50-e74f7fa9f065?api-version=2022-11-15
->>>>>>> 81f8e181
-      cache-control:
-      - no-store, no-cache
-      content-length:
-      - '21'
-      content-type:
-      - application/json
-      date:
-<<<<<<< HEAD
-      - Thu, 23 Feb 2023 07:28:09 GMT
-      location:
-      - https://management.azure.com/subscriptions/00000000-0000-0000-0000-000000000000/resourceGroups/cli_test_cosmosdb_restore_using_create000001/providers/Microsoft.DocumentDB/databaseAccounts/cli000003/sqlDatabases/cli000005/operationResults/cde24da1-faf0-4e0e-9904-68a84a169555?api-version=2022-11-15
-=======
+      cache-control:
+      - no-store, no-cache
+      content-length:
+      - '21'
+      content-type:
+      - application/json
+      date:
       - Tue, 28 Feb 2023 05:27:42 GMT
       location:
       - https://management.azure.com/subscriptions/00000000-0000-0000-0000-000000000000/resourceGroups/cli_test_cosmosdb_restore_using_create000001/providers/Microsoft.DocumentDB/databaseAccounts/cli000003/sqlDatabases/cli000005/operationResults/6bac10d1-906b-44f9-ad50-e74f7fa9f065?api-version=2022-11-15
->>>>>>> 81f8e181
       pragma:
       - no-cache
       server:
@@ -701,7 +536,7 @@
       x-ms-gatewayversion:
       - version=2.14.0
       x-ms-ratelimit-remaining-subscription-writes:
-      - '1196'
+      - '1199'
     status:
       code: 202
       message: Accepted
@@ -719,15 +554,9 @@
       ParameterSetName:
       - -g -a -n
       User-Agent:
-<<<<<<< HEAD
-      - AZURECLI/2.45.0 azsdk-python-mgmt-cosmosdb/9.0.0 Python/3.8.10 (Windows-10-10.0.22621-SP0)
-    method: GET
-    uri: https://management.azure.com/subscriptions/00000000-0000-0000-0000-000000000000/providers/Microsoft.DocumentDB/locations/westus/operationsStatus/cde24da1-faf0-4e0e-9904-68a84a169555?api-version=2022-11-15
-=======
       - AZURECLI/2.45.0 azsdk-python-mgmt-cosmosdb/9.0.0 Python/3.10.10 (Windows-10-10.0.22621-SP0)
     method: GET
     uri: https://management.azure.com/subscriptions/00000000-0000-0000-0000-000000000000/providers/Microsoft.DocumentDB/locations/westus/operationsStatus/6bac10d1-906b-44f9-ad50-e74f7fa9f065?api-version=2022-11-15
->>>>>>> 81f8e181
   response:
     body:
       string: '{"status":"Succeeded"}'
@@ -739,11 +568,7 @@
       content-type:
       - application/json
       date:
-<<<<<<< HEAD
-      - Thu, 23 Feb 2023 07:28:40 GMT
-=======
       - Tue, 28 Feb 2023 05:28:12 GMT
->>>>>>> 81f8e181
       pragma:
       - no-cache
       server:
@@ -775,20 +600,12 @@
       ParameterSetName:
       - -g -a -n
       User-Agent:
-<<<<<<< HEAD
-      - AZURECLI/2.45.0 azsdk-python-mgmt-cosmosdb/9.0.0 Python/3.8.10 (Windows-10-10.0.22621-SP0)
-=======
-      - AZURECLI/2.45.0 azsdk-python-mgmt-cosmosdb/9.0.0 Python/3.10.10 (Windows-10-10.0.22621-SP0)
->>>>>>> 81f8e181
+      - AZURECLI/2.45.0 azsdk-python-mgmt-cosmosdb/9.0.0 Python/3.10.10 (Windows-10-10.0.22621-SP0)
     method: GET
     uri: https://management.azure.com/subscriptions/00000000-0000-0000-0000-000000000000/resourceGroups/cli_test_cosmosdb_restore_using_create000001/providers/Microsoft.DocumentDB/databaseAccounts/cli000003/sqlDatabases/cli000005?api-version=2022-11-15
   response:
     body:
-<<<<<<< HEAD
-      string: '{"id":"/subscriptions/00000000-0000-0000-0000-000000000000/resourceGroups/cli_test_cosmosdb_restore_using_create000001/providers/Microsoft.DocumentDB/databaseAccounts/cli000003/sqlDatabases/cli000005","type":"Microsoft.DocumentDB/databaseAccounts/sqlDatabases","name":"cli000005","properties":{"resource":{"id":"cli000005","_rid":"7fFFAA==","_self":"dbs/7fFFAA==/","_etag":"\"0000ae09-0000-0700-0000-63f715900000\"","_colls":"colls/","_users":"users/","_ts":1677137296}}}'
-=======
       string: '{"id":"/subscriptions/00000000-0000-0000-0000-000000000000/resourceGroups/cli_test_cosmosdb_restore_using_create000001/providers/Microsoft.DocumentDB/databaseAccounts/cli000003/sqlDatabases/cli000005","type":"Microsoft.DocumentDB/databaseAccounts/sqlDatabases","name":"cli000005","properties":{"resource":{"id":"cli000005","_rid":"ANgZAA==","_self":"dbs/ANgZAA==/","_etag":"\"0000d901-0000-0700-0000-63fd90d30000\"","_colls":"colls/","_users":"users/","_ts":1677562067}}}'
->>>>>>> 81f8e181
     headers:
       cache-control:
       - no-store, no-cache
@@ -797,11 +614,7 @@
       content-type:
       - application/json
       date:
-<<<<<<< HEAD
-      - Thu, 23 Feb 2023 07:28:41 GMT
-=======
       - Tue, 28 Feb 2023 05:28:12 GMT
->>>>>>> 81f8e181
       pragma:
       - no-cache
       server:
@@ -840,11 +653,7 @@
       ParameterSetName:
       - -g -a -d -n -p
       User-Agent:
-<<<<<<< HEAD
-      - AZURECLI/2.45.0 azsdk-python-mgmt-cosmosdb/9.0.0 Python/3.8.10 (Windows-10-10.0.22621-SP0)
-=======
-      - AZURECLI/2.45.0 azsdk-python-mgmt-cosmosdb/9.0.0 Python/3.10.10 (Windows-10-10.0.22621-SP0)
->>>>>>> 81f8e181
+      - AZURECLI/2.45.0 azsdk-python-mgmt-cosmosdb/9.0.0 Python/3.10.10 (Windows-10-10.0.22621-SP0)
     method: PUT
     uri: https://management.azure.com/subscriptions/00000000-0000-0000-0000-000000000000/resourceGroups/cli_test_cosmosdb_restore_using_create000001/providers/Microsoft.DocumentDB/databaseAccounts/cli000003/sqlDatabases/cli000005/containers/cli000002?api-version=2022-11-15
   response:
@@ -852,27 +661,17 @@
       string: '{"status":"Enqueued"}'
     headers:
       azure-asyncoperation:
-<<<<<<< HEAD
-      - https://management.azure.com/subscriptions/00000000-0000-0000-0000-000000000000/providers/Microsoft.DocumentDB/locations/westus/operationsStatus/ab39a5e7-868d-4a0e-a177-a685ae6542e4?api-version=2022-11-15
-=======
       - https://management.azure.com/subscriptions/00000000-0000-0000-0000-000000000000/providers/Microsoft.DocumentDB/locations/westus/operationsStatus/c2666866-1293-4d86-9ba8-1dbef5c01b36?api-version=2022-11-15
->>>>>>> 81f8e181
-      cache-control:
-      - no-store, no-cache
-      content-length:
-      - '21'
-      content-type:
-      - application/json
-      date:
-<<<<<<< HEAD
-      - Thu, 23 Feb 2023 07:28:42 GMT
-      location:
-      - https://management.azure.com/subscriptions/00000000-0000-0000-0000-000000000000/resourceGroups/cli_test_cosmosdb_restore_using_create000001/providers/Microsoft.DocumentDB/databaseAccounts/cli000003/sqlDatabases/cli000005/containers/cli000002/operationResults/ab39a5e7-868d-4a0e-a177-a685ae6542e4?api-version=2022-11-15
-=======
+      cache-control:
+      - no-store, no-cache
+      content-length:
+      - '21'
+      content-type:
+      - application/json
+      date:
       - Tue, 28 Feb 2023 05:28:13 GMT
       location:
       - https://management.azure.com/subscriptions/00000000-0000-0000-0000-000000000000/resourceGroups/cli_test_cosmosdb_restore_using_create000001/providers/Microsoft.DocumentDB/databaseAccounts/cli000003/sqlDatabases/cli000005/containers/cli000002/operationResults/c2666866-1293-4d86-9ba8-1dbef5c01b36?api-version=2022-11-15
->>>>>>> 81f8e181
       pragma:
       - no-cache
       server:
@@ -884,11 +683,7 @@
       x-ms-gatewayversion:
       - version=2.14.0
       x-ms-ratelimit-remaining-subscription-writes:
-<<<<<<< HEAD
-      - '1188'
-=======
       - '1198'
->>>>>>> 81f8e181
     status:
       code: 202
       message: Accepted
@@ -906,15 +701,9 @@
       ParameterSetName:
       - -g -a -d -n -p
       User-Agent:
-<<<<<<< HEAD
-      - AZURECLI/2.45.0 azsdk-python-mgmt-cosmosdb/9.0.0 Python/3.8.10 (Windows-10-10.0.22621-SP0)
-    method: GET
-    uri: https://management.azure.com/subscriptions/00000000-0000-0000-0000-000000000000/providers/Microsoft.DocumentDB/locations/westus/operationsStatus/ab39a5e7-868d-4a0e-a177-a685ae6542e4?api-version=2022-11-15
-=======
       - AZURECLI/2.45.0 azsdk-python-mgmt-cosmosdb/9.0.0 Python/3.10.10 (Windows-10-10.0.22621-SP0)
     method: GET
     uri: https://management.azure.com/subscriptions/00000000-0000-0000-0000-000000000000/providers/Microsoft.DocumentDB/locations/westus/operationsStatus/c2666866-1293-4d86-9ba8-1dbef5c01b36?api-version=2022-11-15
->>>>>>> 81f8e181
   response:
     body:
       string: '{"status":"Succeeded"}'
@@ -926,11 +715,7 @@
       content-type:
       - application/json
       date:
-<<<<<<< HEAD
-      - Thu, 23 Feb 2023 07:29:12 GMT
-=======
       - Tue, 28 Feb 2023 05:28:43 GMT
->>>>>>> 81f8e181
       pragma:
       - no-cache
       server:
@@ -962,20 +747,12 @@
       ParameterSetName:
       - -g -a -d -n -p
       User-Agent:
-<<<<<<< HEAD
-      - AZURECLI/2.45.0 azsdk-python-mgmt-cosmosdb/9.0.0 Python/3.8.10 (Windows-10-10.0.22621-SP0)
-=======
-      - AZURECLI/2.45.0 azsdk-python-mgmt-cosmosdb/9.0.0 Python/3.10.10 (Windows-10-10.0.22621-SP0)
->>>>>>> 81f8e181
+      - AZURECLI/2.45.0 azsdk-python-mgmt-cosmosdb/9.0.0 Python/3.10.10 (Windows-10-10.0.22621-SP0)
     method: GET
     uri: https://management.azure.com/subscriptions/00000000-0000-0000-0000-000000000000/resourceGroups/cli_test_cosmosdb_restore_using_create000001/providers/Microsoft.DocumentDB/databaseAccounts/cli000003/sqlDatabases/cli000005/containers/cli000002?api-version=2022-11-15
   response:
     body:
-<<<<<<< HEAD
-      string: '{"id":"/subscriptions/00000000-0000-0000-0000-000000000000/resourceGroups/cli_test_cosmosdb_restore_using_create000001/providers/Microsoft.DocumentDB/databaseAccounts/cli000003/sqlDatabases/cli000005/containers/cli000002","type":"Microsoft.DocumentDB/databaseAccounts/sqlDatabases/containers","name":"cli000002","properties":{"resource":{"id":"cli000002","indexingPolicy":{"indexingMode":"consistent","automatic":true,"includedPaths":[{"path":"/*"}],"excludedPaths":[{"path":"/\"_etag\"/?"}]},"partitionKey":{"paths":["/pk"],"kind":"Hash"},"uniqueKeyPolicy":{"uniqueKeys":[]},"conflictResolutionPolicy":{"mode":"LastWriterWins","conflictResolutionPath":"/_ts","conflictResolutionProcedure":""},"backupPolicy":{"type":1},"geospatialConfig":{"type":"Geography"},"_rid":"7fFFAL--xfU=","_ts":1677137327,"_self":"dbs/7fFFAA==/colls/7fFFAL--xfU=/","_etag":"\"0000b109-0000-0700-0000-63f715af0000\"","_docs":"docs/","_sprocs":"sprocs/","_triggers":"triggers/","_udfs":"udfs/","_conflicts":"conflicts/","statistics":[{"id":"0","sizeInKB":0,"documentCount":0,"sampledDistinctPartitionKeyCount":0,"partitionKeys":[]}]}}}'
-=======
       string: '{"id":"/subscriptions/00000000-0000-0000-0000-000000000000/resourceGroups/cli_test_cosmosdb_restore_using_create000001/providers/Microsoft.DocumentDB/databaseAccounts/cli000003/sqlDatabases/cli000005/containers/cli000002","type":"Microsoft.DocumentDB/databaseAccounts/sqlDatabases/containers","name":"cli000002","properties":{"resource":{"id":"cli000002","indexingPolicy":{"indexingMode":"consistent","automatic":true,"includedPaths":[{"path":"/*"}],"excludedPaths":[{"path":"/\"_etag\"/?"}]},"partitionKey":{"paths":["/pk"],"kind":"Hash"},"uniqueKeyPolicy":{"uniqueKeys":[]},"conflictResolutionPolicy":{"mode":"LastWriterWins","conflictResolutionPath":"/_ts","conflictResolutionProcedure":""},"backupPolicy":{"type":1},"geospatialConfig":{"type":"Geography"},"_rid":"ANgZANe2ips=","_ts":1677562099,"_self":"dbs/ANgZAA==/colls/ANgZANe2ips=/","_etag":"\"0000dc01-0000-0700-0000-63fd90f30000\"","_docs":"docs/","_sprocs":"sprocs/","_triggers":"triggers/","_udfs":"udfs/","_conflicts":"conflicts/","statistics":[{"id":"0","sizeInKB":0,"documentCount":0,"sampledDistinctPartitionKeyCount":0,"partitionKeys":[]}]}}}'
->>>>>>> 81f8e181
     headers:
       cache-control:
       - no-store, no-cache
@@ -984,11 +761,7 @@
       content-type:
       - application/json
       date:
-<<<<<<< HEAD
-      - Thu, 23 Feb 2023 07:29:13 GMT
-=======
       - Tue, 28 Feb 2023 05:28:44 GMT
->>>>>>> 81f8e181
       pragma:
       - no-cache
       server:
@@ -1020,36 +793,11 @@
       ParameterSetName:
       - -l
       User-Agent:
-<<<<<<< HEAD
-      - AZURECLI/2.45.0 azsdk-python-mgmt-cosmosdb/9.0.0 Python/3.8.10 (Windows-10-10.0.22621-SP0)
-=======
-      - AZURECLI/2.45.0 azsdk-python-mgmt-cosmosdb/9.0.0 Python/3.10.10 (Windows-10-10.0.22621-SP0)
->>>>>>> 81f8e181
+      - AZURECLI/2.45.0 azsdk-python-mgmt-cosmosdb/9.0.0 Python/3.10.10 (Windows-10-10.0.22621-SP0)
     method: GET
     uri: https://management.azure.com/subscriptions/00000000-0000-0000-0000-000000000000/providers/Microsoft.DocumentDB/locations/westus/restorableDatabaseAccounts?api-version=2022-11-15
   response:
     body:
-<<<<<<< HEAD
-      string: '{"value":[{"name":"eb92e9a4-6c17-4da5-8043-831da94f9e06","location":"West
-        US","type":"Microsoft.DocumentDB/locations/restorableDatabaseAccounts","id":"/subscriptions/00000000-0000-0000-0000-000000000000/providers/Microsoft.DocumentDB/locations/westus/restorableDatabaseAccounts/eb92e9a4-6c17-4da5-8043-831da94f9e06","properties":{"accountName":"abpaipitrsprocdel","apiType":"Sql","creationTime":"2022-03-09T13:53:15Z","restorableLocations":[{"locationName":"West
-        US","regionalDatabaseAccountInstanceId":"525581c7-8778-40f3-9237-69e0aa995ad7","creationTime":"2022-03-09T13:53:16Z"},{"locationName":"East
-        US","regionalDatabaseAccountInstanceId":"56c931e0-a450-4db5-951f-61b19db15101","creationTime":"2022-03-09T13:55:53Z"}]}},{"name":"7cba2709-1e38-4e17-b437-557275a620c1","location":"West
-        US","type":"Microsoft.DocumentDB/locations/restorableDatabaseAccounts","id":"/subscriptions/00000000-0000-0000-0000-000000000000/providers/Microsoft.DocumentDB/locations/westus/restorableDatabaseAccounts/7cba2709-1e38-4e17-b437-557275a620c1","properties":{"accountName":"abpairestored","apiType":"Sql","creationTime":"2022-03-09T14:22:41Z","restorableLocations":[{"locationName":"East
-        US","regionalDatabaseAccountInstanceId":"a6f0b7d9-260f-4b00-afba-8046f7f4c5b0","creationTime":"2022-03-09T14:22:41Z"}]}},{"name":"3545230d-c4a9-4986-9771-427b05e18207","location":"West
-        US","type":"Microsoft.DocumentDB/locations/restorableDatabaseAccounts","id":"/subscriptions/00000000-0000-0000-0000-000000000000/providers/Microsoft.DocumentDB/locations/westus/restorableDatabaseAccounts/3545230d-c4a9-4986-9771-427b05e18207","properties":{"accountName":"1kb-write-charge-test","apiType":"Sql","creationTime":"2023-01-24T13:05:08Z","restorableLocations":[{"locationName":"East
-        US","regionalDatabaseAccountInstanceId":"840729de-ca59-4800-a457-3241506c664a","creationTime":"2023-01-24T13:05:08Z"},{"locationName":"West
-        US","regionalDatabaseAccountInstanceId":"c00d9698-ca99-4b23-b4c1-260fdc5e27db","creationTime":"2023-01-24T13:05:08Z"},{"locationName":"West
-        Europe","regionalDatabaseAccountInstanceId":"b2ed9499-2e72-416e-9fdf-e03c5f27a55b","creationTime":"2023-01-24T13:05:08Z"},{"locationName":"South
-        Central US","regionalDatabaseAccountInstanceId":"2857f381-7873-4cd2-9534-e04849bf8530","creationTime":"2023-01-24T13:05:08Z"}]}},{"name":"79132b6a-e6da-4d79-bffe-2648c7c3ff6c","location":"West
-        US","type":"Microsoft.DocumentDB/locations/restorableDatabaseAccounts","id":"/subscriptions/00000000-0000-0000-0000-000000000000/providers/Microsoft.DocumentDB/locations/westus/restorableDatabaseAccounts/79132b6a-e6da-4d79-bffe-2648c7c3ff6c","properties":{"accountName":"romisra-serverless-pitr-test","apiType":"Sql","creationTime":"2022-09-08T03:27:53Z","restorableLocations":[{"locationName":"West
-        US","regionalDatabaseAccountInstanceId":"38201cb7-6df5-4d2a-b654-d29f0d710295","creationTime":"2022-09-08T03:27:54Z"}]}},{"name":"8f6355e3-6d3d-4406-9d96-9d15eab1fe44","location":"West
-        US","type":"Microsoft.DocumentDB/locations/restorableDatabaseAccounts","id":"/subscriptions/00000000-0000-0000-0000-000000000000/providers/Microsoft.DocumentDB/locations/westus/restorableDatabaseAccounts/8f6355e3-6d3d-4406-9d96-9d15eab1fe44","properties":{"accountName":"cli000003","apiType":"Sql","creationTime":"2023-02-23T07:27:22Z","restorableLocations":[{"locationName":"West
-        US","regionalDatabaseAccountInstanceId":"1726c8d3-afd1-45bf-a5b6-fa9a62e5af84","creationTime":"2023-02-23T07:27:22Z"}]}},{"name":"cdccc024-0701-4702-adb1-43998600c41e","location":"West
-        US","type":"Microsoft.DocumentDB/locations/restorableDatabaseAccounts","id":"/subscriptions/00000000-0000-0000-0000-000000000000/providers/Microsoft.DocumentDB/locations/westus/restorableDatabaseAccounts/cdccc024-0701-4702-adb1-43998600c41e","properties":{"accountName":"cliolme74de66op","apiType":"Sql","creationTime":"2023-02-23T07:06:37Z","deletionTime":"2023-02-23T07:13:31Z","restorableLocations":[{"locationName":"West
-        US","regionalDatabaseAccountInstanceId":"a4f4e758-ebf7-46b3-a062-199aa2a6d48b","creationTime":"2023-02-23T07:06:38Z","deletionTime":"2023-02-23T07:13:31Z"}]}},{"name":"185ca7a2-4493-4e91-b352-0d6b50cd8910","location":"West
-        US","type":"Microsoft.DocumentDB/locations/restorableDatabaseAccounts","id":"/subscriptions/00000000-0000-0000-0000-000000000000/providers/Microsoft.DocumentDB/locations/westus/restorableDatabaseAccounts/185ca7a2-4493-4e91-b352-0d6b50cd8910","properties":{"accountName":"cliel4i3nfbiowm","apiType":"MongoDB","creationTime":"2023-02-23T07:19:22Z","deletionTime":"2023-02-23T07:24:08Z","restorableLocations":[]}},{"name":"13fc9b50-b12d-4bb9-904c-ae691820bef8","location":"West
-        US","type":"Microsoft.DocumentDB/locations/restorableDatabaseAccounts","id":"/subscriptions/00000000-0000-0000-0000-000000000000/providers/Microsoft.DocumentDB/locations/westus/restorableDatabaseAccounts/13fc9b50-b12d-4bb9-904c-ae691820bef8","properties":{"accountName":"cliojt3mcinoplo","apiType":"MongoDB","creationTime":"2023-02-23T07:22:09Z","deletionTime":"2023-02-23T07:28:56Z","restorableLocations":[]}}]}'
-=======
       string: '{"value":[{"name":"751e82aa-a377-475a-9abf-22664f614f0d","location":"West
         US","type":"Microsoft.DocumentDB/locations/restorableDatabaseAccounts","id":"/subscriptions/00000000-0000-0000-0000-000000000000/providers/Microsoft.DocumentDB/locations/westus/restorableDatabaseAccounts/751e82aa-a377-475a-9abf-22664f614f0d","properties":{"accountName":"grem-test","apiType":"Gremlin,
         Sql","creationTime":"2023-02-24T22:05:40Z","restorableLocations":[{"locationName":"West
@@ -1126,69 +874,52 @@
         US","type":"Microsoft.DocumentDB/locations/restorableDatabaseAccounts","id":"/subscriptions/00000000-0000-0000-0000-000000000000/providers/Microsoft.DocumentDB/locations/westus/restorableDatabaseAccounts/2db08311-de10-402c-9a4d-e60e00c7cc24","properties":{"accountName":"clijtp2cepgtrqb","apiType":"MongoDB","creationTime":"2023-02-28T05:11:13Z","deletionTime":"2023-02-28T05:16:46Z","restorableLocations":[{"locationName":"West
         US","regionalDatabaseAccountInstanceId":"ab803222-439a-4dd9-b958-6974fa264e61","creationTime":"2023-02-28T05:11:14Z","deletionTime":"2023-02-28T05:16:46Z"}]}},{"name":"4f8b9627-84f9-4252-a181-8786d4e80aa5","location":"West
         US","type":"Microsoft.DocumentDB/locations/restorableDatabaseAccounts","id":"/subscriptions/00000000-0000-0000-0000-000000000000/providers/Microsoft.DocumentDB/locations/westus/restorableDatabaseAccounts/4f8b9627-84f9-4252-a181-8786d4e80aa5","properties":{"accountName":"cli4qcz72ehfqjr","apiType":"Sql","creationTime":"2023-02-28T05:26:37Z","deletionTime":"2023-02-28T05:27:07Z","restorableLocations":[]}}]}'
->>>>>>> 81f8e181
-    headers:
-      cache-control:
-      - no-store, no-cache
-      content-length:
-<<<<<<< HEAD
-      - '5055'
-      content-type:
-      - application/json
-      date:
-      - Thu, 23 Feb 2023 07:29:15 GMT
-=======
+    headers:
+      cache-control:
+      - no-store, no-cache
+      content-length:
       - '22324'
       content-type:
       - application/json
       date:
       - Tue, 28 Feb 2023 05:28:45 GMT
->>>>>>> 81f8e181
-      pragma:
-      - no-cache
-      server:
-      - Microsoft-HTTPAPI/2.0
-      strict-transport-security:
-      - max-age=31536000; includeSubDomains
-      transfer-encoding:
-      - chunked
-      vary:
-      - Accept-Encoding
-      x-content-type-options:
-      - nosniff
-      x-ms-gatewayversion:
-      - version=2.14.0
-    status:
-      code: 200
-      message: Ok
-- request:
-    body: null
-    headers:
-      Accept:
-      - application/json
-      Accept-Encoding:
-      - gzip, deflate
-      CommandName:
-      - cosmosdb create
-      Connection:
-      - keep-alive
-      ParameterSetName:
-      - -n -g --is-restore-request --restore-source --restore-timestamp
-      User-Agent:
-<<<<<<< HEAD
-      - AZURECLI/2.45.0 azsdk-python-azure-mgmt-resource/21.1.0b1 Python/3.8.10 (Windows-10-10.0.22621-SP0)
-=======
+      pragma:
+      - no-cache
+      server:
+      - Microsoft-HTTPAPI/2.0
+      strict-transport-security:
+      - max-age=31536000; includeSubDomains
+      transfer-encoding:
+      - chunked
+      vary:
+      - Accept-Encoding
+      x-content-type-options:
+      - nosniff
+      x-ms-gatewayversion:
+      - version=2.14.0
+    status:
+      code: 200
+      message: Ok
+- request:
+    body: null
+    headers:
+      Accept:
+      - application/json
+      Accept-Encoding:
+      - gzip, deflate
+      CommandName:
+      - cosmosdb create
+      Connection:
+      - keep-alive
+      ParameterSetName:
+      - -n -g --is-restore-request --restore-source --restore-timestamp
+      User-Agent:
       - AZURECLI/2.45.0 azsdk-python-azure-mgmt-resource/21.1.0b1 Python/3.10.10 (Windows-10-10.0.22621-SP0)
->>>>>>> 81f8e181
     method: GET
     uri: https://management.azure.com/subscriptions/00000000-0000-0000-0000-000000000000/resourcegroups/cli_test_cosmosdb_restore_using_create000001?api-version=2021-04-01
   response:
     body:
-<<<<<<< HEAD
-      string: '{"id":"/subscriptions/00000000-0000-0000-0000-000000000000/resourceGroups/cli_test_cosmosdb_restore_using_create000001","name":"cli_test_cosmosdb_restore_using_create000001","type":"Microsoft.Resources/resourceGroups","location":"westus","tags":{"product":"azurecli","cause":"automation","date":"2023-02-23T07:25:14Z"},"properties":{"provisioningState":"Succeeded"}}'
-=======
       string: '{"id":"/subscriptions/00000000-0000-0000-0000-000000000000/resourceGroups/cli_test_cosmosdb_restore_using_create000001","name":"cli_test_cosmosdb_restore_using_create000001","type":"Microsoft.Resources/resourceGroups","location":"westus","tags":{"product":"azurecli","cause":"automation","date":"2023-02-28T05:25:03Z"},"properties":{"provisioningState":"Succeeded"}}'
->>>>>>> 81f8e181
     headers:
       cache-control:
       - no-cache
@@ -1197,11 +928,7 @@
       content-type:
       - application/json; charset=utf-8
       date:
-<<<<<<< HEAD
-      - Thu, 23 Feb 2023 07:34:15 GMT
-=======
       - Tue, 28 Feb 2023 05:33:45 GMT
->>>>>>> 81f8e181
       expires:
       - '-1'
       pragma:
@@ -1219,13 +946,8 @@
     body: '{"location": "westus", "kind": "GlobalDocumentDB", "properties": {"locations":
       [{"locationName": "westus", "failoverPriority": 0, "isZoneRedundant": false}],
       "databaseAccountOfferType": "Standard", "apiProperties": {}, "createMode": "Restore",
-<<<<<<< HEAD
-      "restoreParameters": {"restoreMode": "PointInTime", "restoreSource": "/subscriptions/00000000-0000-0000-0000-000000000000/providers/Microsoft.DocumentDB/locations/westus/restorableDatabaseAccounts/8f6355e3-6d3d-4406-9d96-9d15eab1fe44",
-      "restoreTimestampInUtc": "2023-02-23T07:31:22.000Z"}}}'
-=======
       "restoreParameters": {"restoreMode": "PointInTime", "restoreSource": "/subscriptions/00000000-0000-0000-0000-000000000000/providers/Microsoft.DocumentDB/locations/westus/restorableDatabaseAccounts/eb24ed2f-b5b6-4200-b082-34b323589fd2",
       "restoreTimestampInUtc": "2023-02-28T05:31:01.000Z"}}}'
->>>>>>> 81f8e181
     headers:
       Accept:
       - application/json
@@ -1242,37 +964,12 @@
       ParameterSetName:
       - -n -g --is-restore-request --restore-source --restore-timestamp
       User-Agent:
-<<<<<<< HEAD
-      - AZURECLI/2.45.0 azsdk-python-mgmt-cosmosdb/9.0.0 Python/3.8.10 (Windows-10-10.0.22621-SP0)
-=======
-      - AZURECLI/2.45.0 azsdk-python-mgmt-cosmosdb/9.0.0 Python/3.10.10 (Windows-10-10.0.22621-SP0)
->>>>>>> 81f8e181
+      - AZURECLI/2.45.0 azsdk-python-mgmt-cosmosdb/9.0.0 Python/3.10.10 (Windows-10-10.0.22621-SP0)
     method: PUT
     uri: https://management.azure.com/subscriptions/00000000-0000-0000-0000-000000000000/resourceGroups/cli_test_cosmosdb_restore_using_create000001/providers/Microsoft.DocumentDB/databaseAccounts/cli000004?api-version=2022-11-15
   response:
     body:
       string: '{"id":"/subscriptions/00000000-0000-0000-0000-000000000000/resourceGroups/cli_test_cosmosdb_restore_using_create000001/providers/Microsoft.DocumentDB/databaseAccounts/cli000004","name":"cli000004","location":"West
-<<<<<<< HEAD
-        US","type":"Microsoft.DocumentDB/databaseAccounts","kind":"GlobalDocumentDB","tags":{},"systemData":{"createdAt":"2023-02-23T07:34:24.0740834Z"},"properties":{"provisioningState":"Creating","publicNetworkAccess":"Enabled","enableAutomaticFailover":false,"enableMultipleWriteLocations":false,"enablePartitionKeyMonitor":false,"isVirtualNetworkFilterEnabled":false,"virtualNetworkRules":[],"EnabledApiTypes":"Sql","disableKeyBasedMetadataWriteAccess":false,"enableFreeTier":false,"enableAnalyticalStorage":false,"analyticalStorageConfiguration":{},"instanceId":"4d1432f0-453b-4553-930b-3f70fa384857","createMode":"Restore","databaseAccountOfferType":"Standard","enableFullFidelityChangeFeed":false,"defaultIdentity":"FirstPartyIdentity","networkAclBypass":"None","disableLocalAuth":false,"enablePartitionMerge":false,"minimalTlsVersion":"Tls","consistencyPolicy":{"defaultConsistencyLevel":"Session","maxIntervalInSeconds":5,"maxStalenessPrefix":100},"configurationOverrides":{},"writeLocations":[{"id":"cli000004-westus","locationName":"West
-        US","documentEndpoint":"https://cli000003-westus.documents.azure.com:443/","provisioningState":"Creating","failoverPriority":0,"isZoneRedundant":false}],"readLocations":[{"id":"cli000004-westus","locationName":"West
-        US","documentEndpoint":"https://cli000003-westus.documents.azure.com:443/","provisioningState":"Creating","failoverPriority":0,"isZoneRedundant":false}],"locations":[{"id":"cli000004-westus","locationName":"West
-        US","documentEndpoint":"https://cli000003-westus.documents.azure.com:443/","provisioningState":"Creating","failoverPriority":0,"isZoneRedundant":false}],"failoverPolicies":[{"id":"cli000004-westus","locationName":"West
-        US","failoverPriority":0}],"cors":[],"capabilities":[],"ipRules":[],"backupPolicy":{"type":"Continuous"},"restoreParameters":{"restoreMode":"PointInTime","restoreSource":"/subscriptions/00000000-0000-0000-0000-000000000000/providers/Microsoft.DocumentDB/locations/westus/restorableDatabaseAccounts/8f6355e3-6d3d-4406-9d96-9d15eab1fe44","restoreTimestampInUtc":"2023-02-23T07:31:22Z","sourceBackupLocation":"West
-        US","databasesToRestore":[]},"networkAclBypassResourceIds":[],"capacity":{"totalThroughputLimit":-1},"keysMetadata":{"primaryMasterKey":{"generationTime":"2023-02-23T07:34:24.0740834Z"},"secondaryMasterKey":{"generationTime":"2023-02-23T07:34:24.0740834Z"},"primaryReadonlyMasterKey":{"generationTime":"2023-02-23T07:34:24.0740834Z"},"secondaryReadonlyMasterKey":{"generationTime":"2023-02-23T07:34:24.0740834Z"}}},"identity":{"type":"None"}}'
-    headers:
-      azure-asyncoperation:
-      - https://management.azure.com/subscriptions/00000000-0000-0000-0000-000000000000/providers/Microsoft.DocumentDB/locations/westus/operationsStatus/f47a85e5-2d26-405f-8937-ee16f61edcdb?api-version=2022-11-15
-      cache-control:
-      - no-store, no-cache
-      content-length:
-      - '2756'
-      content-type:
-      - application/json
-      date:
-      - Thu, 23 Feb 2023 07:34:28 GMT
-      location:
-      - https://management.azure.com/subscriptions/00000000-0000-0000-0000-000000000000/resourceGroups/cli_test_cosmosdb_restore_using_create000001/providers/Microsoft.DocumentDB/databaseAccounts/cli000004/operationResults/f47a85e5-2d26-405f-8937-ee16f61edcdb?api-version=2022-11-15
-=======
         US","type":"Microsoft.DocumentDB/databaseAccounts","kind":"GlobalDocumentDB","tags":{},"systemData":{"createdAt":"2023-02-28T05:33:48.1469954Z"},"properties":{"provisioningState":"Creating","publicNetworkAccess":"Enabled","enableAutomaticFailover":false,"enableMultipleWriteLocations":false,"enablePartitionKeyMonitor":false,"isVirtualNetworkFilterEnabled":false,"virtualNetworkRules":[],"EnabledApiTypes":"Sql","disableKeyBasedMetadataWriteAccess":false,"enableFreeTier":false,"enableAnalyticalStorage":false,"analyticalStorageConfiguration":{},"instanceId":"62c085c7-7966-41a0-8816-a090c1fe2e15","createMode":"Restore","databaseAccountOfferType":"Standard","defaultIdentity":"FirstPartyIdentity","networkAclBypass":"None","disableLocalAuth":false,"enablePartitionMerge":false,"minimalTlsVersion":"Tls","consistencyPolicy":{"defaultConsistencyLevel":"Session","maxIntervalInSeconds":5,"maxStalenessPrefix":100},"configurationOverrides":{},"writeLocations":[{"id":"cli000004-westus","locationName":"West
         US","documentEndpoint":"https://cli000003-westus.documents.azure.com:443/","provisioningState":"Creating","failoverPriority":0,"isZoneRedundant":false}],"readLocations":[{"id":"cli000004-westus","locationName":"West
         US","documentEndpoint":"https://cli000003-westus.documents.azure.com:443/","provisioningState":"Creating","failoverPriority":0,"isZoneRedundant":false}],"locations":[{"id":"cli000004-westus","locationName":"West
@@ -1292,7 +989,6 @@
       - Tue, 28 Feb 2023 05:33:49 GMT
       location:
       - https://management.azure.com/subscriptions/00000000-0000-0000-0000-000000000000/resourceGroups/cli_test_cosmosdb_restore_using_create000001/providers/Microsoft.DocumentDB/databaseAccounts/cli000004/operationResults/9e08aded-5f2b-4651-928f-82812ce009db?api-version=2022-11-15
->>>>>>> 81f8e181
       pragma:
       - no-cache
       server:
@@ -1308,1483 +1004,1177 @@
       x-ms-gatewayversion:
       - version=2.14.0
       x-ms-ratelimit-remaining-subscription-writes:
-<<<<<<< HEAD
-      - '1195'
-    status:
-      code: 200
-      message: Ok
-- request:
-    body: null
-    headers:
-      Accept:
-      - '*/*'
-      Accept-Encoding:
-      - gzip, deflate
-      CommandName:
-      - cosmosdb create
-      Connection:
-      - keep-alive
-      ParameterSetName:
-      - -n -g --is-restore-request --restore-source --restore-timestamp
-      User-Agent:
-      - AZURECLI/2.45.0 azsdk-python-mgmt-cosmosdb/9.0.0 Python/3.8.10 (Windows-10-10.0.22621-SP0)
-    method: GET
-    uri: https://management.azure.com/subscriptions/00000000-0000-0000-0000-000000000000/providers/Microsoft.DocumentDB/locations/westus/operationsStatus/f47a85e5-2d26-405f-8937-ee16f61edcdb?api-version=2022-11-15
-  response:
-    body:
-      string: '{"status":"Dequeued"}'
-    headers:
-      cache-control:
-      - no-store, no-cache
-      content-length:
-      - '21'
-      content-type:
-      - application/json
-      date:
-      - Thu, 23 Feb 2023 07:34:59 GMT
-      pragma:
-      - no-cache
-      server:
-      - Microsoft-HTTPAPI/2.0
-      strict-transport-security:
-      - max-age=31536000; includeSubDomains
-      transfer-encoding:
-      - chunked
-      vary:
-      - Accept-Encoding
-      x-content-type-options:
-      - nosniff
-      x-ms-gatewayversion:
-      - version=2.14.0
-=======
       - '1199'
->>>>>>> 81f8e181
-    status:
-      code: 200
-      message: Ok
-- request:
-    body: null
-    headers:
-      Accept:
-      - '*/*'
-      Accept-Encoding:
-      - gzip, deflate
-      CommandName:
-      - cosmosdb create
-      Connection:
-      - keep-alive
-      ParameterSetName:
-      - -n -g --is-restore-request --restore-source --restore-timestamp
-      User-Agent:
-<<<<<<< HEAD
-      - AZURECLI/2.45.0 azsdk-python-mgmt-cosmosdb/9.0.0 Python/3.8.10 (Windows-10-10.0.22621-SP0)
-    method: GET
-    uri: https://management.azure.com/subscriptions/00000000-0000-0000-0000-000000000000/providers/Microsoft.DocumentDB/locations/westus/operationsStatus/f47a85e5-2d26-405f-8937-ee16f61edcdb?api-version=2022-11-15
-=======
-      - AZURECLI/2.45.0 azsdk-python-mgmt-cosmosdb/9.0.0 Python/3.10.10 (Windows-10-10.0.22621-SP0)
-    method: GET
-    uri: https://management.azure.com/subscriptions/00000000-0000-0000-0000-000000000000/providers/Microsoft.DocumentDB/locations/westus/operationsStatus/9e08aded-5f2b-4651-928f-82812ce009db?api-version=2022-11-15
->>>>>>> 81f8e181
-  response:
-    body:
-      string: '{"status":"Dequeued"}'
-    headers:
-      cache-control:
-      - no-store, no-cache
-      content-length:
-      - '21'
-      content-type:
-      - application/json
-      date:
-<<<<<<< HEAD
-      - Thu, 23 Feb 2023 07:35:29 GMT
-=======
+    status:
+      code: 200
+      message: Ok
+- request:
+    body: null
+    headers:
+      Accept:
+      - '*/*'
+      Accept-Encoding:
+      - gzip, deflate
+      CommandName:
+      - cosmosdb create
+      Connection:
+      - keep-alive
+      ParameterSetName:
+      - -n -g --is-restore-request --restore-source --restore-timestamp
+      User-Agent:
+      - AZURECLI/2.45.0 azsdk-python-mgmt-cosmosdb/9.0.0 Python/3.10.10 (Windows-10-10.0.22621-SP0)
+    method: GET
+    uri: https://management.azure.com/subscriptions/00000000-0000-0000-0000-000000000000/providers/Microsoft.DocumentDB/locations/westus/operationsStatus/9e08aded-5f2b-4651-928f-82812ce009db?api-version=2022-11-15
+  response:
+    body:
+      string: '{"status":"Dequeued"}'
+    headers:
+      cache-control:
+      - no-store, no-cache
+      content-length:
+      - '21'
+      content-type:
+      - application/json
+      date:
       - Tue, 28 Feb 2023 05:34:20 GMT
->>>>>>> 81f8e181
-      pragma:
-      - no-cache
-      server:
-      - Microsoft-HTTPAPI/2.0
-      strict-transport-security:
-      - max-age=31536000; includeSubDomains
-      transfer-encoding:
-      - chunked
-      vary:
-      - Accept-Encoding
-      x-content-type-options:
-      - nosniff
-      x-ms-gatewayversion:
-      - version=2.14.0
-    status:
-      code: 200
-      message: Ok
-- request:
-    body: null
-    headers:
-      Accept:
-      - '*/*'
-      Accept-Encoding:
-      - gzip, deflate
-      CommandName:
-      - cosmosdb create
-      Connection:
-      - keep-alive
-      ParameterSetName:
-      - -n -g --is-restore-request --restore-source --restore-timestamp
-      User-Agent:
-<<<<<<< HEAD
-      - AZURECLI/2.45.0 azsdk-python-mgmt-cosmosdb/9.0.0 Python/3.8.10 (Windows-10-10.0.22621-SP0)
-    method: GET
-    uri: https://management.azure.com/subscriptions/00000000-0000-0000-0000-000000000000/providers/Microsoft.DocumentDB/locations/westus/operationsStatus/f47a85e5-2d26-405f-8937-ee16f61edcdb?api-version=2022-11-15
-=======
-      - AZURECLI/2.45.0 azsdk-python-mgmt-cosmosdb/9.0.0 Python/3.10.10 (Windows-10-10.0.22621-SP0)
-    method: GET
-    uri: https://management.azure.com/subscriptions/00000000-0000-0000-0000-000000000000/providers/Microsoft.DocumentDB/locations/westus/operationsStatus/9e08aded-5f2b-4651-928f-82812ce009db?api-version=2022-11-15
->>>>>>> 81f8e181
-  response:
-    body:
-      string: '{"status":"Dequeued"}'
-    headers:
-      cache-control:
-      - no-store, no-cache
-      content-length:
-      - '21'
-      content-type:
-      - application/json
-      date:
-<<<<<<< HEAD
-      - Thu, 23 Feb 2023 07:35:59 GMT
-=======
+      pragma:
+      - no-cache
+      server:
+      - Microsoft-HTTPAPI/2.0
+      strict-transport-security:
+      - max-age=31536000; includeSubDomains
+      transfer-encoding:
+      - chunked
+      vary:
+      - Accept-Encoding
+      x-content-type-options:
+      - nosniff
+      x-ms-gatewayversion:
+      - version=2.14.0
+    status:
+      code: 200
+      message: Ok
+- request:
+    body: null
+    headers:
+      Accept:
+      - '*/*'
+      Accept-Encoding:
+      - gzip, deflate
+      CommandName:
+      - cosmosdb create
+      Connection:
+      - keep-alive
+      ParameterSetName:
+      - -n -g --is-restore-request --restore-source --restore-timestamp
+      User-Agent:
+      - AZURECLI/2.45.0 azsdk-python-mgmt-cosmosdb/9.0.0 Python/3.10.10 (Windows-10-10.0.22621-SP0)
+    method: GET
+    uri: https://management.azure.com/subscriptions/00000000-0000-0000-0000-000000000000/providers/Microsoft.DocumentDB/locations/westus/operationsStatus/9e08aded-5f2b-4651-928f-82812ce009db?api-version=2022-11-15
+  response:
+    body:
+      string: '{"status":"Dequeued"}'
+    headers:
+      cache-control:
+      - no-store, no-cache
+      content-length:
+      - '21'
+      content-type:
+      - application/json
+      date:
       - Tue, 28 Feb 2023 05:34:50 GMT
->>>>>>> 81f8e181
-      pragma:
-      - no-cache
-      server:
-      - Microsoft-HTTPAPI/2.0
-      strict-transport-security:
-      - max-age=31536000; includeSubDomains
-      transfer-encoding:
-      - chunked
-      vary:
-      - Accept-Encoding
-      x-content-type-options:
-      - nosniff
-      x-ms-gatewayversion:
-      - version=2.14.0
-    status:
-      code: 200
-      message: Ok
-- request:
-    body: null
-    headers:
-      Accept:
-      - '*/*'
-      Accept-Encoding:
-      - gzip, deflate
-      CommandName:
-      - cosmosdb create
-      Connection:
-      - keep-alive
-      ParameterSetName:
-      - -n -g --is-restore-request --restore-source --restore-timestamp
-      User-Agent:
-<<<<<<< HEAD
-      - AZURECLI/2.45.0 azsdk-python-mgmt-cosmosdb/9.0.0 Python/3.8.10 (Windows-10-10.0.22621-SP0)
-    method: GET
-    uri: https://management.azure.com/subscriptions/00000000-0000-0000-0000-000000000000/providers/Microsoft.DocumentDB/locations/westus/operationsStatus/f47a85e5-2d26-405f-8937-ee16f61edcdb?api-version=2022-11-15
-=======
-      - AZURECLI/2.45.0 azsdk-python-mgmt-cosmosdb/9.0.0 Python/3.10.10 (Windows-10-10.0.22621-SP0)
-    method: GET
-    uri: https://management.azure.com/subscriptions/00000000-0000-0000-0000-000000000000/providers/Microsoft.DocumentDB/locations/westus/operationsStatus/9e08aded-5f2b-4651-928f-82812ce009db?api-version=2022-11-15
->>>>>>> 81f8e181
-  response:
-    body:
-      string: '{"status":"Dequeued"}'
-    headers:
-      cache-control:
-      - no-store, no-cache
-      content-length:
-      - '21'
-      content-type:
-      - application/json
-      date:
-<<<<<<< HEAD
-      - Thu, 23 Feb 2023 07:36:29 GMT
-=======
+      pragma:
+      - no-cache
+      server:
+      - Microsoft-HTTPAPI/2.0
+      strict-transport-security:
+      - max-age=31536000; includeSubDomains
+      transfer-encoding:
+      - chunked
+      vary:
+      - Accept-Encoding
+      x-content-type-options:
+      - nosniff
+      x-ms-gatewayversion:
+      - version=2.14.0
+    status:
+      code: 200
+      message: Ok
+- request:
+    body: null
+    headers:
+      Accept:
+      - '*/*'
+      Accept-Encoding:
+      - gzip, deflate
+      CommandName:
+      - cosmosdb create
+      Connection:
+      - keep-alive
+      ParameterSetName:
+      - -n -g --is-restore-request --restore-source --restore-timestamp
+      User-Agent:
+      - AZURECLI/2.45.0 azsdk-python-mgmt-cosmosdb/9.0.0 Python/3.10.10 (Windows-10-10.0.22621-SP0)
+    method: GET
+    uri: https://management.azure.com/subscriptions/00000000-0000-0000-0000-000000000000/providers/Microsoft.DocumentDB/locations/westus/operationsStatus/9e08aded-5f2b-4651-928f-82812ce009db?api-version=2022-11-15
+  response:
+    body:
+      string: '{"status":"Dequeued"}'
+    headers:
+      cache-control:
+      - no-store, no-cache
+      content-length:
+      - '21'
+      content-type:
+      - application/json
+      date:
       - Tue, 28 Feb 2023 05:35:20 GMT
->>>>>>> 81f8e181
-      pragma:
-      - no-cache
-      server:
-      - Microsoft-HTTPAPI/2.0
-      strict-transport-security:
-      - max-age=31536000; includeSubDomains
-      transfer-encoding:
-      - chunked
-      vary:
-      - Accept-Encoding
-      x-content-type-options:
-      - nosniff
-      x-ms-gatewayversion:
-      - version=2.14.0
-    status:
-      code: 200
-      message: Ok
-- request:
-    body: null
-    headers:
-      Accept:
-      - '*/*'
-      Accept-Encoding:
-      - gzip, deflate
-      CommandName:
-      - cosmosdb create
-      Connection:
-      - keep-alive
-      ParameterSetName:
-      - -n -g --is-restore-request --restore-source --restore-timestamp
-      User-Agent:
-<<<<<<< HEAD
-      - AZURECLI/2.45.0 azsdk-python-mgmt-cosmosdb/9.0.0 Python/3.8.10 (Windows-10-10.0.22621-SP0)
-    method: GET
-    uri: https://management.azure.com/subscriptions/00000000-0000-0000-0000-000000000000/providers/Microsoft.DocumentDB/locations/westus/operationsStatus/f47a85e5-2d26-405f-8937-ee16f61edcdb?api-version=2022-11-15
-=======
-      - AZURECLI/2.45.0 azsdk-python-mgmt-cosmosdb/9.0.0 Python/3.10.10 (Windows-10-10.0.22621-SP0)
-    method: GET
-    uri: https://management.azure.com/subscriptions/00000000-0000-0000-0000-000000000000/providers/Microsoft.DocumentDB/locations/westus/operationsStatus/9e08aded-5f2b-4651-928f-82812ce009db?api-version=2022-11-15
->>>>>>> 81f8e181
-  response:
-    body:
-      string: '{"status":"Dequeued"}'
-    headers:
-      cache-control:
-      - no-store, no-cache
-      content-length:
-      - '21'
-      content-type:
-      - application/json
-      date:
-<<<<<<< HEAD
-      - Thu, 23 Feb 2023 07:37:00 GMT
-=======
+      pragma:
+      - no-cache
+      server:
+      - Microsoft-HTTPAPI/2.0
+      strict-transport-security:
+      - max-age=31536000; includeSubDomains
+      transfer-encoding:
+      - chunked
+      vary:
+      - Accept-Encoding
+      x-content-type-options:
+      - nosniff
+      x-ms-gatewayversion:
+      - version=2.14.0
+    status:
+      code: 200
+      message: Ok
+- request:
+    body: null
+    headers:
+      Accept:
+      - '*/*'
+      Accept-Encoding:
+      - gzip, deflate
+      CommandName:
+      - cosmosdb create
+      Connection:
+      - keep-alive
+      ParameterSetName:
+      - -n -g --is-restore-request --restore-source --restore-timestamp
+      User-Agent:
+      - AZURECLI/2.45.0 azsdk-python-mgmt-cosmosdb/9.0.0 Python/3.10.10 (Windows-10-10.0.22621-SP0)
+    method: GET
+    uri: https://management.azure.com/subscriptions/00000000-0000-0000-0000-000000000000/providers/Microsoft.DocumentDB/locations/westus/operationsStatus/9e08aded-5f2b-4651-928f-82812ce009db?api-version=2022-11-15
+  response:
+    body:
+      string: '{"status":"Dequeued"}'
+    headers:
+      cache-control:
+      - no-store, no-cache
+      content-length:
+      - '21'
+      content-type:
+      - application/json
+      date:
       - Tue, 28 Feb 2023 05:35:50 GMT
->>>>>>> 81f8e181
-      pragma:
-      - no-cache
-      server:
-      - Microsoft-HTTPAPI/2.0
-      strict-transport-security:
-      - max-age=31536000; includeSubDomains
-      transfer-encoding:
-      - chunked
-      vary:
-      - Accept-Encoding
-      x-content-type-options:
-      - nosniff
-      x-ms-gatewayversion:
-      - version=2.14.0
-    status:
-      code: 200
-      message: Ok
-- request:
-    body: null
-    headers:
-      Accept:
-      - '*/*'
-      Accept-Encoding:
-      - gzip, deflate
-      CommandName:
-      - cosmosdb create
-      Connection:
-      - keep-alive
-      ParameterSetName:
-      - -n -g --is-restore-request --restore-source --restore-timestamp
-      User-Agent:
-<<<<<<< HEAD
-      - AZURECLI/2.45.0 azsdk-python-mgmt-cosmosdb/9.0.0 Python/3.8.10 (Windows-10-10.0.22621-SP0)
-    method: GET
-    uri: https://management.azure.com/subscriptions/00000000-0000-0000-0000-000000000000/providers/Microsoft.DocumentDB/locations/westus/operationsStatus/f47a85e5-2d26-405f-8937-ee16f61edcdb?api-version=2022-11-15
-=======
-      - AZURECLI/2.45.0 azsdk-python-mgmt-cosmosdb/9.0.0 Python/3.10.10 (Windows-10-10.0.22621-SP0)
-    method: GET
-    uri: https://management.azure.com/subscriptions/00000000-0000-0000-0000-000000000000/providers/Microsoft.DocumentDB/locations/westus/operationsStatus/9e08aded-5f2b-4651-928f-82812ce009db?api-version=2022-11-15
->>>>>>> 81f8e181
-  response:
-    body:
-      string: '{"status":"Dequeued"}'
-    headers:
-      cache-control:
-      - no-store, no-cache
-      content-length:
-      - '21'
-      content-type:
-      - application/json
-      date:
-<<<<<<< HEAD
-      - Thu, 23 Feb 2023 07:37:30 GMT
-=======
+      pragma:
+      - no-cache
+      server:
+      - Microsoft-HTTPAPI/2.0
+      strict-transport-security:
+      - max-age=31536000; includeSubDomains
+      transfer-encoding:
+      - chunked
+      vary:
+      - Accept-Encoding
+      x-content-type-options:
+      - nosniff
+      x-ms-gatewayversion:
+      - version=2.14.0
+    status:
+      code: 200
+      message: Ok
+- request:
+    body: null
+    headers:
+      Accept:
+      - '*/*'
+      Accept-Encoding:
+      - gzip, deflate
+      CommandName:
+      - cosmosdb create
+      Connection:
+      - keep-alive
+      ParameterSetName:
+      - -n -g --is-restore-request --restore-source --restore-timestamp
+      User-Agent:
+      - AZURECLI/2.45.0 azsdk-python-mgmt-cosmosdb/9.0.0 Python/3.10.10 (Windows-10-10.0.22621-SP0)
+    method: GET
+    uri: https://management.azure.com/subscriptions/00000000-0000-0000-0000-000000000000/providers/Microsoft.DocumentDB/locations/westus/operationsStatus/9e08aded-5f2b-4651-928f-82812ce009db?api-version=2022-11-15
+  response:
+    body:
+      string: '{"status":"Dequeued"}'
+    headers:
+      cache-control:
+      - no-store, no-cache
+      content-length:
+      - '21'
+      content-type:
+      - application/json
+      date:
       - Tue, 28 Feb 2023 05:36:20 GMT
->>>>>>> 81f8e181
-      pragma:
-      - no-cache
-      server:
-      - Microsoft-HTTPAPI/2.0
-      strict-transport-security:
-      - max-age=31536000; includeSubDomains
-      transfer-encoding:
-      - chunked
-      vary:
-      - Accept-Encoding
-      x-content-type-options:
-      - nosniff
-      x-ms-gatewayversion:
-      - version=2.14.0
-    status:
-      code: 200
-      message: Ok
-- request:
-    body: null
-    headers:
-      Accept:
-      - '*/*'
-      Accept-Encoding:
-      - gzip, deflate
-      CommandName:
-      - cosmosdb create
-      Connection:
-      - keep-alive
-      ParameterSetName:
-      - -n -g --is-restore-request --restore-source --restore-timestamp
-      User-Agent:
-<<<<<<< HEAD
-      - AZURECLI/2.45.0 azsdk-python-mgmt-cosmosdb/9.0.0 Python/3.8.10 (Windows-10-10.0.22621-SP0)
-    method: GET
-    uri: https://management.azure.com/subscriptions/00000000-0000-0000-0000-000000000000/providers/Microsoft.DocumentDB/locations/westus/operationsStatus/f47a85e5-2d26-405f-8937-ee16f61edcdb?api-version=2022-11-15
-=======
-      - AZURECLI/2.45.0 azsdk-python-mgmt-cosmosdb/9.0.0 Python/3.10.10 (Windows-10-10.0.22621-SP0)
-    method: GET
-    uri: https://management.azure.com/subscriptions/00000000-0000-0000-0000-000000000000/providers/Microsoft.DocumentDB/locations/westus/operationsStatus/9e08aded-5f2b-4651-928f-82812ce009db?api-version=2022-11-15
->>>>>>> 81f8e181
-  response:
-    body:
-      string: '{"status":"Dequeued"}'
-    headers:
-      cache-control:
-      - no-store, no-cache
-      content-length:
-      - '21'
-      content-type:
-      - application/json
-      date:
-<<<<<<< HEAD
-      - Thu, 23 Feb 2023 07:38:00 GMT
-=======
+      pragma:
+      - no-cache
+      server:
+      - Microsoft-HTTPAPI/2.0
+      strict-transport-security:
+      - max-age=31536000; includeSubDomains
+      transfer-encoding:
+      - chunked
+      vary:
+      - Accept-Encoding
+      x-content-type-options:
+      - nosniff
+      x-ms-gatewayversion:
+      - version=2.14.0
+    status:
+      code: 200
+      message: Ok
+- request:
+    body: null
+    headers:
+      Accept:
+      - '*/*'
+      Accept-Encoding:
+      - gzip, deflate
+      CommandName:
+      - cosmosdb create
+      Connection:
+      - keep-alive
+      ParameterSetName:
+      - -n -g --is-restore-request --restore-source --restore-timestamp
+      User-Agent:
+      - AZURECLI/2.45.0 azsdk-python-mgmt-cosmosdb/9.0.0 Python/3.10.10 (Windows-10-10.0.22621-SP0)
+    method: GET
+    uri: https://management.azure.com/subscriptions/00000000-0000-0000-0000-000000000000/providers/Microsoft.DocumentDB/locations/westus/operationsStatus/9e08aded-5f2b-4651-928f-82812ce009db?api-version=2022-11-15
+  response:
+    body:
+      string: '{"status":"Dequeued"}'
+    headers:
+      cache-control:
+      - no-store, no-cache
+      content-length:
+      - '21'
+      content-type:
+      - application/json
+      date:
       - Tue, 28 Feb 2023 05:36:51 GMT
->>>>>>> 81f8e181
-      pragma:
-      - no-cache
-      server:
-      - Microsoft-HTTPAPI/2.0
-      strict-transport-security:
-      - max-age=31536000; includeSubDomains
-      transfer-encoding:
-      - chunked
-      vary:
-      - Accept-Encoding
-      x-content-type-options:
-      - nosniff
-      x-ms-gatewayversion:
-      - version=2.14.0
-    status:
-      code: 200
-      message: Ok
-- request:
-    body: null
-    headers:
-      Accept:
-      - '*/*'
-      Accept-Encoding:
-      - gzip, deflate
-      CommandName:
-      - cosmosdb create
-      Connection:
-      - keep-alive
-      ParameterSetName:
-      - -n -g --is-restore-request --restore-source --restore-timestamp
-      User-Agent:
-<<<<<<< HEAD
-      - AZURECLI/2.45.0 azsdk-python-mgmt-cosmosdb/9.0.0 Python/3.8.10 (Windows-10-10.0.22621-SP0)
-    method: GET
-    uri: https://management.azure.com/subscriptions/00000000-0000-0000-0000-000000000000/providers/Microsoft.DocumentDB/locations/westus/operationsStatus/f47a85e5-2d26-405f-8937-ee16f61edcdb?api-version=2022-11-15
-=======
-      - AZURECLI/2.45.0 azsdk-python-mgmt-cosmosdb/9.0.0 Python/3.10.10 (Windows-10-10.0.22621-SP0)
-    method: GET
-    uri: https://management.azure.com/subscriptions/00000000-0000-0000-0000-000000000000/providers/Microsoft.DocumentDB/locations/westus/operationsStatus/9e08aded-5f2b-4651-928f-82812ce009db?api-version=2022-11-15
->>>>>>> 81f8e181
-  response:
-    body:
-      string: '{"status":"Dequeued"}'
-    headers:
-      cache-control:
-      - no-store, no-cache
-      content-length:
-      - '21'
-      content-type:
-      - application/json
-      date:
-<<<<<<< HEAD
-      - Thu, 23 Feb 2023 07:38:31 GMT
-=======
+      pragma:
+      - no-cache
+      server:
+      - Microsoft-HTTPAPI/2.0
+      strict-transport-security:
+      - max-age=31536000; includeSubDomains
+      transfer-encoding:
+      - chunked
+      vary:
+      - Accept-Encoding
+      x-content-type-options:
+      - nosniff
+      x-ms-gatewayversion:
+      - version=2.14.0
+    status:
+      code: 200
+      message: Ok
+- request:
+    body: null
+    headers:
+      Accept:
+      - '*/*'
+      Accept-Encoding:
+      - gzip, deflate
+      CommandName:
+      - cosmosdb create
+      Connection:
+      - keep-alive
+      ParameterSetName:
+      - -n -g --is-restore-request --restore-source --restore-timestamp
+      User-Agent:
+      - AZURECLI/2.45.0 azsdk-python-mgmt-cosmosdb/9.0.0 Python/3.10.10 (Windows-10-10.0.22621-SP0)
+    method: GET
+    uri: https://management.azure.com/subscriptions/00000000-0000-0000-0000-000000000000/providers/Microsoft.DocumentDB/locations/westus/operationsStatus/9e08aded-5f2b-4651-928f-82812ce009db?api-version=2022-11-15
+  response:
+    body:
+      string: '{"status":"Dequeued"}'
+    headers:
+      cache-control:
+      - no-store, no-cache
+      content-length:
+      - '21'
+      content-type:
+      - application/json
+      date:
       - Tue, 28 Feb 2023 05:37:20 GMT
->>>>>>> 81f8e181
-      pragma:
-      - no-cache
-      server:
-      - Microsoft-HTTPAPI/2.0
-      strict-transport-security:
-      - max-age=31536000; includeSubDomains
-      transfer-encoding:
-      - chunked
-      vary:
-      - Accept-Encoding
-      x-content-type-options:
-      - nosniff
-      x-ms-gatewayversion:
-      - version=2.14.0
-    status:
-      code: 200
-      message: Ok
-- request:
-    body: null
-    headers:
-      Accept:
-      - '*/*'
-      Accept-Encoding:
-      - gzip, deflate
-      CommandName:
-      - cosmosdb create
-      Connection:
-      - keep-alive
-      ParameterSetName:
-      - -n -g --is-restore-request --restore-source --restore-timestamp
-      User-Agent:
-<<<<<<< HEAD
-      - AZURECLI/2.45.0 azsdk-python-mgmt-cosmosdb/9.0.0 Python/3.8.10 (Windows-10-10.0.22621-SP0)
-    method: GET
-    uri: https://management.azure.com/subscriptions/00000000-0000-0000-0000-000000000000/providers/Microsoft.DocumentDB/locations/westus/operationsStatus/f47a85e5-2d26-405f-8937-ee16f61edcdb?api-version=2022-11-15
-=======
-      - AZURECLI/2.45.0 azsdk-python-mgmt-cosmosdb/9.0.0 Python/3.10.10 (Windows-10-10.0.22621-SP0)
-    method: GET
-    uri: https://management.azure.com/subscriptions/00000000-0000-0000-0000-000000000000/providers/Microsoft.DocumentDB/locations/westus/operationsStatus/9e08aded-5f2b-4651-928f-82812ce009db?api-version=2022-11-15
->>>>>>> 81f8e181
-  response:
-    body:
-      string: '{"status":"Dequeued"}'
-    headers:
-      cache-control:
-      - no-store, no-cache
-      content-length:
-      - '21'
-      content-type:
-      - application/json
-      date:
-<<<<<<< HEAD
-      - Thu, 23 Feb 2023 07:39:01 GMT
-=======
+      pragma:
+      - no-cache
+      server:
+      - Microsoft-HTTPAPI/2.0
+      strict-transport-security:
+      - max-age=31536000; includeSubDomains
+      transfer-encoding:
+      - chunked
+      vary:
+      - Accept-Encoding
+      x-content-type-options:
+      - nosniff
+      x-ms-gatewayversion:
+      - version=2.14.0
+    status:
+      code: 200
+      message: Ok
+- request:
+    body: null
+    headers:
+      Accept:
+      - '*/*'
+      Accept-Encoding:
+      - gzip, deflate
+      CommandName:
+      - cosmosdb create
+      Connection:
+      - keep-alive
+      ParameterSetName:
+      - -n -g --is-restore-request --restore-source --restore-timestamp
+      User-Agent:
+      - AZURECLI/2.45.0 azsdk-python-mgmt-cosmosdb/9.0.0 Python/3.10.10 (Windows-10-10.0.22621-SP0)
+    method: GET
+    uri: https://management.azure.com/subscriptions/00000000-0000-0000-0000-000000000000/providers/Microsoft.DocumentDB/locations/westus/operationsStatus/9e08aded-5f2b-4651-928f-82812ce009db?api-version=2022-11-15
+  response:
+    body:
+      string: '{"status":"Dequeued"}'
+    headers:
+      cache-control:
+      - no-store, no-cache
+      content-length:
+      - '21'
+      content-type:
+      - application/json
+      date:
       - Tue, 28 Feb 2023 05:37:51 GMT
->>>>>>> 81f8e181
-      pragma:
-      - no-cache
-      server:
-      - Microsoft-HTTPAPI/2.0
-      strict-transport-security:
-      - max-age=31536000; includeSubDomains
-      transfer-encoding:
-      - chunked
-      vary:
-      - Accept-Encoding
-      x-content-type-options:
-      - nosniff
-      x-ms-gatewayversion:
-      - version=2.14.0
-    status:
-      code: 200
-      message: Ok
-- request:
-    body: null
-    headers:
-      Accept:
-      - '*/*'
-      Accept-Encoding:
-      - gzip, deflate
-      CommandName:
-      - cosmosdb create
-      Connection:
-      - keep-alive
-      ParameterSetName:
-      - -n -g --is-restore-request --restore-source --restore-timestamp
-      User-Agent:
-<<<<<<< HEAD
-      - AZURECLI/2.45.0 azsdk-python-mgmt-cosmosdb/9.0.0 Python/3.8.10 (Windows-10-10.0.22621-SP0)
-    method: GET
-    uri: https://management.azure.com/subscriptions/00000000-0000-0000-0000-000000000000/providers/Microsoft.DocumentDB/locations/westus/operationsStatus/f47a85e5-2d26-405f-8937-ee16f61edcdb?api-version=2022-11-15
-=======
-      - AZURECLI/2.45.0 azsdk-python-mgmt-cosmosdb/9.0.0 Python/3.10.10 (Windows-10-10.0.22621-SP0)
-    method: GET
-    uri: https://management.azure.com/subscriptions/00000000-0000-0000-0000-000000000000/providers/Microsoft.DocumentDB/locations/westus/operationsStatus/9e08aded-5f2b-4651-928f-82812ce009db?api-version=2022-11-15
->>>>>>> 81f8e181
-  response:
-    body:
-      string: '{"status":"Dequeued"}'
-    headers:
-      cache-control:
-      - no-store, no-cache
-      content-length:
-      - '21'
-      content-type:
-      - application/json
-      date:
-<<<<<<< HEAD
-      - Thu, 23 Feb 2023 07:39:31 GMT
-=======
+      pragma:
+      - no-cache
+      server:
+      - Microsoft-HTTPAPI/2.0
+      strict-transport-security:
+      - max-age=31536000; includeSubDomains
+      transfer-encoding:
+      - chunked
+      vary:
+      - Accept-Encoding
+      x-content-type-options:
+      - nosniff
+      x-ms-gatewayversion:
+      - version=2.14.0
+    status:
+      code: 200
+      message: Ok
+- request:
+    body: null
+    headers:
+      Accept:
+      - '*/*'
+      Accept-Encoding:
+      - gzip, deflate
+      CommandName:
+      - cosmosdb create
+      Connection:
+      - keep-alive
+      ParameterSetName:
+      - -n -g --is-restore-request --restore-source --restore-timestamp
+      User-Agent:
+      - AZURECLI/2.45.0 azsdk-python-mgmt-cosmosdb/9.0.0 Python/3.10.10 (Windows-10-10.0.22621-SP0)
+    method: GET
+    uri: https://management.azure.com/subscriptions/00000000-0000-0000-0000-000000000000/providers/Microsoft.DocumentDB/locations/westus/operationsStatus/9e08aded-5f2b-4651-928f-82812ce009db?api-version=2022-11-15
+  response:
+    body:
+      string: '{"status":"Dequeued"}'
+    headers:
+      cache-control:
+      - no-store, no-cache
+      content-length:
+      - '21'
+      content-type:
+      - application/json
+      date:
       - Tue, 28 Feb 2023 05:38:21 GMT
->>>>>>> 81f8e181
-      pragma:
-      - no-cache
-      server:
-      - Microsoft-HTTPAPI/2.0
-      strict-transport-security:
-      - max-age=31536000; includeSubDomains
-      transfer-encoding:
-      - chunked
-      vary:
-      - Accept-Encoding
-      x-content-type-options:
-      - nosniff
-      x-ms-gatewayversion:
-      - version=2.14.0
-    status:
-      code: 200
-      message: Ok
-- request:
-    body: null
-    headers:
-      Accept:
-      - '*/*'
-      Accept-Encoding:
-      - gzip, deflate
-      CommandName:
-      - cosmosdb create
-      Connection:
-      - keep-alive
-      ParameterSetName:
-      - -n -g --is-restore-request --restore-source --restore-timestamp
-      User-Agent:
-<<<<<<< HEAD
-      - AZURECLI/2.45.0 azsdk-python-mgmt-cosmosdb/9.0.0 Python/3.8.10 (Windows-10-10.0.22621-SP0)
-    method: GET
-    uri: https://management.azure.com/subscriptions/00000000-0000-0000-0000-000000000000/providers/Microsoft.DocumentDB/locations/westus/operationsStatus/f47a85e5-2d26-405f-8937-ee16f61edcdb?api-version=2022-11-15
-=======
-      - AZURECLI/2.45.0 azsdk-python-mgmt-cosmosdb/9.0.0 Python/3.10.10 (Windows-10-10.0.22621-SP0)
-    method: GET
-    uri: https://management.azure.com/subscriptions/00000000-0000-0000-0000-000000000000/providers/Microsoft.DocumentDB/locations/westus/operationsStatus/9e08aded-5f2b-4651-928f-82812ce009db?api-version=2022-11-15
->>>>>>> 81f8e181
-  response:
-    body:
-      string: '{"status":"Dequeued"}'
-    headers:
-      cache-control:
-      - no-store, no-cache
-      content-length:
-      - '21'
-      content-type:
-      - application/json
-      date:
-<<<<<<< HEAD
-      - Thu, 23 Feb 2023 07:40:01 GMT
-=======
+      pragma:
+      - no-cache
+      server:
+      - Microsoft-HTTPAPI/2.0
+      strict-transport-security:
+      - max-age=31536000; includeSubDomains
+      transfer-encoding:
+      - chunked
+      vary:
+      - Accept-Encoding
+      x-content-type-options:
+      - nosniff
+      x-ms-gatewayversion:
+      - version=2.14.0
+    status:
+      code: 200
+      message: Ok
+- request:
+    body: null
+    headers:
+      Accept:
+      - '*/*'
+      Accept-Encoding:
+      - gzip, deflate
+      CommandName:
+      - cosmosdb create
+      Connection:
+      - keep-alive
+      ParameterSetName:
+      - -n -g --is-restore-request --restore-source --restore-timestamp
+      User-Agent:
+      - AZURECLI/2.45.0 azsdk-python-mgmt-cosmosdb/9.0.0 Python/3.10.10 (Windows-10-10.0.22621-SP0)
+    method: GET
+    uri: https://management.azure.com/subscriptions/00000000-0000-0000-0000-000000000000/providers/Microsoft.DocumentDB/locations/westus/operationsStatus/9e08aded-5f2b-4651-928f-82812ce009db?api-version=2022-11-15
+  response:
+    body:
+      string: '{"status":"Dequeued"}'
+    headers:
+      cache-control:
+      - no-store, no-cache
+      content-length:
+      - '21'
+      content-type:
+      - application/json
+      date:
       - Tue, 28 Feb 2023 05:38:50 GMT
->>>>>>> 81f8e181
-      pragma:
-      - no-cache
-      server:
-      - Microsoft-HTTPAPI/2.0
-      strict-transport-security:
-      - max-age=31536000; includeSubDomains
-      transfer-encoding:
-      - chunked
-      vary:
-      - Accept-Encoding
-      x-content-type-options:
-      - nosniff
-      x-ms-gatewayversion:
-      - version=2.14.0
-    status:
-      code: 200
-      message: Ok
-- request:
-    body: null
-    headers:
-      Accept:
-      - '*/*'
-      Accept-Encoding:
-      - gzip, deflate
-      CommandName:
-      - cosmosdb create
-      Connection:
-      - keep-alive
-      ParameterSetName:
-      - -n -g --is-restore-request --restore-source --restore-timestamp
-      User-Agent:
-<<<<<<< HEAD
-      - AZURECLI/2.45.0 azsdk-python-mgmt-cosmosdb/9.0.0 Python/3.8.10 (Windows-10-10.0.22621-SP0)
-    method: GET
-    uri: https://management.azure.com/subscriptions/00000000-0000-0000-0000-000000000000/providers/Microsoft.DocumentDB/locations/westus/operationsStatus/f47a85e5-2d26-405f-8937-ee16f61edcdb?api-version=2022-11-15
-=======
-      - AZURECLI/2.45.0 azsdk-python-mgmt-cosmosdb/9.0.0 Python/3.10.10 (Windows-10-10.0.22621-SP0)
-    method: GET
-    uri: https://management.azure.com/subscriptions/00000000-0000-0000-0000-000000000000/providers/Microsoft.DocumentDB/locations/westus/operationsStatus/9e08aded-5f2b-4651-928f-82812ce009db?api-version=2022-11-15
->>>>>>> 81f8e181
-  response:
-    body:
-      string: '{"status":"Dequeued"}'
-    headers:
-      cache-control:
-      - no-store, no-cache
-      content-length:
-      - '21'
-      content-type:
-      - application/json
-      date:
-<<<<<<< HEAD
-      - Thu, 23 Feb 2023 07:40:33 GMT
-=======
+      pragma:
+      - no-cache
+      server:
+      - Microsoft-HTTPAPI/2.0
+      strict-transport-security:
+      - max-age=31536000; includeSubDomains
+      transfer-encoding:
+      - chunked
+      vary:
+      - Accept-Encoding
+      x-content-type-options:
+      - nosniff
+      x-ms-gatewayversion:
+      - version=2.14.0
+    status:
+      code: 200
+      message: Ok
+- request:
+    body: null
+    headers:
+      Accept:
+      - '*/*'
+      Accept-Encoding:
+      - gzip, deflate
+      CommandName:
+      - cosmosdb create
+      Connection:
+      - keep-alive
+      ParameterSetName:
+      - -n -g --is-restore-request --restore-source --restore-timestamp
+      User-Agent:
+      - AZURECLI/2.45.0 azsdk-python-mgmt-cosmosdb/9.0.0 Python/3.10.10 (Windows-10-10.0.22621-SP0)
+    method: GET
+    uri: https://management.azure.com/subscriptions/00000000-0000-0000-0000-000000000000/providers/Microsoft.DocumentDB/locations/westus/operationsStatus/9e08aded-5f2b-4651-928f-82812ce009db?api-version=2022-11-15
+  response:
+    body:
+      string: '{"status":"Dequeued"}'
+    headers:
+      cache-control:
+      - no-store, no-cache
+      content-length:
+      - '21'
+      content-type:
+      - application/json
+      date:
       - Tue, 28 Feb 2023 05:39:21 GMT
->>>>>>> 81f8e181
-      pragma:
-      - no-cache
-      server:
-      - Microsoft-HTTPAPI/2.0
-      strict-transport-security:
-      - max-age=31536000; includeSubDomains
-      transfer-encoding:
-      - chunked
-      vary:
-      - Accept-Encoding
-      x-content-type-options:
-      - nosniff
-      x-ms-gatewayversion:
-      - version=2.14.0
-    status:
-      code: 200
-      message: Ok
-- request:
-    body: null
-    headers:
-      Accept:
-      - '*/*'
-      Accept-Encoding:
-      - gzip, deflate
-      CommandName:
-      - cosmosdb create
-      Connection:
-      - keep-alive
-      ParameterSetName:
-      - -n -g --is-restore-request --restore-source --restore-timestamp
-      User-Agent:
-<<<<<<< HEAD
-      - AZURECLI/2.45.0 azsdk-python-mgmt-cosmosdb/9.0.0 Python/3.8.10 (Windows-10-10.0.22621-SP0)
-    method: GET
-    uri: https://management.azure.com/subscriptions/00000000-0000-0000-0000-000000000000/providers/Microsoft.DocumentDB/locations/westus/operationsStatus/f47a85e5-2d26-405f-8937-ee16f61edcdb?api-version=2022-11-15
-=======
-      - AZURECLI/2.45.0 azsdk-python-mgmt-cosmosdb/9.0.0 Python/3.10.10 (Windows-10-10.0.22621-SP0)
-    method: GET
-    uri: https://management.azure.com/subscriptions/00000000-0000-0000-0000-000000000000/providers/Microsoft.DocumentDB/locations/westus/operationsStatus/9e08aded-5f2b-4651-928f-82812ce009db?api-version=2022-11-15
->>>>>>> 81f8e181
-  response:
-    body:
-      string: '{"status":"Dequeued"}'
-    headers:
-      cache-control:
-      - no-store, no-cache
-      content-length:
-      - '21'
-      content-type:
-      - application/json
-      date:
-<<<<<<< HEAD
-      - Thu, 23 Feb 2023 07:41:03 GMT
-=======
+      pragma:
+      - no-cache
+      server:
+      - Microsoft-HTTPAPI/2.0
+      strict-transport-security:
+      - max-age=31536000; includeSubDomains
+      transfer-encoding:
+      - chunked
+      vary:
+      - Accept-Encoding
+      x-content-type-options:
+      - nosniff
+      x-ms-gatewayversion:
+      - version=2.14.0
+    status:
+      code: 200
+      message: Ok
+- request:
+    body: null
+    headers:
+      Accept:
+      - '*/*'
+      Accept-Encoding:
+      - gzip, deflate
+      CommandName:
+      - cosmosdb create
+      Connection:
+      - keep-alive
+      ParameterSetName:
+      - -n -g --is-restore-request --restore-source --restore-timestamp
+      User-Agent:
+      - AZURECLI/2.45.0 azsdk-python-mgmt-cosmosdb/9.0.0 Python/3.10.10 (Windows-10-10.0.22621-SP0)
+    method: GET
+    uri: https://management.azure.com/subscriptions/00000000-0000-0000-0000-000000000000/providers/Microsoft.DocumentDB/locations/westus/operationsStatus/9e08aded-5f2b-4651-928f-82812ce009db?api-version=2022-11-15
+  response:
+    body:
+      string: '{"status":"Dequeued"}'
+    headers:
+      cache-control:
+      - no-store, no-cache
+      content-length:
+      - '21'
+      content-type:
+      - application/json
+      date:
       - Tue, 28 Feb 2023 05:39:51 GMT
->>>>>>> 81f8e181
-      pragma:
-      - no-cache
-      server:
-      - Microsoft-HTTPAPI/2.0
-      strict-transport-security:
-      - max-age=31536000; includeSubDomains
-      transfer-encoding:
-      - chunked
-      vary:
-      - Accept-Encoding
-      x-content-type-options:
-      - nosniff
-      x-ms-gatewayversion:
-      - version=2.14.0
-    status:
-      code: 200
-      message: Ok
-- request:
-    body: null
-    headers:
-      Accept:
-      - '*/*'
-      Accept-Encoding:
-      - gzip, deflate
-      CommandName:
-      - cosmosdb create
-      Connection:
-      - keep-alive
-      ParameterSetName:
-      - -n -g --is-restore-request --restore-source --restore-timestamp
-      User-Agent:
-<<<<<<< HEAD
-      - AZURECLI/2.45.0 azsdk-python-mgmt-cosmosdb/9.0.0 Python/3.8.10 (Windows-10-10.0.22621-SP0)
-    method: GET
-    uri: https://management.azure.com/subscriptions/00000000-0000-0000-0000-000000000000/providers/Microsoft.DocumentDB/locations/westus/operationsStatus/f47a85e5-2d26-405f-8937-ee16f61edcdb?api-version=2022-11-15
-=======
-      - AZURECLI/2.45.0 azsdk-python-mgmt-cosmosdb/9.0.0 Python/3.10.10 (Windows-10-10.0.22621-SP0)
-    method: GET
-    uri: https://management.azure.com/subscriptions/00000000-0000-0000-0000-000000000000/providers/Microsoft.DocumentDB/locations/westus/operationsStatus/9e08aded-5f2b-4651-928f-82812ce009db?api-version=2022-11-15
->>>>>>> 81f8e181
-  response:
-    body:
-      string: '{"status":"Dequeued"}'
-    headers:
-      cache-control:
-      - no-store, no-cache
-      content-length:
-      - '21'
-      content-type:
-      - application/json
-      date:
-<<<<<<< HEAD
-      - Thu, 23 Feb 2023 07:41:33 GMT
-=======
+      pragma:
+      - no-cache
+      server:
+      - Microsoft-HTTPAPI/2.0
+      strict-transport-security:
+      - max-age=31536000; includeSubDomains
+      transfer-encoding:
+      - chunked
+      vary:
+      - Accept-Encoding
+      x-content-type-options:
+      - nosniff
+      x-ms-gatewayversion:
+      - version=2.14.0
+    status:
+      code: 200
+      message: Ok
+- request:
+    body: null
+    headers:
+      Accept:
+      - '*/*'
+      Accept-Encoding:
+      - gzip, deflate
+      CommandName:
+      - cosmosdb create
+      Connection:
+      - keep-alive
+      ParameterSetName:
+      - -n -g --is-restore-request --restore-source --restore-timestamp
+      User-Agent:
+      - AZURECLI/2.45.0 azsdk-python-mgmt-cosmosdb/9.0.0 Python/3.10.10 (Windows-10-10.0.22621-SP0)
+    method: GET
+    uri: https://management.azure.com/subscriptions/00000000-0000-0000-0000-000000000000/providers/Microsoft.DocumentDB/locations/westus/operationsStatus/9e08aded-5f2b-4651-928f-82812ce009db?api-version=2022-11-15
+  response:
+    body:
+      string: '{"status":"Dequeued"}'
+    headers:
+      cache-control:
+      - no-store, no-cache
+      content-length:
+      - '21'
+      content-type:
+      - application/json
+      date:
       - Tue, 28 Feb 2023 05:40:21 GMT
->>>>>>> 81f8e181
-      pragma:
-      - no-cache
-      server:
-      - Microsoft-HTTPAPI/2.0
-      strict-transport-security:
-      - max-age=31536000; includeSubDomains
-      transfer-encoding:
-      - chunked
-      vary:
-      - Accept-Encoding
-      x-content-type-options:
-      - nosniff
-      x-ms-gatewayversion:
-      - version=2.14.0
-    status:
-      code: 200
-      message: Ok
-- request:
-    body: null
-    headers:
-      Accept:
-      - '*/*'
-      Accept-Encoding:
-      - gzip, deflate
-      CommandName:
-      - cosmosdb create
-      Connection:
-      - keep-alive
-      ParameterSetName:
-      - -n -g --is-restore-request --restore-source --restore-timestamp
-      User-Agent:
-<<<<<<< HEAD
-      - AZURECLI/2.45.0 azsdk-python-mgmt-cosmosdb/9.0.0 Python/3.8.10 (Windows-10-10.0.22621-SP0)
-    method: GET
-    uri: https://management.azure.com/subscriptions/00000000-0000-0000-0000-000000000000/providers/Microsoft.DocumentDB/locations/westus/operationsStatus/f47a85e5-2d26-405f-8937-ee16f61edcdb?api-version=2022-11-15
-=======
-      - AZURECLI/2.45.0 azsdk-python-mgmt-cosmosdb/9.0.0 Python/3.10.10 (Windows-10-10.0.22621-SP0)
-    method: GET
-    uri: https://management.azure.com/subscriptions/00000000-0000-0000-0000-000000000000/providers/Microsoft.DocumentDB/locations/westus/operationsStatus/9e08aded-5f2b-4651-928f-82812ce009db?api-version=2022-11-15
->>>>>>> 81f8e181
-  response:
-    body:
-      string: '{"status":"Dequeued"}'
-    headers:
-      cache-control:
-      - no-store, no-cache
-      content-length:
-      - '21'
-      content-type:
-      - application/json
-      date:
-<<<<<<< HEAD
-      - Thu, 23 Feb 2023 07:42:04 GMT
-=======
+      pragma:
+      - no-cache
+      server:
+      - Microsoft-HTTPAPI/2.0
+      strict-transport-security:
+      - max-age=31536000; includeSubDomains
+      transfer-encoding:
+      - chunked
+      vary:
+      - Accept-Encoding
+      x-content-type-options:
+      - nosniff
+      x-ms-gatewayversion:
+      - version=2.14.0
+    status:
+      code: 200
+      message: Ok
+- request:
+    body: null
+    headers:
+      Accept:
+      - '*/*'
+      Accept-Encoding:
+      - gzip, deflate
+      CommandName:
+      - cosmosdb create
+      Connection:
+      - keep-alive
+      ParameterSetName:
+      - -n -g --is-restore-request --restore-source --restore-timestamp
+      User-Agent:
+      - AZURECLI/2.45.0 azsdk-python-mgmt-cosmosdb/9.0.0 Python/3.10.10 (Windows-10-10.0.22621-SP0)
+    method: GET
+    uri: https://management.azure.com/subscriptions/00000000-0000-0000-0000-000000000000/providers/Microsoft.DocumentDB/locations/westus/operationsStatus/9e08aded-5f2b-4651-928f-82812ce009db?api-version=2022-11-15
+  response:
+    body:
+      string: '{"status":"Dequeued"}'
+    headers:
+      cache-control:
+      - no-store, no-cache
+      content-length:
+      - '21'
+      content-type:
+      - application/json
+      date:
       - Tue, 28 Feb 2023 05:40:51 GMT
->>>>>>> 81f8e181
-      pragma:
-      - no-cache
-      server:
-      - Microsoft-HTTPAPI/2.0
-      strict-transport-security:
-      - max-age=31536000; includeSubDomains
-      transfer-encoding:
-      - chunked
-      vary:
-      - Accept-Encoding
-      x-content-type-options:
-      - nosniff
-      x-ms-gatewayversion:
-      - version=2.14.0
-    status:
-      code: 200
-      message: Ok
-- request:
-    body: null
-    headers:
-      Accept:
-      - '*/*'
-      Accept-Encoding:
-      - gzip, deflate
-      CommandName:
-      - cosmosdb create
-      Connection:
-      - keep-alive
-      ParameterSetName:
-      - -n -g --is-restore-request --restore-source --restore-timestamp
-      User-Agent:
-<<<<<<< HEAD
-      - AZURECLI/2.45.0 azsdk-python-mgmt-cosmosdb/9.0.0 Python/3.8.10 (Windows-10-10.0.22621-SP0)
-    method: GET
-    uri: https://management.azure.com/subscriptions/00000000-0000-0000-0000-000000000000/providers/Microsoft.DocumentDB/locations/westus/operationsStatus/f47a85e5-2d26-405f-8937-ee16f61edcdb?api-version=2022-11-15
-=======
-      - AZURECLI/2.45.0 azsdk-python-mgmt-cosmosdb/9.0.0 Python/3.10.10 (Windows-10-10.0.22621-SP0)
-    method: GET
-    uri: https://management.azure.com/subscriptions/00000000-0000-0000-0000-000000000000/providers/Microsoft.DocumentDB/locations/westus/operationsStatus/9e08aded-5f2b-4651-928f-82812ce009db?api-version=2022-11-15
->>>>>>> 81f8e181
-  response:
-    body:
-      string: '{"status":"Dequeued"}'
-    headers:
-      cache-control:
-      - no-store, no-cache
-      content-length:
-      - '21'
-      content-type:
-      - application/json
-      date:
-<<<<<<< HEAD
-      - Thu, 23 Feb 2023 07:42:34 GMT
-=======
+      pragma:
+      - no-cache
+      server:
+      - Microsoft-HTTPAPI/2.0
+      strict-transport-security:
+      - max-age=31536000; includeSubDomains
+      transfer-encoding:
+      - chunked
+      vary:
+      - Accept-Encoding
+      x-content-type-options:
+      - nosniff
+      x-ms-gatewayversion:
+      - version=2.14.0
+    status:
+      code: 200
+      message: Ok
+- request:
+    body: null
+    headers:
+      Accept:
+      - '*/*'
+      Accept-Encoding:
+      - gzip, deflate
+      CommandName:
+      - cosmosdb create
+      Connection:
+      - keep-alive
+      ParameterSetName:
+      - -n -g --is-restore-request --restore-source --restore-timestamp
+      User-Agent:
+      - AZURECLI/2.45.0 azsdk-python-mgmt-cosmosdb/9.0.0 Python/3.10.10 (Windows-10-10.0.22621-SP0)
+    method: GET
+    uri: https://management.azure.com/subscriptions/00000000-0000-0000-0000-000000000000/providers/Microsoft.DocumentDB/locations/westus/operationsStatus/9e08aded-5f2b-4651-928f-82812ce009db?api-version=2022-11-15
+  response:
+    body:
+      string: '{"status":"Dequeued"}'
+    headers:
+      cache-control:
+      - no-store, no-cache
+      content-length:
+      - '21'
+      content-type:
+      - application/json
+      date:
       - Tue, 28 Feb 2023 05:41:21 GMT
->>>>>>> 81f8e181
-      pragma:
-      - no-cache
-      server:
-      - Microsoft-HTTPAPI/2.0
-      strict-transport-security:
-      - max-age=31536000; includeSubDomains
-      transfer-encoding:
-      - chunked
-      vary:
-      - Accept-Encoding
-      x-content-type-options:
-      - nosniff
-      x-ms-gatewayversion:
-      - version=2.14.0
-    status:
-      code: 200
-      message: Ok
-- request:
-    body: null
-    headers:
-      Accept:
-      - '*/*'
-      Accept-Encoding:
-      - gzip, deflate
-      CommandName:
-      - cosmosdb create
-      Connection:
-      - keep-alive
-      ParameterSetName:
-      - -n -g --is-restore-request --restore-source --restore-timestamp
-      User-Agent:
-<<<<<<< HEAD
-      - AZURECLI/2.45.0 azsdk-python-mgmt-cosmosdb/9.0.0 Python/3.8.10 (Windows-10-10.0.22621-SP0)
-    method: GET
-    uri: https://management.azure.com/subscriptions/00000000-0000-0000-0000-000000000000/providers/Microsoft.DocumentDB/locations/westus/operationsStatus/f47a85e5-2d26-405f-8937-ee16f61edcdb?api-version=2022-11-15
-=======
-      - AZURECLI/2.45.0 azsdk-python-mgmt-cosmosdb/9.0.0 Python/3.10.10 (Windows-10-10.0.22621-SP0)
-    method: GET
-    uri: https://management.azure.com/subscriptions/00000000-0000-0000-0000-000000000000/providers/Microsoft.DocumentDB/locations/westus/operationsStatus/9e08aded-5f2b-4651-928f-82812ce009db?api-version=2022-11-15
->>>>>>> 81f8e181
-  response:
-    body:
-      string: '{"status":"Dequeued"}'
-    headers:
-      cache-control:
-      - no-store, no-cache
-      content-length:
-      - '21'
-      content-type:
-      - application/json
-      date:
-<<<<<<< HEAD
-      - Thu, 23 Feb 2023 07:43:05 GMT
-=======
+      pragma:
+      - no-cache
+      server:
+      - Microsoft-HTTPAPI/2.0
+      strict-transport-security:
+      - max-age=31536000; includeSubDomains
+      transfer-encoding:
+      - chunked
+      vary:
+      - Accept-Encoding
+      x-content-type-options:
+      - nosniff
+      x-ms-gatewayversion:
+      - version=2.14.0
+    status:
+      code: 200
+      message: Ok
+- request:
+    body: null
+    headers:
+      Accept:
+      - '*/*'
+      Accept-Encoding:
+      - gzip, deflate
+      CommandName:
+      - cosmosdb create
+      Connection:
+      - keep-alive
+      ParameterSetName:
+      - -n -g --is-restore-request --restore-source --restore-timestamp
+      User-Agent:
+      - AZURECLI/2.45.0 azsdk-python-mgmt-cosmosdb/9.0.0 Python/3.10.10 (Windows-10-10.0.22621-SP0)
+    method: GET
+    uri: https://management.azure.com/subscriptions/00000000-0000-0000-0000-000000000000/providers/Microsoft.DocumentDB/locations/westus/operationsStatus/9e08aded-5f2b-4651-928f-82812ce009db?api-version=2022-11-15
+  response:
+    body:
+      string: '{"status":"Dequeued"}'
+    headers:
+      cache-control:
+      - no-store, no-cache
+      content-length:
+      - '21'
+      content-type:
+      - application/json
+      date:
       - Tue, 28 Feb 2023 05:41:51 GMT
->>>>>>> 81f8e181
-      pragma:
-      - no-cache
-      server:
-      - Microsoft-HTTPAPI/2.0
-      strict-transport-security:
-      - max-age=31536000; includeSubDomains
-      transfer-encoding:
-      - chunked
-      vary:
-      - Accept-Encoding
-      x-content-type-options:
-      - nosniff
-      x-ms-gatewayversion:
-      - version=2.14.0
-    status:
-      code: 200
-      message: Ok
-- request:
-    body: null
-    headers:
-      Accept:
-      - '*/*'
-      Accept-Encoding:
-      - gzip, deflate
-      CommandName:
-      - cosmosdb create
-      Connection:
-      - keep-alive
-      ParameterSetName:
-      - -n -g --is-restore-request --restore-source --restore-timestamp
-      User-Agent:
-<<<<<<< HEAD
-      - AZURECLI/2.45.0 azsdk-python-mgmt-cosmosdb/9.0.0 Python/3.8.10 (Windows-10-10.0.22621-SP0)
-    method: GET
-    uri: https://management.azure.com/subscriptions/00000000-0000-0000-0000-000000000000/providers/Microsoft.DocumentDB/locations/westus/operationsStatus/f47a85e5-2d26-405f-8937-ee16f61edcdb?api-version=2022-11-15
-=======
-      - AZURECLI/2.45.0 azsdk-python-mgmt-cosmosdb/9.0.0 Python/3.10.10 (Windows-10-10.0.22621-SP0)
-    method: GET
-    uri: https://management.azure.com/subscriptions/00000000-0000-0000-0000-000000000000/providers/Microsoft.DocumentDB/locations/westus/operationsStatus/9e08aded-5f2b-4651-928f-82812ce009db?api-version=2022-11-15
->>>>>>> 81f8e181
-  response:
-    body:
-      string: '{"status":"Dequeued"}'
-    headers:
-      cache-control:
-      - no-store, no-cache
-      content-length:
-      - '21'
-      content-type:
-      - application/json
-      date:
-<<<<<<< HEAD
-      - Thu, 23 Feb 2023 07:43:35 GMT
-=======
+      pragma:
+      - no-cache
+      server:
+      - Microsoft-HTTPAPI/2.0
+      strict-transport-security:
+      - max-age=31536000; includeSubDomains
+      transfer-encoding:
+      - chunked
+      vary:
+      - Accept-Encoding
+      x-content-type-options:
+      - nosniff
+      x-ms-gatewayversion:
+      - version=2.14.0
+    status:
+      code: 200
+      message: Ok
+- request:
+    body: null
+    headers:
+      Accept:
+      - '*/*'
+      Accept-Encoding:
+      - gzip, deflate
+      CommandName:
+      - cosmosdb create
+      Connection:
+      - keep-alive
+      ParameterSetName:
+      - -n -g --is-restore-request --restore-source --restore-timestamp
+      User-Agent:
+      - AZURECLI/2.45.0 azsdk-python-mgmt-cosmosdb/9.0.0 Python/3.10.10 (Windows-10-10.0.22621-SP0)
+    method: GET
+    uri: https://management.azure.com/subscriptions/00000000-0000-0000-0000-000000000000/providers/Microsoft.DocumentDB/locations/westus/operationsStatus/9e08aded-5f2b-4651-928f-82812ce009db?api-version=2022-11-15
+  response:
+    body:
+      string: '{"status":"Dequeued"}'
+    headers:
+      cache-control:
+      - no-store, no-cache
+      content-length:
+      - '21'
+      content-type:
+      - application/json
+      date:
       - Tue, 28 Feb 2023 05:42:22 GMT
->>>>>>> 81f8e181
-      pragma:
-      - no-cache
-      server:
-      - Microsoft-HTTPAPI/2.0
-      strict-transport-security:
-      - max-age=31536000; includeSubDomains
-      transfer-encoding:
-      - chunked
-      vary:
-      - Accept-Encoding
-      x-content-type-options:
-      - nosniff
-      x-ms-gatewayversion:
-      - version=2.14.0
-    status:
-      code: 200
-      message: Ok
-- request:
-    body: null
-    headers:
-      Accept:
-      - '*/*'
-      Accept-Encoding:
-      - gzip, deflate
-      CommandName:
-      - cosmosdb create
-      Connection:
-      - keep-alive
-      ParameterSetName:
-      - -n -g --is-restore-request --restore-source --restore-timestamp
-      User-Agent:
-<<<<<<< HEAD
-      - AZURECLI/2.45.0 azsdk-python-mgmt-cosmosdb/9.0.0 Python/3.8.10 (Windows-10-10.0.22621-SP0)
-    method: GET
-    uri: https://management.azure.com/subscriptions/00000000-0000-0000-0000-000000000000/providers/Microsoft.DocumentDB/locations/westus/operationsStatus/f47a85e5-2d26-405f-8937-ee16f61edcdb?api-version=2022-11-15
-=======
-      - AZURECLI/2.45.0 azsdk-python-mgmt-cosmosdb/9.0.0 Python/3.10.10 (Windows-10-10.0.22621-SP0)
-    method: GET
-    uri: https://management.azure.com/subscriptions/00000000-0000-0000-0000-000000000000/providers/Microsoft.DocumentDB/locations/westus/operationsStatus/9e08aded-5f2b-4651-928f-82812ce009db?api-version=2022-11-15
->>>>>>> 81f8e181
-  response:
-    body:
-      string: '{"status":"Dequeued"}'
-    headers:
-      cache-control:
-      - no-store, no-cache
-      content-length:
-      - '21'
-      content-type:
-      - application/json
-      date:
-<<<<<<< HEAD
-      - Thu, 23 Feb 2023 07:44:05 GMT
-=======
+      pragma:
+      - no-cache
+      server:
+      - Microsoft-HTTPAPI/2.0
+      strict-transport-security:
+      - max-age=31536000; includeSubDomains
+      transfer-encoding:
+      - chunked
+      vary:
+      - Accept-Encoding
+      x-content-type-options:
+      - nosniff
+      x-ms-gatewayversion:
+      - version=2.14.0
+    status:
+      code: 200
+      message: Ok
+- request:
+    body: null
+    headers:
+      Accept:
+      - '*/*'
+      Accept-Encoding:
+      - gzip, deflate
+      CommandName:
+      - cosmosdb create
+      Connection:
+      - keep-alive
+      ParameterSetName:
+      - -n -g --is-restore-request --restore-source --restore-timestamp
+      User-Agent:
+      - AZURECLI/2.45.0 azsdk-python-mgmt-cosmosdb/9.0.0 Python/3.10.10 (Windows-10-10.0.22621-SP0)
+    method: GET
+    uri: https://management.azure.com/subscriptions/00000000-0000-0000-0000-000000000000/providers/Microsoft.DocumentDB/locations/westus/operationsStatus/9e08aded-5f2b-4651-928f-82812ce009db?api-version=2022-11-15
+  response:
+    body:
+      string: '{"status":"Dequeued"}'
+    headers:
+      cache-control:
+      - no-store, no-cache
+      content-length:
+      - '21'
+      content-type:
+      - application/json
+      date:
       - Tue, 28 Feb 2023 05:42:51 GMT
->>>>>>> 81f8e181
-      pragma:
-      - no-cache
-      server:
-      - Microsoft-HTTPAPI/2.0
-      strict-transport-security:
-      - max-age=31536000; includeSubDomains
-      transfer-encoding:
-      - chunked
-      vary:
-      - Accept-Encoding
-      x-content-type-options:
-      - nosniff
-      x-ms-gatewayversion:
-      - version=2.14.0
-    status:
-      code: 200
-      message: Ok
-- request:
-    body: null
-    headers:
-      Accept:
-      - '*/*'
-      Accept-Encoding:
-      - gzip, deflate
-      CommandName:
-      - cosmosdb create
-      Connection:
-      - keep-alive
-      ParameterSetName:
-      - -n -g --is-restore-request --restore-source --restore-timestamp
-      User-Agent:
-<<<<<<< HEAD
-      - AZURECLI/2.45.0 azsdk-python-mgmt-cosmosdb/9.0.0 Python/3.8.10 (Windows-10-10.0.22621-SP0)
-    method: GET
-    uri: https://management.azure.com/subscriptions/00000000-0000-0000-0000-000000000000/providers/Microsoft.DocumentDB/locations/westus/operationsStatus/f47a85e5-2d26-405f-8937-ee16f61edcdb?api-version=2022-11-15
-=======
-      - AZURECLI/2.45.0 azsdk-python-mgmt-cosmosdb/9.0.0 Python/3.10.10 (Windows-10-10.0.22621-SP0)
-    method: GET
-    uri: https://management.azure.com/subscriptions/00000000-0000-0000-0000-000000000000/providers/Microsoft.DocumentDB/locations/westus/operationsStatus/9e08aded-5f2b-4651-928f-82812ce009db?api-version=2022-11-15
->>>>>>> 81f8e181
-  response:
-    body:
-      string: '{"status":"Dequeued"}'
-    headers:
-      cache-control:
-      - no-store, no-cache
-      content-length:
-      - '21'
-      content-type:
-      - application/json
-      date:
-<<<<<<< HEAD
-      - Thu, 23 Feb 2023 07:44:36 GMT
-=======
+      pragma:
+      - no-cache
+      server:
+      - Microsoft-HTTPAPI/2.0
+      strict-transport-security:
+      - max-age=31536000; includeSubDomains
+      transfer-encoding:
+      - chunked
+      vary:
+      - Accept-Encoding
+      x-content-type-options:
+      - nosniff
+      x-ms-gatewayversion:
+      - version=2.14.0
+    status:
+      code: 200
+      message: Ok
+- request:
+    body: null
+    headers:
+      Accept:
+      - '*/*'
+      Accept-Encoding:
+      - gzip, deflate
+      CommandName:
+      - cosmosdb create
+      Connection:
+      - keep-alive
+      ParameterSetName:
+      - -n -g --is-restore-request --restore-source --restore-timestamp
+      User-Agent:
+      - AZURECLI/2.45.0 azsdk-python-mgmt-cosmosdb/9.0.0 Python/3.10.10 (Windows-10-10.0.22621-SP0)
+    method: GET
+    uri: https://management.azure.com/subscriptions/00000000-0000-0000-0000-000000000000/providers/Microsoft.DocumentDB/locations/westus/operationsStatus/9e08aded-5f2b-4651-928f-82812ce009db?api-version=2022-11-15
+  response:
+    body:
+      string: '{"status":"Dequeued"}'
+    headers:
+      cache-control:
+      - no-store, no-cache
+      content-length:
+      - '21'
+      content-type:
+      - application/json
+      date:
       - Tue, 28 Feb 2023 05:43:22 GMT
->>>>>>> 81f8e181
-      pragma:
-      - no-cache
-      server:
-      - Microsoft-HTTPAPI/2.0
-      strict-transport-security:
-      - max-age=31536000; includeSubDomains
-      transfer-encoding:
-      - chunked
-      vary:
-      - Accept-Encoding
-      x-content-type-options:
-      - nosniff
-      x-ms-gatewayversion:
-      - version=2.14.0
-    status:
-      code: 200
-      message: Ok
-- request:
-    body: null
-    headers:
-      Accept:
-      - '*/*'
-      Accept-Encoding:
-      - gzip, deflate
-      CommandName:
-      - cosmosdb create
-      Connection:
-      - keep-alive
-      ParameterSetName:
-      - -n -g --is-restore-request --restore-source --restore-timestamp
-      User-Agent:
-<<<<<<< HEAD
-      - AZURECLI/2.45.0 azsdk-python-mgmt-cosmosdb/9.0.0 Python/3.8.10 (Windows-10-10.0.22621-SP0)
-    method: GET
-    uri: https://management.azure.com/subscriptions/00000000-0000-0000-0000-000000000000/providers/Microsoft.DocumentDB/locations/westus/operationsStatus/f47a85e5-2d26-405f-8937-ee16f61edcdb?api-version=2022-11-15
-=======
-      - AZURECLI/2.45.0 azsdk-python-mgmt-cosmosdb/9.0.0 Python/3.10.10 (Windows-10-10.0.22621-SP0)
-    method: GET
-    uri: https://management.azure.com/subscriptions/00000000-0000-0000-0000-000000000000/providers/Microsoft.DocumentDB/locations/westus/operationsStatus/9e08aded-5f2b-4651-928f-82812ce009db?api-version=2022-11-15
->>>>>>> 81f8e181
-  response:
-    body:
-      string: '{"status":"Dequeued"}'
-    headers:
-      cache-control:
-      - no-store, no-cache
-      content-length:
-      - '21'
-      content-type:
-      - application/json
-      date:
-<<<<<<< HEAD
-      - Thu, 23 Feb 2023 07:45:06 GMT
-=======
+      pragma:
+      - no-cache
+      server:
+      - Microsoft-HTTPAPI/2.0
+      strict-transport-security:
+      - max-age=31536000; includeSubDomains
+      transfer-encoding:
+      - chunked
+      vary:
+      - Accept-Encoding
+      x-content-type-options:
+      - nosniff
+      x-ms-gatewayversion:
+      - version=2.14.0
+    status:
+      code: 200
+      message: Ok
+- request:
+    body: null
+    headers:
+      Accept:
+      - '*/*'
+      Accept-Encoding:
+      - gzip, deflate
+      CommandName:
+      - cosmosdb create
+      Connection:
+      - keep-alive
+      ParameterSetName:
+      - -n -g --is-restore-request --restore-source --restore-timestamp
+      User-Agent:
+      - AZURECLI/2.45.0 azsdk-python-mgmt-cosmosdb/9.0.0 Python/3.10.10 (Windows-10-10.0.22621-SP0)
+    method: GET
+    uri: https://management.azure.com/subscriptions/00000000-0000-0000-0000-000000000000/providers/Microsoft.DocumentDB/locations/westus/operationsStatus/9e08aded-5f2b-4651-928f-82812ce009db?api-version=2022-11-15
+  response:
+    body:
+      string: '{"status":"Dequeued"}'
+    headers:
+      cache-control:
+      - no-store, no-cache
+      content-length:
+      - '21'
+      content-type:
+      - application/json
+      date:
       - Tue, 28 Feb 2023 05:43:52 GMT
->>>>>>> 81f8e181
-      pragma:
-      - no-cache
-      server:
-      - Microsoft-HTTPAPI/2.0
-      strict-transport-security:
-      - max-age=31536000; includeSubDomains
-      transfer-encoding:
-      - chunked
-      vary:
-      - Accept-Encoding
-      x-content-type-options:
-      - nosniff
-      x-ms-gatewayversion:
-      - version=2.14.0
-    status:
-      code: 200
-      message: Ok
-- request:
-    body: null
-    headers:
-      Accept:
-      - '*/*'
-      Accept-Encoding:
-      - gzip, deflate
-      CommandName:
-      - cosmosdb create
-      Connection:
-      - keep-alive
-      ParameterSetName:
-      - -n -g --is-restore-request --restore-source --restore-timestamp
-      User-Agent:
-<<<<<<< HEAD
-      - AZURECLI/2.45.0 azsdk-python-mgmt-cosmosdb/9.0.0 Python/3.8.10 (Windows-10-10.0.22621-SP0)
-    method: GET
-    uri: https://management.azure.com/subscriptions/00000000-0000-0000-0000-000000000000/providers/Microsoft.DocumentDB/locations/westus/operationsStatus/f47a85e5-2d26-405f-8937-ee16f61edcdb?api-version=2022-11-15
-=======
-      - AZURECLI/2.45.0 azsdk-python-mgmt-cosmosdb/9.0.0 Python/3.10.10 (Windows-10-10.0.22621-SP0)
-    method: GET
-    uri: https://management.azure.com/subscriptions/00000000-0000-0000-0000-000000000000/providers/Microsoft.DocumentDB/locations/westus/operationsStatus/9e08aded-5f2b-4651-928f-82812ce009db?api-version=2022-11-15
->>>>>>> 81f8e181
-  response:
-    body:
-      string: '{"status":"Dequeued"}'
-    headers:
-      cache-control:
-      - no-store, no-cache
-      content-length:
-      - '21'
-      content-type:
-      - application/json
-      date:
-<<<<<<< HEAD
-      - Thu, 23 Feb 2023 07:45:36 GMT
-=======
+      pragma:
+      - no-cache
+      server:
+      - Microsoft-HTTPAPI/2.0
+      strict-transport-security:
+      - max-age=31536000; includeSubDomains
+      transfer-encoding:
+      - chunked
+      vary:
+      - Accept-Encoding
+      x-content-type-options:
+      - nosniff
+      x-ms-gatewayversion:
+      - version=2.14.0
+    status:
+      code: 200
+      message: Ok
+- request:
+    body: null
+    headers:
+      Accept:
+      - '*/*'
+      Accept-Encoding:
+      - gzip, deflate
+      CommandName:
+      - cosmosdb create
+      Connection:
+      - keep-alive
+      ParameterSetName:
+      - -n -g --is-restore-request --restore-source --restore-timestamp
+      User-Agent:
+      - AZURECLI/2.45.0 azsdk-python-mgmt-cosmosdb/9.0.0 Python/3.10.10 (Windows-10-10.0.22621-SP0)
+    method: GET
+    uri: https://management.azure.com/subscriptions/00000000-0000-0000-0000-000000000000/providers/Microsoft.DocumentDB/locations/westus/operationsStatus/9e08aded-5f2b-4651-928f-82812ce009db?api-version=2022-11-15
+  response:
+    body:
+      string: '{"status":"Dequeued"}'
+    headers:
+      cache-control:
+      - no-store, no-cache
+      content-length:
+      - '21'
+      content-type:
+      - application/json
+      date:
       - Tue, 28 Feb 2023 05:44:21 GMT
->>>>>>> 81f8e181
-      pragma:
-      - no-cache
-      server:
-      - Microsoft-HTTPAPI/2.0
-      strict-transport-security:
-      - max-age=31536000; includeSubDomains
-      transfer-encoding:
-      - chunked
-      vary:
-      - Accept-Encoding
-      x-content-type-options:
-      - nosniff
-      x-ms-gatewayversion:
-      - version=2.14.0
-    status:
-      code: 200
-      message: Ok
-- request:
-    body: null
-    headers:
-      Accept:
-      - '*/*'
-      Accept-Encoding:
-      - gzip, deflate
-      CommandName:
-      - cosmosdb create
-      Connection:
-      - keep-alive
-      ParameterSetName:
-      - -n -g --is-restore-request --restore-source --restore-timestamp
-      User-Agent:
-<<<<<<< HEAD
-      - AZURECLI/2.45.0 azsdk-python-mgmt-cosmosdb/9.0.0 Python/3.8.10 (Windows-10-10.0.22621-SP0)
-    method: GET
-    uri: https://management.azure.com/subscriptions/00000000-0000-0000-0000-000000000000/providers/Microsoft.DocumentDB/locations/westus/operationsStatus/f47a85e5-2d26-405f-8937-ee16f61edcdb?api-version=2022-11-15
-=======
-      - AZURECLI/2.45.0 azsdk-python-mgmt-cosmosdb/9.0.0 Python/3.10.10 (Windows-10-10.0.22621-SP0)
-    method: GET
-    uri: https://management.azure.com/subscriptions/00000000-0000-0000-0000-000000000000/providers/Microsoft.DocumentDB/locations/westus/operationsStatus/9e08aded-5f2b-4651-928f-82812ce009db?api-version=2022-11-15
->>>>>>> 81f8e181
-  response:
-    body:
-      string: '{"status":"Dequeued"}'
-    headers:
-      cache-control:
-      - no-store, no-cache
-      content-length:
-      - '21'
-      content-type:
-      - application/json
-      date:
-<<<<<<< HEAD
-      - Thu, 23 Feb 2023 07:46:07 GMT
-=======
+      pragma:
+      - no-cache
+      server:
+      - Microsoft-HTTPAPI/2.0
+      strict-transport-security:
+      - max-age=31536000; includeSubDomains
+      transfer-encoding:
+      - chunked
+      vary:
+      - Accept-Encoding
+      x-content-type-options:
+      - nosniff
+      x-ms-gatewayversion:
+      - version=2.14.0
+    status:
+      code: 200
+      message: Ok
+- request:
+    body: null
+    headers:
+      Accept:
+      - '*/*'
+      Accept-Encoding:
+      - gzip, deflate
+      CommandName:
+      - cosmosdb create
+      Connection:
+      - keep-alive
+      ParameterSetName:
+      - -n -g --is-restore-request --restore-source --restore-timestamp
+      User-Agent:
+      - AZURECLI/2.45.0 azsdk-python-mgmt-cosmosdb/9.0.0 Python/3.10.10 (Windows-10-10.0.22621-SP0)
+    method: GET
+    uri: https://management.azure.com/subscriptions/00000000-0000-0000-0000-000000000000/providers/Microsoft.DocumentDB/locations/westus/operationsStatus/9e08aded-5f2b-4651-928f-82812ce009db?api-version=2022-11-15
+  response:
+    body:
+      string: '{"status":"Dequeued"}'
+    headers:
+      cache-control:
+      - no-store, no-cache
+      content-length:
+      - '21'
+      content-type:
+      - application/json
+      date:
       - Tue, 28 Feb 2023 05:44:52 GMT
->>>>>>> 81f8e181
-      pragma:
-      - no-cache
-      server:
-      - Microsoft-HTTPAPI/2.0
-      strict-transport-security:
-      - max-age=31536000; includeSubDomains
-      transfer-encoding:
-      - chunked
-      vary:
-      - Accept-Encoding
-      x-content-type-options:
-      - nosniff
-      x-ms-gatewayversion:
-      - version=2.14.0
-    status:
-      code: 200
-      message: Ok
-- request:
-    body: null
-    headers:
-      Accept:
-      - '*/*'
-      Accept-Encoding:
-      - gzip, deflate
-      CommandName:
-      - cosmosdb create
-      Connection:
-      - keep-alive
-      ParameterSetName:
-      - -n -g --is-restore-request --restore-source --restore-timestamp
-      User-Agent:
-<<<<<<< HEAD
-      - AZURECLI/2.45.0 azsdk-python-mgmt-cosmosdb/9.0.0 Python/3.8.10 (Windows-10-10.0.22621-SP0)
-    method: GET
-    uri: https://management.azure.com/subscriptions/00000000-0000-0000-0000-000000000000/providers/Microsoft.DocumentDB/locations/westus/operationsStatus/f47a85e5-2d26-405f-8937-ee16f61edcdb?api-version=2022-11-15
-=======
-      - AZURECLI/2.45.0 azsdk-python-mgmt-cosmosdb/9.0.0 Python/3.10.10 (Windows-10-10.0.22621-SP0)
-    method: GET
-    uri: https://management.azure.com/subscriptions/00000000-0000-0000-0000-000000000000/providers/Microsoft.DocumentDB/locations/westus/operationsStatus/9e08aded-5f2b-4651-928f-82812ce009db?api-version=2022-11-15
->>>>>>> 81f8e181
-  response:
-    body:
-      string: '{"status":"Dequeued"}'
-    headers:
-      cache-control:
-      - no-store, no-cache
-      content-length:
-      - '21'
-      content-type:
-      - application/json
-      date:
-<<<<<<< HEAD
-      - Thu, 23 Feb 2023 07:46:38 GMT
-=======
+      pragma:
+      - no-cache
+      server:
+      - Microsoft-HTTPAPI/2.0
+      strict-transport-security:
+      - max-age=31536000; includeSubDomains
+      transfer-encoding:
+      - chunked
+      vary:
+      - Accept-Encoding
+      x-content-type-options:
+      - nosniff
+      x-ms-gatewayversion:
+      - version=2.14.0
+    status:
+      code: 200
+      message: Ok
+- request:
+    body: null
+    headers:
+      Accept:
+      - '*/*'
+      Accept-Encoding:
+      - gzip, deflate
+      CommandName:
+      - cosmosdb create
+      Connection:
+      - keep-alive
+      ParameterSetName:
+      - -n -g --is-restore-request --restore-source --restore-timestamp
+      User-Agent:
+      - AZURECLI/2.45.0 azsdk-python-mgmt-cosmosdb/9.0.0 Python/3.10.10 (Windows-10-10.0.22621-SP0)
+    method: GET
+    uri: https://management.azure.com/subscriptions/00000000-0000-0000-0000-000000000000/providers/Microsoft.DocumentDB/locations/westus/operationsStatus/9e08aded-5f2b-4651-928f-82812ce009db?api-version=2022-11-15
+  response:
+    body:
+      string: '{"status":"Dequeued"}'
+    headers:
+      cache-control:
+      - no-store, no-cache
+      content-length:
+      - '21'
+      content-type:
+      - application/json
+      date:
       - Tue, 28 Feb 2023 05:45:21 GMT
->>>>>>> 81f8e181
-      pragma:
-      - no-cache
-      server:
-      - Microsoft-HTTPAPI/2.0
-      strict-transport-security:
-      - max-age=31536000; includeSubDomains
-      transfer-encoding:
-      - chunked
-      vary:
-      - Accept-Encoding
-      x-content-type-options:
-      - nosniff
-      x-ms-gatewayversion:
-      - version=2.14.0
-    status:
-      code: 200
-      message: Ok
-- request:
-    body: null
-    headers:
-      Accept:
-      - '*/*'
-      Accept-Encoding:
-      - gzip, deflate
-      CommandName:
-      - cosmosdb create
-      Connection:
-      - keep-alive
-      ParameterSetName:
-      - -n -g --is-restore-request --restore-source --restore-timestamp
-      User-Agent:
-<<<<<<< HEAD
-      - AZURECLI/2.45.0 azsdk-python-mgmt-cosmosdb/9.0.0 Python/3.8.10 (Windows-10-10.0.22621-SP0)
-    method: GET
-    uri: https://management.azure.com/subscriptions/00000000-0000-0000-0000-000000000000/providers/Microsoft.DocumentDB/locations/westus/operationsStatus/f47a85e5-2d26-405f-8937-ee16f61edcdb?api-version=2022-11-15
-=======
-      - AZURECLI/2.45.0 azsdk-python-mgmt-cosmosdb/9.0.0 Python/3.10.10 (Windows-10-10.0.22621-SP0)
-    method: GET
-    uri: https://management.azure.com/subscriptions/00000000-0000-0000-0000-000000000000/providers/Microsoft.DocumentDB/locations/westus/operationsStatus/9e08aded-5f2b-4651-928f-82812ce009db?api-version=2022-11-15
->>>>>>> 81f8e181
-  response:
-    body:
-      string: '{"status":"Dequeued"}'
-    headers:
-      cache-control:
-      - no-store, no-cache
-      content-length:
-      - '21'
-      content-type:
-      - application/json
-      date:
-<<<<<<< HEAD
-      - Thu, 23 Feb 2023 07:47:07 GMT
-=======
+      pragma:
+      - no-cache
+      server:
+      - Microsoft-HTTPAPI/2.0
+      strict-transport-security:
+      - max-age=31536000; includeSubDomains
+      transfer-encoding:
+      - chunked
+      vary:
+      - Accept-Encoding
+      x-content-type-options:
+      - nosniff
+      x-ms-gatewayversion:
+      - version=2.14.0
+    status:
+      code: 200
+      message: Ok
+- request:
+    body: null
+    headers:
+      Accept:
+      - '*/*'
+      Accept-Encoding:
+      - gzip, deflate
+      CommandName:
+      - cosmosdb create
+      Connection:
+      - keep-alive
+      ParameterSetName:
+      - -n -g --is-restore-request --restore-source --restore-timestamp
+      User-Agent:
+      - AZURECLI/2.45.0 azsdk-python-mgmt-cosmosdb/9.0.0 Python/3.10.10 (Windows-10-10.0.22621-SP0)
+    method: GET
+    uri: https://management.azure.com/subscriptions/00000000-0000-0000-0000-000000000000/providers/Microsoft.DocumentDB/locations/westus/operationsStatus/9e08aded-5f2b-4651-928f-82812ce009db?api-version=2022-11-15
+  response:
+    body:
+      string: '{"status":"Dequeued"}'
+    headers:
+      cache-control:
+      - no-store, no-cache
+      content-length:
+      - '21'
+      content-type:
+      - application/json
+      date:
       - Tue, 28 Feb 2023 05:45:52 GMT
->>>>>>> 81f8e181
-      pragma:
-      - no-cache
-      server:
-      - Microsoft-HTTPAPI/2.0
-      strict-transport-security:
-      - max-age=31536000; includeSubDomains
-      transfer-encoding:
-      - chunked
-      vary:
-      - Accept-Encoding
-      x-content-type-options:
-      - nosniff
-      x-ms-gatewayversion:
-      - version=2.14.0
-    status:
-      code: 200
-      message: Ok
-- request:
-    body: null
-    headers:
-      Accept:
-      - '*/*'
-      Accept-Encoding:
-      - gzip, deflate
-      CommandName:
-      - cosmosdb create
-      Connection:
-      - keep-alive
-      ParameterSetName:
-      - -n -g --is-restore-request --restore-source --restore-timestamp
-      User-Agent:
-<<<<<<< HEAD
-      - AZURECLI/2.45.0 azsdk-python-mgmt-cosmosdb/9.0.0 Python/3.8.10 (Windows-10-10.0.22621-SP0)
-    method: GET
-    uri: https://management.azure.com/subscriptions/00000000-0000-0000-0000-000000000000/providers/Microsoft.DocumentDB/locations/westus/operationsStatus/f47a85e5-2d26-405f-8937-ee16f61edcdb?api-version=2022-11-15
-=======
-      - AZURECLI/2.45.0 azsdk-python-mgmt-cosmosdb/9.0.0 Python/3.10.10 (Windows-10-10.0.22621-SP0)
-    method: GET
-    uri: https://management.azure.com/subscriptions/00000000-0000-0000-0000-000000000000/providers/Microsoft.DocumentDB/locations/westus/operationsStatus/9e08aded-5f2b-4651-928f-82812ce009db?api-version=2022-11-15
->>>>>>> 81f8e181
-  response:
-    body:
-      string: '{"status":"Dequeued"}'
-    headers:
-      cache-control:
-      - no-store, no-cache
-      content-length:
-      - '21'
-      content-type:
-      - application/json
-      date:
-<<<<<<< HEAD
-      - Thu, 23 Feb 2023 07:47:38 GMT
-=======
+      pragma:
+      - no-cache
+      server:
+      - Microsoft-HTTPAPI/2.0
+      strict-transport-security:
+      - max-age=31536000; includeSubDomains
+      transfer-encoding:
+      - chunked
+      vary:
+      - Accept-Encoding
+      x-content-type-options:
+      - nosniff
+      x-ms-gatewayversion:
+      - version=2.14.0
+    status:
+      code: 200
+      message: Ok
+- request:
+    body: null
+    headers:
+      Accept:
+      - '*/*'
+      Accept-Encoding:
+      - gzip, deflate
+      CommandName:
+      - cosmosdb create
+      Connection:
+      - keep-alive
+      ParameterSetName:
+      - -n -g --is-restore-request --restore-source --restore-timestamp
+      User-Agent:
+      - AZURECLI/2.45.0 azsdk-python-mgmt-cosmosdb/9.0.0 Python/3.10.10 (Windows-10-10.0.22621-SP0)
+    method: GET
+    uri: https://management.azure.com/subscriptions/00000000-0000-0000-0000-000000000000/providers/Microsoft.DocumentDB/locations/westus/operationsStatus/9e08aded-5f2b-4651-928f-82812ce009db?api-version=2022-11-15
+  response:
+    body:
+      string: '{"status":"Dequeued"}'
+    headers:
+      cache-control:
+      - no-store, no-cache
+      content-length:
+      - '21'
+      content-type:
+      - application/json
+      date:
       - Tue, 28 Feb 2023 05:46:22 GMT
->>>>>>> 81f8e181
-      pragma:
-      - no-cache
-      server:
-      - Microsoft-HTTPAPI/2.0
-      strict-transport-security:
-      - max-age=31536000; includeSubDomains
-      transfer-encoding:
-      - chunked
-      vary:
-      - Accept-Encoding
-      x-content-type-options:
-      - nosniff
-      x-ms-gatewayversion:
-      - version=2.14.0
-    status:
-      code: 200
-      message: Ok
-- request:
-    body: null
-    headers:
-      Accept:
-      - '*/*'
-      Accept-Encoding:
-      - gzip, deflate
-      CommandName:
-      - cosmosdb create
-      Connection:
-      - keep-alive
-      ParameterSetName:
-      - -n -g --is-restore-request --restore-source --restore-timestamp
-      User-Agent:
-<<<<<<< HEAD
-      - AZURECLI/2.45.0 azsdk-python-mgmt-cosmosdb/9.0.0 Python/3.8.10 (Windows-10-10.0.22621-SP0)
-    method: GET
-    uri: https://management.azure.com/subscriptions/00000000-0000-0000-0000-000000000000/providers/Microsoft.DocumentDB/locations/westus/operationsStatus/f47a85e5-2d26-405f-8937-ee16f61edcdb?api-version=2022-11-15
-=======
-      - AZURECLI/2.45.0 azsdk-python-mgmt-cosmosdb/9.0.0 Python/3.10.10 (Windows-10-10.0.22621-SP0)
-    method: GET
-    uri: https://management.azure.com/subscriptions/00000000-0000-0000-0000-000000000000/providers/Microsoft.DocumentDB/locations/westus/operationsStatus/9e08aded-5f2b-4651-928f-82812ce009db?api-version=2022-11-15
->>>>>>> 81f8e181
+      pragma:
+      - no-cache
+      server:
+      - Microsoft-HTTPAPI/2.0
+      strict-transport-security:
+      - max-age=31536000; includeSubDomains
+      transfer-encoding:
+      - chunked
+      vary:
+      - Accept-Encoding
+      x-content-type-options:
+      - nosniff
+      x-ms-gatewayversion:
+      - version=2.14.0
+    status:
+      code: 200
+      message: Ok
+- request:
+    body: null
+    headers:
+      Accept:
+      - '*/*'
+      Accept-Encoding:
+      - gzip, deflate
+      CommandName:
+      - cosmosdb create
+      Connection:
+      - keep-alive
+      ParameterSetName:
+      - -n -g --is-restore-request --restore-source --restore-timestamp
+      User-Agent:
+      - AZURECLI/2.45.0 azsdk-python-mgmt-cosmosdb/9.0.0 Python/3.10.10 (Windows-10-10.0.22621-SP0)
+    method: GET
+    uri: https://management.azure.com/subscriptions/00000000-0000-0000-0000-000000000000/providers/Microsoft.DocumentDB/locations/westus/operationsStatus/9e08aded-5f2b-4651-928f-82812ce009db?api-version=2022-11-15
   response:
     body:
       string: '{"status":"Succeeded"}'
@@ -2796,157 +2186,111 @@
       content-type:
       - application/json
       date:
-<<<<<<< HEAD
-      - Thu, 23 Feb 2023 07:48:08 GMT
-=======
       - Tue, 28 Feb 2023 05:46:52 GMT
->>>>>>> 81f8e181
-      pragma:
-      - no-cache
-      server:
-      - Microsoft-HTTPAPI/2.0
-      strict-transport-security:
-      - max-age=31536000; includeSubDomains
-      transfer-encoding:
-      - chunked
-      vary:
-      - Accept-Encoding
-      x-content-type-options:
-      - nosniff
-      x-ms-gatewayversion:
-      - version=2.14.0
-    status:
-      code: 200
-      message: Ok
-- request:
-    body: null
-    headers:
-      Accept:
-      - '*/*'
-      Accept-Encoding:
-      - gzip, deflate
-      CommandName:
-      - cosmosdb create
-      Connection:
-      - keep-alive
-      ParameterSetName:
-      - -n -g --is-restore-request --restore-source --restore-timestamp
-      User-Agent:
-<<<<<<< HEAD
-      - AZURECLI/2.45.0 azsdk-python-mgmt-cosmosdb/9.0.0 Python/3.8.10 (Windows-10-10.0.22621-SP0)
-=======
-      - AZURECLI/2.45.0 azsdk-python-mgmt-cosmosdb/9.0.0 Python/3.10.10 (Windows-10-10.0.22621-SP0)
->>>>>>> 81f8e181
+      pragma:
+      - no-cache
+      server:
+      - Microsoft-HTTPAPI/2.0
+      strict-transport-security:
+      - max-age=31536000; includeSubDomains
+      transfer-encoding:
+      - chunked
+      vary:
+      - Accept-Encoding
+      x-content-type-options:
+      - nosniff
+      x-ms-gatewayversion:
+      - version=2.14.0
+    status:
+      code: 200
+      message: Ok
+- request:
+    body: null
+    headers:
+      Accept:
+      - '*/*'
+      Accept-Encoding:
+      - gzip, deflate
+      CommandName:
+      - cosmosdb create
+      Connection:
+      - keep-alive
+      ParameterSetName:
+      - -n -g --is-restore-request --restore-source --restore-timestamp
+      User-Agent:
+      - AZURECLI/2.45.0 azsdk-python-mgmt-cosmosdb/9.0.0 Python/3.10.10 (Windows-10-10.0.22621-SP0)
     method: GET
     uri: https://management.azure.com/subscriptions/00000000-0000-0000-0000-000000000000/resourceGroups/cli_test_cosmosdb_restore_using_create000001/providers/Microsoft.DocumentDB/databaseAccounts/cli000004?api-version=2022-11-15
   response:
     body:
       string: '{"id":"/subscriptions/00000000-0000-0000-0000-000000000000/resourceGroups/cli_test_cosmosdb_restore_using_create000001/providers/Microsoft.DocumentDB/databaseAccounts/cli000004","name":"cli000004","location":"West
-<<<<<<< HEAD
-        US","type":"Microsoft.DocumentDB/databaseAccounts","kind":"GlobalDocumentDB","tags":{},"systemData":{"createdAt":"2023-02-23T07:47:55.7674165Z"},"properties":{"provisioningState":"Succeeded","documentEndpoint":"https://cli000004.documents.azure.com:443/","sqlEndpoint":"https://cli000004.documents.azure.com:443/","publicNetworkAccess":"Enabled","enableAutomaticFailover":false,"enableMultipleWriteLocations":false,"enablePartitionKeyMonitor":false,"isVirtualNetworkFilterEnabled":false,"virtualNetworkRules":[],"EnabledApiTypes":"Sql","disableKeyBasedMetadataWriteAccess":false,"enableFreeTier":false,"enableAnalyticalStorage":false,"analyticalStorageConfiguration":{},"instanceId":"4d1432f0-453b-4553-930b-3f70fa384857","createMode":"Restore","databaseAccountOfferType":"Standard","enableFullFidelityChangeFeed":false,"defaultIdentity":"FirstPartyIdentity","networkAclBypass":"None","disableLocalAuth":false,"enablePartitionMerge":false,"minimalTlsVersion":"Tls","consistencyPolicy":{"defaultConsistencyLevel":"Session","maxIntervalInSeconds":5,"maxStalenessPrefix":100},"configurationOverrides":{},"writeLocations":[{"id":"cli000004-westus","locationName":"West
-        US","documentEndpoint":"https://cli000004-westus.documents.azure.com:443/","provisioningState":"Succeeded","failoverPriority":0,"isZoneRedundant":false}],"readLocations":[{"id":"cli000004-westus","locationName":"West
-        US","documentEndpoint":"https://cli000004-westus.documents.azure.com:443/","provisioningState":"Succeeded","failoverPriority":0,"isZoneRedundant":false}],"locations":[{"id":"cli000004-westus","locationName":"West
-        US","documentEndpoint":"https://cli000004-westus.documents.azure.com:443/","provisioningState":"Succeeded","failoverPriority":0,"isZoneRedundant":false}],"failoverPolicies":[{"id":"cli000004-westus","locationName":"West
-        US","failoverPriority":0}],"cors":[],"capabilities":[],"ipRules":[],"backupPolicy":{"type":"Continuous"},"restoreParameters":{"restoreMode":"PointInTime","restoreSource":"/subscriptions/00000000-0000-0000-0000-000000000000/providers/Microsoft.DocumentDB/locations/westus/restorableDatabaseAccounts/8f6355e3-6d3d-4406-9d96-9d15eab1fe44","restoreTimestampInUtc":"2023-02-23T07:31:22Z","sourceBackupLocation":"West
-        US","databasesToRestore":[]},"networkAclBypassResourceIds":[],"capacity":{"totalThroughputLimit":-1},"keysMetadata":{"primaryMasterKey":{"generationTime":"2023-02-23T07:47:55.7674165Z"},"secondaryMasterKey":{"generationTime":"2023-02-23T07:47:55.7674165Z"},"primaryReadonlyMasterKey":{"generationTime":"2023-02-23T07:47:55.7674165Z"},"secondaryReadonlyMasterKey":{"generationTime":"2023-02-23T07:47:55.7674165Z"}}},"identity":{"type":"None"}}'
-=======
         US","type":"Microsoft.DocumentDB/databaseAccounts","kind":"GlobalDocumentDB","tags":{},"systemData":{"createdAt":"2023-02-28T05:46:42.2443818Z"},"properties":{"provisioningState":"Succeeded","documentEndpoint":"https://cli000004.documents.azure.com:443/","sqlEndpoint":"https://cli000004.documents.azure.com:443/","publicNetworkAccess":"Enabled","enableAutomaticFailover":false,"enableMultipleWriteLocations":false,"enablePartitionKeyMonitor":false,"isVirtualNetworkFilterEnabled":false,"virtualNetworkRules":[],"EnabledApiTypes":"Sql","disableKeyBasedMetadataWriteAccess":false,"enableFreeTier":false,"enableAnalyticalStorage":false,"analyticalStorageConfiguration":{},"instanceId":"62c085c7-7966-41a0-8816-a090c1fe2e15","createMode":"Restore","databaseAccountOfferType":"Standard","defaultIdentity":"FirstPartyIdentity","networkAclBypass":"None","disableLocalAuth":false,"enablePartitionMerge":false,"minimalTlsVersion":"Tls","consistencyPolicy":{"defaultConsistencyLevel":"Session","maxIntervalInSeconds":5,"maxStalenessPrefix":100},"configurationOverrides":{},"writeLocations":[{"id":"cli000004-westus","locationName":"West
         US","documentEndpoint":"https://cli000004-westus.documents.azure.com:443/","provisioningState":"Succeeded","failoverPriority":0,"isZoneRedundant":false}],"readLocations":[{"id":"cli000004-westus","locationName":"West
         US","documentEndpoint":"https://cli000004-westus.documents.azure.com:443/","provisioningState":"Succeeded","failoverPriority":0,"isZoneRedundant":false}],"locations":[{"id":"cli000004-westus","locationName":"West
         US","documentEndpoint":"https://cli000004-westus.documents.azure.com:443/","provisioningState":"Succeeded","failoverPriority":0,"isZoneRedundant":false}],"failoverPolicies":[{"id":"cli000004-westus","locationName":"West
         US","failoverPriority":0}],"cors":[],"capabilities":[],"ipRules":[],"backupPolicy":{"type":"Continuous"},"restoreParameters":{"restoreMode":"PointInTime","restoreSource":"/subscriptions/00000000-0000-0000-0000-000000000000/providers/Microsoft.DocumentDB/locations/westus/restorableDatabaseAccounts/eb24ed2f-b5b6-4200-b082-34b323589fd2","restoreTimestampInUtc":"2023-02-28T05:31:01Z","sourceBackupLocation":"West
         US","databasesToRestore":[]},"networkAclBypassResourceIds":[],"capacity":{"totalThroughputLimit":-1},"keysMetadata":{"primaryMasterKey":{"generationTime":"2023-02-28T05:46:42.2443818Z"},"secondaryMasterKey":{"generationTime":"2023-02-28T05:46:42.2443818Z"},"primaryReadonlyMasterKey":{"generationTime":"2023-02-28T05:46:42.2443818Z"},"secondaryReadonlyMasterKey":{"generationTime":"2023-02-28T05:46:42.2443818Z"}}},"identity":{"type":"None"}}'
->>>>>>> 81f8e181
-    headers:
-      cache-control:
-      - no-store, no-cache
-      content-length:
-<<<<<<< HEAD
-      - '2883'
-      content-type:
-      - application/json
-      date:
-      - Thu, 23 Feb 2023 07:48:09 GMT
-=======
+    headers:
+      cache-control:
+      - no-store, no-cache
+      content-length:
       - '2846'
       content-type:
       - application/json
       date:
       - Tue, 28 Feb 2023 05:46:53 GMT
->>>>>>> 81f8e181
-      pragma:
-      - no-cache
-      server:
-      - Microsoft-HTTPAPI/2.0
-      strict-transport-security:
-      - max-age=31536000; includeSubDomains
-      transfer-encoding:
-      - chunked
-      vary:
-      - Accept-Encoding
-      x-content-type-options:
-      - nosniff
-      x-ms-gatewayversion:
-      - version=2.14.0
-    status:
-      code: 200
-      message: Ok
-- request:
-    body: null
-    headers:
-      Accept:
-      - application/json
-      Accept-Encoding:
-      - gzip, deflate
-      CommandName:
-      - cosmosdb create
-      Connection:
-      - keep-alive
-      ParameterSetName:
-      - -n -g --is-restore-request --restore-source --restore-timestamp
-      User-Agent:
-<<<<<<< HEAD
-      - AZURECLI/2.45.0 azsdk-python-mgmt-cosmosdb/9.0.0 Python/3.8.10 (Windows-10-10.0.22621-SP0)
-=======
-      - AZURECLI/2.45.0 azsdk-python-mgmt-cosmosdb/9.0.0 Python/3.10.10 (Windows-10-10.0.22621-SP0)
->>>>>>> 81f8e181
+      pragma:
+      - no-cache
+      server:
+      - Microsoft-HTTPAPI/2.0
+      strict-transport-security:
+      - max-age=31536000; includeSubDomains
+      transfer-encoding:
+      - chunked
+      vary:
+      - Accept-Encoding
+      x-content-type-options:
+      - nosniff
+      x-ms-gatewayversion:
+      - version=2.14.0
+    status:
+      code: 200
+      message: Ok
+- request:
+    body: null
+    headers:
+      Accept:
+      - application/json
+      Accept-Encoding:
+      - gzip, deflate
+      CommandName:
+      - cosmosdb create
+      Connection:
+      - keep-alive
+      ParameterSetName:
+      - -n -g --is-restore-request --restore-source --restore-timestamp
+      User-Agent:
+      - AZURECLI/2.45.0 azsdk-python-mgmt-cosmosdb/9.0.0 Python/3.10.10 (Windows-10-10.0.22621-SP0)
     method: GET
     uri: https://management.azure.com/subscriptions/00000000-0000-0000-0000-000000000000/resourceGroups/cli_test_cosmosdb_restore_using_create000001/providers/Microsoft.DocumentDB/databaseAccounts/cli000004?api-version=2022-11-15
   response:
     body:
       string: '{"id":"/subscriptions/00000000-0000-0000-0000-000000000000/resourceGroups/cli_test_cosmosdb_restore_using_create000001/providers/Microsoft.DocumentDB/databaseAccounts/cli000004","name":"cli000004","location":"West
-<<<<<<< HEAD
-        US","type":"Microsoft.DocumentDB/databaseAccounts","kind":"GlobalDocumentDB","tags":{},"systemData":{"createdAt":"2023-02-23T07:47:55.7674165Z"},"properties":{"provisioningState":"Succeeded","documentEndpoint":"https://cli000004.documents.azure.com:443/","sqlEndpoint":"https://cli000004.documents.azure.com:443/","publicNetworkAccess":"Enabled","enableAutomaticFailover":false,"enableMultipleWriteLocations":false,"enablePartitionKeyMonitor":false,"isVirtualNetworkFilterEnabled":false,"virtualNetworkRules":[],"EnabledApiTypes":"Sql","disableKeyBasedMetadataWriteAccess":false,"enableFreeTier":false,"enableAnalyticalStorage":false,"analyticalStorageConfiguration":{},"instanceId":"4d1432f0-453b-4553-930b-3f70fa384857","createMode":"Restore","databaseAccountOfferType":"Standard","enableFullFidelityChangeFeed":false,"defaultIdentity":"FirstPartyIdentity","networkAclBypass":"None","disableLocalAuth":false,"enablePartitionMerge":false,"minimalTlsVersion":"Tls","consistencyPolicy":{"defaultConsistencyLevel":"Session","maxIntervalInSeconds":5,"maxStalenessPrefix":100},"configurationOverrides":{},"writeLocations":[{"id":"cli000004-westus","locationName":"West
-        US","documentEndpoint":"https://cli000004-westus.documents.azure.com:443/","provisioningState":"Succeeded","failoverPriority":0,"isZoneRedundant":false}],"readLocations":[{"id":"cli000004-westus","locationName":"West
-        US","documentEndpoint":"https://cli000004-westus.documents.azure.com:443/","provisioningState":"Succeeded","failoverPriority":0,"isZoneRedundant":false}],"locations":[{"id":"cli000004-westus","locationName":"West
-        US","documentEndpoint":"https://cli000004-westus.documents.azure.com:443/","provisioningState":"Succeeded","failoverPriority":0,"isZoneRedundant":false}],"failoverPolicies":[{"id":"cli000004-westus","locationName":"West
-        US","failoverPriority":0}],"cors":[],"capabilities":[],"ipRules":[],"backupPolicy":{"type":"Continuous"},"restoreParameters":{"restoreMode":"PointInTime","restoreSource":"/subscriptions/00000000-0000-0000-0000-000000000000/providers/Microsoft.DocumentDB/locations/westus/restorableDatabaseAccounts/8f6355e3-6d3d-4406-9d96-9d15eab1fe44","restoreTimestampInUtc":"2023-02-23T07:31:22Z","sourceBackupLocation":"West
-        US","databasesToRestore":[]},"networkAclBypassResourceIds":[],"capacity":{"totalThroughputLimit":-1},"keysMetadata":{"primaryMasterKey":{"generationTime":"2023-02-23T07:47:55.7674165Z"},"secondaryMasterKey":{"generationTime":"2023-02-23T07:47:55.7674165Z"},"primaryReadonlyMasterKey":{"generationTime":"2023-02-23T07:47:55.7674165Z"},"secondaryReadonlyMasterKey":{"generationTime":"2023-02-23T07:47:55.7674165Z"}}},"identity":{"type":"None"}}'
-=======
         US","type":"Microsoft.DocumentDB/databaseAccounts","kind":"GlobalDocumentDB","tags":{},"systemData":{"createdAt":"2023-02-28T05:46:42.2443818Z"},"properties":{"provisioningState":"Succeeded","documentEndpoint":"https://cli000004.documents.azure.com:443/","sqlEndpoint":"https://cli000004.documents.azure.com:443/","publicNetworkAccess":"Enabled","enableAutomaticFailover":false,"enableMultipleWriteLocations":false,"enablePartitionKeyMonitor":false,"isVirtualNetworkFilterEnabled":false,"virtualNetworkRules":[],"EnabledApiTypes":"Sql","disableKeyBasedMetadataWriteAccess":false,"enableFreeTier":false,"enableAnalyticalStorage":false,"analyticalStorageConfiguration":{},"instanceId":"62c085c7-7966-41a0-8816-a090c1fe2e15","createMode":"Restore","databaseAccountOfferType":"Standard","defaultIdentity":"FirstPartyIdentity","networkAclBypass":"None","disableLocalAuth":false,"enablePartitionMerge":false,"minimalTlsVersion":"Tls","consistencyPolicy":{"defaultConsistencyLevel":"Session","maxIntervalInSeconds":5,"maxStalenessPrefix":100},"configurationOverrides":{},"writeLocations":[{"id":"cli000004-westus","locationName":"West
         US","documentEndpoint":"https://cli000004-westus.documents.azure.com:443/","provisioningState":"Succeeded","failoverPriority":0,"isZoneRedundant":false}],"readLocations":[{"id":"cli000004-westus","locationName":"West
         US","documentEndpoint":"https://cli000004-westus.documents.azure.com:443/","provisioningState":"Succeeded","failoverPriority":0,"isZoneRedundant":false}],"locations":[{"id":"cli000004-westus","locationName":"West
         US","documentEndpoint":"https://cli000004-westus.documents.azure.com:443/","provisioningState":"Succeeded","failoverPriority":0,"isZoneRedundant":false}],"failoverPolicies":[{"id":"cli000004-westus","locationName":"West
         US","failoverPriority":0}],"cors":[],"capabilities":[],"ipRules":[],"backupPolicy":{"type":"Continuous"},"restoreParameters":{"restoreMode":"PointInTime","restoreSource":"/subscriptions/00000000-0000-0000-0000-000000000000/providers/Microsoft.DocumentDB/locations/westus/restorableDatabaseAccounts/eb24ed2f-b5b6-4200-b082-34b323589fd2","restoreTimestampInUtc":"2023-02-28T05:31:01Z","sourceBackupLocation":"West
         US","databasesToRestore":[]},"networkAclBypassResourceIds":[],"capacity":{"totalThroughputLimit":-1},"keysMetadata":{"primaryMasterKey":{"generationTime":"2023-02-28T05:46:42.2443818Z"},"secondaryMasterKey":{"generationTime":"2023-02-28T05:46:42.2443818Z"},"primaryReadonlyMasterKey":{"generationTime":"2023-02-28T05:46:42.2443818Z"},"secondaryReadonlyMasterKey":{"generationTime":"2023-02-28T05:46:42.2443818Z"}}},"identity":{"type":"None"}}'
->>>>>>> 81f8e181
-    headers:
-      cache-control:
-      - no-store, no-cache
-      content-length:
-<<<<<<< HEAD
-      - '2883'
-      content-type:
-      - application/json
-      date:
-      - Thu, 23 Feb 2023 07:48:09 GMT
-=======
+    headers:
+      cache-control:
+      - no-store, no-cache
+      content-length:
       - '2846'
       content-type:
       - application/json
       date:
       - Tue, 28 Feb 2023 05:46:53 GMT
->>>>>>> 81f8e181
       pragma:
       - no-cache
       server:
@@ -2978,48 +2322,27 @@
       ParameterSetName:
       - -n -g
       User-Agent:
-<<<<<<< HEAD
-      - AZURECLI/2.45.0 azsdk-python-mgmt-cosmosdb/9.0.0 Python/3.8.10 (Windows-10-10.0.22621-SP0)
-=======
-      - AZURECLI/2.45.0 azsdk-python-mgmt-cosmosdb/9.0.0 Python/3.10.10 (Windows-10-10.0.22621-SP0)
->>>>>>> 81f8e181
+      - AZURECLI/2.45.0 azsdk-python-mgmt-cosmosdb/9.0.0 Python/3.10.10 (Windows-10-10.0.22621-SP0)
     method: GET
     uri: https://management.azure.com/subscriptions/00000000-0000-0000-0000-000000000000/resourceGroups/cli_test_cosmosdb_restore_using_create000001/providers/Microsoft.DocumentDB/databaseAccounts/cli000004?api-version=2022-11-15
   response:
     body:
       string: '{"id":"/subscriptions/00000000-0000-0000-0000-000000000000/resourceGroups/cli_test_cosmosdb_restore_using_create000001/providers/Microsoft.DocumentDB/databaseAccounts/cli000004","name":"cli000004","location":"West
-<<<<<<< HEAD
-        US","type":"Microsoft.DocumentDB/databaseAccounts","kind":"GlobalDocumentDB","tags":{},"systemData":{"createdAt":"2023-02-23T07:47:55.7674165Z"},"properties":{"provisioningState":"Succeeded","documentEndpoint":"https://cli000004.documents.azure.com:443/","sqlEndpoint":"https://cli000004.documents.azure.com:443/","publicNetworkAccess":"Enabled","enableAutomaticFailover":false,"enableMultipleWriteLocations":false,"enablePartitionKeyMonitor":false,"isVirtualNetworkFilterEnabled":false,"virtualNetworkRules":[],"EnabledApiTypes":"Sql","disableKeyBasedMetadataWriteAccess":false,"enableFreeTier":false,"enableAnalyticalStorage":false,"analyticalStorageConfiguration":{},"instanceId":"4d1432f0-453b-4553-930b-3f70fa384857","createMode":"Restore","databaseAccountOfferType":"Standard","enableFullFidelityChangeFeed":false,"defaultIdentity":"FirstPartyIdentity","networkAclBypass":"None","disableLocalAuth":false,"enablePartitionMerge":false,"minimalTlsVersion":"Tls","consistencyPolicy":{"defaultConsistencyLevel":"Session","maxIntervalInSeconds":5,"maxStalenessPrefix":100},"configurationOverrides":{},"writeLocations":[{"id":"cli000004-westus","locationName":"West
-        US","documentEndpoint":"https://cli000004-westus.documents.azure.com:443/","provisioningState":"Succeeded","failoverPriority":0,"isZoneRedundant":false}],"readLocations":[{"id":"cli000004-westus","locationName":"West
-        US","documentEndpoint":"https://cli000004-westus.documents.azure.com:443/","provisioningState":"Succeeded","failoverPriority":0,"isZoneRedundant":false}],"locations":[{"id":"cli000004-westus","locationName":"West
-        US","documentEndpoint":"https://cli000004-westus.documents.azure.com:443/","provisioningState":"Succeeded","failoverPriority":0,"isZoneRedundant":false}],"failoverPolicies":[{"id":"cli000004-westus","locationName":"West
-        US","failoverPriority":0}],"cors":[],"capabilities":[],"ipRules":[],"backupPolicy":{"type":"Continuous"},"restoreParameters":{"restoreMode":"PointInTime","restoreSource":"/subscriptions/00000000-0000-0000-0000-000000000000/providers/Microsoft.DocumentDB/locations/westus/restorableDatabaseAccounts/8f6355e3-6d3d-4406-9d96-9d15eab1fe44","restoreTimestampInUtc":"2023-02-23T07:31:22Z","sourceBackupLocation":"West
-        US","databasesToRestore":[]},"networkAclBypassResourceIds":[],"capacity":{"totalThroughputLimit":-1},"keysMetadata":{"primaryMasterKey":{"generationTime":"2023-02-23T07:47:55.7674165Z"},"secondaryMasterKey":{"generationTime":"2023-02-23T07:47:55.7674165Z"},"primaryReadonlyMasterKey":{"generationTime":"2023-02-23T07:47:55.7674165Z"},"secondaryReadonlyMasterKey":{"generationTime":"2023-02-23T07:47:55.7674165Z"}}},"identity":{"type":"None"}}'
-=======
         US","type":"Microsoft.DocumentDB/databaseAccounts","kind":"GlobalDocumentDB","tags":{},"systemData":{"createdAt":"2023-02-28T05:46:42.2443818Z"},"properties":{"provisioningState":"Succeeded","documentEndpoint":"https://cli000004.documents.azure.com:443/","sqlEndpoint":"https://cli000004.documents.azure.com:443/","publicNetworkAccess":"Enabled","enableAutomaticFailover":false,"enableMultipleWriteLocations":false,"enablePartitionKeyMonitor":false,"isVirtualNetworkFilterEnabled":false,"virtualNetworkRules":[],"EnabledApiTypes":"Sql","disableKeyBasedMetadataWriteAccess":false,"enableFreeTier":false,"enableAnalyticalStorage":false,"analyticalStorageConfiguration":{},"instanceId":"62c085c7-7966-41a0-8816-a090c1fe2e15","createMode":"Restore","databaseAccountOfferType":"Standard","defaultIdentity":"FirstPartyIdentity","networkAclBypass":"None","disableLocalAuth":false,"enablePartitionMerge":false,"minimalTlsVersion":"Tls","consistencyPolicy":{"defaultConsistencyLevel":"Session","maxIntervalInSeconds":5,"maxStalenessPrefix":100},"configurationOverrides":{},"writeLocations":[{"id":"cli000004-westus","locationName":"West
         US","documentEndpoint":"https://cli000004-westus.documents.azure.com:443/","provisioningState":"Succeeded","failoverPriority":0,"isZoneRedundant":false}],"readLocations":[{"id":"cli000004-westus","locationName":"West
         US","documentEndpoint":"https://cli000004-westus.documents.azure.com:443/","provisioningState":"Succeeded","failoverPriority":0,"isZoneRedundant":false}],"locations":[{"id":"cli000004-westus","locationName":"West
         US","documentEndpoint":"https://cli000004-westus.documents.azure.com:443/","provisioningState":"Succeeded","failoverPriority":0,"isZoneRedundant":false}],"failoverPolicies":[{"id":"cli000004-westus","locationName":"West
         US","failoverPriority":0}],"cors":[],"capabilities":[],"ipRules":[],"backupPolicy":{"type":"Continuous"},"restoreParameters":{"restoreMode":"PointInTime","restoreSource":"/subscriptions/00000000-0000-0000-0000-000000000000/providers/Microsoft.DocumentDB/locations/westus/restorableDatabaseAccounts/eb24ed2f-b5b6-4200-b082-34b323589fd2","restoreTimestampInUtc":"2023-02-28T05:31:01Z","sourceBackupLocation":"West
         US","databasesToRestore":[]},"networkAclBypassResourceIds":[],"capacity":{"totalThroughputLimit":-1},"keysMetadata":{"primaryMasterKey":{"generationTime":"2023-02-28T05:46:42.2443818Z"},"secondaryMasterKey":{"generationTime":"2023-02-28T05:46:42.2443818Z"},"primaryReadonlyMasterKey":{"generationTime":"2023-02-28T05:46:42.2443818Z"},"secondaryReadonlyMasterKey":{"generationTime":"2023-02-28T05:46:42.2443818Z"}}},"identity":{"type":"None"}}'
->>>>>>> 81f8e181
-    headers:
-      cache-control:
-      - no-store, no-cache
-      content-length:
-<<<<<<< HEAD
-      - '2883'
-      content-type:
-      - application/json
-      date:
-      - Thu, 23 Feb 2023 07:48:09 GMT
-=======
+    headers:
+      cache-control:
+      - no-store, no-cache
+      content-length:
       - '2846'
       content-type:
       - application/json
       date:
       - Tue, 28 Feb 2023 05:46:53 GMT
->>>>>>> 81f8e181
       pragma:
       - no-cache
       server:
