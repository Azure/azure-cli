interactions:
- request:
    body: '{"location": "southcentralus", "tags": {"product": "azurecli", "cause":
<<<<<<< HEAD
      "automation", "date": "2018-06-28T20:16:09Z"}}'
=======
      "automation", "date": "2018-07-31T22:43:19Z"}}'
>>>>>>> 3e8688ed
    headers:
      Accept: [application/json]
      Accept-Encoding: ['gzip, deflate']
      CommandName: [group create]
      Connection: [keep-alive]
      Content-Length: ['118']
      Content-Type: [application/json; charset=utf-8]
<<<<<<< HEAD
      User-Agent: [python/3.6.2 (Windows-10-10.0.17134-SP0) requests/2.18.4 msrest/0.4.29
          msrest_azure/0.4.31 resourcemanagementclient/1.2.1 Azure-SDK-For-Python
          AZURECLI/2.0.34]
=======
      User-Agent: [python/3.7.0 (Windows-10-10.0.17134-SP0) requests/2.19.1 msrest/0.5.4
          msrest_azure/0.4.34 resourcemanagementclient/2.0.0 Azure-SDK-For-Python
          AZURECLI/2.0.43]
>>>>>>> 3e8688ed
      accept-language: [en-US]
    method: PUT
    uri: https://management.azure.com/subscriptions/00000000-0000-0000-0000-000000000000/resourcegroups/clitest.rg000001?api-version=2018-05-01
  response:
<<<<<<< HEAD
    body: {string: '{"id":"/subscriptions/00000000-0000-0000-0000-000000000000/resourceGroups/clitest.rg000001","name":"clitest.rg000001","location":"southcentralus","tags":{"product":"azurecli","cause":"automation","date":"2018-06-28T20:16:09Z"},"properties":{"provisioningState":"Succeeded"}}'}
=======
    body: {string: '{"id":"/subscriptions/00000000-0000-0000-0000-000000000000/resourceGroups/clitest.rg000001","name":"clitest.rg000001","location":"southcentralus","tags":{"product":"azurecli","cause":"automation","date":"2018-07-31T22:43:19Z"},"properties":{"provisioningState":"Succeeded"}}'}
>>>>>>> 3e8688ed
    headers:
      cache-control: [no-cache]
      content-length: ['392']
      content-type: [application/json; charset=utf-8]
<<<<<<< HEAD
      date: ['Thu, 28 Jun 2018 20:16:10 GMT']
=======
      date: ['Tue, 31 Jul 2018 22:43:20 GMT']
>>>>>>> 3e8688ed
      expires: ['-1']
      pragma: [no-cache]
      strict-transport-security: [max-age=31536000; includeSubDomains]
      x-content-type-options: [nosniff]
<<<<<<< HEAD
      x-ms-ratelimit-remaining-subscription-writes: ['1195']
=======
      x-ms-ratelimit-remaining-subscription-writes: ['1198']
>>>>>>> 3e8688ed
    status: {code: 201, message: Created}
- request:
    body: null
    headers:
      Accept: [application/json]
      Accept-Encoding: ['gzip, deflate']
      CommandName: [storage account create]
      Connection: [keep-alive]
      Content-Type: [application/json; charset=utf-8]
      User-Agent: [python/3.7.0 (Windows-10-10.0.17134-SP0) requests/2.19.1 msrest/0.5.4
          msrest_azure/0.4.34 resourcemanagementclient/2.0.0 Azure-SDK-For-Python
          AZURECLI/2.0.43]
      accept-language: [en-US]
    method: GET
    uri: https://management.azure.com/subscriptions/00000000-0000-0000-0000-000000000000/resourcegroups/clitest.rg000001?api-version=2018-05-01
  response:
    body: {string: '{"id":"/subscriptions/00000000-0000-0000-0000-000000000000/resourceGroups/clitest.rg000001","name":"clitest.rg000001","location":"southcentralus","tags":{"product":"azurecli","cause":"automation","date":"2018-07-31T22:43:19Z"},"properties":{"provisioningState":"Succeeded"}}'}
    headers:
      cache-control: [no-cache]
      content-length: ['392']
      content-type: [application/json; charset=utf-8]
      date: ['Tue, 31 Jul 2018 22:43:21 GMT']
      expires: ['-1']
      pragma: [no-cache]
      strict-transport-security: [max-age=31536000; includeSubDomains]
      vary: [Accept-Encoding]
      x-content-type-options: [nosniff]
    status: {code: 200, message: OK}
- request:
    body: '{"sku": {"name": "Standard_LRS"}, "kind": "Storage", "location": "southcentralus",
      "identity": {"type": "SystemAssigned"}, "properties": {"supportsHttpsTrafficOnly":
      false, "isHnsEnabled": false}}'
    headers:
      Accept: [application/json]
      Accept-Encoding: ['gzip, deflate']
      CommandName: [storage account create]
      Connection: [keep-alive]
<<<<<<< HEAD
      Content-Length: ['166']
      Content-Type: [application/json; charset=utf-8]
      User-Agent: [python/3.6.2 (Windows-10-10.0.17134-SP0) requests/2.18.4 msrest/0.4.29
          msrest_azure/0.4.31 azure-mgmt-storage/1.5.0 Azure-SDK-For-Python AZURECLI/2.0.34]
=======
      Content-Length: ['196']
      Content-Type: [application/json; charset=utf-8]
      User-Agent: [python/3.7.0 (Windows-10-10.0.17134-SP0) requests/2.19.1 msrest/0.5.4
          msrest_azure/0.4.34 azure-mgmt-storage/2.0.0rc4 Azure-SDK-For-Python AZURECLI/2.0.43]
>>>>>>> 3e8688ed
      accept-language: [en-US]
    method: PUT
    uri: https://management.azure.com/subscriptions/00000000-0000-0000-0000-000000000000/resourceGroups/clitest.rg000001/providers/Microsoft.Storage/storageAccounts/cli000002?api-version=2018-03-01-preview
  response:
    body: {string: ''}
    headers:
      cache-control: [no-cache]
      content-length: ['0']
      content-type: [text/plain; charset=utf-8]
<<<<<<< HEAD
      date: ['Thu, 28 Jun 2018 20:16:22 GMT']
      expires: ['-1']
      location: ['https://management.azure.com/subscriptions/00000000-0000-0000-0000-000000000000/providers/Microsoft.Storage/locations/eastus2/asyncoperations/54ca192f-f32e-4f0c-b44c-92abf46baba8?monitor=true&api-version=2017-10-01']
=======
      date: ['Tue, 31 Jul 2018 22:43:25 GMT']
      expires: ['-1']
      location: ['https://management.azure.com/subscriptions/00000000-0000-0000-0000-000000000000/providers/Microsoft.Storage/locations/southcentralus/asyncoperations/20307c49-b6db-47fa-9c81-4e7143ebceb4?monitor=true&api-version=2018-03-01-preview']
>>>>>>> 3e8688ed
      pragma: [no-cache]
      server: ['Microsoft-Azure-Storage-Resource-Provider/1.0,Microsoft-HTTPAPI/2.0
          Microsoft-HTTPAPI/2.0']
      strict-transport-security: [max-age=31536000; includeSubDomains]
      x-content-type-options: [nosniff]
<<<<<<< HEAD
      x-ms-ratelimit-remaining-subscription-writes: ['1197']
=======
      x-ms-ratelimit-remaining-subscription-writes: ['1198']
>>>>>>> 3e8688ed
    status: {code: 202, message: Accepted}
- request:
    body: null
    headers:
      Accept: [application/json]
      Accept-Encoding: ['gzip, deflate']
      CommandName: [storage account create]
      Connection: [keep-alive]
<<<<<<< HEAD
      Content-Type: [application/json; charset=utf-8]
      User-Agent: [python/3.6.2 (Windows-10-10.0.17134-SP0) requests/2.18.4 msrest/0.4.29
          msrest_azure/0.4.31 azure-mgmt-storage/1.5.0 Azure-SDK-For-Python AZURECLI/2.0.34]
      accept-language: [en-US]
    method: GET
    uri: https://management.azure.com/subscriptions/00000000-0000-0000-0000-000000000000/providers/Microsoft.Storage/locations/eastus2/asyncoperations/54ca192f-f32e-4f0c-b44c-92abf46baba8?monitor=true&api-version=2017-10-01
  response:
    body: {string: '{"identity":{"principalId":"c5815631-76c8-466e-a0b2-2167af77b335","tenantId":"72f988bf-86f1-41af-91ab-2d7cd011db47","type":"SystemAssigned"},"sku":{"name":"Standard_LRS","tier":"Standard"},"kind":"Storage","id":"/subscriptions/00000000-0000-0000-0000-000000000000/resourceGroups/clitest.rg000001/providers/Microsoft.Storage/storageAccounts/cli000002","name":"cli000002","type":"Microsoft.Storage/storageAccounts","location":"eastus2","tags":{},"properties":{"networkAcls":{"bypass":"AzureServices","virtualNetworkRules":[],"ipRules":[],"defaultAction":"Allow"},"trustedDirectories":["72f988bf-86f1-41af-91ab-2d7cd011db47"],"supportsHttpsTrafficOnly":false,"encryption":{"services":{"file":{"enabled":true,"lastEnabledTime":"2018-06-28T20:16:15.2300916Z"},"blob":{"enabled":true,"lastEnabledTime":"2018-06-28T20:16:15.2300916Z"}},"keySource":"Microsoft.Storage"},"provisioningState":"Succeeded","creationTime":"2018-06-28T20:16:15.1207500Z","primaryEndpoints":{"blob":"https://cli000002.blob.core.windows.net/","queue":"https://cli000002.queue.core.windows.net/","table":"https://cli000002.table.core.windows.net/","file":"https://cli000002.file.core.windows.net/"},"primaryLocation":"eastus2","statusOfPrimary":"available"}}'}
    headers:
      cache-control: [no-cache]
      content-length: ['1373']
      content-type: [application/json]
      date: ['Thu, 28 Jun 2018 20:16:40 GMT']
=======
      User-Agent: [python/3.7.0 (Windows-10-10.0.17134-SP0) requests/2.19.1 msrest/0.5.4
          msrest_azure/0.4.34 azure-mgmt-storage/2.0.0rc4 Azure-SDK-For-Python AZURECLI/2.0.43]
    method: GET
    uri: https://management.azure.com/subscriptions/00000000-0000-0000-0000-000000000000/providers/Microsoft.Storage/locations/southcentralus/asyncoperations/20307c49-b6db-47fa-9c81-4e7143ebceb4?monitor=true&api-version=2018-03-01-preview
  response:
    body: {string: '{"identity":{"principalId":"100bd8e5-42cf-46ac-b506-baef7f7a7f1d","tenantId":"72f988bf-86f1-41af-91ab-2d7cd011db47","type":"SystemAssigned"},"sku":{"name":"Standard_LRS","tier":"Standard"},"kind":"Storage","id":"/subscriptions/00000000-0000-0000-0000-000000000000/resourceGroups/clitest.rg000001/providers/Microsoft.Storage/storageAccounts/cli000002","name":"cli000002","type":"Microsoft.Storage/storageAccounts","location":"southcentralus","tags":{},"properties":{"isHnsEnabled":false,"networkAcls":{"bypass":"AzureServices","virtualNetworkRules":[],"ipRules":[],"defaultAction":"Allow"},"trustedDirectories":["72f988bf-86f1-41af-91ab-2d7cd011db47"],"supportsHttpsTrafficOnly":false,"encryption":{"services":{"file":{"enabled":true,"lastEnabledTime":"2018-07-31T22:43:25.2669759Z"},"blob":{"enabled":true,"lastEnabledTime":"2018-07-31T22:43:25.2669759Z"}},"keySource":"Microsoft.Storage"},"provisioningState":"Succeeded","creationTime":"2018-07-31T22:43:25.1887721Z","primaryEndpoints":{"blob":"https://cli000002.blob.core.windows.net/","queue":"https://cli000002.queue.core.windows.net/","table":"https://cli000002.table.core.windows.net/","file":"https://cli000002.file.core.windows.net/"},"primaryLocation":"southcentralus","statusOfPrimary":"available"}}'}
    headers:
      cache-control: [no-cache]
      content-length: ['1408']
      content-type: [application/json]
      date: ['Tue, 31 Jul 2018 22:43:42 GMT']
>>>>>>> 3e8688ed
      expires: ['-1']
      pragma: [no-cache]
      server: ['Microsoft-Azure-Storage-Resource-Provider/1.0,Microsoft-HTTPAPI/2.0
          Microsoft-HTTPAPI/2.0']
      strict-transport-security: [max-age=31536000; includeSubDomains]
      transfer-encoding: [chunked]
      vary: [Accept-Encoding]
      x-content-type-options: [nosniff]
    status: {code: 200, message: OK}
- request:
    body: null
    headers:
      Accept: [application/json]
      Accept-Encoding: ['gzip, deflate']
      CommandName: [group delete]
      Connection: [keep-alive]
      Content-Length: ['0']
      Content-Type: [application/json; charset=utf-8]
<<<<<<< HEAD
      User-Agent: [python/3.6.2 (Windows-10-10.0.17134-SP0) requests/2.18.4 msrest/0.4.29
          msrest_azure/0.4.31 resourcemanagementclient/1.2.1 Azure-SDK-For-Python
          AZURECLI/2.0.34]
=======
      User-Agent: [python/3.7.0 (Windows-10-10.0.17134-SP0) requests/2.19.1 msrest/0.5.4
          msrest_azure/0.4.34 resourcemanagementclient/2.0.0 Azure-SDK-For-Python
          AZURECLI/2.0.43]
>>>>>>> 3e8688ed
      accept-language: [en-US]
    method: DELETE
    uri: https://management.azure.com/subscriptions/00000000-0000-0000-0000-000000000000/resourcegroups/clitest.rg000001?api-version=2018-05-01
  response:
    body: {string: ''}
    headers:
      cache-control: [no-cache]
      content-length: ['0']
<<<<<<< HEAD
      date: ['Thu, 28 Jun 2018 20:16:43 GMT']
=======
      date: ['Tue, 31 Jul 2018 22:43:45 GMT']
>>>>>>> 3e8688ed
      expires: ['-1']
      location: ['https://management.azure.com/subscriptions/00000000-0000-0000-0000-000000000000/operationresults/eyJqb2JJZCI6IlJFU09VUkNFR1JPVVBERUxFVElPTkpPQi1DTElURVNUOjJFUkdGVkZBM1JTTk1VV0tKSjZFWVpJWkVTM01FWURMM1NRWVFXVnw5NjVCNTBGNjE2OTAwRDdFLVNPVVRIQ0VOVFJBTFVTIiwiam9iTG9jYXRpb24iOiJzb3V0aGNlbnRyYWx1cyJ9?api-version=2018-05-01']
      pragma: [no-cache]
      strict-transport-security: [max-age=31536000; includeSubDomains]
      x-content-type-options: [nosniff]
      x-ms-ratelimit-remaining-subscription-deletes: ['14998']
    status: {code: 202, message: Accepted}
version: 1<|MERGE_RESOLUTION|>--- conflicted
+++ resolved
@@ -1,11 +1,7 @@
 interactions:
 - request:
     body: '{"location": "southcentralus", "tags": {"product": "azurecli", "cause":
-<<<<<<< HEAD
-      "automation", "date": "2018-06-28T20:16:09Z"}}'
-=======
       "automation", "date": "2018-07-31T22:43:19Z"}}'
->>>>>>> 3e8688ed
     headers:
       Accept: [application/json]
       Accept-Encoding: ['gzip, deflate']
@@ -13,42 +9,24 @@
       Connection: [keep-alive]
       Content-Length: ['118']
       Content-Type: [application/json; charset=utf-8]
-<<<<<<< HEAD
-      User-Agent: [python/3.6.2 (Windows-10-10.0.17134-SP0) requests/2.18.4 msrest/0.4.29
-          msrest_azure/0.4.31 resourcemanagementclient/1.2.1 Azure-SDK-For-Python
-          AZURECLI/2.0.34]
-=======
       User-Agent: [python/3.7.0 (Windows-10-10.0.17134-SP0) requests/2.19.1 msrest/0.5.4
           msrest_azure/0.4.34 resourcemanagementclient/2.0.0 Azure-SDK-For-Python
           AZURECLI/2.0.43]
->>>>>>> 3e8688ed
       accept-language: [en-US]
     method: PUT
     uri: https://management.azure.com/subscriptions/00000000-0000-0000-0000-000000000000/resourcegroups/clitest.rg000001?api-version=2018-05-01
   response:
-<<<<<<< HEAD
-    body: {string: '{"id":"/subscriptions/00000000-0000-0000-0000-000000000000/resourceGroups/clitest.rg000001","name":"clitest.rg000001","location":"southcentralus","tags":{"product":"azurecli","cause":"automation","date":"2018-06-28T20:16:09Z"},"properties":{"provisioningState":"Succeeded"}}'}
-=======
     body: {string: '{"id":"/subscriptions/00000000-0000-0000-0000-000000000000/resourceGroups/clitest.rg000001","name":"clitest.rg000001","location":"southcentralus","tags":{"product":"azurecli","cause":"automation","date":"2018-07-31T22:43:19Z"},"properties":{"provisioningState":"Succeeded"}}'}
->>>>>>> 3e8688ed
     headers:
       cache-control: [no-cache]
       content-length: ['392']
       content-type: [application/json; charset=utf-8]
-<<<<<<< HEAD
-      date: ['Thu, 28 Jun 2018 20:16:10 GMT']
-=======
       date: ['Tue, 31 Jul 2018 22:43:20 GMT']
->>>>>>> 3e8688ed
       expires: ['-1']
       pragma: [no-cache]
       strict-transport-security: [max-age=31536000; includeSubDomains]
       x-content-type-options: [nosniff]
-<<<<<<< HEAD
-      x-ms-ratelimit-remaining-subscription-writes: ['1195']
-=======
       x-ms-ratelimit-remaining-subscription-writes: ['1198']
->>>>>>> 3e8688ed
     status: {code: 201, message: Created}
 - request:
     body: null
@@ -86,17 +64,10 @@
       Accept-Encoding: ['gzip, deflate']
       CommandName: [storage account create]
       Connection: [keep-alive]
-<<<<<<< HEAD
-      Content-Length: ['166']
-      Content-Type: [application/json; charset=utf-8]
-      User-Agent: [python/3.6.2 (Windows-10-10.0.17134-SP0) requests/2.18.4 msrest/0.4.29
-          msrest_azure/0.4.31 azure-mgmt-storage/1.5.0 Azure-SDK-For-Python AZURECLI/2.0.34]
-=======
       Content-Length: ['196']
       Content-Type: [application/json; charset=utf-8]
       User-Agent: [python/3.7.0 (Windows-10-10.0.17134-SP0) requests/2.19.1 msrest/0.5.4
           msrest_azure/0.4.34 azure-mgmt-storage/2.0.0rc4 Azure-SDK-For-Python AZURECLI/2.0.43]
->>>>>>> 3e8688ed
       accept-language: [en-US]
     method: PUT
     uri: https://management.azure.com/subscriptions/00000000-0000-0000-0000-000000000000/resourceGroups/clitest.rg000001/providers/Microsoft.Storage/storageAccounts/cli000002?api-version=2018-03-01-preview
@@ -106,25 +77,15 @@
       cache-control: [no-cache]
       content-length: ['0']
       content-type: [text/plain; charset=utf-8]
-<<<<<<< HEAD
-      date: ['Thu, 28 Jun 2018 20:16:22 GMT']
-      expires: ['-1']
-      location: ['https://management.azure.com/subscriptions/00000000-0000-0000-0000-000000000000/providers/Microsoft.Storage/locations/eastus2/asyncoperations/54ca192f-f32e-4f0c-b44c-92abf46baba8?monitor=true&api-version=2017-10-01']
-=======
       date: ['Tue, 31 Jul 2018 22:43:25 GMT']
       expires: ['-1']
       location: ['https://management.azure.com/subscriptions/00000000-0000-0000-0000-000000000000/providers/Microsoft.Storage/locations/southcentralus/asyncoperations/20307c49-b6db-47fa-9c81-4e7143ebceb4?monitor=true&api-version=2018-03-01-preview']
->>>>>>> 3e8688ed
       pragma: [no-cache]
       server: ['Microsoft-Azure-Storage-Resource-Provider/1.0,Microsoft-HTTPAPI/2.0
           Microsoft-HTTPAPI/2.0']
       strict-transport-security: [max-age=31536000; includeSubDomains]
       x-content-type-options: [nosniff]
-<<<<<<< HEAD
-      x-ms-ratelimit-remaining-subscription-writes: ['1197']
-=======
       x-ms-ratelimit-remaining-subscription-writes: ['1198']
->>>>>>> 3e8688ed
     status: {code: 202, message: Accepted}
 - request:
     body: null
@@ -133,21 +94,6 @@
       Accept-Encoding: ['gzip, deflate']
       CommandName: [storage account create]
       Connection: [keep-alive]
-<<<<<<< HEAD
-      Content-Type: [application/json; charset=utf-8]
-      User-Agent: [python/3.6.2 (Windows-10-10.0.17134-SP0) requests/2.18.4 msrest/0.4.29
-          msrest_azure/0.4.31 azure-mgmt-storage/1.5.0 Azure-SDK-For-Python AZURECLI/2.0.34]
-      accept-language: [en-US]
-    method: GET
-    uri: https://management.azure.com/subscriptions/00000000-0000-0000-0000-000000000000/providers/Microsoft.Storage/locations/eastus2/asyncoperations/54ca192f-f32e-4f0c-b44c-92abf46baba8?monitor=true&api-version=2017-10-01
-  response:
-    body: {string: '{"identity":{"principalId":"c5815631-76c8-466e-a0b2-2167af77b335","tenantId":"72f988bf-86f1-41af-91ab-2d7cd011db47","type":"SystemAssigned"},"sku":{"name":"Standard_LRS","tier":"Standard"},"kind":"Storage","id":"/subscriptions/00000000-0000-0000-0000-000000000000/resourceGroups/clitest.rg000001/providers/Microsoft.Storage/storageAccounts/cli000002","name":"cli000002","type":"Microsoft.Storage/storageAccounts","location":"eastus2","tags":{},"properties":{"networkAcls":{"bypass":"AzureServices","virtualNetworkRules":[],"ipRules":[],"defaultAction":"Allow"},"trustedDirectories":["72f988bf-86f1-41af-91ab-2d7cd011db47"],"supportsHttpsTrafficOnly":false,"encryption":{"services":{"file":{"enabled":true,"lastEnabledTime":"2018-06-28T20:16:15.2300916Z"},"blob":{"enabled":true,"lastEnabledTime":"2018-06-28T20:16:15.2300916Z"}},"keySource":"Microsoft.Storage"},"provisioningState":"Succeeded","creationTime":"2018-06-28T20:16:15.1207500Z","primaryEndpoints":{"blob":"https://cli000002.blob.core.windows.net/","queue":"https://cli000002.queue.core.windows.net/","table":"https://cli000002.table.core.windows.net/","file":"https://cli000002.file.core.windows.net/"},"primaryLocation":"eastus2","statusOfPrimary":"available"}}'}
-    headers:
-      cache-control: [no-cache]
-      content-length: ['1373']
-      content-type: [application/json]
-      date: ['Thu, 28 Jun 2018 20:16:40 GMT']
-=======
       User-Agent: [python/3.7.0 (Windows-10-10.0.17134-SP0) requests/2.19.1 msrest/0.5.4
           msrest_azure/0.4.34 azure-mgmt-storage/2.0.0rc4 Azure-SDK-For-Python AZURECLI/2.0.43]
     method: GET
@@ -159,7 +105,6 @@
       content-length: ['1408']
       content-type: [application/json]
       date: ['Tue, 31 Jul 2018 22:43:42 GMT']
->>>>>>> 3e8688ed
       expires: ['-1']
       pragma: [no-cache]
       server: ['Microsoft-Azure-Storage-Resource-Provider/1.0,Microsoft-HTTPAPI/2.0
@@ -178,15 +123,9 @@
       Connection: [keep-alive]
       Content-Length: ['0']
       Content-Type: [application/json; charset=utf-8]
-<<<<<<< HEAD
-      User-Agent: [python/3.6.2 (Windows-10-10.0.17134-SP0) requests/2.18.4 msrest/0.4.29
-          msrest_azure/0.4.31 resourcemanagementclient/1.2.1 Azure-SDK-For-Python
-          AZURECLI/2.0.34]
-=======
       User-Agent: [python/3.7.0 (Windows-10-10.0.17134-SP0) requests/2.19.1 msrest/0.5.4
           msrest_azure/0.4.34 resourcemanagementclient/2.0.0 Azure-SDK-For-Python
           AZURECLI/2.0.43]
->>>>>>> 3e8688ed
       accept-language: [en-US]
     method: DELETE
     uri: https://management.azure.com/subscriptions/00000000-0000-0000-0000-000000000000/resourcegroups/clitest.rg000001?api-version=2018-05-01
@@ -195,11 +134,7 @@
     headers:
       cache-control: [no-cache]
       content-length: ['0']
-<<<<<<< HEAD
-      date: ['Thu, 28 Jun 2018 20:16:43 GMT']
-=======
       date: ['Tue, 31 Jul 2018 22:43:45 GMT']
->>>>>>> 3e8688ed
       expires: ['-1']
       location: ['https://management.azure.com/subscriptions/00000000-0000-0000-0000-000000000000/operationresults/eyJqb2JJZCI6IlJFU09VUkNFR1JPVVBERUxFVElPTkpPQi1DTElURVNUOjJFUkdGVkZBM1JTTk1VV0tKSjZFWVpJWkVTM01FWURMM1NRWVFXVnw5NjVCNTBGNjE2OTAwRDdFLVNPVVRIQ0VOVFJBTFVTIiwiam9iTG9jYXRpb24iOiJzb3V0aGNlbnRyYWx1cyJ9?api-version=2018-05-01']
       pragma: [no-cache]
