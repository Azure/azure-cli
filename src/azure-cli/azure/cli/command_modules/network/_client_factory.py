# --------------------------------------------------------------------------------------------
# Copyright (c) Microsoft Corporation. All rights reserved.
# Licensed under the MIT License. See License.txt in the project root for license information.
# --------------------------------------------------------------------------------------------


def network_client_factory(cli_ctx, **kwargs):
    from azure.cli.core.profiles import ResourceType
    from azure.cli.core.commands.client_factory import get_mgmt_service_client
    return get_mgmt_service_client(cli_ctx, ResourceType.MGMT_NETWORK, **kwargs)


def resource_client_factory(cli_ctx, **_):
    from azure.cli.core.profiles import ResourceType
    from azure.cli.core.commands.client_factory import get_mgmt_service_client
    return get_mgmt_service_client(cli_ctx, ResourceType.MGMT_RESOURCE_RESOURCES)


def cf_connection_monitor(cli_ctx, _):
    return network_client_factory(cli_ctx).connection_monitors


<<<<<<< HEAD
def cf_flow_logs(cli_ctx, _):
    return network_client_factory(cli_ctx).flow_logs
=======
def cf_private_link_services(cli_ctx, _):
    return network_client_factory(cli_ctx).private_link_services


def cf_load_balancers(cli_ctx, _):
    return network_client_factory(cli_ctx).load_balancers


def cf_load_balancer_backend_pools(cli_ctx, _):
    return network_client_factory(cli_ctx).load_balancer_backend_address_pools


def cf_local_network_gateways(cli_ctx, _):
    return network_client_factory(cli_ctx).local_network_gateways
>>>>>>> 43ceaa97


def cf_network_watcher(cli_ctx, _):
    return network_client_factory(cli_ctx).network_watchers


def cf_dns_references(cli_ctx, _):
    from azure.cli.core.profiles import ResourceType
    from azure.cli.core.commands.client_factory import get_mgmt_service_client
    return get_mgmt_service_client(cli_ctx, ResourceType.MGMT_NETWORK_DNS).dns_resource_reference


def cf_dns_mgmt_zones(cli_ctx, _):
    from azure.cli.core.profiles import ResourceType
    from azure.cli.core.commands.client_factory import get_mgmt_service_client
    return get_mgmt_service_client(cli_ctx, ResourceType.MGMT_NETWORK_DNS).zones


def cf_dns_mgmt_record_sets(cli_ctx, _):
    from azure.cli.core.profiles import ResourceType
    from azure.cli.core.commands.client_factory import get_mgmt_service_client
    return get_mgmt_service_client(cli_ctx, ResourceType.MGMT_NETWORK_DNS).record_sets<|MERGE_RESOLUTION|>--- conflicted
+++ resolved
@@ -20,27 +20,6 @@
     return network_client_factory(cli_ctx).connection_monitors
 
 
-<<<<<<< HEAD
-def cf_flow_logs(cli_ctx, _):
-    return network_client_factory(cli_ctx).flow_logs
-=======
-def cf_private_link_services(cli_ctx, _):
-    return network_client_factory(cli_ctx).private_link_services
-
-
-def cf_load_balancers(cli_ctx, _):
-    return network_client_factory(cli_ctx).load_balancers
-
-
-def cf_load_balancer_backend_pools(cli_ctx, _):
-    return network_client_factory(cli_ctx).load_balancer_backend_address_pools
-
-
-def cf_local_network_gateways(cli_ctx, _):
-    return network_client_factory(cli_ctx).local_network_gateways
->>>>>>> 43ceaa97
-
-
 def cf_network_watcher(cli_ctx, _):
     return network_client_factory(cli_ctx).network_watchers
 
