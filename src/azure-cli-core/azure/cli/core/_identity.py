# --------------------------------------------------------------------------------------------
# Copyright (c) Microsoft Corporation. All rights reserved.
# Licensed under the MIT License. See License.txt in the project root for license information.
# --------------------------------------------------------------------------------------------

import os
import json

from ._environment import get_config_dir
from .util import get_file_json

from knack.util import CLIError
from knack.log import get_logger

from azure.identity import (
    AuthenticationRecord,
    InteractiveBrowserCredential,
    DeviceCodeCredential,
    UsernamePasswordCredential,
    ClientSecretCredential,
    CertificateCredential,
    ManagedIdentityCredential
)

_CLIENT_ID = '04b07795-8ddb-461a-bbee-02f9e1bf7b46'
_DEFAULT_SCOPES = ('https://management.core.windows.net/.default')
logger = get_logger(__name__)

_SERVICE_PRINCIPAL_ID = 'servicePrincipalId'
_SERVICE_PRINCIPAL_TENANT = 'servicePrincipalTenant'
_ACCESS_TOKEN = 'accessToken'
_SERVICE_PRINCIPAL_CERT_FILE = 'certificateFile'
_SERVICE_PRINCIPAL_CERT_THUMBPRINT = 'thumbprint'


def _load_tokens_from_file(file_path):
    if os.path.isfile(file_path):
        try:
            return get_file_json(file_path, throw_on_empty=False) or []
        except (CLIError, ValueError) as ex:
            raise CLIError("Failed to load token files. If you have a repro, please log an issue at "
                           "https://github.com/Azure/azure-cli/issues. At the same time, you can clean "
                           "up by running 'az account clear' and then 'az login'. (Inner Error: {})".format(ex))
    return []


def _delete_file(file_path):
    try:
        os.remove(file_path)
    except FileNotFoundError:
        pass


class Identity:
    """Class to interact with Azure Identity.
    """
    MANAGED_IDENTITY_TENANT_ID = "tenant_id"
    MANAGED_IDENTITY_CLIENT_ID = "client_id"
    MANAGED_IDENTITY_OBJECT_ID = "object_id"
    MANAGED_IDENTITY_RESOURCE_ID = "resource_id"
    MANAGED_IDENTITY_SYSTEM_ASSIGNED = 'systemAssignedIdentity'
    MANAGED_IDENTITY_USER_ASSIGNED = 'userAssignedIdentity'
    MANAGED_IDENTITY_TYPE = 'type'
    MANAGED_IDENTITY_ID_TYPE = "id_type"

    CLOUD_SHELL_IDENTITY_UNIQUE_NAME = "unique_name"

    def __init__(self, authority=None, tenant_id=None, client_id=None, scopes=None, **kwargs):
        self.authority = authority
        self.tenant_id = tenant_id or "organizations"
        self.client_id = client_id or _CLIENT_ID
        self.scopes = scopes or _DEFAULT_SCOPES
        self._cred_cache = kwargs.pop('cred_cache', None)
        self.allow_unencrypted = kwargs.pop('allow_unencrypted', True)

        # Store for Service principal credential persistence
        self._msal_store = MSALSecretStore(fallback_to_plaintext=self.allow_unencrypted)

        # TODO: Allow disabling SSL verification
        # The underlying requests lib of MSAL has been patched with Azure Core by MsalTransportAdapter
        # connection_verify will be received by azure.core.configuration.ConnectionConfiguration
        # However, MSAL defaults verify to True, thus overriding ConnectionConfiguration
        # Still not work yet
        from azure.cli.core._debug import change_ssl_cert_verification_track2
        self.ssl_kwargs = change_ssl_cert_verification_track2()

    @property
    def _msal_app(self):
        # Initialize _msal_app for logout, since Azure Identity doesn't provide the functionality for logout
        from msal import PublicClientApplication
        # sdk/identity/azure-identity/azure/identity/_internal/msal_credentials.py:95
        from azure.identity._internal.persistent_cache import load_user_cache

        # Store for user token persistence
        cache = load_user_cache(self.allow_unencrypted)
        # Build the authority in MSAL style
        msal_authority = "https://{}/{}".format(self.authority, self.tenant_id)
        return PublicClientApplication(authority=msal_authority, client_id=self.client_id, token_cache=cache)

    def login_with_interactive_browser(self):
        # Use InteractiveBrowserCredential
        credential = InteractiveBrowserCredential(authority=self.authority,
                                                  tenant_id=self.tenant_id,
                                                  client_id=self.client_id,
                                                  enable_persistent_cache=True,
                                                  allow_unencrypted_cache=self.allow_unencrypted)
        auth_record = credential.authenticate(scopes=self.scopes)
        # todo: remove after ADAL token deprecation
        if self._cred_cache:
            self._cred_cache.add_credential(credential)
        return credential, auth_record

    def login_with_device_code(self):
        # Use DeviceCodeCredential
        def prompt_callback(verification_uri, user_code, _):
            # expires_on is discarded
            logger.warning("To sign in, use a web browser to open the page %s and enter the code %s to authenticate.",
                           verification_uri, user_code)
<<<<<<< HEAD

        credential = DeviceCodeCredential(authority=self.authority,
                                          tenant_id=self.tenant_id,
                                          client_id=self.client_id,
                                          enable_persistent_cache=True,
                                          prompt_callback=prompt_callback,
                                          allow_unencrypted_cache=self.allow_unencrypted)
        auth_record = credential.authenticate(scopes=self.scopes)
        # todo: remove after ADAL token deprecation
        if self._cred_cache:
            self._cred_cache.add_credential(credential)
        return credential, auth_record
=======
        try:
            credential = DeviceCodeCredential(authority=self.authority,
                                              tenant_id=self.tenant_id,
                                              client_id=self.client_id,
                                              enable_persistent_cache=True,
                                              prompt_callback=prompt_callback,
                                              allow_unencrypted_cache=self.allow_unencrypted)

            auth_record = credential.authenticate()
            # todo: remove after ADAL token deprecation
            self._cred_cache.add_credential(credential)
            return credential, auth_record
        except ValueError as ex:
            logger.debug('Device code authentication failed: %s', str(ex))
            if 'PyGObject' in str(ex):
                raise CLIError("PyGObject is required to encrypt the persistent cache. Please install that lib or "
                               "allow fallback to plaintext if encrypt credential fail via 'az configure'.")
            raise
>>>>>>> 8d2cde68

    def login_with_username_password(self, username, password):
        # Use UsernamePasswordCredential
        credential = UsernamePasswordCredential(authority=self.authority,
                                                tenant_id=self.tenant_id,
                                                client_id=self.client_id,
                                                username=username,
                                                password=password,
                                                enable_persistent_cache=True,
                                                allow_unencrypted_cache=self.allow_unencrypted)
        auth_record = credential.authenticate(scopes=self.scopes)

        # todo: remove after ADAL token deprecation
        if self._cred_cache:
            self._cred_cache.add_credential(credential)
        return credential, auth_record

    def login_with_service_principal_secret(self, client_id, client_secret):
        # Use ClientSecretCredential
        # TODO: Persist to encrypted cache
        # https://github.com/AzureAD/microsoft-authentication-extensions-for-python/pull/44
        sp_auth = ServicePrincipalAuth(client_id, self.tenant_id, secret=client_secret)
        entry = sp_auth.get_entry_to_persist()
        self._msal_store.save_service_principal_cred(entry)
        # backward compatible with ADAL, to be deprecated
        if self._cred_cache:
            self._cred_cache.save_service_principal_cred(entry)

        credential = ClientSecretCredential(self.tenant_id, client_id, client_secret, authority=self.authority)
        return credential

    def login_with_service_principal_certificate(self, client_id, certificate_path):
        # Use CertificateCredential
        # TODO: Persist to encrypted cache
        # https://github.com/AzureAD/microsoft-authentication-extensions-for-python/pull/44
        sp_auth = ServicePrincipalAuth(client_id, self.tenant_id, certificate_file=certificate_path)
        entry = sp_auth.get_entry_to_persist()
        self._msal_store.save_service_principal_cred(entry)
        # backward compatible with ADAL, to be deprecated
        if self._cred_cache:
            self._cred_cache.save_service_principal_cred(entry)

        # TODO: support use_cert_sn_issuer in CertificateCredential
        credential = CertificateCredential(self.tenant_id, client_id, certificate_path, authority=self.authority)
        return credential

    def login_with_managed_identity(self, identity_id=None):  # pylint: disable=too-many-statements
        from msrestazure.tools import is_valid_resource_id
        from requests import HTTPError
        from azure.core.exceptions import ClientAuthenticationError

        credential = None
        id_type = None

        if identity_id:
            # Try resource ID
            if is_valid_resource_id(identity_id):
                credential = ManagedIdentityCredential(identity_config={"msi_res_id": identity_id})
                id_type = self.MANAGED_IDENTITY_RESOURCE_ID
            else:
                authenticated = False
                try:
                    # Try client ID
                    credential = ManagedIdentityCredential(client_id=identity_id)
                    credential.get_token(*self.scopes)
                    id_type = self.MANAGED_IDENTITY_CLIENT_ID
                    authenticated = True
                except ClientAuthenticationError as e:
                    logger.debug('Managed Identity authentication error: %s', e.message)
                    logger.info('Username is not an MSI client id')
                except HTTPError as ex:
                    if ex.response.reason == 'Bad Request' and ex.response.status == 400:
                        logger.info('Username is not an MSI client id')
                    else:
                        raise

                if not authenticated:
                    try:
                        # Try object ID
                        credential = ManagedIdentityCredential(identity_config={"object_id": identity_id})
                        credential.get_token(scope)
                        id_type = self.MANAGED_IDENTITY_OBJECT_ID
                        authenticated = True
                    except ClientAuthenticationError as e:
                        logger.debug('Managed Identity authentication error: %s', e.message)
                        logger.info('Username is not an MSI object id')
                    except HTTPError as ex:
                        if ex.response.reason == 'Bad Request' and ex.response.status == 400:
                            logger.info('Username is not an MSI object id')
                        else:
                            raise

                if not authenticated:
                    raise CLIError('Failed to connect to MSI, check your managed service identity id.')

        else:
            credential = ManagedIdentityCredential()

        decoded = self._decode_managed_identity_token(credential)
        resource_id = decoded.get('xms_mirid')
        # User-assigned identity has resourceID as
        # /subscriptions/xxx/resourcegroups/xxx/providers/Microsoft.ManagedIdentity/userAssignedIdentities/xxx
        if resource_id and 'Microsoft.ManagedIdentity' in resource_id:
            mi_type = self.MANAGED_IDENTITY_USER_ASSIGNED
        else:
            mi_type = self.MANAGED_IDENTITY_SYSTEM_ASSIGNED

        managed_identity_info = {
            self.MANAGED_IDENTITY_TYPE: mi_type,
            # The type of the ID provided with --username, only valid for a user-assigned managed identity
            self.MANAGED_IDENTITY_ID_TYPE: id_type,
            self.MANAGED_IDENTITY_TENANT_ID: decoded['tid'],
            self.MANAGED_IDENTITY_CLIENT_ID: decoded['appid'],
            self.MANAGED_IDENTITY_OBJECT_ID: decoded['oid'],
            self.MANAGED_IDENTITY_RESOURCE_ID: resource_id,
        }
        logger.warning('Using Managed Identity: %s', json.dumps(managed_identity_info))

        return credential, managed_identity_info

    def login_in_cloud_shell(self):
        credential = ManagedIdentityCredential()
        decoded = self._decode_managed_identity_token(credential)

        cloud_shell_identity_info = {
            self.MANAGED_IDENTITY_TENANT_ID: decoded['tid'],
            # For getting the user email in Cloud Shell, maybe 'email' can also be used
            self.CLOUD_SHELL_IDENTITY_UNIQUE_NAME: decoded.get('unique_name', 'N/A')
        }
        logger.warning('Using Cloud Shell Managed Identity: %s', json.dumps(cloud_shell_identity_info))
        return credential, cloud_shell_identity_info

    def _decode_managed_identity_token(credential):
        # As Managed Identity doesn't have ID token, we need to get an initial access token and extract info from it
        # The scopes is only used for acquiring the initial access token
        token = credential.get_token(*self.scopes)
        from msal.oauth2cli.oidc import decode_part
        access_token = token.token

        # Access token consists of headers.claims.signature. Decode the claim part
        decoded_str = decode_part(access_token.split('.')[1])
        logger.debug('MSI token retrieved: %s', decoded_str)
        decoded = json.loads(decoded_str)
        return decoded

    def get_user(self, user=None):
        accounts = self._msal_app.get_accounts(user) if user else self._msal_app.get_accounts()
        return accounts

    def logout_user(self, user):
        accounts = self._msal_app.get_accounts(user)
        logger.info('Before account removal:')
        logger.info(json.dumps(accounts))

        # `accounts` are the same user in all tenants, log out all of them
        for account in accounts:
            self._msal_app.remove_account(account)

        accounts = self._msal_app.get_accounts(user)
        logger.info('After account removal:')
        logger.info(json.dumps(accounts))

    def logout_sp(self, sp):
        # remove service principal secrets
        self._msal_store.remove_cached_creds(sp)

    def logout_all(self):
        # TODO: Support multi-authority logout
        accounts = self._msal_app.get_accounts()
        logger.info('Before account removal:')
        logger.info(json.dumps(accounts))

        for account in accounts:
            self._msal_app.remove_account(account)

        accounts = self._msal_app.get_accounts()
        logger.info('After account removal:')
        logger.info(json.dumps(accounts))
        # remove service principal secrets
        self._msal_store.remove_all_cached_creds()

    def get_user_credential(self, home_account_id, username):
        auth_record = AuthenticationRecord(self.tenant_id, self.client_id, self.authority,
                                           home_account_id, username)
        return InteractiveBrowserCredential(authentication_record=auth_record, disable_automatic_authentication=True,
                                            enable_persistent_cache=True,
                                            allow_unencrypted_cache=self.allow_unencrypted)

    def get_service_principal_credential(self, client_id, use_cert_sn_issuer):
        client_secret, certificate_path = self._msal_store.retrieve_secret_of_service_principal(client_id,
                                                                                                self.tenant_id)
        # TODO: support use_cert_sn_issuer in CertificateCredential
        if client_secret:
            return ClientSecretCredential(self.tenant_id, client_id, client_secret)
        if certificate_path:
            return CertificateCredential(self.tenant_id, client_id, certificate_path)
        raise CLIError("Secret of service principle {} not found. Please run 'az login'".format(client_id))

    @staticmethod
    def get_msi_credential(client_id=None):
        return ManagedIdentityCredential(client_id=client_id)


TOKEN_FIELDS_EXCLUDED_FROM_PERSISTENCE = ['familyName',
                                          'givenName',
                                          'isUserIdDisplayable',
                                          'tenantId']
_TOKEN_ENTRY_USER_ID = 'userId'


class ADALCredentialCache:
    """Caches secrets in ADAL format, will be deprecated
    """

    # TODO: Persist SP to encrypted cache
    def __init__(self, async_persist=True, cli_ctx=None):

        # AZURE_ACCESS_TOKEN_FILE is used by Cloud Console and not meant to be user configured
        self._token_file = (os.environ.get('AZURE_ACCESS_TOKEN_FILE', None) or
                            os.path.join(get_config_dir(), 'accessTokens.json'))
        self._service_principal_creds = []
        self._adal_token_cache_attr = None
        self._should_flush_to_disk = False
        self._cli_ctx = cli_ctx
        self._async_persist = async_persist
        if async_persist:
            import atexit
            atexit.register(self.flush_to_disk)

    def persist_cached_creds(self):
        self._should_flush_to_disk = True
        if not self._async_persist:
            self.flush_to_disk()

    def flush_to_disk(self):
        if self._should_flush_to_disk:
            with os.fdopen(os.open(self._token_file, os.O_RDWR | os.O_CREAT | os.O_TRUNC, 0o600),
                           'w+') as cred_file:
                items = self.adal_token_cache.read_items()
                all_creds = [entry for _, entry in items]

                # trim away useless fields (needed for cred sharing with xplat)
                for i in all_creds:
                    for key in TOKEN_FIELDS_EXCLUDED_FROM_PERSISTENCE:
                        i.pop(key, None)

                all_creds.extend(self._service_principal_creds)
                cred_file.write(json.dumps(all_creds))

    def retrieve_secret_of_service_principal(self, sp_id, tenant):
        self.load_service_principal_creds()
        matched = [x for x in self._service_principal_creds if sp_id == x[_SERVICE_PRINCIPAL_ID]]
        if not matched:
            raise CLIError("Could not retrieve credential from local cache for service principal {}. "
                           "Please run 'az login' for this service principal."
                           .format(sp_id))
        matched_with_tenant = [x for x in matched if tenant == x[_SERVICE_PRINCIPAL_TENANT]]
        if matched_with_tenant:
            cred = matched_with_tenant[0]
        else:
            logger.warning("Could not retrieve credential from local cache for service principal %s under tenant %s. "
                           "Trying credential under tenant %s, assuming that is an app credential.",
                           sp_id, tenant, matched[0][_SERVICE_PRINCIPAL_TENANT])
            cred = matched[0]
        return cred.get(_ACCESS_TOKEN, None), cred.get(_SERVICE_PRINCIPAL_CERT_FILE, None)

    def save_service_principal_cred(self, sp_entry):
        self.load_adal_token_cache()
        matched = [x for x in self._service_principal_creds
                   if sp_entry[_SERVICE_PRINCIPAL_ID] == x[_SERVICE_PRINCIPAL_ID] and
                   sp_entry[_SERVICE_PRINCIPAL_TENANT] == x[_SERVICE_PRINCIPAL_TENANT]]
        state_changed = False
        if matched:
            # pylint: disable=line-too-long
            if (sp_entry.get(_ACCESS_TOKEN, None) != matched[0].get(_ACCESS_TOKEN, None) or
                    sp_entry.get(_SERVICE_PRINCIPAL_CERT_FILE, None) != matched[0].get(_SERVICE_PRINCIPAL_CERT_FILE,
                                                                                       None)):
                self._service_principal_creds.remove(matched[0])
                self._service_principal_creds.append(sp_entry)
                state_changed = True
        else:
            self._service_principal_creds.append(sp_entry)
            state_changed = True

        if state_changed:
            self.persist_cached_creds()

    # noinspection PyBroadException
    # pylint: disable=protected-access
    def add_credential(self, credential):
        try:
            query = {
                "client_id": _CLIENT_ID,
                "environment": credential._auth_record.authority,
                "home_account_id": credential._auth_record.home_account_id
            }
            refresh_token = credential._cache.find(
                credential._cache.CredentialType.REFRESH_TOKEN,
                # target=scopes,  # AAD RTs are scope-independent
                query=query)

            access_token = credential.get_token(self._cli_ctx.cloud.endpoints.active_directory_resource_id.rstrip('/') +
                                                '/.default')

            import datetime
            entry = {
                "tokenType": "Bearer",
                "expiresOn": datetime.datetime.fromtimestamp(access_token.expires_on).strftime("%Y-%m-%d %H:%M:%S.%f"),
                "resource": self._cli_ctx.cloud.endpoints.active_directory_resource_id,
                "userId": credential._auth_record.username,
                "accessToken": access_token.token,
                "refreshToken": refresh_token[0]['secret'],
                "_clientId": _CLIENT_ID,
                "_authority": self._cli_ctx.cloud.endpoints.active_directory.rstrip('/') +
                "/" + credential._auth_record.tenant_id,  # pylint: disable=bad-continuation
                "isMRRT": True
            }
            self.adal_token_cache.add([entry])
        except Exception as e:    # pylint: disable=broad-except
            logger.debug("Failed to store ADAL token: %s", e)
            # swallow all errors since it does not impact az

    @property
    def adal_token_cache(self):
        return self.load_adal_token_cache()

    def load_adal_token_cache(self):
        if self._adal_token_cache_attr is None:
            import adal
            all_entries = _load_tokens_from_file(self._token_file)
            self.load_service_principal_creds(all_entries=all_entries)
            real_token = [x for x in all_entries if x not in self._service_principal_creds]
            self._adal_token_cache_attr = adal.TokenCache(json.dumps(real_token))
        return self._adal_token_cache_attr

    def load_service_principal_creds(self, **kwargs):
        creds = kwargs.pop("all_entries", None)
        if not creds:
            creds = _load_tokens_from_file(self._token_file)
        for c in creds:
            if c.get(_SERVICE_PRINCIPAL_ID):
                self._service_principal_creds.append(c)
        return self._service_principal_creds

    def remove_cached_creds(self, user_or_sp):
        state_changed = False
        # clear AAD tokens
        tokens = self.adal_token_cache.find({_TOKEN_ENTRY_USER_ID: user_or_sp})
        if tokens:
            state_changed = True
            self.adal_token_cache.remove(tokens)

        # clear service principal creds
        matched = [x for x in self._service_principal_creds
                   if x[_SERVICE_PRINCIPAL_ID] == user_or_sp]
        if matched:
            state_changed = True
            self._service_principal_creds = [x for x in self._service_principal_creds
                                             if x not in matched]

        if state_changed:
            self.persist_cached_creds()

    def remove_all_cached_creds(self):
        # we can clear file contents, but deleting it is simpler
        _delete_file(self._token_file)


class ServicePrincipalAuth(object):   # pylint: disable=too-few-public-methods

    def __init__(self, client_id, tenant_id, secret=None, certificate_file=None, use_cert_sn_issuer=None):
        if not (secret or certificate_file):
            raise CLIError('Missing secret or certificate in order to '
                           'authnenticate through a service principal')
        self.client_id = client_id
        self.tenant_id = tenant_id
        if certificate_file:
            from OpenSSL.crypto import load_certificate, FILETYPE_PEM
            self.certificate_file = certificate_file
            self.public_certificate = None
            with open(certificate_file, 'r') as file_reader:
                self.cert_file_string = file_reader.read()
                cert = load_certificate(FILETYPE_PEM, self.cert_file_string)
                self.thumbprint = cert.digest("sha1").decode()
                if use_cert_sn_issuer:
                    import re
                    # low-tech but safe parsing based on
                    # https://github.com/libressl-portable/openbsd/blob/master/src/lib/libcrypto/pem/pem.h
                    match = re.search(r'\-+BEGIN CERTIFICATE.+\-+(?P<public>[^-]+)\-+END CERTIFICATE.+\-+',
                                      self.cert_file_string, re.I)
                    self.public_certificate = match.group('public').strip()
        else:
            self.secret = secret

    def get_entry_to_persist(self):
        entry = {
            _SERVICE_PRINCIPAL_ID: self.client_id,
            _SERVICE_PRINCIPAL_TENANT: self.tenant_id,
        }
        if hasattr(self, 'secret'):
            entry[_ACCESS_TOKEN] = self.secret
        else:
            entry[_SERVICE_PRINCIPAL_CERT_FILE] = self.certificate_file
            entry[_SERVICE_PRINCIPAL_CERT_THUMBPRINT] = self.thumbprint

        return entry


class MSALSecretStore:
    """Caches secrets in MSAL custom secret store
    """

    def __init__(self, fallback_to_plaintext=True):
        self._token_file = (os.environ.get('AZURE_MSAL_TOKEN_FILE', None) or
                            os.path.join(get_config_dir(), 'msalCustomToken.bin'))
        self._lock_file = self._token_file + '.lock'
        self._service_principal_creds = []
        self._fallback_to_plaintext = fallback_to_plaintext

    def retrieve_secret_of_service_principal(self, sp_id, tenant):
        self._load_cached_creds()
        matched = [x for x in self._service_principal_creds if sp_id == x[_SERVICE_PRINCIPAL_ID]]
        if not matched:
            raise CLIError("Could not retrieve credential from local cache for service principal {}. "
                           "Please run 'az login' for this service principal."
                           .format(sp_id))
        matched_with_tenant = [x for x in matched if tenant == x[_SERVICE_PRINCIPAL_TENANT]]
        if matched_with_tenant:
            cred = matched_with_tenant[0]
        else:
            logger.warning("Could not retrieve credential from local cache for service principal %s under tenant %s. "
                           "Trying credential under tenant %s, assuming that is an app credential.",
                           sp_id, tenant, matched[0][_SERVICE_PRINCIPAL_TENANT])
            cred = matched[0]
        return cred.get(_ACCESS_TOKEN, None), cred.get(_SERVICE_PRINCIPAL_CERT_FILE, None)

    def save_service_principal_cred(self, sp_entry):
        self._load_cached_creds()
        matched = [x for x in self._service_principal_creds
                   if sp_entry[_SERVICE_PRINCIPAL_ID] == x[_SERVICE_PRINCIPAL_ID] and
                   sp_entry[_SERVICE_PRINCIPAL_TENANT] == x[_SERVICE_PRINCIPAL_TENANT]]
        state_changed = False
        if matched:
            # pylint: disable=line-too-long
            if (sp_entry.get(_ACCESS_TOKEN, None) != matched[0].get(_ACCESS_TOKEN, None) or
                    sp_entry.get(_SERVICE_PRINCIPAL_CERT_FILE, None) != matched[0].get(_SERVICE_PRINCIPAL_CERT_FILE,
                                                                                       None)):
                self._service_principal_creds.remove(matched[0])
                self._service_principal_creds.append(sp_entry)
                state_changed = True
        else:
            self._service_principal_creds.append(sp_entry)
            state_changed = True

        if state_changed:
            self._persist_cached_creds()

    def remove_cached_creds(self, user_or_sp):
        self._load_cached_creds()
        state_changed = False

        # clear service principal creds
        matched = [x for x in self._service_principal_creds
                   if x[_SERVICE_PRINCIPAL_ID] == user_or_sp]
        if matched:
            state_changed = True
            self._service_principal_creds = [x for x in self._service_principal_creds
                                             if x not in matched]

        if state_changed:
            self._persist_cached_creds()

    def remove_all_cached_creds(self):
        _delete_file(self._token_file)

    def _persist_cached_creds(self):
        persistence = self._build_persistence()
        from msal_extensions import CrossPlatLock
        with CrossPlatLock(self._lock_file):
            persistence.save(json.dumps(self._service_principal_creds))

    def _load_cached_creds(self):
        persistence = self._build_persistence()
        from msal_extensions import CrossPlatLock
        with CrossPlatLock(self._lock_file):
            try:
                self._service_principal_creds = json.loads(persistence.load())
            except FileNotFoundError:
                pass
            except Exception as ex:
                raise CLIError("Failed to load token files. If you have a repro, please log an issue at "
                               "https://github.com/Azure/azure-cli/issues. At the same time, you can clean "
                               "up by running 'az account clear' and then 'az login'. (Inner Error: {})".format(ex))

    def _build_persistence(self):
        # https://github.com/AzureAD/microsoft-authentication-extensions-for-python/blob/0.2.2/sample/persistence_sample.py
        from msal_extensions import FilePersistenceWithDataProtection, \
            KeychainPersistence, \
            LibsecretPersistence, \
            FilePersistence

        import sys
        if sys.platform.startswith('win'):
            return FilePersistenceWithDataProtection(self._token_file)
        if sys.platform.startswith('darwin'):
            # todo: support darwin
            return KeychainPersistence(self._token_file, "Microsoft.Developer.IdentityService", "MSALCustomCache")
        if sys.platform.startswith('linux'):
            try:
                return LibsecretPersistence(
                    self._token_file,
                    schema_name="MSALCustomToken",
                    attributes={"MsalClientID": "Microsoft.Developer.IdentityService"}
                )
            except:  # pylint: disable=bare-except
                if not self._fallback_to_plaintext:
                    raise
                # todo: add missing lib in message
                logger.warning("Encryption unavailable. Opting in to plain text.")
        return FilePersistence(self._token_file)<|MERGE_RESOLUTION|>--- conflicted
+++ resolved
@@ -116,20 +116,7 @@
             # expires_on is discarded
             logger.warning("To sign in, use a web browser to open the page %s and enter the code %s to authenticate.",
                            verification_uri, user_code)
-<<<<<<< HEAD
-
-        credential = DeviceCodeCredential(authority=self.authority,
-                                          tenant_id=self.tenant_id,
-                                          client_id=self.client_id,
-                                          enable_persistent_cache=True,
-                                          prompt_callback=prompt_callback,
-                                          allow_unencrypted_cache=self.allow_unencrypted)
-        auth_record = credential.authenticate(scopes=self.scopes)
-        # todo: remove after ADAL token deprecation
-        if self._cred_cache:
-            self._cred_cache.add_credential(credential)
-        return credential, auth_record
-=======
+
         try:
             credential = DeviceCodeCredential(authority=self.authority,
                                               tenant_id=self.tenant_id,
@@ -138,9 +125,10 @@
                                               prompt_callback=prompt_callback,
                                               allow_unencrypted_cache=self.allow_unencrypted)
 
-            auth_record = credential.authenticate()
+            auth_record = credential.authenticate(scopes=self.scopes)
             # todo: remove after ADAL token deprecation
-            self._cred_cache.add_credential(credential)
+            if self._cred_cache:
+                self._cred_cache.add_credential(credential)
             return credential, auth_record
         except ValueError as ex:
             logger.debug('Device code authentication failed: %s', str(ex))
@@ -148,7 +136,7 @@
                 raise CLIError("PyGObject is required to encrypt the persistent cache. Please install that lib or "
                                "allow fallback to plaintext if encrypt credential fail via 'az configure'.")
             raise
->>>>>>> 8d2cde68
+
 
     def login_with_username_password(self, username, password):
         # Use UsernamePasswordCredential
