# --------------------------------------------------------------------------------------------
# Copyright (c) Microsoft Corporation. All rights reserved.
# Licensed under the MIT License. See License.txt in the project root for license information.
# --------------------------------------------------------------------------------------------

from azure.cli.core.util import CLIError

# Important note: if cmd validator exists, then individual param validators will not be
# executed. See C:\git\azure-cli\env\lib\site-packages\knack\invocation.py `def _validation`


def create_args_for_complex_type(arg_ctx, dest, model_type, arguments):
    '''
    Creates args that will be combined into an object by an arg validator.
    '''

    from knack.arguments import ignore_type
    from knack.introspection import option_descriptions

    def get_complex_argument_processor(expanded_arguments, assigned_arg, model_type):
        '''
        Return a validator which will aggregate multiple arguments to one complex argument.
        '''

        def _expansion_validator_impl(namespace):
            '''
            The validator create a argument of a given type from a specific set of arguments from CLI
            command.
            :param namespace: The argparse namespace represents the CLI arguments.
            :return: The argument of specific type.
            '''
            ns = vars(namespace)
            kwargs = dict((k, ns[k]) for k in ns if k in set(expanded_arguments))
            setattr(namespace, assigned_arg, model_type(**kwargs))

        return _expansion_validator_impl

    # Fetch the documentation for model parameters first. for models, which are the classes
    # derive from msrest.serialization.Model and used in the SDK API to carry parameters, the
    # document of their properties are attached to the classes instead of constructors.
    parameter_docs = option_descriptions(model_type)

    for name in arguments:
        # Get the validation map from the model type in order to determine
        # whether the argument should be required
        validation = model_type._validation.get(name, None)  # pylint: disable=protected-access
        required = validation.get('required', False) if validation else False

        # Generate the command line argument name from the property name
        options_list = ['--' + name.replace('_', '-')]

        # Get the help text from the model type
        help_text = parameter_docs.get(name, None)

        # Create the additional command line argument
        arg_ctx.extra(
            name,
            required=required,
            options_list=options_list,
            help=help_text)

    # Rename the original command line argument and ignore it (i.e. make invisible)
    # so that it does not show up on command line and does not conflict with any other
    # arguments.
    dest_option = ['--__{}'.format(dest.upper())]

    arg_ctx.argument(dest,
                     arg_type=ignore_type,
                     options_list=dest_option,
                     # The argument is hidden from the command line, but its value
                     # will be populated by this validator.
                     validator=get_complex_argument_processor(arguments, dest, model_type))


###############################################
#                sql server vnet-rule         #
###############################################


# Validates if a subnet id or name have been given by the user. If subnet id is given, vnet-name should not be provided.
def validate_subnet(cmd, namespace):
    from msrestazure.tools import resource_id, is_valid_resource_id
    from azure.cli.core.commands.client_factory import get_subscription_id

    # Different custom function arg names, instance pool has subnet_id
    is_instance_pool = False
    if hasattr(namespace, "subnet_id"):
        is_instance_pool = True
        subnet = namespace.subnet_id
    else:
        subnet = namespace.virtual_network_subnet_id

    subnet_is_id = is_valid_resource_id(subnet)
    vnet = namespace.vnet_name

    if (subnet_is_id and not vnet) or (not subnet and not vnet):
        pass
    elif subnet and not subnet_is_id and vnet:
        virtual_network_subnet_id = resource_id(
            subscription=get_subscription_id(cmd.cli_ctx),
            resource_group=namespace.resource_group_name,
            namespace='Microsoft.Network',
            type='virtualNetworks',
            name=vnet,
            child_type_1='subnets',
            child_name_1=subnet)
        if is_instance_pool:
            namespace.subnet_id = virtual_network_subnet_id
        else:
            namespace.virtual_network_subnet_id = virtual_network_subnet_id
    else:
        raise CLIError('incorrect usage: [--subnet ID | --subnet NAME --vnet-name NAME]')
    delattr(namespace, 'vnet_name')


###############################################
#                sql managed instance         #
###############################################


def validate_managed_instance_storage_size(namespace):
    # Validate if entered storage size value is an increment of 32 if provided
    if (not namespace.storage_size_in_gb) or (namespace.storage_size_in_gb and namespace.storage_size_in_gb % 32 == 0):
        pass
    else:
        raise CLIError('incorrect usage: --storage must be specified in increments of 32 GB')

<<<<<<< HEAD
def validate_managed_instance_backup_storage_redundancy(namespace):
    # Validate if entered backup storage redundancy value is within allowed values
    if (not namespace.storage_account_type) or (namespace.storage_account_type and namespace.storage_account_type in ['LRS' , 'ZRS', 'GRS']):
        pass
    else:
        raise CLIError('incorrect usage: --backup storage redundancy must be either Local, Zone or Geo')
=======

def validate_managed_instance_backup_storage_redundancy(namespace):
    # Validate if entered backup storage redundancy value is within allowed values
    if (not namespace.storage_account_type or
            (namespace.storage_account_type and namespace.storage_account_type in ['LRS', 'ZRS', 'GRS'])):
        pass
    else:
        raise CLIError('incorrect usage: --backup-storage-redundancy must be either Local, Zone or Geo')
>>>>>>> 8d0fa995
<|MERGE_RESOLUTION|>--- conflicted
+++ resolved
@@ -125,14 +125,6 @@
     else:
         raise CLIError('incorrect usage: --storage must be specified in increments of 32 GB')
 
-<<<<<<< HEAD
-def validate_managed_instance_backup_storage_redundancy(namespace):
-    # Validate if entered backup storage redundancy value is within allowed values
-    if (not namespace.storage_account_type) or (namespace.storage_account_type and namespace.storage_account_type in ['LRS' , 'ZRS', 'GRS']):
-        pass
-    else:
-        raise CLIError('incorrect usage: --backup storage redundancy must be either Local, Zone or Geo')
-=======
 
 def validate_managed_instance_backup_storage_redundancy(namespace):
     # Validate if entered backup storage redundancy value is within allowed values
@@ -140,5 +132,4 @@
             (namespace.storage_account_type and namespace.storage_account_type in ['LRS', 'ZRS', 'GRS'])):
         pass
     else:
-        raise CLIError('incorrect usage: --backup-storage-redundancy must be either Local, Zone or Geo')
->>>>>>> 8d0fa995
+        raise CLIError('incorrect usage: --backup-storage-redundancy must be either Local, Zone or Geo')