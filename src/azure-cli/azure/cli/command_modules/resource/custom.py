--- conflicted
+++ resolved
@@ -1404,7 +1404,6 @@
     return result
 
 
-<<<<<<< HEAD
 def list_deployment_scripts(cmd, resource_group_name=None):
     rcf = _resource_deploymentscripts_client_factory(cmd.cli_ctx)
     if resource_group_name is not None:
@@ -1425,7 +1424,8 @@
 def delete_deployment_script(cmd, resource_group_name, name):
     rcf = _resource_deploymentscripts_client_factory(cmd.cli_ctx)
     rcf.deployment_scripts.delete(resource_group_name, name)
-=======
+
+
 def list_deployment_operations_at_subscription_scope(cmd, deployment_name):
     rcf = _resource_client_factory(cmd.cli_ctx)
     return rcf.deployment_operations.list_at_subscription_scope(deployment_name)
@@ -1464,7 +1464,6 @@
 def get_deployment_operation_at_tenant_scope(cmd, deployment_name, op_id):
     rcf = _resource_client_factory(cmd.cli_ctx)
     return rcf.deployment_operations.get_at_tenant_scope(deployment_name, op_id)
->>>>>>> 40c60984
 
 
 def list_resources(cmd, resource_group_name=None,
